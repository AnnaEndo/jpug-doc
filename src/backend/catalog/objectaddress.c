/*-------------------------------------------------------------------------
 *
 * objectaddress.c
 *	  functions for working with ObjectAddresses
 *
 * Portions Copyright (c) 1996-2016, PostgreSQL Global Development Group
 * Portions Copyright (c) 1994, Regents of the University of California
 *
 *
 * IDENTIFICATION
 *	  src/backend/catalog/objectaddress.c
 *
 *-------------------------------------------------------------------------
 */

#include "postgres.h"

#include "access/htup_details.h"
#include "access/sysattr.h"
#include "catalog/catalog.h"
#include "catalog/indexing.h"
#include "catalog/objectaddress.h"
#include "catalog/pg_am.h"
#include "catalog/pg_amop.h"
#include "catalog/pg_amproc.h"
#include "catalog/pg_attrdef.h"
#include "catalog/pg_authid.h"
#include "catalog/pg_cast.h"
#include "catalog/pg_default_acl.h"
#include "catalog/pg_event_trigger.h"
#include "catalog/pg_collation.h"
#include "catalog/pg_constraint.h"
#include "catalog/pg_constraint_fn.h"
#include "catalog/pg_conversion.h"
#include "catalog/pg_database.h"
#include "catalog/pg_extension.h"
#include "catalog/pg_foreign_data_wrapper.h"
#include "catalog/pg_foreign_server.h"
#include "catalog/pg_language.h"
#include "catalog/pg_largeobject.h"
#include "catalog/pg_largeobject_metadata.h"
#include "catalog/pg_namespace.h"
#include "catalog/pg_opclass.h"
#include "catalog/pg_opfamily.h"
#include "catalog/pg_operator.h"
#include "catalog/pg_proc.h"
#include "catalog/pg_policy.h"
#include "catalog/pg_rewrite.h"
#include "catalog/pg_tablespace.h"
#include "catalog/pg_transform.h"
#include "catalog/pg_trigger.h"
#include "catalog/pg_ts_config.h"
#include "catalog/pg_ts_dict.h"
#include "catalog/pg_ts_parser.h"
#include "catalog/pg_ts_template.h"
#include "catalog/pg_type.h"
#include "catalog/pg_user_mapping.h"
#include "commands/dbcommands.h"
#include "commands/defrem.h"
#include "commands/event_trigger.h"
#include "commands/extension.h"
#include "commands/policy.h"
#include "commands/proclang.h"
#include "commands/tablespace.h"
#include "commands/trigger.h"
#include "foreign/foreign.h"
#include "funcapi.h"
#include "libpq/be-fsstubs.h"
#include "miscadmin.h"
#include "nodes/makefuncs.h"
#include "parser/parse_func.h"
#include "parser/parse_oper.h"
#include "parser/parse_type.h"
#include "rewrite/rewriteSupport.h"
#include "storage/lmgr.h"
#include "storage/sinval.h"
#include "utils/builtins.h"
#include "utils/fmgroids.h"
#include "utils/lsyscache.h"
#include "utils/memutils.h"
#include "utils/syscache.h"
#include "utils/tqual.h"

/*
 * ObjectProperty
 *
 * This array provides a common part of system object structure; to help
 * consolidate routines to handle various kind of object classes.
 */
typedef struct
{
	Oid			class_oid;		/* oid of catalog */
	Oid			oid_index_oid;	/* oid of index on system oid column */
	int			oid_catcache_id;	/* id of catcache on system oid column	*/
	int			name_catcache_id;		/* id of catcache on (name,namespace),
										 * or (name) if the object does not
										 * live in a namespace */
	AttrNumber	attnum_name;	/* attnum of name field */
	AttrNumber	attnum_namespace;		/* attnum of namespace field */
	AttrNumber	attnum_owner;	/* attnum of owner field */
	AttrNumber	attnum_acl;		/* attnum of acl field */
	AclObjectKind acl_kind;		/* ACL_KIND_* of this object type */
	bool		is_nsp_name_unique;		/* can the nsp/name combination (or
										 * name alone, if there's no
										 * namespace) be considered a unique
										 * identifier for an object of this
										 * class? */
} ObjectPropertyType;

static const ObjectPropertyType ObjectProperty[] =
{
	{
		AccessMethodRelationId,
		AmOidIndexId,
		AMOID,
		AMNAME,
		Anum_pg_am_amname,
		InvalidAttrNumber,
		InvalidAttrNumber,
		InvalidAttrNumber,
		-1,
		true
	},
	{
		CastRelationId,
		CastOidIndexId,
		-1,
		-1,
		InvalidAttrNumber,
		InvalidAttrNumber,
		InvalidAttrNumber,
		InvalidAttrNumber,
		-1,
		false
	},
	{
		CollationRelationId,
		CollationOidIndexId,
		COLLOID,
		-1,						/* COLLNAMEENCNSP also takes encoding */
		Anum_pg_collation_collname,
		Anum_pg_collation_collnamespace,
		Anum_pg_collation_collowner,
		InvalidAttrNumber,
		ACL_KIND_COLLATION,
		true
	},
	{
		ConstraintRelationId,
		ConstraintOidIndexId,
		CONSTROID,
		-1,
		Anum_pg_constraint_conname,
		Anum_pg_constraint_connamespace,
		InvalidAttrNumber,
		InvalidAttrNumber,
		-1,
		false
	},
	{
		ConversionRelationId,
		ConversionOidIndexId,
		CONVOID,
		CONNAMENSP,
		Anum_pg_conversion_conname,
		Anum_pg_conversion_connamespace,
		Anum_pg_conversion_conowner,
		InvalidAttrNumber,
		ACL_KIND_CONVERSION,
		true
	},
	{
		DatabaseRelationId,
		DatabaseOidIndexId,
		DATABASEOID,
		-1,
		Anum_pg_database_datname,
		InvalidAttrNumber,
		Anum_pg_database_datdba,
		Anum_pg_database_datacl,
		ACL_KIND_DATABASE,
		true
	},
	{
		ExtensionRelationId,
		ExtensionOidIndexId,
		-1,
		-1,
		Anum_pg_extension_extname,
		InvalidAttrNumber,		/* extension doesn't belong to extnamespace */
		Anum_pg_extension_extowner,
		InvalidAttrNumber,
		ACL_KIND_EXTENSION,
		true
	},
	{
		ForeignDataWrapperRelationId,
		ForeignDataWrapperOidIndexId,
		FOREIGNDATAWRAPPEROID,
		FOREIGNDATAWRAPPERNAME,
		Anum_pg_foreign_data_wrapper_fdwname,
		InvalidAttrNumber,
		Anum_pg_foreign_data_wrapper_fdwowner,
		Anum_pg_foreign_data_wrapper_fdwacl,
		ACL_KIND_FDW,
		true
	},
	{
		ForeignServerRelationId,
		ForeignServerOidIndexId,
		FOREIGNSERVEROID,
		FOREIGNSERVERNAME,
		Anum_pg_foreign_server_srvname,
		InvalidAttrNumber,
		Anum_pg_foreign_server_srvowner,
		Anum_pg_foreign_server_srvacl,
		ACL_KIND_FOREIGN_SERVER,
		true
	},
	{
		ProcedureRelationId,
		ProcedureOidIndexId,
		PROCOID,
		-1,						/* PROCNAMEARGSNSP also takes argument types */
		Anum_pg_proc_proname,
		Anum_pg_proc_pronamespace,
		Anum_pg_proc_proowner,
		Anum_pg_proc_proacl,
		ACL_KIND_PROC,
		false
	},
	{
		LanguageRelationId,
		LanguageOidIndexId,
		LANGOID,
		LANGNAME,
		Anum_pg_language_lanname,
		InvalidAttrNumber,
		Anum_pg_language_lanowner,
		Anum_pg_language_lanacl,
		ACL_KIND_LANGUAGE,
		true
	},
	{
		LargeObjectMetadataRelationId,
		LargeObjectMetadataOidIndexId,
		-1,
		-1,
		InvalidAttrNumber,
		InvalidAttrNumber,
		Anum_pg_largeobject_metadata_lomowner,
		Anum_pg_largeobject_metadata_lomacl,
		ACL_KIND_LARGEOBJECT,
		false
	},
	{
		OperatorClassRelationId,
		OpclassOidIndexId,
		CLAOID,
		-1,						/* CLAAMNAMENSP also takes opcmethod */
		Anum_pg_opclass_opcname,
		Anum_pg_opclass_opcnamespace,
		Anum_pg_opclass_opcowner,
		InvalidAttrNumber,
		ACL_KIND_OPCLASS,
		true
	},
	{
		OperatorRelationId,
		OperatorOidIndexId,
		OPEROID,
		-1,						/* OPERNAMENSP also takes left and right type */
		Anum_pg_operator_oprname,
		Anum_pg_operator_oprnamespace,
		Anum_pg_operator_oprowner,
		InvalidAttrNumber,
		ACL_KIND_OPER,
		false
	},
	{
		OperatorFamilyRelationId,
		OpfamilyOidIndexId,
		OPFAMILYOID,
		-1,						/* OPFAMILYAMNAMENSP also takes opfmethod */
		Anum_pg_opfamily_opfname,
		Anum_pg_opfamily_opfnamespace,
		Anum_pg_opfamily_opfowner,
		InvalidAttrNumber,
		ACL_KIND_OPFAMILY,
		true
	},
	{
		AuthIdRelationId,
		AuthIdOidIndexId,
		AUTHOID,
		AUTHNAME,
		Anum_pg_authid_rolname,
		InvalidAttrNumber,
		InvalidAttrNumber,
		InvalidAttrNumber,
		-1,
		true
	},
	{
		RewriteRelationId,
		RewriteOidIndexId,
		-1,
		-1,
		Anum_pg_rewrite_rulename,
		InvalidAttrNumber,
		InvalidAttrNumber,
		InvalidAttrNumber,
		-1,
		false
	},
	{
		NamespaceRelationId,
		NamespaceOidIndexId,
		NAMESPACEOID,
		NAMESPACENAME,
		Anum_pg_namespace_nspname,
		InvalidAttrNumber,
		Anum_pg_namespace_nspowner,
		Anum_pg_namespace_nspacl,
		ACL_KIND_NAMESPACE,
		true
	},
	{
		RelationRelationId,
		ClassOidIndexId,
		RELOID,
		RELNAMENSP,
		Anum_pg_class_relname,
		Anum_pg_class_relnamespace,
		Anum_pg_class_relowner,
		Anum_pg_class_relacl,
		ACL_KIND_CLASS,
		true
	},
	{
		TableSpaceRelationId,
		TablespaceOidIndexId,
		TABLESPACEOID,
		-1,
		Anum_pg_tablespace_spcname,
		InvalidAttrNumber,
		Anum_pg_tablespace_spcowner,
		Anum_pg_tablespace_spcacl,
		ACL_KIND_TABLESPACE,
		true
	},
	{
		TransformRelationId,
		TransformOidIndexId,
		TRFOID,
		InvalidAttrNumber
	},
	{
		TriggerRelationId,
		TriggerOidIndexId,
		-1,
		-1,
		Anum_pg_trigger_tgname,
		InvalidAttrNumber,
		InvalidAttrNumber,
		InvalidAttrNumber,
		-1,
		false
	},
	{
		PolicyRelationId,
		PolicyOidIndexId,
		-1,
		-1,
		Anum_pg_policy_polname,
		InvalidAttrNumber,
		InvalidAttrNumber,
		InvalidAttrNumber,
		-1,
		false
	},
	{
		EventTriggerRelationId,
		EventTriggerOidIndexId,
		EVENTTRIGGEROID,
		EVENTTRIGGERNAME,
		Anum_pg_event_trigger_evtname,
		InvalidAttrNumber,
		Anum_pg_event_trigger_evtowner,
		InvalidAttrNumber,
		ACL_KIND_EVENT_TRIGGER,
		true
	},
	{
		TSConfigRelationId,
		TSConfigOidIndexId,
		TSCONFIGOID,
		TSCONFIGNAMENSP,
		Anum_pg_ts_config_cfgname,
		Anum_pg_ts_config_cfgnamespace,
		Anum_pg_ts_config_cfgowner,
		InvalidAttrNumber,
		ACL_KIND_TSCONFIGURATION,
		true
	},
	{
		TSDictionaryRelationId,
		TSDictionaryOidIndexId,
		TSDICTOID,
		TSDICTNAMENSP,
		Anum_pg_ts_dict_dictname,
		Anum_pg_ts_dict_dictnamespace,
		Anum_pg_ts_dict_dictowner,
		InvalidAttrNumber,
		ACL_KIND_TSDICTIONARY,
		true
	},
	{
		TSParserRelationId,
		TSParserOidIndexId,
		TSPARSEROID,
		TSPARSERNAMENSP,
		Anum_pg_ts_parser_prsname,
		Anum_pg_ts_parser_prsnamespace,
		InvalidAttrNumber,
		InvalidAttrNumber,
		-1,
		true
	},
	{
		TSTemplateRelationId,
		TSTemplateOidIndexId,
		TSTEMPLATEOID,
		TSTEMPLATENAMENSP,
		Anum_pg_ts_template_tmplname,
		Anum_pg_ts_template_tmplnamespace,
		InvalidAttrNumber,
		InvalidAttrNumber,
		-1,
		true,
	},
	{
		TypeRelationId,
		TypeOidIndexId,
		TYPEOID,
		TYPENAMENSP,
		Anum_pg_type_typname,
		Anum_pg_type_typnamespace,
		Anum_pg_type_typowner,
		Anum_pg_type_typacl,
		ACL_KIND_TYPE,
		true
	}
};

/*
 * This struct maps the string object types as returned by
 * getObjectTypeDescription into ObjType enum values.  Note that some enum
 * values can be obtained by different names, and that some string object types
 * do not have corresponding values in the output enum.  The user of this map
 * must be careful to test for invalid values being returned.
 *
 * To ease maintenance, this follows the order of getObjectTypeDescription.
 */
static const struct object_type_map
{
	const char *tm_name;
	ObjectType	tm_type;
}

			ObjectTypeMap[] =
{
	/* OCLASS_CLASS, all kinds of relations */
	{
		"table", OBJECT_TABLE
	},
	{
		"index", OBJECT_INDEX
	},
	{
		"sequence", OBJECT_SEQUENCE
	},
	{
		"toast table", -1
	},							/* unmapped */
	{
		"view", OBJECT_VIEW
	},
	{
		"materialized view", OBJECT_MATVIEW
	},
	{
		"composite type", -1
	},							/* unmapped */
	{
		"foreign table", OBJECT_FOREIGN_TABLE
	},
	{
		"table column", OBJECT_COLUMN
	},
	{
		"index column", -1
	},							/* unmapped */
	{
		"sequence column", -1
	},							/* unmapped */
	{
		"toast table column", -1
	},							/* unmapped */
	{
		"view column", -1
	},							/* unmapped */
	{
		"materialized view column", -1
	},							/* unmapped */
	{
		"composite type column", -1
	},							/* unmapped */
	{
		"foreign table column", OBJECT_COLUMN
	},
	/* OCLASS_PROC */
	{
		"aggregate", OBJECT_AGGREGATE
	},
	{
		"function", OBJECT_FUNCTION
	},
	/* OCLASS_TYPE */
	{
		"type", OBJECT_TYPE
	},
	/* OCLASS_CAST */
	{
		"cast", OBJECT_CAST
	},
	/* OCLASS_COLLATION */
	{
		"collation", OBJECT_COLLATION
	},
	/* OCLASS_CONSTRAINT */
	{
		"table constraint", OBJECT_TABCONSTRAINT
	},
	{
		"domain constraint", OBJECT_DOMCONSTRAINT
	},
	/* OCLASS_CONVERSION */
	{
		"conversion", OBJECT_CONVERSION
	},
	/* OCLASS_DEFAULT */
	{
		"default value", OBJECT_DEFAULT
	},
	/* OCLASS_LANGUAGE */
	{
		"language", OBJECT_LANGUAGE
	},
	/* OCLASS_LARGEOBJECT */
	{
		"large object", OBJECT_LARGEOBJECT
	},
	/* OCLASS_OPERATOR */
	{
		"operator", OBJECT_OPERATOR
	},
	/* OCLASS_OPCLASS */
	{
		"operator class", OBJECT_OPCLASS
	},
	/* OCLASS_OPFAMILY */
	{
		"operator family", OBJECT_OPFAMILY
	},
	/* OCLASS_AM */
	{
		"access method", OBJECT_ACCESS_METHOD
	},
	/* OCLASS_AMOP */
	{
		"operator of access method", OBJECT_AMOP
	},
	/* OCLASS_AMPROC */
	{
		"function of access method", OBJECT_AMPROC
	},
	/* OCLASS_REWRITE */
	{
		"rule", OBJECT_RULE
	},
	/* OCLASS_TRIGGER */
	{
		"trigger", OBJECT_TRIGGER
	},
	/* OCLASS_SCHEMA */
	{
		"schema", OBJECT_SCHEMA
	},
	/* OCLASS_TSPARSER */
	{
		"text search parser", OBJECT_TSPARSER
	},
	/* OCLASS_TSDICT */
	{
		"text search dictionary", OBJECT_TSDICTIONARY
	},
	/* OCLASS_TSTEMPLATE */
	{
		"text search template", OBJECT_TSTEMPLATE
	},
	/* OCLASS_TSCONFIG */
	{
		"text search configuration", OBJECT_TSCONFIGURATION
	},
	/* OCLASS_ROLE */
	{
		"role", OBJECT_ROLE
	},
	/* OCLASS_DATABASE */
	{
		"database", OBJECT_DATABASE
	},
	/* OCLASS_TBLSPACE */
	{
		"tablespace", OBJECT_TABLESPACE
	},
	/* OCLASS_FDW */
	{
		"foreign-data wrapper", OBJECT_FDW
	},
	/* OCLASS_FOREIGN_SERVER */
	{
		"server", OBJECT_FOREIGN_SERVER
	},
	/* OCLASS_USER_MAPPING */
	{
		"user mapping", OBJECT_USER_MAPPING
	},
	/* OCLASS_DEFACL */
	{
		"default acl", OBJECT_DEFACL
	},
	/* OCLASS_EXTENSION */
	{
		"extension", OBJECT_EXTENSION
	},
	/* OCLASS_EVENT_TRIGGER */
	{
		"event trigger", OBJECT_EVENT_TRIGGER
	},
	/* OCLASS_POLICY */
	{
		"policy", OBJECT_POLICY
	},
	/* OCLASS_TRANSFORM */
	{
		"transform", OBJECT_TRANSFORM
	}
};

const ObjectAddress InvalidObjectAddress =
{
	InvalidOid,
	InvalidOid,
	0
};

static ObjectAddress get_object_address_unqualified(ObjectType objtype,
							   List *qualname, bool missing_ok);
static ObjectAddress get_relation_by_qualified_name(ObjectType objtype,
							   List *objname, Relation *relp,
							   LOCKMODE lockmode, bool missing_ok);
static ObjectAddress get_object_address_relobject(ObjectType objtype,
							 List *objname, Relation *relp, bool missing_ok);
static ObjectAddress get_object_address_attribute(ObjectType objtype,
							 List *objname, Relation *relp,
							 LOCKMODE lockmode, bool missing_ok);
static ObjectAddress get_object_address_attrdef(ObjectType objtype,
						   List *objname, Relation *relp, LOCKMODE lockmode,
						   bool missing_ok);
static ObjectAddress get_object_address_type(ObjectType objtype,
						ListCell *typecell, bool missing_ok);
static ObjectAddress get_object_address_opcf(ObjectType objtype, List *objname,
						bool missing_ok);
static ObjectAddress get_object_address_opf_member(ObjectType objtype,
							  List *objname, List *objargs, bool missing_ok);

static ObjectAddress get_object_address_usermapping(List *objname,
							   List *objargs, bool missing_ok);
static ObjectAddress get_object_address_defacl(List *objname, List *objargs,
						  bool missing_ok);
static const ObjectPropertyType *get_object_property_data(Oid class_id);

static void getRelationDescription(StringInfo buffer, Oid relid);
static void getOpFamilyDescription(StringInfo buffer, Oid opfid);
static void getRelationTypeDescription(StringInfo buffer, Oid relid,
						   int32 objectSubId);
static void getProcedureTypeDescription(StringInfo buffer, Oid procid);
static void getConstraintTypeDescription(StringInfo buffer, Oid constroid);
static void getOpFamilyIdentity(StringInfo buffer, Oid opfid, List **objname);
static void getRelationIdentity(StringInfo buffer, Oid relid, List **objname);

/*
 * Translate an object name and arguments (as passed by the parser) to an
 * ObjectAddress.
 *
 * The returned object will be locked using the specified lockmode.  If a
 * sub-object is looked up, the parent object will be locked instead.
 *
 * If the object is a relation or a child object of a relation (e.g. an
 * attribute or constraint), the relation is also opened and *relp receives
 * the open relcache entry pointer; otherwise, *relp is set to NULL.  This
 * is a bit grotty but it makes life simpler, since the caller will
 * typically need the relcache entry too.  Caller must close the relcache
 * entry when done with it.  The relation is locked with the specified lockmode
 * if the target object is the relation itself or an attribute, but for other
 * child objects, only AccessShareLock is acquired on the relation.
 *
 * If the object is not found, an error is thrown, unless missing_ok is
 * true.  In this case, no lock is acquired, relp is set to NULL, and the
 * returned address has objectId set to InvalidOid.
 *
 * We don't currently provide a function to release the locks acquired here;
 * typically, the lock must be held until commit to guard against a concurrent
 * drop operation.
 *
 * Note: If the object is not found, we don't give any indication of the
 * reason.  (It might have been a missing schema if the name was qualified, or
 * an inexistant type name in case of a cast, function or operator; etc).
 * Currently there is only one caller that might be interested in such info, so
 * we don't spend much effort here.  If more callers start to care, it might be
 * better to add some support for that in this function.
 */
ObjectAddress
get_object_address(ObjectType objtype, List *objname, List *objargs,
				   Relation *relp, LOCKMODE lockmode, bool missing_ok)
{
	ObjectAddress address;
	ObjectAddress old_address = {InvalidOid, InvalidOid, 0};
	Relation	relation = NULL;
	uint64		inval_count;

	/* Some kind of lock must be taken. */
	Assert(lockmode != NoLock);

	for (;;)
	{
		/*
		 * Remember this value, so that, after looking up the object name and
		 * locking it, we can check whether any invalidation messages have
		 * been processed that might require a do-over.
		 */
		inval_count = SharedInvalidMessageCounter;

		/* Look up object address. */
		switch (objtype)
		{
			case OBJECT_INDEX:
			case OBJECT_SEQUENCE:
			case OBJECT_TABLE:
			case OBJECT_VIEW:
			case OBJECT_MATVIEW:
			case OBJECT_FOREIGN_TABLE:
				address =
					get_relation_by_qualified_name(objtype, objname,
												   &relation, lockmode,
												   missing_ok);
				break;
			case OBJECT_COLUMN:
				address =
					get_object_address_attribute(objtype, objname,
												 &relation, lockmode,
												 missing_ok);
				break;
			case OBJECT_DEFAULT:
				address =
					get_object_address_attrdef(objtype, objname,
											   &relation, lockmode,
											   missing_ok);
				break;
			case OBJECT_RULE:
			case OBJECT_TRIGGER:
			case OBJECT_TABCONSTRAINT:
			case OBJECT_POLICY:
				address = get_object_address_relobject(objtype, objname,
													   &relation, missing_ok);
				break;
			case OBJECT_DOMCONSTRAINT:
				{
					ObjectAddress domaddr;
					char	   *constrname;

					domaddr = get_object_address_type(OBJECT_DOMAIN,
											 list_head(objname), missing_ok);
					constrname = strVal(linitial(objargs));

					address.classId = ConstraintRelationId;
					address.objectId = get_domain_constraint_oid(domaddr.objectId,
													 constrname, missing_ok);
					address.objectSubId = 0;

				}
				break;
			case OBJECT_DATABASE:
			case OBJECT_EXTENSION:
			case OBJECT_TABLESPACE:
			case OBJECT_ROLE:
			case OBJECT_SCHEMA:
			case OBJECT_LANGUAGE:
			case OBJECT_FDW:
			case OBJECT_FOREIGN_SERVER:
			case OBJECT_EVENT_TRIGGER:
			case OBJECT_ACCESS_METHOD:
				address = get_object_address_unqualified(objtype,
														 objname, missing_ok);
				break;
			case OBJECT_TYPE:
			case OBJECT_DOMAIN:
				address = get_object_address_type(objtype, list_head(objname), missing_ok);
				break;
			case OBJECT_AGGREGATE:
				address.classId = ProcedureRelationId;
				address.objectId =
					LookupAggNameTypeNames(objname, objargs, missing_ok);
				address.objectSubId = 0;
				break;
			case OBJECT_FUNCTION:
				address.classId = ProcedureRelationId;
				address.objectId =
					LookupFuncNameTypeNames(objname, objargs, missing_ok);
				address.objectSubId = 0;
				break;
			case OBJECT_OPERATOR:
				Assert(list_length(objargs) == 2);
				address.classId = OperatorRelationId;
				address.objectId =
					LookupOperNameTypeNames(NULL, objname,
											(TypeName *) linitial(objargs),
											(TypeName *) lsecond(objargs),
											missing_ok, -1);
				address.objectSubId = 0;
				break;
			case OBJECT_COLLATION:
				address.classId = CollationRelationId;
				address.objectId = get_collation_oid(objname, missing_ok);
				address.objectSubId = 0;
				break;
			case OBJECT_CONVERSION:
				address.classId = ConversionRelationId;
				address.objectId = get_conversion_oid(objname, missing_ok);
				address.objectSubId = 0;
				break;
			case OBJECT_OPCLASS:
			case OBJECT_OPFAMILY:
				address = get_object_address_opcf(objtype, objname, missing_ok);
				break;
			case OBJECT_AMOP:
			case OBJECT_AMPROC:
				address = get_object_address_opf_member(objtype, objname,
														objargs, missing_ok);
				break;
			case OBJECT_LARGEOBJECT:
				Assert(list_length(objname) == 1);
				address.classId = LargeObjectRelationId;
				address.objectId = oidparse(linitial(objname));
				address.objectSubId = 0;
				if (!LargeObjectExists(address.objectId))
				{
					if (!missing_ok)
						ereport(ERROR,
								(errcode(ERRCODE_UNDEFINED_OBJECT),
								 errmsg("large object %u does not exist",
										address.objectId)));
				}
				break;
			case OBJECT_CAST:
				{
					TypeName   *sourcetype = (TypeName *) linitial(objname);
					TypeName   *targettype = (TypeName *) linitial(objargs);
					Oid			sourcetypeid;
					Oid			targettypeid;

					sourcetypeid = LookupTypeNameOid(NULL, sourcetype, missing_ok);
					targettypeid = LookupTypeNameOid(NULL, targettype, missing_ok);
					address.classId = CastRelationId;
					address.objectId =
						get_cast_oid(sourcetypeid, targettypeid, missing_ok);
					address.objectSubId = 0;
				}
				break;
			case OBJECT_TRANSFORM:
				{
					TypeName   *typename = (TypeName *) linitial(objname);
					char	   *langname = strVal(linitial(objargs));
					Oid			type_id = LookupTypeNameOid(NULL, typename, missing_ok);
					Oid			lang_id = get_language_oid(langname, missing_ok);

					address.classId = TransformRelationId;
					address.objectId =
						get_transform_oid(type_id, lang_id, missing_ok);
					address.objectSubId = 0;
				}
				break;
			case OBJECT_TSPARSER:
				address.classId = TSParserRelationId;
				address.objectId = get_ts_parser_oid(objname, missing_ok);
				address.objectSubId = 0;
				break;
			case OBJECT_TSDICTIONARY:
				address.classId = TSDictionaryRelationId;
				address.objectId = get_ts_dict_oid(objname, missing_ok);
				address.objectSubId = 0;
				break;
			case OBJECT_TSTEMPLATE:
				address.classId = TSTemplateRelationId;
				address.objectId = get_ts_template_oid(objname, missing_ok);
				address.objectSubId = 0;
				break;
			case OBJECT_TSCONFIGURATION:
				address.classId = TSConfigRelationId;
				address.objectId = get_ts_config_oid(objname, missing_ok);
				address.objectSubId = 0;
				break;
			case OBJECT_USER_MAPPING:
				address = get_object_address_usermapping(objname, objargs,
														 missing_ok);
				break;
			case OBJECT_DEFACL:
				address = get_object_address_defacl(objname, objargs,
													missing_ok);
				break;
			default:
				elog(ERROR, "unrecognized objtype: %d", (int) objtype);
				/* placate compiler, in case it thinks elog might return */
				address.classId = InvalidOid;
				address.objectId = InvalidOid;
				address.objectSubId = 0;
		}

		/*
		 * If we could not find the supplied object, return without locking.
		 */
		if (!OidIsValid(address.objectId))
		{
			Assert(missing_ok);
			return address;
		}

		/*
		 * If we're retrying, see if we got the same answer as last time.  If
		 * so, we're done; if not, we locked the wrong thing, so give up our
		 * lock.
		 */
		if (OidIsValid(old_address.classId))
		{
			if (old_address.classId == address.classId
				&& old_address.objectId == address.objectId
				&& old_address.objectSubId == address.objectSubId)
				break;
			if (old_address.classId != RelationRelationId)
			{
				if (IsSharedRelation(old_address.classId))
					UnlockSharedObject(old_address.classId,
									   old_address.objectId,
									   0, lockmode);
				else
					UnlockDatabaseObject(old_address.classId,
										 old_address.objectId,
										 0, lockmode);
			}
		}

		/*
		 * If we're dealing with a relation or attribute, then the relation is
		 * already locked.  Otherwise, we lock it now.
		 */
		if (address.classId != RelationRelationId)
		{
			if (IsSharedRelation(address.classId))
				LockSharedObject(address.classId, address.objectId, 0,
								 lockmode);
			else
				LockDatabaseObject(address.classId, address.objectId, 0,
								   lockmode);
		}

		/*
		 * At this point, we've resolved the name to an OID and locked the
		 * corresponding database object.  However, it's possible that by the
		 * time we acquire the lock on the object, concurrent DDL has modified
		 * the database in such a way that the name we originally looked up no
		 * longer resolves to that OID.
		 *
		 * We can be certain that this isn't an issue if (a) no shared
		 * invalidation messages have been processed or (b) we've locked a
		 * relation somewhere along the line.  All the relation name lookups
		 * in this module ultimately use RangeVarGetRelid() to acquire a
		 * relation lock, and that function protects against the same kinds of
		 * races we're worried about here.  Even when operating on a
		 * constraint, rule, or trigger, we still acquire AccessShareLock on
		 * the relation, which is enough to freeze out any concurrent DDL.
		 *
		 * In all other cases, however, it's possible that the name we looked
		 * up no longer refers to the object we locked, so we retry the lookup
		 * and see whether we get the same answer.
		 */
		if (inval_count == SharedInvalidMessageCounter || relation != NULL)
			break;
		old_address = address;
	}

	/* Return the object address and the relation. */
	*relp = relation;
	return address;
}

/*
 * Return an ObjectAddress based on a RangeVar and an object name. The
 * name of the relation identified by the RangeVar is prepended to the
 * (possibly empty) list passed in as objname. This is useful to find
 * the ObjectAddress of objects that depend on a relation. All other
 * considerations are exactly as for get_object_address above.
 */
ObjectAddress
get_object_address_rv(ObjectType objtype, RangeVar *rel, List *objname,
					  List *objargs, Relation *relp, LOCKMODE lockmode,
					  bool missing_ok)
{
	if (rel)
	{
		objname = lcons(makeString(rel->relname), objname);
		if (rel->schemaname)
			objname = lcons(makeString(rel->schemaname), objname);
		if (rel->catalogname)
			objname = lcons(makeString(rel->catalogname), objname);
	}

	return get_object_address(objtype, objname, objargs,
							  relp, lockmode, missing_ok);
}

/*
 * Find an ObjectAddress for a type of object that is identified by an
 * unqualified name.
 */
static ObjectAddress
get_object_address_unqualified(ObjectType objtype,
							   List *qualname, bool missing_ok)
{
	const char *name;
	ObjectAddress address;

	/*
	 * The types of names handled by this function are not permitted to be
	 * schema-qualified or catalog-qualified.
	 */
	if (list_length(qualname) != 1)
	{
		const char *msg;

		switch (objtype)
		{
			case OBJECT_ACCESS_METHOD:
				msg = gettext_noop("access method name cannot be qualified");
				break;
			case OBJECT_DATABASE:
				msg = gettext_noop("database name cannot be qualified");
				break;
			case OBJECT_EXTENSION:
				msg = gettext_noop("extension name cannot be qualified");
				break;
			case OBJECT_TABLESPACE:
				msg = gettext_noop("tablespace name cannot be qualified");
				break;
			case OBJECT_ROLE:
				msg = gettext_noop("role name cannot be qualified");
				break;
			case OBJECT_SCHEMA:
				msg = gettext_noop("schema name cannot be qualified");
				break;
			case OBJECT_LANGUAGE:
				msg = gettext_noop("language name cannot be qualified");
				break;
			case OBJECT_FDW:
				msg = gettext_noop("foreign-data wrapper name cannot be qualified");
				break;
			case OBJECT_FOREIGN_SERVER:
				msg = gettext_noop("server name cannot be qualified");
				break;
			case OBJECT_EVENT_TRIGGER:
				msg = gettext_noop("event trigger name cannot be qualified");
				break;
			default:
				elog(ERROR, "unrecognized objtype: %d", (int) objtype);
				msg = NULL;		/* placate compiler */
		}
		ereport(ERROR,
				(errcode(ERRCODE_SYNTAX_ERROR),
				 errmsg("%s", _(msg))));
	}

	/* Format is valid, extract the actual name. */
	name = strVal(linitial(qualname));

	/* Translate name to OID. */
	switch (objtype)
	{
		case OBJECT_ACCESS_METHOD:
			address.classId = AccessMethodRelationId;
			address.objectId = get_am_oid(name, missing_ok);
			address.objectSubId = 0;
			break;
		case OBJECT_DATABASE:
			address.classId = DatabaseRelationId;
			address.objectId = get_database_oid(name, missing_ok);
			address.objectSubId = 0;
			break;
		case OBJECT_EXTENSION:
			address.classId = ExtensionRelationId;
			address.objectId = get_extension_oid(name, missing_ok);
			address.objectSubId = 0;
			break;
		case OBJECT_TABLESPACE:
			address.classId = TableSpaceRelationId;
			address.objectId = get_tablespace_oid(name, missing_ok);
			address.objectSubId = 0;
			break;
		case OBJECT_ROLE:
			address.classId = AuthIdRelationId;
			address.objectId = get_role_oid(name, missing_ok);
			address.objectSubId = 0;
			break;
		case OBJECT_SCHEMA:
			address.classId = NamespaceRelationId;
			address.objectId = get_namespace_oid(name, missing_ok);
			address.objectSubId = 0;
			break;
		case OBJECT_LANGUAGE:
			address.classId = LanguageRelationId;
			address.objectId = get_language_oid(name, missing_ok);
			address.objectSubId = 0;
			break;
		case OBJECT_FDW:
			address.classId = ForeignDataWrapperRelationId;
			address.objectId = get_foreign_data_wrapper_oid(name, missing_ok);
			address.objectSubId = 0;
			break;
		case OBJECT_FOREIGN_SERVER:
			address.classId = ForeignServerRelationId;
			address.objectId = get_foreign_server_oid(name, missing_ok);
			address.objectSubId = 0;
			break;
		case OBJECT_EVENT_TRIGGER:
			address.classId = EventTriggerRelationId;
			address.objectId = get_event_trigger_oid(name, missing_ok);
			address.objectSubId = 0;
			break;
		default:
			elog(ERROR, "unrecognized objtype: %d", (int) objtype);
			/* placate compiler, which doesn't know elog won't return */
			address.classId = InvalidOid;
			address.objectId = InvalidOid;
			address.objectSubId = 0;
	}

	return address;
}

/*
 * Locate a relation by qualified name.
 */
static ObjectAddress
get_relation_by_qualified_name(ObjectType objtype, List *objname,
							   Relation *relp, LOCKMODE lockmode,
							   bool missing_ok)
{
	Relation	relation;
	ObjectAddress address;

	address.classId = RelationRelationId;
	address.objectId = InvalidOid;
	address.objectSubId = 0;

	relation = relation_openrv_extended(makeRangeVarFromNameList(objname),
										lockmode, missing_ok);
	if (!relation)
		return address;

	switch (objtype)
	{
		case OBJECT_INDEX:
			if (relation->rd_rel->relkind != RELKIND_INDEX)
				ereport(ERROR,
						(errcode(ERRCODE_WRONG_OBJECT_TYPE),
						 errmsg("\"%s\" is not an index",
								RelationGetRelationName(relation))));
			break;
		case OBJECT_SEQUENCE:
			if (relation->rd_rel->relkind != RELKIND_SEQUENCE)
				ereport(ERROR,
						(errcode(ERRCODE_WRONG_OBJECT_TYPE),
						 errmsg("\"%s\" is not a sequence",
								RelationGetRelationName(relation))));
			break;
		case OBJECT_TABLE:
			if (relation->rd_rel->relkind != RELKIND_RELATION)
				ereport(ERROR,
						(errcode(ERRCODE_WRONG_OBJECT_TYPE),
						 errmsg("\"%s\" is not a table",
								RelationGetRelationName(relation))));
			break;
		case OBJECT_VIEW:
			if (relation->rd_rel->relkind != RELKIND_VIEW)
				ereport(ERROR,
						(errcode(ERRCODE_WRONG_OBJECT_TYPE),
						 errmsg("\"%s\" is not a view",
								RelationGetRelationName(relation))));
			break;
		case OBJECT_MATVIEW:
			if (relation->rd_rel->relkind != RELKIND_MATVIEW)
				ereport(ERROR,
						(errcode(ERRCODE_WRONG_OBJECT_TYPE),
						 errmsg("\"%s\" is not a materialized view",
								RelationGetRelationName(relation))));
			break;
		case OBJECT_FOREIGN_TABLE:
			if (relation->rd_rel->relkind != RELKIND_FOREIGN_TABLE)
				ereport(ERROR,
						(errcode(ERRCODE_WRONG_OBJECT_TYPE),
						 errmsg("\"%s\" is not a foreign table",
								RelationGetRelationName(relation))));
			break;
		default:
			elog(ERROR, "unrecognized objtype: %d", (int) objtype);
			break;
	}

	/* Done. */
	address.objectId = RelationGetRelid(relation);
	*relp = relation;

	return address;
}

/*
 * Find object address for an object that is attached to a relation.
 *
 * Note that we take only an AccessShareLock on the relation.  We need not
 * pass down the LOCKMODE from get_object_address(), because that is the lock
 * mode for the object itself, not the relation to which it is attached.
 */
static ObjectAddress
get_object_address_relobject(ObjectType objtype, List *objname,
							 Relation *relp, bool missing_ok)
{
	ObjectAddress address;
	Relation	relation = NULL;
	int			nnames;
	const char *depname;

	/* Extract name of dependent object. */
	depname = strVal(llast(objname));

	/* Separate relation name from dependent object name. */
	nnames = list_length(objname);
	if (nnames < 2)
	{
		Oid			reloid;

		/*
		 * For compatibility with very old releases, we sometimes allow users
		 * to attempt to specify a rule without mentioning the relation name.
		 * If there's only rule by that name in the entire database, this will
		 * work.  But objects other than rules don't get this special
		 * treatment.
		 */
		if (objtype != OBJECT_RULE)
			elog(ERROR, "must specify relation and object name");
		address.classId = RewriteRelationId;
		address.objectId =
			get_rewrite_oid_without_relid(depname, &reloid, missing_ok);
		address.objectSubId = 0;

		/*
		 * Caller is expecting to get back the relation, even though we didn't
		 * end up using it to find the rule.
		 */
		if (OidIsValid(address.objectId))
			relation = heap_open(reloid, AccessShareLock);
	}
	else
	{
		List	   *relname;
		Oid			reloid;

		/* Extract relation name and open relation. */
		relname = list_truncate(list_copy(objname), nnames - 1);
		relation = heap_openrv_extended(makeRangeVarFromNameList(relname),
										AccessShareLock,
										missing_ok);

		reloid = relation ? RelationGetRelid(relation) : InvalidOid;

		switch (objtype)
		{
			case OBJECT_RULE:
				address.classId = RewriteRelationId;
				address.objectId = relation ?
					get_rewrite_oid(reloid, depname, missing_ok) : InvalidOid;
				address.objectSubId = 0;
				break;
			case OBJECT_TRIGGER:
				address.classId = TriggerRelationId;
				address.objectId = relation ?
					get_trigger_oid(reloid, depname, missing_ok) : InvalidOid;
				address.objectSubId = 0;
				break;
			case OBJECT_TABCONSTRAINT:
				address.classId = ConstraintRelationId;
				address.objectId = relation ?
					get_relation_constraint_oid(reloid, depname, missing_ok) :
					InvalidOid;
				address.objectSubId = 0;
				break;
			case OBJECT_POLICY:
				address.classId = PolicyRelationId;
				address.objectId = relation ?
					get_relation_policy_oid(reloid, depname, missing_ok) :
					InvalidOid;
				address.objectSubId = 0;
				break;
			default:
				elog(ERROR, "unrecognized objtype: %d", (int) objtype);
				/* placate compiler, which doesn't know elog won't return */
				address.classId = InvalidOid;
				address.objectId = InvalidOid;
				address.objectSubId = 0;
		}

		/* Avoid relcache leak when object not found. */
		if (!OidIsValid(address.objectId))
		{
			if (relation != NULL)
				heap_close(relation, AccessShareLock);

			relation = NULL;	/* department of accident prevention */
			return address;
		}
	}

	/* Done. */
	*relp = relation;
	return address;
}

/*
 * Find the ObjectAddress for an attribute.
 */
static ObjectAddress
get_object_address_attribute(ObjectType objtype, List *objname,
							 Relation *relp, LOCKMODE lockmode,
							 bool missing_ok)
{
	ObjectAddress address;
	List	   *relname;
	Oid			reloid;
	Relation	relation;
	const char *attname;
	AttrNumber	attnum;

	/* Extract relation name and open relation. */
	if (list_length(objname) < 2)
		ereport(ERROR,
				(errcode(ERRCODE_SYNTAX_ERROR),
				 errmsg("column name must be qualified")));
	attname = strVal(lfirst(list_tail(objname)));
	relname = list_truncate(list_copy(objname), list_length(objname) - 1);
	/* XXX no missing_ok support here */
	relation = relation_openrv(makeRangeVarFromNameList(relname), lockmode);
	reloid = RelationGetRelid(relation);

	/* Look up attribute and construct return value. */
	attnum = get_attnum(reloid, attname);
	if (attnum == InvalidAttrNumber)
	{
		if (!missing_ok)
			ereport(ERROR,
					(errcode(ERRCODE_UNDEFINED_COLUMN),
					 errmsg("column \"%s\" of relation \"%s\" does not exist",
							attname, NameListToString(relname))));

		address.classId = RelationRelationId;
		address.objectId = InvalidOid;
		address.objectSubId = InvalidAttrNumber;
		relation_close(relation, lockmode);
		return address;
	}

	address.classId = RelationRelationId;
	address.objectId = reloid;
	address.objectSubId = attnum;

	*relp = relation;
	return address;
}

/*
 * Find the ObjectAddress for an attribute's default value.
 */
static ObjectAddress
get_object_address_attrdef(ObjectType objtype, List *objname,
						   Relation *relp, LOCKMODE lockmode,
						   bool missing_ok)
{
	ObjectAddress address;
	List	   *relname;
	Oid			reloid;
	Relation	relation;
	const char *attname;
	AttrNumber	attnum;
	TupleDesc	tupdesc;
	Oid			defoid;

	/* Extract relation name and open relation. */
	if (list_length(objname) < 2)
		ereport(ERROR,
				(errcode(ERRCODE_SYNTAX_ERROR),
				 errmsg("column name must be qualified")));
	attname = strVal(llast(objname));
	relname = list_truncate(list_copy(objname), list_length(objname) - 1);
	/* XXX no missing_ok support here */
	relation = relation_openrv(makeRangeVarFromNameList(relname), lockmode);
	reloid = RelationGetRelid(relation);

	tupdesc = RelationGetDescr(relation);

	/* Look up attribute number and scan pg_attrdef to find its tuple */
	attnum = get_attnum(reloid, attname);
	defoid = InvalidOid;
	if (attnum != InvalidAttrNumber && tupdesc->constr != NULL)
	{
		Relation	attrdef;
		ScanKeyData keys[2];
		SysScanDesc scan;
		HeapTuple	tup;

		attrdef = relation_open(AttrDefaultRelationId, AccessShareLock);
		ScanKeyInit(&keys[0],
					Anum_pg_attrdef_adrelid,
					BTEqualStrategyNumber,
					F_OIDEQ,
					ObjectIdGetDatum(reloid));
		ScanKeyInit(&keys[1],
					Anum_pg_attrdef_adnum,
					BTEqualStrategyNumber,
					F_INT2EQ,
					Int16GetDatum(attnum));
		scan = systable_beginscan(attrdef, AttrDefaultIndexId, true,
								  NULL, 2, keys);
		if (HeapTupleIsValid(tup = systable_getnext(scan)))
			defoid = HeapTupleGetOid(tup);

		systable_endscan(scan);
		relation_close(attrdef, AccessShareLock);
	}
	if (!OidIsValid(defoid))
	{
		if (!missing_ok)
			ereport(ERROR,
					(errcode(ERRCODE_UNDEFINED_COLUMN),
					 errmsg("default value for column \"%s\" of relation \"%s\" does not exist",
							attname, NameListToString(relname))));

		address.classId = AttrDefaultRelationId;
		address.objectId = InvalidOid;
		address.objectSubId = InvalidAttrNumber;
		relation_close(relation, lockmode);
		return address;
	}

	address.classId = AttrDefaultRelationId;
	address.objectId = defoid;
	address.objectSubId = 0;

	*relp = relation;
	return address;
}

/*
 * Find the ObjectAddress for a type or domain
 */
static ObjectAddress
get_object_address_type(ObjectType objtype, ListCell *typecell, bool missing_ok)
{
	ObjectAddress address;
	TypeName   *typename;
	Type		tup;

	typename = (TypeName *) lfirst(typecell);

	address.classId = TypeRelationId;
	address.objectId = InvalidOid;
	address.objectSubId = 0;

	tup = LookupTypeName(NULL, typename, NULL, missing_ok);
	if (!HeapTupleIsValid(tup))
	{
		if (!missing_ok)
			ereport(ERROR,
					(errcode(ERRCODE_UNDEFINED_OBJECT),
					 errmsg("type \"%s\" does not exist",
							TypeNameToString(typename))));
		return address;
	}
	address.objectId = typeTypeId(tup);

	if (objtype == OBJECT_DOMAIN)
	{
		if (((Form_pg_type) GETSTRUCT(tup))->typtype != TYPTYPE_DOMAIN)
			ereport(ERROR,
					(errcode(ERRCODE_WRONG_OBJECT_TYPE),
					 errmsg("\"%s\" is not a domain",
							TypeNameToString(typename))));
	}

	ReleaseSysCache(tup);

	return address;
}

/*
 * Find the ObjectAddress for an opclass or opfamily.
 */
static ObjectAddress
get_object_address_opcf(ObjectType objtype, List *objname, bool missing_ok)
{
	Oid			amoid;
	ObjectAddress address;

	/* XXX no missing_ok support here */
	amoid = get_index_am_oid(strVal(linitial(objname)), false);
	objname = list_copy_tail(objname, 1);

	switch (objtype)
	{
		case OBJECT_OPCLASS:
			address.classId = OperatorClassRelationId;
			address.objectId = get_opclass_oid(amoid, objname, missing_ok);
			address.objectSubId = 0;
			break;
		case OBJECT_OPFAMILY:
			address.classId = OperatorFamilyRelationId;
			address.objectId = get_opfamily_oid(amoid, objname, missing_ok);
			address.objectSubId = 0;
			break;
		default:
			elog(ERROR, "unrecognized objtype: %d", (int) objtype);
			/* placate compiler, which doesn't know elog won't return */
			address.classId = InvalidOid;
			address.objectId = InvalidOid;
			address.objectSubId = 0;
	}

	return address;
}

/*
 * Find the ObjectAddress for an opclass/opfamily member.
 *
 * (The returned address corresponds to a pg_amop/pg_amproc object).
 */
static ObjectAddress
get_object_address_opf_member(ObjectType objtype,
							  List *objname, List *objargs, bool missing_ok)
{
	ObjectAddress famaddr;
	ObjectAddress address;
	ListCell   *cell;
	List	   *copy;
	char	   *typenames[2];
	Oid			typeoids[2];
	int			membernum;
	int			i;

	/*
	 * The last element of the objname list contains the strategy or procedure
	 * number.  We need to strip that out before getting the opclass/family
	 * address.  The rest can be used directly by get_object_address_opcf().
	 */
	membernum = atoi(strVal(llast(objname)));
	copy = list_truncate(list_copy(objname), list_length(objname) - 1);

	/* no missing_ok support here */
	famaddr = get_object_address_opcf(OBJECT_OPFAMILY, copy, false);

	/* find out left/right type names and OIDs */
	i = 0;
	foreach(cell, objargs)
	{
		ObjectAddress typaddr;

		typenames[i] = strVal(lfirst(cell));
		typaddr = get_object_address_type(OBJECT_TYPE, cell, missing_ok);
		typeoids[i] = typaddr.objectId;
		if (++i >= 2)
			break;
	}

	switch (objtype)
	{
		case OBJECT_AMOP:
			{
				HeapTuple	tp;

				ObjectAddressSet(address, AccessMethodOperatorRelationId,
								 InvalidOid);

				tp = SearchSysCache4(AMOPSTRATEGY,
									 ObjectIdGetDatum(famaddr.objectId),
									 ObjectIdGetDatum(typeoids[0]),
									 ObjectIdGetDatum(typeoids[1]),
									 Int16GetDatum(membernum));
				if (!HeapTupleIsValid(tp))
				{
					if (!missing_ok)
						ereport(ERROR,
								(errcode(ERRCODE_UNDEFINED_OBJECT),
						  errmsg("operator %d (%s, %s) of %s does not exist",
								 membernum, typenames[0], typenames[1],
								 getObjectDescription(&famaddr))));
				}
				else
				{
					address.objectId = HeapTupleGetOid(tp);
					ReleaseSysCache(tp);
				}
			}
			break;

		case OBJECT_AMPROC:
			{
				HeapTuple	tp;

				ObjectAddressSet(address, AccessMethodProcedureRelationId,
								 InvalidOid);

				tp = SearchSysCache4(AMPROCNUM,
									 ObjectIdGetDatum(famaddr.objectId),
									 ObjectIdGetDatum(typeoids[0]),
									 ObjectIdGetDatum(typeoids[1]),
									 Int16GetDatum(membernum));
				if (!HeapTupleIsValid(tp))
				{
					if (!missing_ok)
						ereport(ERROR,
								(errcode(ERRCODE_UNDEFINED_OBJECT),
						  errmsg("function %d (%s, %s) of %s does not exist",
								 membernum, typenames[0], typenames[1],
								 getObjectDescription(&famaddr))));
				}
				else
				{
					address.objectId = HeapTupleGetOid(tp);
					ReleaseSysCache(tp);
				}
			}
			break;
		default:
			elog(ERROR, "unrecognized objtype: %d", (int) objtype);
	}

	return address;
}

/*
 * Find the ObjectAddress for a user mapping.
 */
static ObjectAddress
get_object_address_usermapping(List *objname, List *objargs, bool missing_ok)
{
	ObjectAddress address;
	Oid			userid;
	char	   *username;
	char	   *servername;
	ForeignServer *server;
	HeapTuple	tp;

	ObjectAddressSet(address, UserMappingRelationId, InvalidOid);

	/* fetch string names from input lists, for error messages */
	username = strVal(linitial(objname));
	servername = strVal(linitial(objargs));

	/* look up pg_authid OID of mapped user; InvalidOid if PUBLIC */
	if (strcmp(username, "public") == 0)
		userid = InvalidOid;
	else
	{
		tp = SearchSysCache1(AUTHNAME,
							 CStringGetDatum(username));
		if (!HeapTupleIsValid(tp))
		{
			if (!missing_ok)
				ereport(ERROR,
						(errcode(ERRCODE_UNDEFINED_OBJECT),
						 errmsg("user mapping for user \"%s\" on server \"%s\" does not exist",
								username, servername)));
			return address;
		}
		userid = HeapTupleGetOid(tp);
		ReleaseSysCache(tp);
	}

	/* Now look up the pg_user_mapping tuple */
	server = GetForeignServerByName(servername, true);
	if (!server)
	{
		if (!missing_ok)
			ereport(ERROR,
					(errcode(ERRCODE_UNDEFINED_OBJECT),
					 errmsg("server \"%s\" does not exist", servername)));
		return address;
	}
	tp = SearchSysCache2(USERMAPPINGUSERSERVER,
						 ObjectIdGetDatum(userid),
						 ObjectIdGetDatum(server->serverid));
	if (!HeapTupleIsValid(tp))
	{
		if (!missing_ok)
			ereport(ERROR,
					(errcode(ERRCODE_UNDEFINED_OBJECT),
					 errmsg("user mapping for user \"%s\" on server \"%s\" does not exist",
							username, servername)));
		return address;
	}

	address.objectId = HeapTupleGetOid(tp);

	ReleaseSysCache(tp);

	return address;
}

/*
 * Find the ObjectAddress for a default ACL.
 */
static ObjectAddress
get_object_address_defacl(List *objname, List *objargs, bool missing_ok)
{
	HeapTuple	tp;
	Oid			userid;
	Oid			schemaid;
	char	   *username;
	char	   *schema;
	char		objtype;
	char	   *objtype_str;
	ObjectAddress address;

	ObjectAddressSet(address, DefaultAclRelationId, InvalidOid);

	/*
	 * First figure out the textual attributes so that they can be used for
	 * error reporting.
	 */
	username = strVal(linitial(objname));
	if (list_length(objname) >= 2)
		schema = (char *) strVal(lsecond(objname));
	else
		schema = NULL;

	/*
	 * Decode defaclobjtype.  Only first char is considered; the rest of the
	 * string, if any, is blissfully ignored.
	 */
	objtype = ((char *) strVal(linitial(objargs)))[0];
	switch (objtype)
	{
		case DEFACLOBJ_RELATION:
			objtype_str = "tables";
			break;
		case DEFACLOBJ_SEQUENCE:
			objtype_str = "sequences";
			break;
		case DEFACLOBJ_FUNCTION:
			objtype_str = "functions";
			break;
		case DEFACLOBJ_TYPE:
			objtype_str = "types";
			break;
		default:
			ereport(ERROR,
					(errcode(ERRCODE_INVALID_PARAMETER_VALUE),
				  errmsg("unrecognized default ACL object type %c", objtype),
<<<<<<< HEAD
				 errhint("Valid object types are \"r\", \"S\", \"f\", and \"T\".")));
=======
					 errhint("Valid object types are \"r\", \"S\", \"f\", and \"T\".")));
>>>>>>> 7961c31a
	}

	/*
	 * Look up user ID.  Behave as "default ACL not found" if the user doesn't
	 * exist.
	 */
	tp = SearchSysCache1(AUTHNAME,
						 CStringGetDatum(username));
	if (!HeapTupleIsValid(tp))
		goto not_found;
	userid = HeapTupleGetOid(tp);
	ReleaseSysCache(tp);

	/*
	 * If a schema name was given, look up its OID.  If it doesn't exist,
	 * behave as "default ACL not found".
	 */
	if (schema)
	{
		schemaid = get_namespace_oid(schema, true);
		if (schemaid == InvalidOid)
			goto not_found;
	}
	else
		schemaid = InvalidOid;

	/* Finally, look up the pg_default_acl object */
	tp = SearchSysCache3(DEFACLROLENSPOBJ,
						 ObjectIdGetDatum(userid),
						 ObjectIdGetDatum(schemaid),
						 CharGetDatum(objtype));
	if (!HeapTupleIsValid(tp))
		goto not_found;

	address.objectId = HeapTupleGetOid(tp);
	ReleaseSysCache(tp);

	return address;

not_found:
	if (!missing_ok)
	{
		if (schema)
			ereport(ERROR,
					(errcode(ERRCODE_UNDEFINED_OBJECT),
					 errmsg("default ACL for user \"%s\" in schema \"%s\" on %s does not exist",
							username, schema, objtype_str)));
		else
			ereport(ERROR,
					(errcode(ERRCODE_UNDEFINED_OBJECT),
				   errmsg("default ACL for user \"%s\" on %s does not exist",
						  username, objtype_str)));
	}
	return address;
}

/*
 * Convert an array of TEXT into a List of string Values, as emitted by the
 * parser, which is what get_object_address uses as input.
 */
static List *
textarray_to_strvaluelist(ArrayType *arr)
{
	Datum	   *elems;
	bool	   *nulls;
	int			nelems;
	List	   *list = NIL;
	int			i;

	deconstruct_array(arr, TEXTOID, -1, false, 'i',
					  &elems, &nulls, &nelems);

	for (i = 0; i < nelems; i++)
	{
		if (nulls[i])
			ereport(ERROR,
					(errcode(ERRCODE_INVALID_PARAMETER_VALUE),
					 errmsg("name or argument lists may not contain nulls")));
		list = lappend(list, makeString(TextDatumGetCString(elems[i])));
	}

	return list;
}

/*
 * SQL-callable version of get_object_address
 */
Datum
pg_get_object_address(PG_FUNCTION_ARGS)
{
	char	   *ttype = TextDatumGetCString(PG_GETARG_DATUM(0));
	ArrayType  *namearr = PG_GETARG_ARRAYTYPE_P(1);
	ArrayType  *argsarr = PG_GETARG_ARRAYTYPE_P(2);
	int			itype;
	ObjectType	type;
	List	   *name;
	List	   *args;
	ObjectAddress addr;
	TupleDesc	tupdesc;
	Datum		values[3];
	bool		nulls[3];
	HeapTuple	htup;
	Relation	relation;

	/* Decode object type, raise error if unknown */
	itype = read_objtype_from_string(ttype);
	if (itype < 0)
		ereport(ERROR,
				(errcode(ERRCODE_INVALID_PARAMETER_VALUE),
				 errmsg("unsupported object type \"%s\"", ttype)));
	type = (ObjectType) itype;

	/*
	 * Convert the text array to the representation appropriate for the given
	 * object type.  Most use a simple string Values list, but there are some
	 * exceptions.
	 */
	if (type == OBJECT_TYPE || type == OBJECT_DOMAIN || type == OBJECT_CAST ||
		type == OBJECT_TRANSFORM || type == OBJECT_DOMCONSTRAINT)
	{
		Datum	   *elems;
		bool	   *nulls;
		int			nelems;

		deconstruct_array(namearr, TEXTOID, -1, false, 'i',
						  &elems, &nulls, &nelems);
		if (nelems != 1)
			ereport(ERROR,
					(errcode(ERRCODE_INVALID_PARAMETER_VALUE),
					 errmsg("name list length must be exactly %d", 1)));
		if (nulls[0])
			ereport(ERROR,
					(errcode(ERRCODE_INVALID_PARAMETER_VALUE),
					 errmsg("name or argument lists may not contain nulls")));
		name = list_make1(typeStringToTypeName(TextDatumGetCString(elems[0])));
	}
	else if (type == OBJECT_LARGEOBJECT)
	{
		Datum	   *elems;
		bool	   *nulls;
		int			nelems;

		deconstruct_array(namearr, TEXTOID, -1, false, 'i',
						  &elems, &nulls, &nelems);
		if (nelems != 1)
			ereport(ERROR,
					(errcode(ERRCODE_INVALID_PARAMETER_VALUE),
					 errmsg("name list length must be exactly %d", 1)));
		if (nulls[0])
			ereport(ERROR,
					(errcode(ERRCODE_INVALID_PARAMETER_VALUE),
					 errmsg("large object OID may not be null")));
		name = list_make1(makeFloat(TextDatumGetCString(elems[0])));
	}
	else
	{
		name = textarray_to_strvaluelist(namearr);
		if (list_length(name) < 1)
			ereport(ERROR,
					(errcode(ERRCODE_INVALID_PARAMETER_VALUE),
					 errmsg("name list length must be at least %d", 1)));
	}

	/*
	 * If args are given, decode them according to the object type.
	 */
	if (type == OBJECT_AGGREGATE ||
		type == OBJECT_FUNCTION ||
		type == OBJECT_OPERATOR ||
		type == OBJECT_CAST ||
		type == OBJECT_AMOP ||
		type == OBJECT_AMPROC)
	{
		/* in these cases, the args list must be of TypeName */
		Datum	   *elems;
		bool	   *nulls;
		int			nelems;
		int			i;

		deconstruct_array(argsarr, TEXTOID, -1, false, 'i',
						  &elems, &nulls, &nelems);

		args = NIL;
		for (i = 0; i < nelems; i++)
		{
			if (nulls[i])
				ereport(ERROR,
						(errcode(ERRCODE_INVALID_PARAMETER_VALUE),
					errmsg("name or argument lists may not contain nulls")));
			args = lappend(args,
						typeStringToTypeName(TextDatumGetCString(elems[i])));
		}
	}
	else
	{
		/* For all other object types, use string Values */
		args = textarray_to_strvaluelist(argsarr);
	}

	/*
	 * get_object_name is pretty sensitive to the length its input lists;
	 * check that they're what it wants.
	 */
	switch (type)
	{
		case OBJECT_DOMCONSTRAINT:
		case OBJECT_CAST:
		case OBJECT_USER_MAPPING:
		case OBJECT_DEFACL:
		case OBJECT_TRANSFORM:
			if (list_length(args) != 1)
				ereport(ERROR,
						(errcode(ERRCODE_INVALID_PARAMETER_VALUE),
					  errmsg("argument list length must be exactly %d", 1)));
			break;
		case OBJECT_OPFAMILY:
		case OBJECT_OPCLASS:
			if (list_length(name) < 2)
				ereport(ERROR,
						(errcode(ERRCODE_INVALID_PARAMETER_VALUE),
						 errmsg("name list length must be at least %d", 2)));
			break;
		case OBJECT_AMOP:
		case OBJECT_AMPROC:
			if (list_length(name) < 3)
				ereport(ERROR,
						(errcode(ERRCODE_INVALID_PARAMETER_VALUE),
						 errmsg("name list length must be at least %d", 3)));
			/* fall through to check args length */
		case OBJECT_OPERATOR:
			if (list_length(args) != 2)
				ereport(ERROR,
						(errcode(ERRCODE_INVALID_PARAMETER_VALUE),
					  errmsg("argument list length must be exactly %d", 2)));
			break;
		default:
			break;
	}

	addr = get_object_address(type, name, args,
							  &relation, AccessShareLock, false);

	/* We don't need the relcache entry, thank you very much */
	if (relation)
		relation_close(relation, AccessShareLock);

	tupdesc = CreateTemplateTupleDesc(3, false);
	TupleDescInitEntry(tupdesc, (AttrNumber) 1, "classid",
					   OIDOID, -1, 0);
	TupleDescInitEntry(tupdesc, (AttrNumber) 2, "objid",
					   OIDOID, -1, 0);
	TupleDescInitEntry(tupdesc, (AttrNumber) 3, "objsubid",
					   INT4OID, -1, 0);
	tupdesc = BlessTupleDesc(tupdesc);

	values[0] = ObjectIdGetDatum(addr.classId);
	values[1] = ObjectIdGetDatum(addr.objectId);
	values[2] = Int32GetDatum(addr.objectSubId);
	nulls[0] = false;
	nulls[1] = false;
	nulls[2] = false;

	htup = heap_form_tuple(tupdesc, values, nulls);

	PG_RETURN_DATUM(HeapTupleGetDatum(htup));
}

/*
 * Check ownership of an object previously identified by get_object_address.
 */
void
check_object_ownership(Oid roleid, ObjectType objtype, ObjectAddress address,
					   List *objname, List *objargs, Relation relation)
{
	switch (objtype)
	{
		case OBJECT_INDEX:
		case OBJECT_SEQUENCE:
		case OBJECT_TABLE:
		case OBJECT_VIEW:
		case OBJECT_MATVIEW:
		case OBJECT_FOREIGN_TABLE:
		case OBJECT_COLUMN:
		case OBJECT_RULE:
		case OBJECT_TRIGGER:
		case OBJECT_POLICY:
		case OBJECT_TABCONSTRAINT:
			if (!pg_class_ownercheck(RelationGetRelid(relation), roleid))
				aclcheck_error(ACLCHECK_NOT_OWNER, ACL_KIND_CLASS,
							   RelationGetRelationName(relation));
			break;
		case OBJECT_DATABASE:
			if (!pg_database_ownercheck(address.objectId, roleid))
				aclcheck_error(ACLCHECK_NOT_OWNER, ACL_KIND_DATABASE,
							   NameListToString(objname));
			break;
		case OBJECT_TYPE:
		case OBJECT_DOMAIN:
		case OBJECT_ATTRIBUTE:
		case OBJECT_DOMCONSTRAINT:
			if (!pg_type_ownercheck(address.objectId, roleid))
				aclcheck_error_type(ACLCHECK_NOT_OWNER, address.objectId);
			break;
		case OBJECT_AGGREGATE:
		case OBJECT_FUNCTION:
			if (!pg_proc_ownercheck(address.objectId, roleid))
				aclcheck_error(ACLCHECK_NOT_OWNER, ACL_KIND_PROC,
							   NameListToString(objname));
			break;
		case OBJECT_OPERATOR:
			if (!pg_oper_ownercheck(address.objectId, roleid))
				aclcheck_error(ACLCHECK_NOT_OWNER, ACL_KIND_OPER,
							   NameListToString(objname));
			break;
		case OBJECT_SCHEMA:
			if (!pg_namespace_ownercheck(address.objectId, roleid))
				aclcheck_error(ACLCHECK_NOT_OWNER, ACL_KIND_NAMESPACE,
							   NameListToString(objname));
			break;
		case OBJECT_COLLATION:
			if (!pg_collation_ownercheck(address.objectId, roleid))
				aclcheck_error(ACLCHECK_NOT_OWNER, ACL_KIND_COLLATION,
							   NameListToString(objname));
			break;
		case OBJECT_CONVERSION:
			if (!pg_conversion_ownercheck(address.objectId, roleid))
				aclcheck_error(ACLCHECK_NOT_OWNER, ACL_KIND_CONVERSION,
							   NameListToString(objname));
			break;
		case OBJECT_EXTENSION:
			if (!pg_extension_ownercheck(address.objectId, roleid))
				aclcheck_error(ACLCHECK_NOT_OWNER, ACL_KIND_EXTENSION,
							   NameListToString(objname));
			break;
		case OBJECT_FDW:
			if (!pg_foreign_data_wrapper_ownercheck(address.objectId, roleid))
				aclcheck_error(ACLCHECK_NOT_OWNER, ACL_KIND_FDW,
							   NameListToString(objname));
			break;
		case OBJECT_FOREIGN_SERVER:
			if (!pg_foreign_server_ownercheck(address.objectId, roleid))
				aclcheck_error(ACLCHECK_NOT_OWNER, ACL_KIND_FOREIGN_SERVER,
							   NameListToString(objname));
			break;
		case OBJECT_EVENT_TRIGGER:
			if (!pg_event_trigger_ownercheck(address.objectId, roleid))
				aclcheck_error(ACLCHECK_NOT_OWNER, ACL_KIND_EVENT_TRIGGER,
							   NameListToString(objname));
			break;
		case OBJECT_LANGUAGE:
			if (!pg_language_ownercheck(address.objectId, roleid))
				aclcheck_error(ACLCHECK_NOT_OWNER, ACL_KIND_LANGUAGE,
							   NameListToString(objname));
			break;
		case OBJECT_OPCLASS:
			if (!pg_opclass_ownercheck(address.objectId, roleid))
				aclcheck_error(ACLCHECK_NOT_OWNER, ACL_KIND_OPCLASS,
							   NameListToString(objname));
			break;
		case OBJECT_OPFAMILY:
			if (!pg_opfamily_ownercheck(address.objectId, roleid))
				aclcheck_error(ACLCHECK_NOT_OWNER, ACL_KIND_OPFAMILY,
							   NameListToString(objname));
			break;
		case OBJECT_LARGEOBJECT:
			if (!lo_compat_privileges &&
				!pg_largeobject_ownercheck(address.objectId, roleid))
				ereport(ERROR,
						(errcode(ERRCODE_INSUFFICIENT_PRIVILEGE),
						 errmsg("must be owner of large object %u",
								address.objectId)));
			break;
		case OBJECT_CAST:
			{
				/* We can only check permissions on the source/target types */
				TypeName   *sourcetype = (TypeName *) linitial(objname);
				TypeName   *targettype = (TypeName *) linitial(objargs);
				Oid			sourcetypeid = typenameTypeId(NULL, sourcetype);
				Oid			targettypeid = typenameTypeId(NULL, targettype);

				if (!pg_type_ownercheck(sourcetypeid, roleid)
					&& !pg_type_ownercheck(targettypeid, roleid))
					ereport(ERROR,
							(errcode(ERRCODE_INSUFFICIENT_PRIVILEGE),
							 errmsg("must be owner of type %s or type %s",
									format_type_be(sourcetypeid),
									format_type_be(targettypeid))));
			}
			break;
		case OBJECT_TRANSFORM:
			{
				TypeName   *typename = (TypeName *) linitial(objname);
				Oid			typeid = typenameTypeId(NULL, typename);

				if (!pg_type_ownercheck(typeid, roleid))
					aclcheck_error_type(ACLCHECK_NOT_OWNER, typeid);
			}
			break;
		case OBJECT_TABLESPACE:
			if (!pg_tablespace_ownercheck(address.objectId, roleid))
				aclcheck_error(ACLCHECK_NOT_OWNER, ACL_KIND_TABLESPACE,
							   NameListToString(objname));
			break;
		case OBJECT_TSDICTIONARY:
			if (!pg_ts_dict_ownercheck(address.objectId, roleid))
				aclcheck_error(ACLCHECK_NOT_OWNER, ACL_KIND_TSDICTIONARY,
							   NameListToString(objname));
			break;
		case OBJECT_TSCONFIGURATION:
			if (!pg_ts_config_ownercheck(address.objectId, roleid))
				aclcheck_error(ACLCHECK_NOT_OWNER, ACL_KIND_TSCONFIGURATION,
							   NameListToString(objname));
			break;
		case OBJECT_ROLE:

			/*
			 * We treat roles as being "owned" by those with CREATEROLE priv,
			 * except that superusers are only owned by superusers.
			 */
			if (superuser_arg(address.objectId))
			{
				if (!superuser_arg(roleid))
					ereport(ERROR,
							(errcode(ERRCODE_INSUFFICIENT_PRIVILEGE),
							 errmsg("must be superuser")));
			}
			else
			{
				if (!has_createrole_privilege(roleid))
					ereport(ERROR,
							(errcode(ERRCODE_INSUFFICIENT_PRIVILEGE),
							 errmsg("must have CREATEROLE privilege")));
			}
			break;
		case OBJECT_TSPARSER:
		case OBJECT_TSTEMPLATE:
		case OBJECT_ACCESS_METHOD:
			/* We treat these object types as being owned by superusers */
			if (!superuser_arg(roleid))
				ereport(ERROR,
						(errcode(ERRCODE_INSUFFICIENT_PRIVILEGE),
						 errmsg("must be superuser")));
			break;
		default:
			elog(ERROR, "unrecognized object type: %d",
				 (int) objtype);
	}
}

/*
 * get_object_namespace
 *
 * Find the schema containing the specified object.  For non-schema objects,
 * this function returns InvalidOid.
 */
Oid
get_object_namespace(const ObjectAddress *address)
{
	int			cache;
	HeapTuple	tuple;
	bool		isnull;
	Oid			oid;
	const ObjectPropertyType *property;

	/* If not owned by a namespace, just return InvalidOid. */
	property = get_object_property_data(address->classId);
	if (property->attnum_namespace == InvalidAttrNumber)
		return InvalidOid;

	/* Currently, we can only handle object types with system caches. */
	cache = property->oid_catcache_id;
	Assert(cache != -1);

	/* Fetch tuple from syscache and extract namespace attribute. */
	tuple = SearchSysCache1(cache, ObjectIdGetDatum(address->objectId));
	if (!HeapTupleIsValid(tuple))
		elog(ERROR, "cache lookup failed for cache %d oid %u",
			 cache, address->objectId);
	oid = DatumGetObjectId(SysCacheGetAttr(cache,
										   tuple,
										   property->attnum_namespace,
										   &isnull));
	Assert(!isnull);
	ReleaseSysCache(tuple);

	return oid;
}

/*
 * Return ObjectType for the given object type as given by
 * getObjectTypeDescription; if no valid ObjectType code exists, but it's a
 * possible output type from getObjectTypeDescription, return -1.
 * Otherwise, an error is thrown.
 */
int
read_objtype_from_string(const char *objtype)
{
	ObjectType	type;
	int			i;

	for (i = 0; i < lengthof(ObjectTypeMap); i++)
	{
		if (strcmp(ObjectTypeMap[i].tm_name, objtype) == 0)
		{
			type = ObjectTypeMap[i].tm_type;
			break;
		}
	}
	if (i >= lengthof(ObjectTypeMap))
		ereport(ERROR,
				(errcode(ERRCODE_INVALID_PARAMETER_VALUE),
				 errmsg("unrecognized object type \"%s\"", objtype)));

	return type;
}

/*
 * Interfaces to reference fields of ObjectPropertyType
 */
Oid
get_object_oid_index(Oid class_id)
{
	const ObjectPropertyType *prop = get_object_property_data(class_id);

	return prop->oid_index_oid;
}

int
get_object_catcache_oid(Oid class_id)
{
	const ObjectPropertyType *prop = get_object_property_data(class_id);

	return prop->oid_catcache_id;
}

int
get_object_catcache_name(Oid class_id)
{
	const ObjectPropertyType *prop = get_object_property_data(class_id);

	return prop->name_catcache_id;
}

AttrNumber
get_object_attnum_name(Oid class_id)
{
	const ObjectPropertyType *prop = get_object_property_data(class_id);

	return prop->attnum_name;
}

AttrNumber
get_object_attnum_namespace(Oid class_id)
{
	const ObjectPropertyType *prop = get_object_property_data(class_id);

	return prop->attnum_namespace;
}

AttrNumber
get_object_attnum_owner(Oid class_id)
{
	const ObjectPropertyType *prop = get_object_property_data(class_id);

	return prop->attnum_owner;
}

AttrNumber
get_object_attnum_acl(Oid class_id)
{
	const ObjectPropertyType *prop = get_object_property_data(class_id);

	return prop->attnum_acl;
}

AclObjectKind
get_object_aclkind(Oid class_id)
{
	const ObjectPropertyType *prop = get_object_property_data(class_id);

	return prop->acl_kind;
}

bool
get_object_namensp_unique(Oid class_id)
{
	const ObjectPropertyType *prop = get_object_property_data(class_id);

	return prop->is_nsp_name_unique;
}

/*
 * Return whether we have useful data for the given object class in the
 * ObjectProperty table.
 */
bool
is_objectclass_supported(Oid class_id)
{
	int			index;

	for (index = 0; index < lengthof(ObjectProperty); index++)
	{
		if (ObjectProperty[index].class_oid == class_id)
			return true;
	}

	return false;
}

/*
 * Find ObjectProperty structure by class_id.
 */
static const ObjectPropertyType *
get_object_property_data(Oid class_id)
{
	static const ObjectPropertyType *prop_last = NULL;
	int			index;

	/*
	 * A shortcut to speed up multiple consecutive lookups of a particular
	 * object class.
	 */
	if (prop_last && prop_last->class_oid == class_id)
		return prop_last;

	for (index = 0; index < lengthof(ObjectProperty); index++)
	{
		if (ObjectProperty[index].class_oid == class_id)
		{
			prop_last = &ObjectProperty[index];
			return &ObjectProperty[index];
		}
	}

	ereport(ERROR,
			(errmsg_internal("unrecognized class ID: %u", class_id)));

	return NULL;				/* keep MSC compiler happy */
}

/*
 * Return a copy of the tuple for the object with the given object OID, from
 * the given catalog (which must have been opened by the caller and suitably
 * locked).  NULL is returned if the OID is not found.
 *
 * We try a syscache first, if available.
 */
HeapTuple
get_catalog_object_by_oid(Relation catalog, Oid objectId)
{
	HeapTuple	tuple;
	Oid			classId = RelationGetRelid(catalog);
	int			oidCacheId = get_object_catcache_oid(classId);

	if (oidCacheId > 0)
	{
		tuple = SearchSysCacheCopy1(oidCacheId, ObjectIdGetDatum(objectId));
		if (!HeapTupleIsValid(tuple))	/* should not happen */
			return NULL;
	}
	else
	{
		Oid			oidIndexId = get_object_oid_index(classId);
		SysScanDesc scan;
		ScanKeyData skey;

		Assert(OidIsValid(oidIndexId));

		ScanKeyInit(&skey,
					ObjectIdAttributeNumber,
					BTEqualStrategyNumber, F_OIDEQ,
					ObjectIdGetDatum(objectId));

		scan = systable_beginscan(catalog, oidIndexId, true,
								  NULL, 1, &skey);
		tuple = systable_getnext(scan);
		if (!HeapTupleIsValid(tuple))
		{
			systable_endscan(scan);
			return NULL;
		}
		tuple = heap_copytuple(tuple);

		systable_endscan(scan);
	}

	return tuple;
}

/*
 * getObjectDescription: build an object description for messages
 *
 * The result is a palloc'd string.
 */
char *
getObjectDescription(const ObjectAddress *object)
{
	StringInfoData buffer;

	initStringInfo(&buffer);

	switch (getObjectClass(object))
	{
		case OCLASS_CLASS:
			getRelationDescription(&buffer, object->objectId);
			if (object->objectSubId != 0)
				appendStringInfo(&buffer, _(" column %s"),
								 get_relid_attribute_name(object->objectId,
													   object->objectSubId));
			break;

		case OCLASS_PROC:
			appendStringInfo(&buffer, _("function %s"),
							 format_procedure(object->objectId));
			break;

		case OCLASS_TYPE:
			appendStringInfo(&buffer, _("type %s"),
							 format_type_be(object->objectId));
			break;

		case OCLASS_CAST:
			{
				Relation	castDesc;
				ScanKeyData skey[1];
				SysScanDesc rcscan;
				HeapTuple	tup;
				Form_pg_cast castForm;

				castDesc = heap_open(CastRelationId, AccessShareLock);

				ScanKeyInit(&skey[0],
							ObjectIdAttributeNumber,
							BTEqualStrategyNumber, F_OIDEQ,
							ObjectIdGetDatum(object->objectId));

				rcscan = systable_beginscan(castDesc, CastOidIndexId, true,
											NULL, 1, skey);

				tup = systable_getnext(rcscan);

				if (!HeapTupleIsValid(tup))
					elog(ERROR, "could not find tuple for cast %u",
						 object->objectId);

				castForm = (Form_pg_cast) GETSTRUCT(tup);

				appendStringInfo(&buffer, _("cast from %s to %s"),
								 format_type_be(castForm->castsource),
								 format_type_be(castForm->casttarget));

				systable_endscan(rcscan);
				heap_close(castDesc, AccessShareLock);
				break;
			}

		case OCLASS_COLLATION:
			{
				HeapTuple	collTup;
				Form_pg_collation coll;

				collTup = SearchSysCache1(COLLOID,
										  ObjectIdGetDatum(object->objectId));
				if (!HeapTupleIsValid(collTup))
					elog(ERROR, "cache lookup failed for collation %u",
						 object->objectId);
				coll = (Form_pg_collation) GETSTRUCT(collTup);
				appendStringInfo(&buffer, _("collation %s"),
								 NameStr(coll->collname));
				ReleaseSysCache(collTup);
				break;
			}

		case OCLASS_CONSTRAINT:
			{
				HeapTuple	conTup;
				Form_pg_constraint con;

				conTup = SearchSysCache1(CONSTROID,
										 ObjectIdGetDatum(object->objectId));
				if (!HeapTupleIsValid(conTup))
					elog(ERROR, "cache lookup failed for constraint %u",
						 object->objectId);
				con = (Form_pg_constraint) GETSTRUCT(conTup);

				if (OidIsValid(con->conrelid))
				{
					StringInfoData rel;

					initStringInfo(&rel);
					getRelationDescription(&rel, con->conrelid);
					appendStringInfo(&buffer, _("constraint %s on %s"),
									 NameStr(con->conname), rel.data);
					pfree(rel.data);
				}
				else
				{
					appendStringInfo(&buffer, _("constraint %s"),
									 NameStr(con->conname));
				}

				ReleaseSysCache(conTup);
				break;
			}

		case OCLASS_CONVERSION:
			{
				HeapTuple	conTup;

				conTup = SearchSysCache1(CONVOID,
										 ObjectIdGetDatum(object->objectId));
				if (!HeapTupleIsValid(conTup))
					elog(ERROR, "cache lookup failed for conversion %u",
						 object->objectId);
				appendStringInfo(&buffer, _("conversion %s"),
				 NameStr(((Form_pg_conversion) GETSTRUCT(conTup))->conname));
				ReleaseSysCache(conTup);
				break;
			}

		case OCLASS_DEFAULT:
			{
				Relation	attrdefDesc;
				ScanKeyData skey[1];
				SysScanDesc adscan;
				HeapTuple	tup;
				Form_pg_attrdef attrdef;
				ObjectAddress colobject;

				attrdefDesc = heap_open(AttrDefaultRelationId, AccessShareLock);

				ScanKeyInit(&skey[0],
							ObjectIdAttributeNumber,
							BTEqualStrategyNumber, F_OIDEQ,
							ObjectIdGetDatum(object->objectId));

				adscan = systable_beginscan(attrdefDesc, AttrDefaultOidIndexId,
											true, NULL, 1, skey);

				tup = systable_getnext(adscan);

				if (!HeapTupleIsValid(tup))
					elog(ERROR, "could not find tuple for attrdef %u",
						 object->objectId);

				attrdef = (Form_pg_attrdef) GETSTRUCT(tup);

				colobject.classId = RelationRelationId;
				colobject.objectId = attrdef->adrelid;
				colobject.objectSubId = attrdef->adnum;

				appendStringInfo(&buffer, _("default for %s"),
								 getObjectDescription(&colobject));

				systable_endscan(adscan);
				heap_close(attrdefDesc, AccessShareLock);
				break;
			}

		case OCLASS_LANGUAGE:
			appendStringInfo(&buffer, _("language %s"),
							 get_language_name(object->objectId, false));
			break;

		case OCLASS_LARGEOBJECT:
			appendStringInfo(&buffer, _("large object %u"),
							 object->objectId);
			break;

		case OCLASS_OPERATOR:
			appendStringInfo(&buffer, _("operator %s"),
							 format_operator(object->objectId));
			break;

		case OCLASS_OPCLASS:
			{
				HeapTuple	opcTup;
				Form_pg_opclass opcForm;
				HeapTuple	amTup;
				Form_pg_am	amForm;
				char	   *nspname;

				opcTup = SearchSysCache1(CLAOID,
										 ObjectIdGetDatum(object->objectId));
				if (!HeapTupleIsValid(opcTup))
					elog(ERROR, "cache lookup failed for opclass %u",
						 object->objectId);
				opcForm = (Form_pg_opclass) GETSTRUCT(opcTup);

				amTup = SearchSysCache1(AMOID,
										ObjectIdGetDatum(opcForm->opcmethod));
				if (!HeapTupleIsValid(amTup))
					elog(ERROR, "cache lookup failed for access method %u",
						 opcForm->opcmethod);
				amForm = (Form_pg_am) GETSTRUCT(amTup);

				/* Qualify the name if not visible in search path */
				if (OpclassIsVisible(object->objectId))
					nspname = NULL;
				else
					nspname = get_namespace_name(opcForm->opcnamespace);

				appendStringInfo(&buffer, _("operator class %s for access method %s"),
								 quote_qualified_identifier(nspname,
												  NameStr(opcForm->opcname)),
								 NameStr(amForm->amname));

				ReleaseSysCache(amTup);
				ReleaseSysCache(opcTup);
				break;
			}

		case OCLASS_OPFAMILY:
			getOpFamilyDescription(&buffer, object->objectId);
			break;

		case OCLASS_AMOP:
			{
				Relation	amopDesc;
				HeapTuple	tup;
				ScanKeyData skey[1];
				SysScanDesc amscan;
				Form_pg_amop amopForm;
				StringInfoData opfam;

				amopDesc = heap_open(AccessMethodOperatorRelationId,
									 AccessShareLock);

				ScanKeyInit(&skey[0],
							ObjectIdAttributeNumber,
							BTEqualStrategyNumber, F_OIDEQ,
							ObjectIdGetDatum(object->objectId));

				amscan = systable_beginscan(amopDesc, AccessMethodOperatorOidIndexId, true,
											NULL, 1, skey);

				tup = systable_getnext(amscan);

				if (!HeapTupleIsValid(tup))
					elog(ERROR, "could not find tuple for amop entry %u",
						 object->objectId);

				amopForm = (Form_pg_amop) GETSTRUCT(tup);

				initStringInfo(&opfam);
				getOpFamilyDescription(&opfam, amopForm->amopfamily);

				/*------
				   translator: %d is the operator strategy (a number), the
				   first two %s's are data type names, the third %s is the
				   description of the operator family, and the last %s is the
				   textual form of the operator with arguments.  */
				appendStringInfo(&buffer, _("operator %d (%s, %s) of %s: %s"),
								 amopForm->amopstrategy,
								 format_type_be(amopForm->amoplefttype),
								 format_type_be(amopForm->amoprighttype),
								 opfam.data,
								 format_operator(amopForm->amopopr));

				pfree(opfam.data);

				systable_endscan(amscan);
				heap_close(amopDesc, AccessShareLock);
				break;
			}

		case OCLASS_AMPROC:
			{
				Relation	amprocDesc;
				ScanKeyData skey[1];
				SysScanDesc amscan;
				HeapTuple	tup;
				Form_pg_amproc amprocForm;
				StringInfoData opfam;

				amprocDesc = heap_open(AccessMethodProcedureRelationId,
									   AccessShareLock);

				ScanKeyInit(&skey[0],
							ObjectIdAttributeNumber,
							BTEqualStrategyNumber, F_OIDEQ,
							ObjectIdGetDatum(object->objectId));

				amscan = systable_beginscan(amprocDesc, AccessMethodProcedureOidIndexId, true,
											NULL, 1, skey);

				tup = systable_getnext(amscan);

				if (!HeapTupleIsValid(tup))
					elog(ERROR, "could not find tuple for amproc entry %u",
						 object->objectId);

				amprocForm = (Form_pg_amproc) GETSTRUCT(tup);

				initStringInfo(&opfam);
				getOpFamilyDescription(&opfam, amprocForm->amprocfamily);

				/*------
				   translator: %d is the function number, the first two %s's
				   are data type names, the third %s is the description of the
				   operator family, and the last %s is the textual form of the
				   function with arguments.  */
				appendStringInfo(&buffer, _("function %d (%s, %s) of %s: %s"),
								 amprocForm->amprocnum,
								 format_type_be(amprocForm->amproclefttype),
								 format_type_be(amprocForm->amprocrighttype),
								 opfam.data,
								 format_procedure(amprocForm->amproc));

				pfree(opfam.data);

				systable_endscan(amscan);
				heap_close(amprocDesc, AccessShareLock);
				break;
			}

		case OCLASS_REWRITE:
			{
				Relation	ruleDesc;
				ScanKeyData skey[1];
				SysScanDesc rcscan;
				HeapTuple	tup;
				Form_pg_rewrite rule;

				ruleDesc = heap_open(RewriteRelationId, AccessShareLock);

				ScanKeyInit(&skey[0],
							ObjectIdAttributeNumber,
							BTEqualStrategyNumber, F_OIDEQ,
							ObjectIdGetDatum(object->objectId));

				rcscan = systable_beginscan(ruleDesc, RewriteOidIndexId, true,
											NULL, 1, skey);

				tup = systable_getnext(rcscan);

				if (!HeapTupleIsValid(tup))
					elog(ERROR, "could not find tuple for rule %u",
						 object->objectId);

				rule = (Form_pg_rewrite) GETSTRUCT(tup);

				appendStringInfo(&buffer, _("rule %s on "),
								 NameStr(rule->rulename));
				getRelationDescription(&buffer, rule->ev_class);

				systable_endscan(rcscan);
				heap_close(ruleDesc, AccessShareLock);
				break;
			}

		case OCLASS_TRANSFORM:
			{
				HeapTuple	trfTup;
				Form_pg_transform trfForm;

				trfTup = SearchSysCache1(TRFOID,
										 ObjectIdGetDatum(object->objectId));
				if (!HeapTupleIsValid(trfTup))
					elog(ERROR, "could not find tuple for transform %u",
						 object->objectId);

				trfForm = (Form_pg_transform) GETSTRUCT(trfTup);

				appendStringInfo(&buffer, _("transform for %s language %s"),
								 format_type_be(trfForm->trftype),
								 get_language_name(trfForm->trflang, false));

				ReleaseSysCache(trfTup);
				break;
			}

		case OCLASS_TRIGGER:
			{
				Relation	trigDesc;
				ScanKeyData skey[1];
				SysScanDesc tgscan;
				HeapTuple	tup;
				Form_pg_trigger trig;

				trigDesc = heap_open(TriggerRelationId, AccessShareLock);

				ScanKeyInit(&skey[0],
							ObjectIdAttributeNumber,
							BTEqualStrategyNumber, F_OIDEQ,
							ObjectIdGetDatum(object->objectId));

				tgscan = systable_beginscan(trigDesc, TriggerOidIndexId, true,
											NULL, 1, skey);

				tup = systable_getnext(tgscan);

				if (!HeapTupleIsValid(tup))
					elog(ERROR, "could not find tuple for trigger %u",
						 object->objectId);

				trig = (Form_pg_trigger) GETSTRUCT(tup);

				appendStringInfo(&buffer, _("trigger %s on "),
								 NameStr(trig->tgname));
				getRelationDescription(&buffer, trig->tgrelid);

				systable_endscan(tgscan);
				heap_close(trigDesc, AccessShareLock);
				break;
			}

		case OCLASS_SCHEMA:
			{
				char	   *nspname;

				nspname = get_namespace_name(object->objectId);
				if (!nspname)
					elog(ERROR, "cache lookup failed for namespace %u",
						 object->objectId);
				appendStringInfo(&buffer, _("schema %s"), nspname);
				break;
			}

		case OCLASS_TSPARSER:
			{
				HeapTuple	tup;

				tup = SearchSysCache1(TSPARSEROID,
									  ObjectIdGetDatum(object->objectId));
				if (!HeapTupleIsValid(tup))
					elog(ERROR, "cache lookup failed for text search parser %u",
						 object->objectId);
				appendStringInfo(&buffer, _("text search parser %s"),
					 NameStr(((Form_pg_ts_parser) GETSTRUCT(tup))->prsname));
				ReleaseSysCache(tup);
				break;
			}

		case OCLASS_TSDICT:
			{
				HeapTuple	tup;

				tup = SearchSysCache1(TSDICTOID,
									  ObjectIdGetDatum(object->objectId));
				if (!HeapTupleIsValid(tup))
					elog(ERROR, "cache lookup failed for text search dictionary %u",
						 object->objectId);
				appendStringInfo(&buffer, _("text search dictionary %s"),
					  NameStr(((Form_pg_ts_dict) GETSTRUCT(tup))->dictname));
				ReleaseSysCache(tup);
				break;
			}

		case OCLASS_TSTEMPLATE:
			{
				HeapTuple	tup;

				tup = SearchSysCache1(TSTEMPLATEOID,
									  ObjectIdGetDatum(object->objectId));
				if (!HeapTupleIsValid(tup))
					elog(ERROR, "cache lookup failed for text search template %u",
						 object->objectId);
				appendStringInfo(&buffer, _("text search template %s"),
				  NameStr(((Form_pg_ts_template) GETSTRUCT(tup))->tmplname));
				ReleaseSysCache(tup);
				break;
			}

		case OCLASS_TSCONFIG:
			{
				HeapTuple	tup;

				tup = SearchSysCache1(TSCONFIGOID,
									  ObjectIdGetDatum(object->objectId));
				if (!HeapTupleIsValid(tup))
					elog(ERROR, "cache lookup failed for text search configuration %u",
						 object->objectId);
				appendStringInfo(&buffer, _("text search configuration %s"),
					 NameStr(((Form_pg_ts_config) GETSTRUCT(tup))->cfgname));
				ReleaseSysCache(tup);
				break;
			}

		case OCLASS_ROLE:
			{
				appendStringInfo(&buffer, _("role %s"),
								 GetUserNameFromId(object->objectId, false));
				break;
			}

		case OCLASS_DATABASE:
			{
				char	   *datname;

				datname = get_database_name(object->objectId);
				if (!datname)
					elog(ERROR, "cache lookup failed for database %u",
						 object->objectId);
				appendStringInfo(&buffer, _("database %s"), datname);
				break;
			}

		case OCLASS_TBLSPACE:
			{
				char	   *tblspace;

				tblspace = get_tablespace_name(object->objectId);
				if (!tblspace)
					elog(ERROR, "cache lookup failed for tablespace %u",
						 object->objectId);
				appendStringInfo(&buffer, _("tablespace %s"), tblspace);
				break;
			}

		case OCLASS_FDW:
			{
				ForeignDataWrapper *fdw;

				fdw = GetForeignDataWrapper(object->objectId);
				appendStringInfo(&buffer, _("foreign-data wrapper %s"), fdw->fdwname);
				break;
			}

		case OCLASS_FOREIGN_SERVER:
			{
				ForeignServer *srv;

				srv = GetForeignServer(object->objectId);
				appendStringInfo(&buffer, _("server %s"), srv->servername);
				break;
			}

		case OCLASS_USER_MAPPING:
			{
				HeapTuple	tup;
				Oid			useid;
				char	   *usename;
				Form_pg_user_mapping umform;
				ForeignServer *srv;

				tup = SearchSysCache1(USERMAPPINGOID,
									  ObjectIdGetDatum(object->objectId));
				if (!HeapTupleIsValid(tup))
					elog(ERROR, "cache lookup failed for user mapping %u",
						 object->objectId);
				umform = (Form_pg_user_mapping) GETSTRUCT(tup);
				useid = umform->umuser;
				srv = GetForeignServer(umform->umserver);

				ReleaseSysCache(tup);

				if (OidIsValid(useid))
					usename = GetUserNameFromId(useid, false);
				else
					usename = "public";

				appendStringInfo(&buffer, _("user mapping for %s on server %s"), usename,
								 srv->servername);
				break;
			}

		case OCLASS_DEFACL:
			{
				Relation	defaclrel;
				ScanKeyData skey[1];
				SysScanDesc rcscan;
				HeapTuple	tup;
				Form_pg_default_acl defacl;

				defaclrel = heap_open(DefaultAclRelationId, AccessShareLock);

				ScanKeyInit(&skey[0],
							ObjectIdAttributeNumber,
							BTEqualStrategyNumber, F_OIDEQ,
							ObjectIdGetDatum(object->objectId));

				rcscan = systable_beginscan(defaclrel, DefaultAclOidIndexId,
											true, NULL, 1, skey);

				tup = systable_getnext(rcscan);

				if (!HeapTupleIsValid(tup))
					elog(ERROR, "could not find tuple for default ACL %u",
						 object->objectId);

				defacl = (Form_pg_default_acl) GETSTRUCT(tup);

				switch (defacl->defaclobjtype)
				{
					case DEFACLOBJ_RELATION:
						appendStringInfo(&buffer,
										 _("default privileges on new relations belonging to role %s"),
							   GetUserNameFromId(defacl->defaclrole, false));
						break;
					case DEFACLOBJ_SEQUENCE:
						appendStringInfo(&buffer,
										 _("default privileges on new sequences belonging to role %s"),
							   GetUserNameFromId(defacl->defaclrole, false));
						break;
					case DEFACLOBJ_FUNCTION:
						appendStringInfo(&buffer,
										 _("default privileges on new functions belonging to role %s"),
							   GetUserNameFromId(defacl->defaclrole, false));
						break;
					case DEFACLOBJ_TYPE:
						appendStringInfo(&buffer,
										 _("default privileges on new types belonging to role %s"),
							   GetUserNameFromId(defacl->defaclrole, false));
						break;
					default:
						/* shouldn't get here */
						appendStringInfo(&buffer,
								_("default privileges belonging to role %s"),
							   GetUserNameFromId(defacl->defaclrole, false));
						break;
				}

				if (OidIsValid(defacl->defaclnamespace))
				{
					appendStringInfo(&buffer,
									 _(" in schema %s"),
								get_namespace_name(defacl->defaclnamespace));
				}

				systable_endscan(rcscan);
				heap_close(defaclrel, AccessShareLock);
				break;
			}

		case OCLASS_EXTENSION:
			{
				char	   *extname;

				extname = get_extension_name(object->objectId);
				if (!extname)
					elog(ERROR, "cache lookup failed for extension %u",
						 object->objectId);
				appendStringInfo(&buffer, _("extension %s"), extname);
				break;
			}

		case OCLASS_EVENT_TRIGGER:
			{
				HeapTuple	tup;

				tup = SearchSysCache1(EVENTTRIGGEROID,
									  ObjectIdGetDatum(object->objectId));
				if (!HeapTupleIsValid(tup))
					elog(ERROR, "cache lookup failed for event trigger %u",
						 object->objectId);
				appendStringInfo(&buffer, _("event trigger %s"),
				 NameStr(((Form_pg_event_trigger) GETSTRUCT(tup))->evtname));
				ReleaseSysCache(tup);
				break;
			}

		case OCLASS_POLICY:
			{
				Relation	policy_rel;
				ScanKeyData skey[1];
				SysScanDesc sscan;
				HeapTuple	tuple;
				Form_pg_policy form_policy;

				policy_rel = heap_open(PolicyRelationId, AccessShareLock);

				ScanKeyInit(&skey[0],
							ObjectIdAttributeNumber,
							BTEqualStrategyNumber, F_OIDEQ,
							ObjectIdGetDatum(object->objectId));

				sscan = systable_beginscan(policy_rel, PolicyOidIndexId,
										   true, NULL, 1, skey);

				tuple = systable_getnext(sscan);

				if (!HeapTupleIsValid(tuple))
					elog(ERROR, "cache lookup failed for policy %u",
						 object->objectId);

				form_policy = (Form_pg_policy) GETSTRUCT(tuple);

				appendStringInfo(&buffer, _("policy %s on "),
								 NameStr(form_policy->polname));
				getRelationDescription(&buffer, form_policy->polrelid);

				systable_endscan(sscan);
				heap_close(policy_rel, AccessShareLock);
				break;
			}

		case OCLASS_AM:
			{
				HeapTuple	tup;

				tup = SearchSysCache1(AMOID,
									  ObjectIdGetDatum(object->objectId));
				if (!HeapTupleIsValid(tup))
					elog(ERROR, "cache lookup failed for access method %u",
						 object->objectId);
				appendStringInfo(&buffer, _("access method %s"),
							 NameStr(((Form_pg_am) GETSTRUCT(tup))->amname));
				ReleaseSysCache(tup);
				break;
			}

		default:
			appendStringInfo(&buffer, "unrecognized object %u %u %d",
							 object->classId,
							 object->objectId,
							 object->objectSubId);
			break;
	}

	return buffer.data;
}

/*
 * getObjectDescriptionOids: as above, except the object is specified by Oids
 */
char *
getObjectDescriptionOids(Oid classid, Oid objid)
{
	ObjectAddress address;

	address.classId = classid;
	address.objectId = objid;
	address.objectSubId = 0;

	return getObjectDescription(&address);
}

/*
 * subroutine for getObjectDescription: describe a relation
 */
static void
getRelationDescription(StringInfo buffer, Oid relid)
{
	HeapTuple	relTup;
	Form_pg_class relForm;
	char	   *nspname;
	char	   *relname;

	relTup = SearchSysCache1(RELOID,
							 ObjectIdGetDatum(relid));
	if (!HeapTupleIsValid(relTup))
		elog(ERROR, "cache lookup failed for relation %u", relid);
	relForm = (Form_pg_class) GETSTRUCT(relTup);

	/* Qualify the name if not visible in search path */
	if (RelationIsVisible(relid))
		nspname = NULL;
	else
		nspname = get_namespace_name(relForm->relnamespace);

	relname = quote_qualified_identifier(nspname, NameStr(relForm->relname));

	switch (relForm->relkind)
	{
		case RELKIND_RELATION:
			appendStringInfo(buffer, _("table %s"),
							 relname);
			break;
		case RELKIND_INDEX:
			appendStringInfo(buffer, _("index %s"),
							 relname);
			break;
		case RELKIND_SEQUENCE:
			appendStringInfo(buffer, _("sequence %s"),
							 relname);
			break;
		case RELKIND_TOASTVALUE:
			appendStringInfo(buffer, _("toast table %s"),
							 relname);
			break;
		case RELKIND_VIEW:
			appendStringInfo(buffer, _("view %s"),
							 relname);
			break;
		case RELKIND_MATVIEW:
			appendStringInfo(buffer, _("materialized view %s"),
							 relname);
			break;
		case RELKIND_COMPOSITE_TYPE:
			appendStringInfo(buffer, _("composite type %s"),
							 relname);
			break;
		case RELKIND_FOREIGN_TABLE:
			appendStringInfo(buffer, _("foreign table %s"),
							 relname);
			break;
		default:
			/* shouldn't get here */
			appendStringInfo(buffer, _("relation %s"),
							 relname);
			break;
	}

	ReleaseSysCache(relTup);
}

/*
 * subroutine for getObjectDescription: describe an operator family
 */
static void
getOpFamilyDescription(StringInfo buffer, Oid opfid)
{
	HeapTuple	opfTup;
	Form_pg_opfamily opfForm;
	HeapTuple	amTup;
	Form_pg_am	amForm;
	char	   *nspname;

	opfTup = SearchSysCache1(OPFAMILYOID, ObjectIdGetDatum(opfid));
	if (!HeapTupleIsValid(opfTup))
		elog(ERROR, "cache lookup failed for opfamily %u", opfid);
	opfForm = (Form_pg_opfamily) GETSTRUCT(opfTup);

	amTup = SearchSysCache1(AMOID, ObjectIdGetDatum(opfForm->opfmethod));
	if (!HeapTupleIsValid(amTup))
		elog(ERROR, "cache lookup failed for access method %u",
			 opfForm->opfmethod);
	amForm = (Form_pg_am) GETSTRUCT(amTup);

	/* Qualify the name if not visible in search path */
	if (OpfamilyIsVisible(opfid))
		nspname = NULL;
	else
		nspname = get_namespace_name(opfForm->opfnamespace);

	appendStringInfo(buffer, _("operator family %s for access method %s"),
					 quote_qualified_identifier(nspname,
												NameStr(opfForm->opfname)),
					 NameStr(amForm->amname));

	ReleaseSysCache(amTup);
	ReleaseSysCache(opfTup);
}

/*
 * SQL-level callable version of getObjectDescription
 */
Datum
pg_describe_object(PG_FUNCTION_ARGS)
{
	Oid			classid = PG_GETARG_OID(0);
	Oid			objid = PG_GETARG_OID(1);
	int32		subobjid = PG_GETARG_INT32(2);
	char	   *description;
	ObjectAddress address;

	/* for "pinned" items in pg_depend, return null */
	if (!OidIsValid(classid) && !OidIsValid(objid))
		PG_RETURN_NULL();

	address.classId = classid;
	address.objectId = objid;
	address.objectSubId = subobjid;

	description = getObjectDescription(&address);
	PG_RETURN_TEXT_P(cstring_to_text(description));
}

/*
 * SQL-level callable function to obtain object type + identity
 */
Datum
pg_identify_object(PG_FUNCTION_ARGS)
{
	Oid			classid = PG_GETARG_OID(0);
	Oid			objid = PG_GETARG_OID(1);
	int32		subobjid = PG_GETARG_INT32(2);
	Oid			schema_oid = InvalidOid;
	const char *objname = NULL;
	ObjectAddress address;
	Datum		values[4];
	bool		nulls[4];
	TupleDesc	tupdesc;
	HeapTuple	htup;

	address.classId = classid;
	address.objectId = objid;
	address.objectSubId = subobjid;

	/*
	 * Construct a tuple descriptor for the result row.  This must match this
	 * function's pg_proc entry!
	 */
	tupdesc = CreateTemplateTupleDesc(4, false);
	TupleDescInitEntry(tupdesc, (AttrNumber) 1, "type",
					   TEXTOID, -1, 0);
	TupleDescInitEntry(tupdesc, (AttrNumber) 2, "schema",
					   TEXTOID, -1, 0);
	TupleDescInitEntry(tupdesc, (AttrNumber) 3, "name",
					   TEXTOID, -1, 0);
	TupleDescInitEntry(tupdesc, (AttrNumber) 4, "identity",
					   TEXTOID, -1, 0);

	tupdesc = BlessTupleDesc(tupdesc);

	if (is_objectclass_supported(address.classId))
	{
		HeapTuple	objtup;
		Relation	catalog = heap_open(address.classId, AccessShareLock);

		objtup = get_catalog_object_by_oid(catalog, address.objectId);
		if (objtup != NULL)
		{
			bool		isnull;
			AttrNumber	nspAttnum;
			AttrNumber	nameAttnum;

			nspAttnum = get_object_attnum_namespace(address.classId);
			if (nspAttnum != InvalidAttrNumber)
			{
				schema_oid = heap_getattr(objtup, nspAttnum,
										  RelationGetDescr(catalog), &isnull);
				if (isnull)
					elog(ERROR, "invalid null namespace in object %u/%u/%d",
					 address.classId, address.objectId, address.objectSubId);
			}

			/*
			 * We only return the object name if it can be used (together with
			 * the schema name, if any) as a unique identifier.
			 */
			if (get_object_namensp_unique(address.classId))
			{
				nameAttnum = get_object_attnum_name(address.classId);
				if (nameAttnum != InvalidAttrNumber)
				{
					Datum		nameDatum;

					nameDatum = heap_getattr(objtup, nameAttnum,
										 RelationGetDescr(catalog), &isnull);
					if (isnull)
						elog(ERROR, "invalid null name in object %u/%u/%d",
							 address.classId, address.objectId, address.objectSubId);
					objname = quote_identifier(NameStr(*(DatumGetName(nameDatum))));
				}
			}
		}

		heap_close(catalog, AccessShareLock);
	}

	/* object type */
	values[0] = CStringGetTextDatum(getObjectTypeDescription(&address));
	nulls[0] = false;

	/* schema name */
	if (OidIsValid(schema_oid))
	{
		const char *schema = quote_identifier(get_namespace_name(schema_oid));

		values[1] = CStringGetTextDatum(schema);
		nulls[1] = false;
	}
	else
		nulls[1] = true;

	/* object name */
	if (objname)
	{
		values[2] = CStringGetTextDatum(objname);
		nulls[2] = false;
	}
	else
		nulls[2] = true;

	/* object identity */
	values[3] = CStringGetTextDatum(getObjectIdentity(&address));
	nulls[3] = false;

	htup = heap_form_tuple(tupdesc, values, nulls);

	PG_RETURN_DATUM(HeapTupleGetDatum(htup));
}

/*
 * SQL-level callable function to obtain object type + identity
 */
Datum
pg_identify_object_as_address(PG_FUNCTION_ARGS)
{
	Oid			classid = PG_GETARG_OID(0);
	Oid			objid = PG_GETARG_OID(1);
	int32		subobjid = PG_GETARG_INT32(2);
	ObjectAddress address;
	char	   *identity;
	List	   *names;
	List	   *args;
	Datum		values[3];
	bool		nulls[3];
	TupleDesc	tupdesc;
	HeapTuple	htup;

	address.classId = classid;
	address.objectId = objid;
	address.objectSubId = subobjid;

	/*
	 * Construct a tuple descriptor for the result row.  This must match this
	 * function's pg_proc entry!
	 */
	tupdesc = CreateTemplateTupleDesc(3, false);
	TupleDescInitEntry(tupdesc, (AttrNumber) 1, "type",
					   TEXTOID, -1, 0);
	TupleDescInitEntry(tupdesc, (AttrNumber) 2, "object_names",
					   TEXTARRAYOID, -1, 0);
	TupleDescInitEntry(tupdesc, (AttrNumber) 3, "object_args",
					   TEXTARRAYOID, -1, 0);

	tupdesc = BlessTupleDesc(tupdesc);

	/* object type */
	values[0] = CStringGetTextDatum(getObjectTypeDescription(&address));
	nulls[0] = false;

	/* object identity */
	identity = getObjectIdentityParts(&address, &names, &args);
	pfree(identity);

	/* object_names */
	values[1] = PointerGetDatum(strlist_to_textarray(names));
	nulls[1] = false;

	/* object_args */
	if (args)
		values[2] = PointerGetDatum(strlist_to_textarray(args));
	else
		values[2] = PointerGetDatum(construct_empty_array(TEXTOID));
	nulls[2] = false;

	htup = heap_form_tuple(tupdesc, values, nulls);

	PG_RETURN_DATUM(HeapTupleGetDatum(htup));
}

/*
 * Return a palloc'ed string that describes the type of object that the
 * passed address is for.
 *
 * Keep ObjectTypeMap in sync with this.
 */
char *
getObjectTypeDescription(const ObjectAddress *object)
{
	StringInfoData buffer;

	initStringInfo(&buffer);

	switch (getObjectClass(object))
	{
		case OCLASS_CLASS:
			getRelationTypeDescription(&buffer, object->objectId,
									   object->objectSubId);
			break;

		case OCLASS_PROC:
			getProcedureTypeDescription(&buffer, object->objectId);
			break;

		case OCLASS_TYPE:
			appendStringInfoString(&buffer, "type");
			break;

		case OCLASS_CAST:
			appendStringInfoString(&buffer, "cast");
			break;

		case OCLASS_COLLATION:
			appendStringInfoString(&buffer, "collation");
			break;

		case OCLASS_CONSTRAINT:
			getConstraintTypeDescription(&buffer, object->objectId);
			break;

		case OCLASS_CONVERSION:
			appendStringInfoString(&buffer, "conversion");
			break;

		case OCLASS_DEFAULT:
			appendStringInfoString(&buffer, "default value");
			break;

		case OCLASS_LANGUAGE:
			appendStringInfoString(&buffer, "language");
			break;

		case OCLASS_LARGEOBJECT:
			appendStringInfoString(&buffer, "large object");
			break;

		case OCLASS_OPERATOR:
			appendStringInfoString(&buffer, "operator");
			break;

		case OCLASS_OPCLASS:
			appendStringInfoString(&buffer, "operator class");
			break;

		case OCLASS_OPFAMILY:
			appendStringInfoString(&buffer, "operator family");
			break;

		case OCLASS_AMOP:
			appendStringInfoString(&buffer, "operator of access method");
			break;

		case OCLASS_AMPROC:
			appendStringInfoString(&buffer, "function of access method");
			break;

		case OCLASS_REWRITE:
			appendStringInfoString(&buffer, "rule");
			break;

		case OCLASS_TRIGGER:
			appendStringInfoString(&buffer, "trigger");
			break;

		case OCLASS_SCHEMA:
			appendStringInfoString(&buffer, "schema");
			break;

		case OCLASS_TSPARSER:
			appendStringInfoString(&buffer, "text search parser");
			break;

		case OCLASS_TSDICT:
			appendStringInfoString(&buffer, "text search dictionary");
			break;

		case OCLASS_TSTEMPLATE:
			appendStringInfoString(&buffer, "text search template");
			break;

		case OCLASS_TSCONFIG:
			appendStringInfoString(&buffer, "text search configuration");
			break;

		case OCLASS_ROLE:
			appendStringInfoString(&buffer, "role");
			break;

		case OCLASS_DATABASE:
			appendStringInfoString(&buffer, "database");
			break;

		case OCLASS_TBLSPACE:
			appendStringInfoString(&buffer, "tablespace");
			break;

		case OCLASS_FDW:
			appendStringInfoString(&buffer, "foreign-data wrapper");
			break;

		case OCLASS_FOREIGN_SERVER:
			appendStringInfoString(&buffer, "server");
			break;

		case OCLASS_USER_MAPPING:
			appendStringInfoString(&buffer, "user mapping");
			break;

		case OCLASS_DEFACL:
			appendStringInfoString(&buffer, "default acl");
			break;

		case OCLASS_EXTENSION:
			appendStringInfoString(&buffer, "extension");
			break;

		case OCLASS_EVENT_TRIGGER:
			appendStringInfoString(&buffer, "event trigger");
			break;

		case OCLASS_POLICY:
			appendStringInfoString(&buffer, "policy");
			break;

		case OCLASS_TRANSFORM:
			appendStringInfoString(&buffer, "transform");
			break;

		case OCLASS_AM:
			appendStringInfoString(&buffer, "access method");
			break;

		default:
			appendStringInfo(&buffer, "unrecognized %u", object->classId);
			break;
	}

	return buffer.data;
}

/*
 * subroutine for getObjectTypeDescription: describe a relation type
 */
static void
getRelationTypeDescription(StringInfo buffer, Oid relid, int32 objectSubId)
{
	HeapTuple	relTup;
	Form_pg_class relForm;

	relTup = SearchSysCache1(RELOID,
							 ObjectIdGetDatum(relid));
	if (!HeapTupleIsValid(relTup))
		elog(ERROR, "cache lookup failed for relation %u", relid);
	relForm = (Form_pg_class) GETSTRUCT(relTup);

	switch (relForm->relkind)
	{
		case RELKIND_RELATION:
			appendStringInfoString(buffer, "table");
			break;
		case RELKIND_INDEX:
			appendStringInfoString(buffer, "index");
			break;
		case RELKIND_SEQUENCE:
			appendStringInfoString(buffer, "sequence");
			break;
		case RELKIND_TOASTVALUE:
			appendStringInfoString(buffer, "toast table");
			break;
		case RELKIND_VIEW:
			appendStringInfoString(buffer, "view");
			break;
		case RELKIND_MATVIEW:
			appendStringInfoString(buffer, "materialized view");
			break;
		case RELKIND_COMPOSITE_TYPE:
			appendStringInfoString(buffer, "composite type");
			break;
		case RELKIND_FOREIGN_TABLE:
			appendStringInfoString(buffer, "foreign table");
			break;
		default:
			/* shouldn't get here */
			appendStringInfoString(buffer, "relation");
			break;
	}

	if (objectSubId != 0)
		appendStringInfoString(buffer, " column");

	ReleaseSysCache(relTup);
}

/*
 * subroutine for getObjectTypeDescription: describe a constraint type
 */
static void
getConstraintTypeDescription(StringInfo buffer, Oid constroid)
{
	Relation	constrRel;
	HeapTuple	constrTup;
	Form_pg_constraint constrForm;

	constrRel = heap_open(ConstraintRelationId, AccessShareLock);
	constrTup = get_catalog_object_by_oid(constrRel, constroid);
	if (!HeapTupleIsValid(constrTup))
		elog(ERROR, "cache lookup failed for constraint %u", constroid);

	constrForm = (Form_pg_constraint) GETSTRUCT(constrTup);

	if (OidIsValid(constrForm->conrelid))
		appendStringInfoString(buffer, "table constraint");
	else if (OidIsValid(constrForm->contypid))
		appendStringInfoString(buffer, "domain constraint");
	else
		elog(ERROR, "invalid constraint %u", HeapTupleGetOid(constrTup));

	heap_close(constrRel, AccessShareLock);
}

/*
 * subroutine for getObjectTypeDescription: describe a procedure type
 */
static void
getProcedureTypeDescription(StringInfo buffer, Oid procid)
{
	HeapTuple	procTup;
	Form_pg_proc procForm;

	procTup = SearchSysCache1(PROCOID,
							  ObjectIdGetDatum(procid));
	if (!HeapTupleIsValid(procTup))
		elog(ERROR, "cache lookup failed for procedure %u", procid);
	procForm = (Form_pg_proc) GETSTRUCT(procTup);

	if (procForm->proisagg)
		appendStringInfoString(buffer, "aggregate");
	else
		appendStringInfoString(buffer, "function");

	ReleaseSysCache(procTup);
}

/*
 * Obtain a given object's identity, as a palloc'ed string.
 *
 * This is for machine consumption, so it's not translated.  All elements are
 * schema-qualified when appropriate.
 */
char *
getObjectIdentity(const ObjectAddress *object)
{
	return getObjectIdentityParts(object, NULL, NULL);
}

/*
 * As above, but more detailed.
 *
 * There are two sets of return values: the identity itself as a palloc'd
 * string is returned.  objname and objargs, if not NULL, are output parameters
 * that receive lists of C-strings that are useful to give back to
 * get_object_address() to reconstruct the ObjectAddress.
 */
char *
getObjectIdentityParts(const ObjectAddress *object,
					   List **objname, List **objargs)
{
	StringInfoData buffer;

	initStringInfo(&buffer);

	/*
	 * Make sure that both objname and objargs were passed, or none was; and
	 * initialize them to empty lists.  For objname this is useless because it
	 * will be initialized in all cases inside the switch; but we do it anyway
	 * so that we can test below that no branch leaves it unset.
	 */
	Assert(PointerIsValid(objname) == PointerIsValid(objargs));
	if (objname)
	{
		*objname = NIL;
		*objargs = NIL;
	}

	switch (getObjectClass(object))
	{
		case OCLASS_CLASS:
			getRelationIdentity(&buffer, object->objectId, objname);
			if (object->objectSubId != 0)
			{
				char	   *attr;

				attr = get_relid_attribute_name(object->objectId,
												object->objectSubId);
				appendStringInfo(&buffer, ".%s", quote_identifier(attr));
				if (objname)
					*objname = lappend(*objname, attr);
			}
			break;

		case OCLASS_PROC:
			appendStringInfoString(&buffer,
							   format_procedure_qualified(object->objectId));
			if (objname)
				format_procedure_parts(object->objectId, objname, objargs);
			break;

		case OCLASS_TYPE:
			{
				char	   *typeout;

				typeout = format_type_be_qualified(object->objectId);
				appendStringInfoString(&buffer, typeout);
				if (objname)
					*objname = list_make1(typeout);
			}
			break;

		case OCLASS_CAST:
			{
				Relation	castRel;
				HeapTuple	tup;
				Form_pg_cast castForm;

				castRel = heap_open(CastRelationId, AccessShareLock);

				tup = get_catalog_object_by_oid(castRel, object->objectId);

				if (!HeapTupleIsValid(tup))
					elog(ERROR, "could not find tuple for cast %u",
						 object->objectId);

				castForm = (Form_pg_cast) GETSTRUCT(tup);

				appendStringInfo(&buffer, "(%s AS %s)",
							  format_type_be_qualified(castForm->castsource),
							 format_type_be_qualified(castForm->casttarget));

				if (objname)
				{
					*objname = list_make1(format_type_be_qualified(castForm->castsource));
					*objargs = list_make1(format_type_be_qualified(castForm->casttarget));
				}

				heap_close(castRel, AccessShareLock);
				break;
			}

		case OCLASS_COLLATION:
			{
				HeapTuple	collTup;
				Form_pg_collation coll;
				char	   *schema;

				collTup = SearchSysCache1(COLLOID,
										  ObjectIdGetDatum(object->objectId));
				if (!HeapTupleIsValid(collTup))
					elog(ERROR, "cache lookup failed for collation %u",
						 object->objectId);
				coll = (Form_pg_collation) GETSTRUCT(collTup);
				schema = get_namespace_name_or_temp(coll->collnamespace);
				appendStringInfoString(&buffer,
									   quote_qualified_identifier(schema,
												   NameStr(coll->collname)));
				if (objname)
					*objname = list_make2(schema,
										  pstrdup(NameStr(coll->collname)));
				ReleaseSysCache(collTup);
				break;
			}

		case OCLASS_CONSTRAINT:
			{
				HeapTuple	conTup;
				Form_pg_constraint con;

				conTup = SearchSysCache1(CONSTROID,
										 ObjectIdGetDatum(object->objectId));
				if (!HeapTupleIsValid(conTup))
					elog(ERROR, "cache lookup failed for constraint %u",
						 object->objectId);
				con = (Form_pg_constraint) GETSTRUCT(conTup);

				if (OidIsValid(con->conrelid))
				{
					appendStringInfo(&buffer, "%s on ",
									 quote_identifier(NameStr(con->conname)));
					getRelationIdentity(&buffer, con->conrelid, objname);
					if (objname)
						*objname = lappend(*objname, pstrdup(NameStr(con->conname)));
				}
				else
				{
					ObjectAddress domain;

					Assert(OidIsValid(con->contypid));
					domain.classId = TypeRelationId;
					domain.objectId = con->contypid;
					domain.objectSubId = 0;

					appendStringInfo(&buffer, "%s on %s",
									 quote_identifier(NameStr(con->conname)),
						  getObjectIdentityParts(&domain, objname, objargs));

					if (objname)
						*objargs = lappend(*objargs, pstrdup(NameStr(con->conname)));
				}

				ReleaseSysCache(conTup);
				break;
			}

		case OCLASS_CONVERSION:
			{
				HeapTuple	conTup;
				Form_pg_conversion conForm;
				char	   *schema;

				conTup = SearchSysCache1(CONVOID,
										 ObjectIdGetDatum(object->objectId));
				if (!HeapTupleIsValid(conTup))
					elog(ERROR, "cache lookup failed for conversion %u",
						 object->objectId);
				conForm = (Form_pg_conversion) GETSTRUCT(conTup);
				schema = get_namespace_name_or_temp(conForm->connamespace);
				appendStringInfoString(&buffer,
									   quote_qualified_identifier(schema,
												 NameStr(conForm->conname)));
				if (objname)
					*objname = list_make2(schema,
										  pstrdup(NameStr(conForm->conname)));
				ReleaseSysCache(conTup);
				break;
			}

		case OCLASS_DEFAULT:
			{
				Relation	attrdefDesc;
				ScanKeyData skey[1];
				SysScanDesc adscan;

				HeapTuple	tup;
				Form_pg_attrdef attrdef;
				ObjectAddress colobject;

				attrdefDesc = heap_open(AttrDefaultRelationId, AccessShareLock);

				ScanKeyInit(&skey[0],
							ObjectIdAttributeNumber,
							BTEqualStrategyNumber, F_OIDEQ,
							ObjectIdGetDatum(object->objectId));

				adscan = systable_beginscan(attrdefDesc, AttrDefaultOidIndexId,
											true, NULL, 1, skey);

				tup = systable_getnext(adscan);

				if (!HeapTupleIsValid(tup))
					elog(ERROR, "could not find tuple for attrdef %u",
						 object->objectId);

				attrdef = (Form_pg_attrdef) GETSTRUCT(tup);

				colobject.classId = RelationRelationId;
				colobject.objectId = attrdef->adrelid;
				colobject.objectSubId = attrdef->adnum;

				appendStringInfo(&buffer, "for %s",
								 getObjectIdentityParts(&colobject,
														objname, objargs));

				systable_endscan(adscan);
				heap_close(attrdefDesc, AccessShareLock);
				break;
			}

		case OCLASS_LANGUAGE:
			{
				HeapTuple	langTup;
				Form_pg_language langForm;

				langTup = SearchSysCache1(LANGOID,
										  ObjectIdGetDatum(object->objectId));
				if (!HeapTupleIsValid(langTup))
					elog(ERROR, "cache lookup failed for language %u",
						 object->objectId);
				langForm = (Form_pg_language) GETSTRUCT(langTup);
				appendStringInfoString(&buffer,
							   quote_identifier(NameStr(langForm->lanname)));
				if (objname)
					*objname = list_make1(pstrdup(NameStr(langForm->lanname)));
				ReleaseSysCache(langTup);
				break;
			}
		case OCLASS_LARGEOBJECT:
			appendStringInfo(&buffer, "%u",
							 object->objectId);
			if (objname)
				*objname = list_make1(psprintf("%u", object->objectId));
			break;

		case OCLASS_OPERATOR:
			appendStringInfoString(&buffer,
								format_operator_qualified(object->objectId));
			if (objname)
				format_operator_parts(object->objectId, objname, objargs);
			break;

		case OCLASS_OPCLASS:
			{
				HeapTuple	opcTup;
				Form_pg_opclass opcForm;
				HeapTuple	amTup;
				Form_pg_am	amForm;
				char	   *schema;

				opcTup = SearchSysCache1(CLAOID,
										 ObjectIdGetDatum(object->objectId));
				if (!HeapTupleIsValid(opcTup))
					elog(ERROR, "cache lookup failed for opclass %u",
						 object->objectId);
				opcForm = (Form_pg_opclass) GETSTRUCT(opcTup);
				schema = get_namespace_name_or_temp(opcForm->opcnamespace);

				amTup = SearchSysCache1(AMOID,
										ObjectIdGetDatum(opcForm->opcmethod));
				if (!HeapTupleIsValid(amTup))
					elog(ERROR, "cache lookup failed for access method %u",
						 opcForm->opcmethod);
				amForm = (Form_pg_am) GETSTRUCT(amTup);

				appendStringInfo(&buffer, "%s USING %s",
								 quote_qualified_identifier(schema,
												  NameStr(opcForm->opcname)),
								 quote_identifier(NameStr(amForm->amname)));
				if (objname)
					*objname = list_make3(pstrdup(NameStr(amForm->amname)),
										  schema,
										  pstrdup(NameStr(opcForm->opcname)));

				ReleaseSysCache(amTup);
				ReleaseSysCache(opcTup);
				break;
			}

		case OCLASS_OPFAMILY:
			getOpFamilyIdentity(&buffer, object->objectId, objname);
			break;

		case OCLASS_AMOP:
			{
				Relation	amopDesc;
				HeapTuple	tup;
				ScanKeyData skey[1];
				SysScanDesc amscan;
				Form_pg_amop amopForm;
				StringInfoData opfam;
				char	   *ltype;
				char	   *rtype;

				amopDesc = heap_open(AccessMethodOperatorRelationId,
									 AccessShareLock);

				ScanKeyInit(&skey[0],
							ObjectIdAttributeNumber,
							BTEqualStrategyNumber, F_OIDEQ,
							ObjectIdGetDatum(object->objectId));

				amscan = systable_beginscan(amopDesc, AccessMethodOperatorOidIndexId, true,
											NULL, 1, skey);

				tup = systable_getnext(amscan);

				if (!HeapTupleIsValid(tup))
					elog(ERROR, "could not find tuple for amop entry %u",
						 object->objectId);

				amopForm = (Form_pg_amop) GETSTRUCT(tup);

				initStringInfo(&opfam);
				getOpFamilyIdentity(&opfam, amopForm->amopfamily, objname);

				ltype = format_type_be_qualified(amopForm->amoplefttype);
				rtype = format_type_be_qualified(amopForm->amoprighttype);

				if (objname)
				{
					*objname = lappend(*objname,
									 psprintf("%d", amopForm->amopstrategy));
					*objargs = list_make2(ltype, rtype);
				}

				appendStringInfo(&buffer, "operator %d (%s, %s) of %s",
								 amopForm->amopstrategy,
								 ltype, rtype, opfam.data);

				pfree(opfam.data);

				systable_endscan(amscan);
				heap_close(amopDesc, AccessShareLock);
				break;
			}

		case OCLASS_AMPROC:
			{
				Relation	amprocDesc;
				ScanKeyData skey[1];
				SysScanDesc amscan;
				HeapTuple	tup;
				Form_pg_amproc amprocForm;
				StringInfoData opfam;
				char	   *ltype;
				char	   *rtype;

				amprocDesc = heap_open(AccessMethodProcedureRelationId,
									   AccessShareLock);

				ScanKeyInit(&skey[0],
							ObjectIdAttributeNumber,
							BTEqualStrategyNumber, F_OIDEQ,
							ObjectIdGetDatum(object->objectId));

				amscan = systable_beginscan(amprocDesc, AccessMethodProcedureOidIndexId, true,
											NULL, 1, skey);

				tup = systable_getnext(amscan);

				if (!HeapTupleIsValid(tup))
					elog(ERROR, "could not find tuple for amproc entry %u",
						 object->objectId);

				amprocForm = (Form_pg_amproc) GETSTRUCT(tup);

				initStringInfo(&opfam);
				getOpFamilyIdentity(&opfam, amprocForm->amprocfamily, objname);

				ltype = format_type_be_qualified(amprocForm->amproclefttype);
				rtype = format_type_be_qualified(amprocForm->amprocrighttype);

				if (objname)
				{
					*objname = lappend(*objname,
									   psprintf("%d", amprocForm->amprocnum));
					*objargs = list_make2(ltype, rtype);
				}

				appendStringInfo(&buffer, "function %d (%s, %s) of %s",
								 amprocForm->amprocnum,
								 ltype, rtype, opfam.data);

				pfree(opfam.data);

				systable_endscan(amscan);
				heap_close(amprocDesc, AccessShareLock);
				break;
			}

		case OCLASS_REWRITE:
			{
				Relation	ruleDesc;
				HeapTuple	tup;
				Form_pg_rewrite rule;

				ruleDesc = heap_open(RewriteRelationId, AccessShareLock);

				tup = get_catalog_object_by_oid(ruleDesc, object->objectId);

				if (!HeapTupleIsValid(tup))
					elog(ERROR, "could not find tuple for rule %u",
						 object->objectId);

				rule = (Form_pg_rewrite) GETSTRUCT(tup);

				appendStringInfo(&buffer, "%s on ",
								 quote_identifier(NameStr(rule->rulename)));
				getRelationIdentity(&buffer, rule->ev_class, objname);
				if (objname)
					*objname = lappend(*objname, pstrdup(NameStr(rule->rulename)));

				heap_close(ruleDesc, AccessShareLock);
				break;
			}

		case OCLASS_TRIGGER:
			{
				Relation	trigDesc;
				HeapTuple	tup;
				Form_pg_trigger trig;

				trigDesc = heap_open(TriggerRelationId, AccessShareLock);

				tup = get_catalog_object_by_oid(trigDesc, object->objectId);

				if (!HeapTupleIsValid(tup))
					elog(ERROR, "could not find tuple for trigger %u",
						 object->objectId);

				trig = (Form_pg_trigger) GETSTRUCT(tup);

				appendStringInfo(&buffer, "%s on ",
								 quote_identifier(NameStr(trig->tgname)));
				getRelationIdentity(&buffer, trig->tgrelid, objname);
				if (objname)
					*objname = lappend(*objname, pstrdup(NameStr(trig->tgname)));

				heap_close(trigDesc, AccessShareLock);
				break;
			}

		case OCLASS_POLICY:
			{
				Relation	polDesc;
				HeapTuple	tup;
				Form_pg_policy policy;

				polDesc = heap_open(PolicyRelationId, AccessShareLock);

				tup = get_catalog_object_by_oid(polDesc, object->objectId);

				if (!HeapTupleIsValid(tup))
					elog(ERROR, "could not find tuple for policy %u",
						 object->objectId);

				policy = (Form_pg_policy) GETSTRUCT(tup);

				appendStringInfo(&buffer, "%s on ",
								 quote_identifier(NameStr(policy->polname)));
				getRelationIdentity(&buffer, policy->polrelid, objname);
				if (objname)
					*objname = lappend(*objname, pstrdup(NameStr(policy->polname)));

				heap_close(polDesc, AccessShareLock);
				break;
			}

		case OCLASS_SCHEMA:
			{
				char	   *nspname;

				nspname = get_namespace_name_or_temp(object->objectId);
				if (!nspname)
					elog(ERROR, "cache lookup failed for namespace %u",
						 object->objectId);
				appendStringInfoString(&buffer,
									   quote_identifier(nspname));
				if (objname)
					*objname = list_make1(nspname);
				break;
			}

		case OCLASS_TSPARSER:
			{
				HeapTuple	tup;
				Form_pg_ts_parser formParser;
				char	   *schema;

				tup = SearchSysCache1(TSPARSEROID,
									  ObjectIdGetDatum(object->objectId));
				if (!HeapTupleIsValid(tup))
					elog(ERROR, "cache lookup failed for text search parser %u",
						 object->objectId);
				formParser = (Form_pg_ts_parser) GETSTRUCT(tup);
				schema = get_namespace_name_or_temp(formParser->prsnamespace);
				appendStringInfoString(&buffer,
									   quote_qualified_identifier(schema,
											  NameStr(formParser->prsname)));
				if (objname)
					*objname = list_make2(schema,
									  pstrdup(NameStr(formParser->prsname)));
				ReleaseSysCache(tup);
				break;
			}

		case OCLASS_TSDICT:
			{
				HeapTuple	tup;
				Form_pg_ts_dict formDict;
				char	   *schema;

				tup = SearchSysCache1(TSDICTOID,
									  ObjectIdGetDatum(object->objectId));
				if (!HeapTupleIsValid(tup))
					elog(ERROR, "cache lookup failed for text search dictionary %u",
						 object->objectId);
				formDict = (Form_pg_ts_dict) GETSTRUCT(tup);
				schema = get_namespace_name_or_temp(formDict->dictnamespace);
				appendStringInfoString(&buffer,
									   quote_qualified_identifier(schema,
											   NameStr(formDict->dictname)));
				if (objname)
					*objname = list_make2(schema,
									   pstrdup(NameStr(formDict->dictname)));
				ReleaseSysCache(tup);
				break;
			}

		case OCLASS_TSTEMPLATE:
			{
				HeapTuple	tup;
				Form_pg_ts_template formTmpl;
				char	   *schema;

				tup = SearchSysCache1(TSTEMPLATEOID,
									  ObjectIdGetDatum(object->objectId));
				if (!HeapTupleIsValid(tup))
					elog(ERROR, "cache lookup failed for text search template %u",
						 object->objectId);
				formTmpl = (Form_pg_ts_template) GETSTRUCT(tup);
				schema = get_namespace_name_or_temp(formTmpl->tmplnamespace);
				appendStringInfoString(&buffer,
									   quote_qualified_identifier(schema,
											   NameStr(formTmpl->tmplname)));
				if (objname)
					*objname = list_make2(schema,
									   pstrdup(NameStr(formTmpl->tmplname)));
				ReleaseSysCache(tup);
				break;
			}

		case OCLASS_TSCONFIG:
			{
				HeapTuple	tup;
				Form_pg_ts_config formCfg;
				char	   *schema;

				tup = SearchSysCache1(TSCONFIGOID,
									  ObjectIdGetDatum(object->objectId));
				if (!HeapTupleIsValid(tup))
					elog(ERROR, "cache lookup failed for text search configuration %u",
						 object->objectId);
				formCfg = (Form_pg_ts_config) GETSTRUCT(tup);
				schema = get_namespace_name_or_temp(formCfg->cfgnamespace);
				appendStringInfoString(&buffer,
									   quote_qualified_identifier(schema,
												 NameStr(formCfg->cfgname)));
				if (objname)
					*objname = list_make2(schema,
										  pstrdup(NameStr(formCfg->cfgname)));
				ReleaseSysCache(tup);
				break;
			}

		case OCLASS_ROLE:
			{
				char	   *username;

				username = GetUserNameFromId(object->objectId, false);
				if (objname)
					*objname = list_make1(username);
				appendStringInfoString(&buffer,
									   quote_identifier(username));
				break;
			}

		case OCLASS_DATABASE:
			{
				char	   *datname;

				datname = get_database_name(object->objectId);
				if (!datname)
					elog(ERROR, "cache lookup failed for database %u",
						 object->objectId);
				if (objname)
					*objname = list_make1(datname);
				appendStringInfoString(&buffer,
									   quote_identifier(datname));
				break;
			}

		case OCLASS_TBLSPACE:
			{
				char	   *tblspace;

				tblspace = get_tablespace_name(object->objectId);
				if (!tblspace)
					elog(ERROR, "cache lookup failed for tablespace %u",
						 object->objectId);
				if (objname)
					*objname = list_make1(tblspace);
				appendStringInfoString(&buffer,
									   quote_identifier(tblspace));
				break;
			}

		case OCLASS_FDW:
			{
				ForeignDataWrapper *fdw;

				fdw = GetForeignDataWrapper(object->objectId);
				appendStringInfoString(&buffer, quote_identifier(fdw->fdwname));
				if (objname)
					*objname = list_make1(pstrdup(fdw->fdwname));
				break;
			}

		case OCLASS_FOREIGN_SERVER:
			{
				ForeignServer *srv;

				srv = GetForeignServer(object->objectId);
				appendStringInfoString(&buffer,
									   quote_identifier(srv->servername));
				if (objname)
					*objname = list_make1(pstrdup(srv->servername));
				break;
			}

		case OCLASS_USER_MAPPING:
			{
				HeapTuple	tup;
				Oid			useid;
				Form_pg_user_mapping umform;
				ForeignServer *srv;
				const char *usename;

				tup = SearchSysCache1(USERMAPPINGOID,
									  ObjectIdGetDatum(object->objectId));
				if (!HeapTupleIsValid(tup))
					elog(ERROR, "cache lookup failed for user mapping %u",
						 object->objectId);
				umform = (Form_pg_user_mapping) GETSTRUCT(tup);
				useid = umform->umuser;
				srv = GetForeignServer(umform->umserver);

				ReleaseSysCache(tup);

				if (OidIsValid(useid))
					usename = GetUserNameFromId(useid, false);
				else
					usename = "public";

				if (objname)
				{
					*objname = list_make1(pstrdup(usename));
					*objargs = list_make1(pstrdup(srv->servername));
				}

				appendStringInfo(&buffer, "%s on server %s",
								 quote_identifier(usename),
								 srv->servername);
				break;
			}

		case OCLASS_DEFACL:
			{
				Relation	defaclrel;
				ScanKeyData skey[1];
				SysScanDesc rcscan;
				HeapTuple	tup;
				Form_pg_default_acl defacl;
				char	   *schema;
				char	   *username;

				defaclrel = heap_open(DefaultAclRelationId, AccessShareLock);

				ScanKeyInit(&skey[0],
							ObjectIdAttributeNumber,
							BTEqualStrategyNumber, F_OIDEQ,
							ObjectIdGetDatum(object->objectId));

				rcscan = systable_beginscan(defaclrel, DefaultAclOidIndexId,
											true, NULL, 1, skey);

				tup = systable_getnext(rcscan);

				if (!HeapTupleIsValid(tup))
					elog(ERROR, "could not find tuple for default ACL %u",
						 object->objectId);

				defacl = (Form_pg_default_acl) GETSTRUCT(tup);

				username = GetUserNameFromId(defacl->defaclrole, false);
				appendStringInfo(&buffer,
								 "for role %s",
								 quote_identifier(username));

				if (OidIsValid(defacl->defaclnamespace))
				{
					schema = get_namespace_name_or_temp(defacl->defaclnamespace);
					appendStringInfo(&buffer,
									 " in schema %s",
									 quote_identifier(schema));
				}
				else
					schema = NULL;

				switch (defacl->defaclobjtype)
				{
					case DEFACLOBJ_RELATION:
						appendStringInfoString(&buffer,
											   " on tables");
						break;
					case DEFACLOBJ_SEQUENCE:
						appendStringInfoString(&buffer,
											   " on sequences");
						break;
					case DEFACLOBJ_FUNCTION:
						appendStringInfoString(&buffer,
											   " on functions");
						break;
					case DEFACLOBJ_TYPE:
						appendStringInfoString(&buffer,
											   " on types");
						break;
				}

				if (objname)
				{
					*objname = list_make1(username);
					if (schema)
						*objname = lappend(*objname, schema);
					*objargs = list_make1(psprintf("%c", defacl->defaclobjtype));
				}

				systable_endscan(rcscan);
				heap_close(defaclrel, AccessShareLock);
				break;
			}

		case OCLASS_EXTENSION:
			{
				char	   *extname;

				extname = get_extension_name(object->objectId);
				if (!extname)
					elog(ERROR, "cache lookup failed for extension %u",
						 object->objectId);
				appendStringInfoString(&buffer, quote_identifier(extname));
				if (objname)
					*objname = list_make1(extname);
				break;
			}

		case OCLASS_EVENT_TRIGGER:
			{
				HeapTuple	tup;
				Form_pg_event_trigger trigForm;

				/* no objname support here */
				if (objname)
					*objname = NIL;

				tup = SearchSysCache1(EVENTTRIGGEROID,
									  ObjectIdGetDatum(object->objectId));
				if (!HeapTupleIsValid(tup))
					elog(ERROR, "cache lookup failed for event trigger %u",
						 object->objectId);
				trigForm = (Form_pg_event_trigger) GETSTRUCT(tup);
				appendStringInfoString(&buffer,
							   quote_identifier(NameStr(trigForm->evtname)));
				ReleaseSysCache(tup);
				break;
			}

		case OCLASS_TRANSFORM:
			{
				Relation	transformDesc;
				HeapTuple	tup;
				Form_pg_transform transform;
				char	   *transformLang;
				char	   *transformType;

				transformDesc = heap_open(TransformRelationId, AccessShareLock);

				tup = get_catalog_object_by_oid(transformDesc, object->objectId);

				if (!HeapTupleIsValid(tup))
					elog(ERROR, "could not find tuple for transform %u",
						 object->objectId);

				transform = (Form_pg_transform) GETSTRUCT(tup);

				transformType = format_type_be_qualified(transform->trftype);
				transformLang = get_language_name(transform->trflang, false);

				appendStringInfo(&buffer, "for %s on language %s",
								 transformType,
								 transformLang);
				if (objname)
				{
					*objname = list_make1(transformType);
					*objargs = list_make1(pstrdup(transformLang));
				}

				heap_close(transformDesc, AccessShareLock);
			}
			break;

		case OCLASS_AM:
			{
				char	   *amname;

				amname = get_am_name(object->objectId);
				if (!amname)
					elog(ERROR, "cache lookup failed for access method %u",
						 object->objectId);
				appendStringInfoString(&buffer, quote_identifier(amname));
				if (objname)
					*objname = list_make1(amname);
			}
			break;

		default:
			appendStringInfo(&buffer, "unrecognized object %u %u %d",
							 object->classId,
							 object->objectId,
							 object->objectSubId);
			break;
	}

	/*
	 * If a get_object_address representation was requested, make sure we are
	 * providing one.  We don't check objargs, because many of the cases above
	 * leave it as NIL.
	 */
	if (objname && *objname == NIL)
		elog(ERROR, "requested object address for unsupported object class %d: text result \"%s\"",
			 (int) getObjectClass(object), buffer.data);

	return buffer.data;
}

static void
getOpFamilyIdentity(StringInfo buffer, Oid opfid, List **objname)
{
	HeapTuple	opfTup;
	Form_pg_opfamily opfForm;
	HeapTuple	amTup;
	Form_pg_am	amForm;
	char	   *schema;

	opfTup = SearchSysCache1(OPFAMILYOID, ObjectIdGetDatum(opfid));
	if (!HeapTupleIsValid(opfTup))
		elog(ERROR, "cache lookup failed for opfamily %u", opfid);
	opfForm = (Form_pg_opfamily) GETSTRUCT(opfTup);

	amTup = SearchSysCache1(AMOID, ObjectIdGetDatum(opfForm->opfmethod));
	if (!HeapTupleIsValid(amTup))
		elog(ERROR, "cache lookup failed for access method %u",
			 opfForm->opfmethod);
	amForm = (Form_pg_am) GETSTRUCT(amTup);

	schema = get_namespace_name_or_temp(opfForm->opfnamespace);
	appendStringInfo(buffer, "%s USING %s",
					 quote_qualified_identifier(schema,
												NameStr(opfForm->opfname)),
					 NameStr(amForm->amname));

	if (objname)
		*objname = list_make3(pstrdup(NameStr(amForm->amname)),
							  pstrdup(schema),
							  pstrdup(NameStr(opfForm->opfname)));

	ReleaseSysCache(amTup);
	ReleaseSysCache(opfTup);
}

/*
 * Append the relation identity (quoted qualified name) to the given
 * StringInfo.
 */
static void
getRelationIdentity(StringInfo buffer, Oid relid, List **objname)
{
	HeapTuple	relTup;
	Form_pg_class relForm;
	char	   *schema;

	relTup = SearchSysCache1(RELOID,
							 ObjectIdGetDatum(relid));
	if (!HeapTupleIsValid(relTup))
		elog(ERROR, "cache lookup failed for relation %u", relid);
	relForm = (Form_pg_class) GETSTRUCT(relTup);

	schema = get_namespace_name_or_temp(relForm->relnamespace);
	appendStringInfoString(buffer,
						   quote_qualified_identifier(schema,
												 NameStr(relForm->relname)));
	if (objname)
		*objname = list_make2(schema, pstrdup(NameStr(relForm->relname)));

	ReleaseSysCache(relTup);
}

/*
 * Auxiliary function to return a TEXT array out of a list of C-strings.
 */
ArrayType *
strlist_to_textarray(List *list)
{
	ArrayType  *arr;
	Datum	   *datums;
	int			j = 0;
	ListCell   *cell;
	MemoryContext memcxt;
	MemoryContext oldcxt;

	memcxt = AllocSetContextCreate(CurrentMemoryContext,
								   "strlist to array",
								   ALLOCSET_DEFAULT_SIZES);
	oldcxt = MemoryContextSwitchTo(memcxt);

	datums = palloc(sizeof(text *) * list_length(list));
	foreach(cell, list)
	{
		char	   *name = lfirst(cell);

		datums[j++] = CStringGetTextDatum(name);
	}

	MemoryContextSwitchTo(oldcxt);

	arr = construct_array(datums, list_length(list),
						  TEXTOID, -1, false, 'i');
	MemoryContextDelete(memcxt);

	return arr;
}<|MERGE_RESOLUTION|>--- conflicted
+++ resolved
@@ -1792,11 +1792,7 @@
 			ereport(ERROR,
 					(errcode(ERRCODE_INVALID_PARAMETER_VALUE),
 				  errmsg("unrecognized default ACL object type %c", objtype),
-<<<<<<< HEAD
-				 errhint("Valid object types are \"r\", \"S\", \"f\", and \"T\".")));
-=======
 					 errhint("Valid object types are \"r\", \"S\", \"f\", and \"T\".")));
->>>>>>> 7961c31a
 	}
 
 	/*
