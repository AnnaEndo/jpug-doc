--- conflicted
+++ resolved
@@ -3900,13 +3900,6 @@
 					elog(ERROR, "cache lookup failed for conversion %u",
 						 object->objectId);
 				conForm = (Form_pg_conversion) GETSTRUCT(conTup);
-<<<<<<< HEAD
-				schema = get_namespace_name(conForm->connamespace);
-				appendStringInfoString(&buffer,
-								quote_qualified_identifier(schema,
-														   NameStr(conForm->conname)));
-				pfree(schema);
-=======
 				schema = get_namespace_name_or_temp(conForm->connamespace);
 				appendStringInfoString(&buffer,
 									   quote_qualified_identifier(schema,
@@ -3914,7 +3907,6 @@
 				if (objname)
 					*objname = list_make2(schema,
 										  pstrdup(NameStr(conForm->conname)));
->>>>>>> 8abb52fa
 				ReleaseSysCache(conTup);
 				break;
 			}
@@ -4415,9 +4407,6 @@
 				else
 					usename = "public";
 
-<<<<<<< HEAD
-				appendStringInfo(&buffer, "%s on server %s", usename,
-=======
 				if (objname)
 				{
 					*objname = list_make1(pstrdup(usename));
@@ -4426,7 +4415,6 @@
 
 				appendStringInfo(&buffer, "%s on server %s",
 								 quote_identifier(usename),
->>>>>>> 8abb52fa
 								 srv->servername);
 				break;
 			}
