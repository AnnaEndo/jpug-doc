--- conflicted
+++ resolved
@@ -182,13 +182,10 @@
 static const char *show_unix_socket_permissions(void);
 static const char *show_log_file_mode(void);
 
-<<<<<<< HEAD
-=======
 /* Private functions in guc-file.l that need to be called from guc.c */
 static ConfigVariable *ProcessConfigFileInternal(GucContext context,
 						  bool applySettings, int elevel);
 
->>>>>>> 8abb52fa
 
 /*
  * Options for enum values defined in this module.
@@ -2588,11 +2585,7 @@
 			GUC_NO_SHOW_ALL | GUC_NOT_IN_SAMPLE | GUC_DISALLOW_IN_FILE,
 		},
 		&ssl_renegotiation_limit,
-<<<<<<< HEAD
-		0, 0, MAX_KILOBYTES,
-=======
 		0, 0, 0,
->>>>>>> 8abb52fa
 		NULL, NULL, NULL
 	},
 
@@ -6736,21 +6729,12 @@
 			/* found a match, replace it */
 			pfree(item->value);
 			if (value != NULL)
-<<<<<<< HEAD
 			{
 				/* update the parameter value */
 				item->value = pstrdup(value);
 			}
 			else
 			{
-=======
-			{
-				/* update the parameter value */
-				item->value = pstrdup(value);
-			}
-			else
-			{
->>>>>>> 8abb52fa
 				/* delete the configuration parameter from list */
 				if (*head_p == item)
 					*head_p = item->next;
@@ -6776,17 +6760,11 @@
 	item = palloc(sizeof *item);
 	item->name = pstrdup(name);
 	item->value = pstrdup(value);
-<<<<<<< HEAD
-	item->filename = pstrdup("");		/* new item has no location */
-	item->sourceline = 0;
-	item->ignore = false;
-=======
 	item->errmsg = NULL;
 	item->filename = pstrdup("");		/* new item has no location */
 	item->sourceline = 0;
 	item->ignore = false;
 	item->applied = false;
->>>>>>> 8abb52fa
 	item->next = NULL;
 
 	if (*head_p == NULL)
@@ -6839,25 +6817,14 @@
 
 		case VAR_SET_DEFAULT:
 		case VAR_RESET:
-<<<<<<< HEAD
-=======
 			value = NULL;
 			break;
 
-		case VAR_RESET_ALL:
->>>>>>> 8abb52fa
-			value = NULL;
-			resetall = true;
-			break;
-
-<<<<<<< HEAD
 		case VAR_RESET_ALL:
 			value = NULL;
 			resetall = true;
 			break;
 
-=======
->>>>>>> 8abb52fa
 		default:
 			elog(ERROR, "unrecognized alter system stmt type: %d",
 				 altersysstmt->setstmt->kind);
@@ -6875,12 +6842,8 @@
 		if (record == NULL)
 			ereport(ERROR,
 					(errcode(ERRCODE_UNDEFINED_OBJECT),
-<<<<<<< HEAD
-				   errmsg("unrecognized configuration parameter \"%s\"", name)));
-=======
 					 errmsg("unrecognized configuration parameter \"%s\"",
 							name)));
->>>>>>> 8abb52fa
 
 		/*
 		 * Don't allow parameters that can't be set in configuration files to
@@ -6889,17 +6852,10 @@
 		if ((record->context == PGC_INTERNAL) ||
 			(record->flags & GUC_DISALLOW_IN_FILE) ||
 			(record->flags & GUC_DISALLOW_IN_AUTO_FILE))
-<<<<<<< HEAD
-			 ereport(ERROR,
-					 (errcode(ERRCODE_CANT_CHANGE_RUNTIME_PARAM),
-					  errmsg("parameter \"%s\" cannot be changed",
-							 name)));
-=======
 			ereport(ERROR,
 					(errcode(ERRCODE_CANT_CHANGE_RUNTIME_PARAM),
 					 errmsg("parameter \"%s\" cannot be changed",
 							name)));
->>>>>>> 8abb52fa
 
 		if (value)
 		{
