/*-------------------------------------------------------------------------
 *
 * jsonb_util.c
 *	  converting between Jsonb and JsonbValues, and iterating.
 *
 * Copyright (c) 2014-2015, PostgreSQL Global Development Group
 *
 *
 * IDENTIFICATION
 *	  src/backend/utils/adt/jsonb_util.c
 *
 *-------------------------------------------------------------------------
 */
#include "postgres.h"

#include "access/hash.h"
#include "catalog/pg_collation.h"
#include "miscadmin.h"
#include "utils/builtins.h"
#include "utils/jsonb.h"
#include "utils/memutils.h"

/*
 * Maximum number of elements in an array (or key/value pairs in an object).
 * This is limited by two things: the size of the JEntry array must fit
 * in MaxAllocSize, and the number of elements (or pairs) must fit in the bits
 * reserved for that in the JsonbContainer.header field.
 *
 * (The total size of an array's or object's elements is also limited by
 * JENTRY_OFFLENMASK, but we're not concerned about that here.)
 */
#define JSONB_MAX_ELEMS (Min(MaxAllocSize / sizeof(JsonbValue), JB_CMASK))
#define JSONB_MAX_PAIRS (Min(MaxAllocSize / sizeof(JsonbPair), JB_CMASK))

static void fillJsonbValue(JsonbContainer *container, int index,
			   char *base_addr, uint32 offset,
			   JsonbValue *result);
static bool equalsJsonbScalarValue(JsonbValue *a, JsonbValue *b);
static int	compareJsonbScalarValue(JsonbValue *a, JsonbValue *b);
static Jsonb *convertToJsonb(JsonbValue *val);
static void convertJsonbValue(StringInfo buffer, JEntry *header, JsonbValue *val, int level);
static void convertJsonbArray(StringInfo buffer, JEntry *header, JsonbValue *val, int level);
static void convertJsonbObject(StringInfo buffer, JEntry *header, JsonbValue *val, int level);
static void convertJsonbScalar(StringInfo buffer, JEntry *header, JsonbValue *scalarVal);

static int	reserveFromBuffer(StringInfo buffer, int len);
static void appendToBuffer(StringInfo buffer, const char *data, int len);
static void copyToBuffer(StringInfo buffer, int offset, const char *data, int len);
static short padBufferToInt(StringInfo buffer);

static JsonbIterator *iteratorFromContainer(JsonbContainer *container, JsonbIterator *parent);
static JsonbIterator *freeAndGetParent(JsonbIterator *it);
static JsonbParseState *pushState(JsonbParseState **pstate);
static void appendKey(JsonbParseState *pstate, JsonbValue *scalarVal);
static void appendValue(JsonbParseState *pstate, JsonbValue *scalarVal);
static void appendElement(JsonbParseState *pstate, JsonbValue *scalarVal);
static int	lengthCompareJsonbStringValue(const void *a, const void *b);
static int	lengthCompareJsonbPair(const void *a, const void *b, void *arg);
static void uniqueifyJsonbObject(JsonbValue *object);
static JsonbValue *pushJsonbValueScalar(JsonbParseState **pstate,
<<<<<<< HEAD
										JsonbIteratorToken seq,
										JsonbValue *scalarVal);
=======
					 JsonbIteratorToken seq,
					 JsonbValue *scalarVal);
>>>>>>> 8abb52fa

/*
 * Turn an in-memory JsonbValue into a Jsonb for on-disk storage.
 *
 * There isn't a JsonbToJsonbValue(), because generally we find it more
 * convenient to directly iterate through the Jsonb representation and only
 * really convert nested scalar values.  JsonbIteratorNext() does this, so that
 * clients of the iteration code don't have to directly deal with the binary
 * representation (JsonbDeepContains() is a notable exception, although all
 * exceptions are internal to this module).  In general, functions that accept
 * a JsonbValue argument are concerned with the manipulation of scalar values,
 * or simple containers of scalar values, where it would be inconvenient to
 * deal with a great amount of other state.
 */
Jsonb *
JsonbValueToJsonb(JsonbValue *val)
{
	Jsonb	   *out;

	if (IsAJsonbScalar(val))
	{
		/* Scalar value */
		JsonbParseState *pstate = NULL;
		JsonbValue *res;
		JsonbValue	scalarArray;

		scalarArray.type = jbvArray;
		scalarArray.val.array.rawScalar = true;
		scalarArray.val.array.nElems = 1;

		pushJsonbValue(&pstate, WJB_BEGIN_ARRAY, &scalarArray);
		pushJsonbValue(&pstate, WJB_ELEM, val);
		res = pushJsonbValue(&pstate, WJB_END_ARRAY, NULL);

		out = convertToJsonb(res);
	}
	else if (val->type == jbvObject || val->type == jbvArray)
	{
		out = convertToJsonb(val);
	}
	else
	{
		Assert(val->type == jbvBinary);
		out = palloc(VARHDRSZ + val->val.binary.len);
		SET_VARSIZE(out, VARHDRSZ + val->val.binary.len);
		memcpy(VARDATA(out), val->val.binary.data, val->val.binary.len);
	}

	return out;
}

/*
 * Get the offset of the variable-length portion of a Jsonb node within
 * the variable-length-data part of its container.  The node is identified
 * by index within the container's JEntry array.
 */
uint32
getJsonbOffset(const JsonbContainer *jc, int index)
{
	uint32		offset = 0;
	int			i;

	/*
	 * Start offset of this entry is equal to the end offset of the previous
	 * entry.  Walk backwards to the most recent entry stored as an end
	 * offset, returning that offset plus any lengths in between.
	 */
	for (i = index - 1; i >= 0; i--)
	{
		offset += JBE_OFFLENFLD(jc->children[i]);
		if (JBE_HAS_OFF(jc->children[i]))
			break;
	}

	return offset;
}

/*
 * Get the length of the variable-length portion of a Jsonb node.
 * The node is identified by index within the container's JEntry array.
 */
uint32
getJsonbLength(const JsonbContainer *jc, int index)
{
	uint32		off;
	uint32		len;

	/*
	 * If the length is stored directly in the JEntry, just return it.
	 * Otherwise, get the begin offset of the entry, and subtract that from
	 * the stored end+1 offset.
	 */
	if (JBE_HAS_OFF(jc->children[index]))
	{
		off = getJsonbOffset(jc, index);
		len = JBE_OFFLENFLD(jc->children[index]) - off;
	}
	else
		len = JBE_OFFLENFLD(jc->children[index]);

	return len;
}

/*
 * BT comparator worker function.  Returns an integer less than, equal to, or
 * greater than zero, indicating whether a is less than, equal to, or greater
 * than b.  Consistent with the requirements for a B-Tree operator class
 *
 * Strings are compared lexically, in contrast with other places where we use a
 * much simpler comparator logic for searching through Strings.  Since this is
 * called from B-Tree support function 1, we're careful about not leaking
 * memory here.
 */
int
compareJsonbContainers(JsonbContainer *a, JsonbContainer *b)
{
	JsonbIterator *ita,
			   *itb;
	int			res = 0;

	ita = JsonbIteratorInit(a);
	itb = JsonbIteratorInit(b);

	do
	{
		JsonbValue	va,
					vb;
		JsonbIteratorToken ra,
					rb;

		ra = JsonbIteratorNext(&ita, &va, false);
		rb = JsonbIteratorNext(&itb, &vb, false);

		if (ra == rb)
		{
			if (ra == WJB_DONE)
			{
				/* Decisively equal */
				break;
			}

			if (ra == WJB_END_ARRAY || ra == WJB_END_OBJECT)
			{
				/*
				 * There is no array or object to compare at this stage of
				 * processing.  jbvArray/jbvObject values are compared
				 * initially, at the WJB_BEGIN_ARRAY and WJB_BEGIN_OBJECT
				 * tokens.
				 */
				continue;
			}

			if (va.type == vb.type)
			{
				switch (va.type)
				{
					case jbvString:
					case jbvNull:
					case jbvNumeric:
					case jbvBool:
						res = compareJsonbScalarValue(&va, &vb);
						break;
					case jbvArray:

						/*
						 * This could be a "raw scalar" pseudo array.  That's
						 * a special case here though, since we still want the
						 * general type-based comparisons to apply, and as far
						 * as we're concerned a pseudo array is just a scalar.
						 */
						if (va.val.array.rawScalar != vb.val.array.rawScalar)
							res = (va.val.array.rawScalar) ? -1 : 1;
						if (va.val.array.nElems != vb.val.array.nElems)
							res = (va.val.array.nElems > vb.val.array.nElems) ? 1 : -1;
						break;
					case jbvObject:
						if (va.val.object.nPairs != vb.val.object.nPairs)
							res = (va.val.object.nPairs > vb.val.object.nPairs) ? 1 : -1;
						break;
					case jbvBinary:
						elog(ERROR, "unexpected jbvBinary value");
				}
			}
			else
			{
				/* Type-defined order */
				res = (va.type > vb.type) ? 1 : -1;
			}
		}
		else
		{
			/*
			 * It's safe to assume that the types differed, and that the va
			 * and vb values passed were set.
			 *
			 * If the two values were of the same container type, then there'd
			 * have been a chance to observe the variation in the number of
			 * elements/pairs (when processing WJB_BEGIN_OBJECT, say). They're
			 * either two heterogeneously-typed containers, or a container and
			 * some scalar type.
			 *
			 * We don't have to consider the WJB_END_ARRAY and WJB_END_OBJECT
			 * cases here, because we would have seen the corresponding
			 * WJB_BEGIN_ARRAY and WJB_BEGIN_OBJECT tokens first, and
			 * concluded that they don't match.
			 */
			Assert(ra != WJB_END_ARRAY && ra != WJB_END_OBJECT);
			Assert(rb != WJB_END_ARRAY && rb != WJB_END_OBJECT);

			Assert(va.type != vb.type);
			Assert(va.type != jbvBinary);
			Assert(vb.type != jbvBinary);
			/* Type-defined order */
			res = (va.type > vb.type) ? 1 : -1;
		}
	}
	while (res == 0);

	while (ita != NULL)
	{
		JsonbIterator *i = ita->parent;

		pfree(ita);
		ita = i;
	}
	while (itb != NULL)
	{
		JsonbIterator *i = itb->parent;

		pfree(itb);
		itb = i;
	}

	return res;
}

/*
 * Find value in object (i.e. the "value" part of some key/value pair in an
 * object), or find a matching element if we're looking through an array.  Do
 * so on the basis of equality of the object keys only, or alternatively
 * element values only, with a caller-supplied value "key".  The "flags"
 * argument allows the caller to specify which container types are of interest.
 *
 * This exported utility function exists to facilitate various cases concerned
 * with "containment".  If asked to look through an object, the caller had
 * better pass a Jsonb String, because their keys can only be strings.
 * Otherwise, for an array, any type of JsonbValue will do.
 *
 * In order to proceed with the search, it is necessary for callers to have
 * both specified an interest in exactly one particular container type with an
 * appropriate flag, as well as having the pointed-to Jsonb container be of
 * one of those same container types at the top level. (Actually, we just do
 * whichever makes sense to save callers the trouble of figuring it out - at
 * most one can make sense, because the container either points to an array
 * (possibly a "raw scalar" pseudo array) or an object.)
 *
 * Note that we can return a jbvBinary JsonbValue if this is called on an
 * object, but we never do so on an array.  If the caller asks to look through
 * a container type that is not of the type pointed to by the container,
 * immediately fall through and return NULL.  If we cannot find the value,
 * return NULL.  Otherwise, return palloc()'d copy of value.
 */
JsonbValue *
findJsonbValueFromContainer(JsonbContainer *container, uint32 flags,
							JsonbValue *key)
{
	JEntry	   *children = container->children;
	int			count = (container->header & JB_CMASK);
	JsonbValue *result;

	Assert((flags & ~(JB_FARRAY | JB_FOBJECT)) == 0);

	/* Quick out without a palloc cycle if object/array is empty */
	if (count <= 0)
		return NULL;

	result = palloc(sizeof(JsonbValue));

	if (flags & JB_FARRAY & container->header)
	{
		char	   *base_addr = (char *) (children + count);
		uint32		offset = 0;
		int			i;

		for (i = 0; i < count; i++)
		{
			fillJsonbValue(container, i, base_addr, offset, result);

			if (key->type == result->type)
			{
				if (equalsJsonbScalarValue(key, result))
					return result;
			}

			JBE_ADVANCE_OFFSET(offset, children[i]);
		}
	}
	else if (flags & JB_FOBJECT & container->header)
	{
		/* Since this is an object, account for *Pairs* of Jentrys */
		char	   *base_addr = (char *) (children + count * 2);
		uint32		stopLow = 0,
					stopHigh = count;

		/* Object key passed by caller must be a string */
		Assert(key->type == jbvString);

		/* Binary search on object/pair keys *only* */
		while (stopLow < stopHigh)
		{
			uint32		stopMiddle;
			int			difference;
			JsonbValue	candidate;

			stopMiddle = stopLow + (stopHigh - stopLow) / 2;

			candidate.type = jbvString;
			candidate.val.string.val =
				base_addr + getJsonbOffset(container, stopMiddle);
			candidate.val.string.len = getJsonbLength(container, stopMiddle);

			difference = lengthCompareJsonbStringValue(&candidate, key);

			if (difference == 0)
			{
				/* Found our key, return corresponding value */
				int			index = stopMiddle + count;

				fillJsonbValue(container, index, base_addr,
							   getJsonbOffset(container, index),
							   result);

				return result;
			}
			else
			{
				if (difference < 0)
					stopLow = stopMiddle + 1;
				else
					stopHigh = stopMiddle;
			}
		}
	}

	/* Not found */
	pfree(result);
	return NULL;
}

/*
 * Get i-th value of a Jsonb array.
 *
 * Returns palloc()'d copy of the value, or NULL if it does not exist.
 */
JsonbValue *
getIthJsonbValueFromContainer(JsonbContainer *container, uint32 i)
{
	JsonbValue *result;
	char	   *base_addr;
	uint32		nelements;

	if ((container->header & JB_FARRAY) == 0)
		elog(ERROR, "not a jsonb array");

	nelements = container->header & JB_CMASK;
	base_addr = (char *) &container->children[nelements];

	if (i >= nelements)
		return NULL;

	result = palloc(sizeof(JsonbValue));

	fillJsonbValue(container, i, base_addr,
				   getJsonbOffset(container, i),
				   result);

	return result;
}

/*
 * A helper function to fill in a JsonbValue to represent an element of an
 * array, or a key or value of an object.
 *
 * The node's JEntry is at container->children[index], and its variable-length
 * data is at base_addr + offset.  We make the caller determine the offset
 * since in many cases the caller can amortize that work across multiple
 * children.  When it can't, it can just call getJsonbOffset().
 *
 * A nested array or object will be returned as jbvBinary, ie. it won't be
 * expanded.
 */
static void
fillJsonbValue(JsonbContainer *container, int index,
			   char *base_addr, uint32 offset,
			   JsonbValue *result)
{
	JEntry		entry = container->children[index];

	if (JBE_ISNULL(entry))
	{
		result->type = jbvNull;
	}
	else if (JBE_ISSTRING(entry))
	{
		result->type = jbvString;
		result->val.string.val = base_addr + offset;
		result->val.string.len = getJsonbLength(container, index);
		Assert(result->val.string.len >= 0);
	}
	else if (JBE_ISNUMERIC(entry))
	{
		result->type = jbvNumeric;
		result->val.numeric = (Numeric) (base_addr + INTALIGN(offset));
	}
	else if (JBE_ISBOOL_TRUE(entry))
	{
		result->type = jbvBool;
		result->val.boolean = true;
	}
	else if (JBE_ISBOOL_FALSE(entry))
	{
		result->type = jbvBool;
		result->val.boolean = false;
	}
	else
	{
		Assert(JBE_ISCONTAINER(entry));
		result->type = jbvBinary;
		/* Remove alignment padding from data pointer and length */
		result->val.binary.data = (JsonbContainer *) (base_addr + INTALIGN(offset));
		result->val.binary.len = getJsonbLength(container, index) -
			(INTALIGN(offset) - offset);
	}
}

/*
 * Push JsonbValue into JsonbParseState.
 *
 * Used when parsing JSON tokens to form Jsonb, or when converting an in-memory
 * JsonbValue to a Jsonb.
 *
 * Initial state of *JsonbParseState is NULL, since it'll be allocated here
 * originally (caller will get JsonbParseState back by reference).
 *
 * Only sequential tokens pertaining to non-container types should pass a
 * JsonbValue.  There is one exception -- WJB_BEGIN_ARRAY callers may pass a
 * "raw scalar" pseudo array to append it - the actual scalar should be passed
 * next and it will be added as the only member of the array.
 *
 * Values of type jvbBinary, which are rolled up arrays and objects,
 * are unpacked before being added to the result.
 */
JsonbValue *
pushJsonbValue(JsonbParseState **pstate, JsonbIteratorToken seq,
			   JsonbValue *jbval)
{
	JsonbIterator *it;
	JsonbValue *res = NULL;
<<<<<<< HEAD
	JsonbValue v;
=======
	JsonbValue	v;
>>>>>>> 8abb52fa
	JsonbIteratorToken tok;

	if (!jbval || (seq != WJB_ELEM && seq != WJB_VALUE) ||
		jbval->type != jbvBinary)
	{
		/* drop through */
		return pushJsonbValueScalar(pstate, seq, jbval);
	}

	/* unpack the binary and add each piece to the pstate */
	it = JsonbIteratorInit(jbval->val.binary.data);
	while ((tok = JsonbIteratorNext(&it, &v, false)) != WJB_DONE)
		res = pushJsonbValueScalar(pstate, tok,
								   tok < WJB_BEGIN_ARRAY ? &v : NULL);

	return res;
}

/*
 * Do the actual pushing, with only scalar or pseudo-scalar-array values
 * accepted.
 */
static JsonbValue *
pushJsonbValueScalar(JsonbParseState **pstate, JsonbIteratorToken seq,
<<<<<<< HEAD
			   JsonbValue *scalarVal)
=======
					 JsonbValue *scalarVal)
>>>>>>> 8abb52fa
{
	JsonbValue *result = NULL;

	switch (seq)
	{
		case WJB_BEGIN_ARRAY:
			Assert(!scalarVal || scalarVal->val.array.rawScalar);
			*pstate = pushState(pstate);
			result = &(*pstate)->contVal;
			(*pstate)->contVal.type = jbvArray;
			(*pstate)->contVal.val.array.nElems = 0;
			(*pstate)->contVal.val.array.rawScalar = (scalarVal &&
											 scalarVal->val.array.rawScalar);
			if (scalarVal && scalarVal->val.array.nElems > 0)
			{
				/* Assume that this array is still really a scalar */
				Assert(scalarVal->type == jbvArray);
				(*pstate)->size = scalarVal->val.array.nElems;
			}
			else
			{
				(*pstate)->size = 4;
			}
			(*pstate)->contVal.val.array.elems = palloc(sizeof(JsonbValue) *
														(*pstate)->size);
			break;
		case WJB_BEGIN_OBJECT:
			Assert(!scalarVal);
			*pstate = pushState(pstate);
			result = &(*pstate)->contVal;
			(*pstate)->contVal.type = jbvObject;
			(*pstate)->contVal.val.object.nPairs = 0;
			(*pstate)->size = 4;
			(*pstate)->contVal.val.object.pairs = palloc(sizeof(JsonbPair) *
														 (*pstate)->size);
			break;
		case WJB_KEY:
			Assert(scalarVal->type == jbvString);
			appendKey(*pstate, scalarVal);
			break;
		case WJB_VALUE:
			Assert(IsAJsonbScalar(scalarVal));
			appendValue(*pstate, scalarVal);
			break;
		case WJB_ELEM:
			Assert(IsAJsonbScalar(scalarVal));
			appendElement(*pstate, scalarVal);
			break;
		case WJB_END_OBJECT:
			uniqueifyJsonbObject(&(*pstate)->contVal);
			/* fall through! */
		case WJB_END_ARRAY:
			/* Steps here common to WJB_END_OBJECT case */
			Assert(!scalarVal);
			result = &(*pstate)->contVal;

			/*
			 * Pop stack and push current array/object as value in parent
			 * array/object
			 */
			*pstate = (*pstate)->next;
			if (*pstate)
			{
				switch ((*pstate)->contVal.type)
				{
					case jbvArray:
						appendElement(*pstate, result);
						break;
					case jbvObject:
						appendValue(*pstate, result);
						break;
					default:
						elog(ERROR, "invalid jsonb container type");
				}
			}
			break;
		default:
			elog(ERROR, "unrecognized jsonb sequential processing token");
	}

	return result;
}

/*
 * pushJsonbValue() worker:  Iteration-like forming of Jsonb
 */
static JsonbParseState *
pushState(JsonbParseState **pstate)
{
	JsonbParseState *ns = palloc(sizeof(JsonbParseState));

	ns->next = *pstate;
	return ns;
}

/*
 * pushJsonbValue() worker:  Append a pair key to state when generating a Jsonb
 */
static void
appendKey(JsonbParseState *pstate, JsonbValue *string)
{
	JsonbValue *object = &pstate->contVal;

	Assert(object->type == jbvObject);
	Assert(string->type == jbvString);

	if (object->val.object.nPairs >= JSONB_MAX_PAIRS)
		ereport(ERROR,
				(errcode(ERRCODE_PROGRAM_LIMIT_EXCEEDED),
				 errmsg("number of jsonb object pairs exceeds the maximum allowed (%zu)",
						JSONB_MAX_PAIRS)));

	if (object->val.object.nPairs >= pstate->size)
	{
		pstate->size *= 2;
		object->val.object.pairs = repalloc(object->val.object.pairs,
											sizeof(JsonbPair) * pstate->size);
	}

	object->val.object.pairs[object->val.object.nPairs].key = *string;
	object->val.object.pairs[object->val.object.nPairs].order = object->val.object.nPairs;
}

/*
 * pushJsonbValue() worker:  Append a pair value to state when generating a
 * Jsonb
 */
static void
appendValue(JsonbParseState *pstate, JsonbValue *scalarVal)
{
	JsonbValue *object = &pstate->contVal;

	Assert(object->type == jbvObject);

	object->val.object.pairs[object->val.object.nPairs++].value = *scalarVal;
}

/*
 * pushJsonbValue() worker:  Append an element to state when generating a Jsonb
 */
static void
appendElement(JsonbParseState *pstate, JsonbValue *scalarVal)
{
	JsonbValue *array = &pstate->contVal;

	Assert(array->type == jbvArray);

	if (array->val.array.nElems >= JSONB_MAX_ELEMS)
		ereport(ERROR,
				(errcode(ERRCODE_PROGRAM_LIMIT_EXCEEDED),
				 errmsg("number of jsonb array elements exceeds the maximum allowed (%zu)",
						JSONB_MAX_ELEMS)));

	if (array->val.array.nElems >= pstate->size)
	{
		pstate->size *= 2;
		array->val.array.elems = repalloc(array->val.array.elems,
										  sizeof(JsonbValue) * pstate->size);
	}

	array->val.array.elems[array->val.array.nElems++] = *scalarVal;
}

/*
 * Given a JsonbContainer, expand to JsonbIterator to iterate over items
 * fully expanded to in-memory representation for manipulation.
 *
 * See JsonbIteratorNext() for notes on memory management.
 */
JsonbIterator *
JsonbIteratorInit(JsonbContainer *container)
{
	return iteratorFromContainer(container, NULL);
}

/*
 * Get next JsonbValue while iterating
 *
 * Caller should initially pass their own, original iterator.  They may get
 * back a child iterator palloc()'d here instead.  The function can be relied
 * on to free those child iterators, lest the memory allocated for highly
 * nested objects become unreasonable, but only if callers don't end iteration
 * early (by breaking upon having found something in a search, for example).
 *
 * Callers in such a scenario, that are particularly sensitive to leaking
 * memory in a long-lived context may walk the ancestral tree from the final
 * iterator we left them with to its oldest ancestor, pfree()ing as they go.
 * They do not have to free any other memory previously allocated for iterators
 * but not accessible as direct ancestors of the iterator they're last passed
 * back.
 *
 * Returns "Jsonb sequential processing" token value.  Iterator "state"
 * reflects the current stage of the process in a less granular fashion, and is
 * mostly used here to track things internally with respect to particular
 * iterators.
 *
 * Clients of this function should not have to handle any jbvBinary values
 * (since recursive calls will deal with this), provided skipNested is false.
 * It is our job to expand the jbvBinary representation without bothering them
 * with it.  However, clients should not take it upon themselves to touch array
 * or Object element/pair buffers, since their element/pair pointers are
 * garbage.  Also, *val will not be set when returning WJB_END_ARRAY or
 * WJB_END_OBJECT, on the assumption that it's only useful to access values
 * when recursing in.
 */
JsonbIteratorToken
JsonbIteratorNext(JsonbIterator **it, JsonbValue *val, bool skipNested)
{
	if (*it == NULL)
		return WJB_DONE;

	/*
	 * When stepping into a nested container, we jump back here to start
	 * processing the child. We will not recurse further in one call, because
	 * processing the child will always begin in JBI_ARRAY_START or
	 * JBI_OBJECT_START state.
	 */
recurse:
	switch ((*it)->state)
	{
		case JBI_ARRAY_START:
			/* Set v to array on first array call */
			val->type = jbvArray;
			val->val.array.nElems = (*it)->nElems;

			/*
			 * v->val.array.elems is not actually set, because we aren't doing
			 * a full conversion
			 */
			val->val.array.rawScalar = (*it)->isScalar;
			(*it)->curIndex = 0;
			(*it)->curDataOffset = 0;
			(*it)->curValueOffset = 0;	/* not actually used */
			/* Set state for next call */
			(*it)->state = JBI_ARRAY_ELEM;
			return WJB_BEGIN_ARRAY;

		case JBI_ARRAY_ELEM:
			if ((*it)->curIndex >= (*it)->nElems)
			{
				/*
				 * All elements within array already processed.  Report this
				 * to caller, and give it back original parent iterator (which
				 * independently tracks iteration progress at its level of
				 * nesting).
				 */
				*it = freeAndGetParent(*it);
				return WJB_END_ARRAY;
			}

			fillJsonbValue((*it)->container, (*it)->curIndex,
						   (*it)->dataProper, (*it)->curDataOffset,
						   val);

			JBE_ADVANCE_OFFSET((*it)->curDataOffset,
							   (*it)->children[(*it)->curIndex]);
			(*it)->curIndex++;

			if (!IsAJsonbScalar(val) && !skipNested)
			{
				/* Recurse into container. */
				*it = iteratorFromContainer(val->val.binary.data, *it);
				goto recurse;
			}
			else
			{
				/*
				 * Scalar item in array, or a container and caller didn't want
				 * us to recurse into it.
				 */
				return WJB_ELEM;
			}

		case JBI_OBJECT_START:
			/* Set v to object on first object call */
			val->type = jbvObject;
			val->val.object.nPairs = (*it)->nElems;

			/*
			 * v->val.object.pairs is not actually set, because we aren't
			 * doing a full conversion
			 */
			(*it)->curIndex = 0;
			(*it)->curDataOffset = 0;
			(*it)->curValueOffset = getJsonbOffset((*it)->container,
												   (*it)->nElems);
			/* Set state for next call */
			(*it)->state = JBI_OBJECT_KEY;
			return WJB_BEGIN_OBJECT;

		case JBI_OBJECT_KEY:
			if ((*it)->curIndex >= (*it)->nElems)
			{
				/*
				 * All pairs within object already processed.  Report this to
				 * caller, and give it back original containing iterator
				 * (which independently tracks iteration progress at its level
				 * of nesting).
				 */
				*it = freeAndGetParent(*it);
				return WJB_END_OBJECT;
			}
			else
			{
				/* Return key of a key/value pair.  */
				fillJsonbValue((*it)->container, (*it)->curIndex,
							   (*it)->dataProper, (*it)->curDataOffset,
							   val);
				if (val->type != jbvString)
					elog(ERROR, "unexpected jsonb type as object key");

				/* Set state for next call */
				(*it)->state = JBI_OBJECT_VALUE;
				return WJB_KEY;
			}

		case JBI_OBJECT_VALUE:
			/* Set state for next call */
			(*it)->state = JBI_OBJECT_KEY;

			fillJsonbValue((*it)->container, (*it)->curIndex + (*it)->nElems,
						   (*it)->dataProper, (*it)->curValueOffset,
						   val);

			JBE_ADVANCE_OFFSET((*it)->curDataOffset,
							   (*it)->children[(*it)->curIndex]);
			JBE_ADVANCE_OFFSET((*it)->curValueOffset,
						   (*it)->children[(*it)->curIndex + (*it)->nElems]);
			(*it)->curIndex++;

			/*
			 * Value may be a container, in which case we recurse with new,
			 * child iterator (unless the caller asked not to, by passing
			 * skipNested).
			 */
			if (!IsAJsonbScalar(val) && !skipNested)
			{
				*it = iteratorFromContainer(val->val.binary.data, *it);
				goto recurse;
			}
			else
				return WJB_VALUE;
	}

	elog(ERROR, "invalid iterator state");
	return -1;
}

/*
 * Initialize an iterator for iterating all elements in a container.
 */
static JsonbIterator *
iteratorFromContainer(JsonbContainer *container, JsonbIterator *parent)
{
	JsonbIterator *it;

	it = palloc(sizeof(JsonbIterator));
	it->container = container;
	it->parent = parent;
	it->nElems = container->header & JB_CMASK;

	/* Array starts just after header */
	it->children = container->children;

	switch (container->header & (JB_FARRAY | JB_FOBJECT))
	{
		case JB_FARRAY:
			it->dataProper =
				(char *) it->children + it->nElems * sizeof(JEntry);
			it->isScalar = (container->header & JB_FSCALAR) != 0;
			/* This is either a "raw scalar", or an array */
			Assert(!it->isScalar || it->nElems == 1);

			it->state = JBI_ARRAY_START;
			break;

		case JB_FOBJECT:
			it->dataProper =
				(char *) it->children + it->nElems * sizeof(JEntry) * 2;
			it->state = JBI_OBJECT_START;
			break;

		default:
			elog(ERROR, "unknown type of jsonb container");
	}

	return it;
}

/*
 * JsonbIteratorNext() worker:	Return parent, while freeing memory for current
 * iterator
 */
static JsonbIterator *
freeAndGetParent(JsonbIterator *it)
{
	JsonbIterator *v = it->parent;

	pfree(it);
	return v;
}

/*
 * Worker for "contains" operator's function
 *
 * Formally speaking, containment is top-down, unordered subtree isomorphism.
 *
 * Takes iterators that belong to some container type.  These iterators
 * "belong" to those values in the sense that they've just been initialized in
 * respect of them by the caller (perhaps in a nested fashion).
 *
 * "val" is lhs Jsonb, and mContained is rhs Jsonb when called from top level.
 * We determine if mContained is contained within val.
 */
bool
JsonbDeepContains(JsonbIterator **val, JsonbIterator **mContained)
{
	JsonbValue	vval,
				vcontained;
	JsonbIteratorToken rval,
				rcont;

	/*
	 * Guard against stack overflow due to overly complex Jsonb.
	 *
	 * Functions called here independently take this precaution, but that
	 * might not be sufficient since this is also a recursive function.
	 */
	check_stack_depth();

	rval = JsonbIteratorNext(val, &vval, false);
	rcont = JsonbIteratorNext(mContained, &vcontained, false);

	if (rval != rcont)
	{
		/*
		 * The differing return values can immediately be taken as indicating
		 * two differing container types at this nesting level, which is
		 * sufficient reason to give up entirely (but it should be the case
		 * that they're both some container type).
		 */
		Assert(rval == WJB_BEGIN_OBJECT || rval == WJB_BEGIN_ARRAY);
		Assert(rcont == WJB_BEGIN_OBJECT || rcont == WJB_BEGIN_ARRAY);
		return false;
	}
	else if (rcont == WJB_BEGIN_OBJECT)
	{
		Assert(vval.type == jbvObject);
		Assert(vcontained.type == jbvObject);

		/*
		 * If the lhs has fewer pairs than the rhs, it can't possibly contain
		 * the rhs.  (This conclusion is safe only because we de-duplicate
		 * keys in all Jsonb objects; thus there can be no corresponding
		 * optimization in the array case.)  The case probably won't arise
		 * often, but since it's such a cheap check we may as well make it.
		 */
		if (vval.val.object.nPairs < vcontained.val.object.nPairs)
			return false;

		/* Work through rhs "is it contained within?" object */
		for (;;)
		{
			JsonbValue *lhsVal; /* lhsVal is from pair in lhs object */

			rcont = JsonbIteratorNext(mContained, &vcontained, false);

			/*
			 * When we get through caller's rhs "is it contained within?"
			 * object without failing to find one of its values, it's
			 * contained.
			 */
			if (rcont == WJB_END_OBJECT)
				return true;

			Assert(rcont == WJB_KEY);

			/* First, find value by key... */
			lhsVal = findJsonbValueFromContainer((*val)->container,
												 JB_FOBJECT,
												 &vcontained);

			if (!lhsVal)
				return false;

			/*
			 * ...at this stage it is apparent that there is at least a key
			 * match for this rhs pair.
			 */
			rcont = JsonbIteratorNext(mContained, &vcontained, true);

			Assert(rcont == WJB_VALUE);

			/*
			 * Compare rhs pair's value with lhs pair's value just found using
			 * key
			 */
			if (lhsVal->type != vcontained.type)
			{
				return false;
			}
			else if (IsAJsonbScalar(lhsVal))
			{
				if (!equalsJsonbScalarValue(lhsVal, &vcontained))
					return false;
			}
			else
			{
				/* Nested container value (object or array) */
				JsonbIterator *nestval,
						   *nestContained;

				Assert(lhsVal->type == jbvBinary);
				Assert(vcontained.type == jbvBinary);

				nestval = JsonbIteratorInit(lhsVal->val.binary.data);
				nestContained = JsonbIteratorInit(vcontained.val.binary.data);

				/*
				 * Match "value" side of rhs datum object's pair recursively.
				 * It's a nested structure.
				 *
				 * Note that nesting still has to "match up" at the right
				 * nesting sub-levels.  However, there need only be zero or
				 * more matching pairs (or elements) at each nesting level
				 * (provided the *rhs* pairs/elements *all* match on each
				 * level), which enables searching nested structures for a
				 * single String or other primitive type sub-datum quite
				 * effectively (provided the user constructed the rhs nested
				 * structure such that we "know where to look").
				 *
				 * In other words, the mapping of container nodes in the rhs
				 * "vcontained" Jsonb to internal nodes on the lhs is
				 * injective, and parent-child edges on the rhs must be mapped
				 * to parent-child edges on the lhs to satisfy the condition
				 * of containment (plus of course the mapped nodes must be
				 * equal).
				 */
				if (!JsonbDeepContains(&nestval, &nestContained))
					return false;
			}
		}
	}
	else if (rcont == WJB_BEGIN_ARRAY)
	{
		JsonbValue *lhsConts = NULL;
		uint32		nLhsElems = vval.val.array.nElems;

		Assert(vval.type == jbvArray);
		Assert(vcontained.type == jbvArray);

		/*
		 * Handle distinction between "raw scalar" pseudo arrays, and real
		 * arrays.
		 *
		 * A raw scalar may contain another raw scalar, and an array may
		 * contain a raw scalar, but a raw scalar may not contain an array. We
		 * don't do something like this for the object case, since objects can
		 * only contain pairs, never raw scalars (a pair is represented by an
		 * rhs object argument with a single contained pair).
		 */
		if (vval.val.array.rawScalar && !vcontained.val.array.rawScalar)
			return false;

		/* Work through rhs "is it contained within?" array */
		for (;;)
		{
			rcont = JsonbIteratorNext(mContained, &vcontained, true);

			/*
			 * When we get through caller's rhs "is it contained within?"
			 * array without failing to find one of its values, it's
			 * contained.
			 */
			if (rcont == WJB_END_ARRAY)
				return true;

			Assert(rcont == WJB_ELEM);

			if (IsAJsonbScalar(&vcontained))
			{
				if (!findJsonbValueFromContainer((*val)->container,
												 JB_FARRAY,
												 &vcontained))
					return false;
			}
			else
			{
				uint32		i;

				/*
				 * If this is first container found in rhs array (at this
				 * depth), initialize temp lhs array of containers
				 */
				if (lhsConts == NULL)
				{
					uint32		j = 0;

					/* Make room for all possible values */
					lhsConts = palloc(sizeof(JsonbValue) * nLhsElems);

					for (i = 0; i < nLhsElems; i++)
					{
						/* Store all lhs elements in temp array */
						rcont = JsonbIteratorNext(val, &vval, true);
						Assert(rcont == WJB_ELEM);

						if (vval.type == jbvBinary)
							lhsConts[j++] = vval;
					}

					/* No container elements in temp array, so give up now */
					if (j == 0)
						return false;

					/* We may have only partially filled array */
					nLhsElems = j;
				}

				/* XXX: Nested array containment is O(N^2) */
				for (i = 0; i < nLhsElems; i++)
				{
					/* Nested container value (object or array) */
					JsonbIterator *nestval,
							   *nestContained;
					bool		contains;

					nestval = JsonbIteratorInit(lhsConts[i].val.binary.data);
					nestContained = JsonbIteratorInit(vcontained.val.binary.data);

					contains = JsonbDeepContains(&nestval, &nestContained);

					if (nestval)
						pfree(nestval);
					if (nestContained)
						pfree(nestContained);
					if (contains)
						break;
				}

				/*
				 * Report rhs container value is not contained if couldn't
				 * match rhs container to *some* lhs cont
				 */
				if (i == nLhsElems)
					return false;
			}
		}
	}
	else
	{
		elog(ERROR, "invalid jsonb container type");
	}

	elog(ERROR, "unexpectedly fell off end of jsonb container");
	return false;
}

/*
 * Hash a JsonbValue scalar value, mixing the hash value into an existing
 * hash provided by the caller.
 *
 * Some callers may wish to independently XOR in JB_FOBJECT and JB_FARRAY
 * flags.
 */
void
JsonbHashScalarValue(const JsonbValue *scalarVal, uint32 *hash)
{
	uint32		tmp;

	/* Compute hash value for scalarVal */
	switch (scalarVal->type)
	{
		case jbvNull:
			tmp = 0x01;
			break;
		case jbvString:
			tmp = DatumGetUInt32(hash_any((const unsigned char *) scalarVal->val.string.val,
										  scalarVal->val.string.len));
			break;
		case jbvNumeric:
			/* Must hash equal numerics to equal hash codes */
			tmp = DatumGetUInt32(DirectFunctionCall1(hash_numeric,
								   NumericGetDatum(scalarVal->val.numeric)));
			break;
		case jbvBool:
			tmp = scalarVal->val.boolean ? 0x02 : 0x04;

			break;
		default:
			elog(ERROR, "invalid jsonb scalar type");
			tmp = 0;			/* keep compiler quiet */
			break;
	}

	/*
	 * Combine hash values of successive keys, values and elements by rotating
	 * the previous value left 1 bit, then XOR'ing in the new
	 * key/value/element's hash value.
	 */
	*hash = (*hash << 1) | (*hash >> 31);
	*hash ^= tmp;
}

/*
 * Are two scalar JsonbValues of the same type a and b equal?
 */
static bool
equalsJsonbScalarValue(JsonbValue *aScalar, JsonbValue *bScalar)
{
	if (aScalar->type == bScalar->type)
	{
		switch (aScalar->type)
		{
			case jbvNull:
				return true;
			case jbvString:
				return lengthCompareJsonbStringValue(aScalar, bScalar) == 0;
			case jbvNumeric:
				return DatumGetBool(DirectFunctionCall2(numeric_eq,
									   PointerGetDatum(aScalar->val.numeric),
									 PointerGetDatum(bScalar->val.numeric)));
			case jbvBool:
				return aScalar->val.boolean == bScalar->val.boolean;

			default:
				elog(ERROR, "invalid jsonb scalar type");
		}
	}
	elog(ERROR, "jsonb scalar type mismatch");
	return -1;
}

/*
 * Compare two scalar JsonbValues, returning -1, 0, or 1.
 *
 * Strings are compared using the default collation.  Used by B-tree
 * operators, where a lexical sort order is generally expected.
 */
static int
compareJsonbScalarValue(JsonbValue *aScalar, JsonbValue *bScalar)
{
	if (aScalar->type == bScalar->type)
	{
		switch (aScalar->type)
		{
			case jbvNull:
				return 0;
			case jbvString:
				return varstr_cmp(aScalar->val.string.val,
								  aScalar->val.string.len,
								  bScalar->val.string.val,
								  bScalar->val.string.len,
								  DEFAULT_COLLATION_OID);
			case jbvNumeric:
				return DatumGetInt32(DirectFunctionCall2(numeric_cmp,
									   PointerGetDatum(aScalar->val.numeric),
									 PointerGetDatum(bScalar->val.numeric)));
			case jbvBool:
				if (aScalar->val.boolean == bScalar->val.boolean)
					return 0;
				else if (aScalar->val.boolean >bScalar->val.boolean)
					return 1;
				else
					return -1;
			default:
				elog(ERROR, "invalid jsonb scalar type");
		}
	}
	elog(ERROR, "jsonb scalar type mismatch");
	return -1;
}


/*
 * Functions for manipulating the resizeable buffer used by convertJsonb and
 * its subroutines.
 */

/*
 * Reserve 'len' bytes, at the end of the buffer, enlarging it if necessary.
 * Returns the offset to the reserved area. The caller is expected to fill
 * the reserved area later with copyToBuffer().
 */
static int
reserveFromBuffer(StringInfo buffer, int len)
{
	int			offset;

	/* Make more room if needed */
	enlargeStringInfo(buffer, len);

	/* remember current offset */
	offset = buffer->len;

	/* reserve the space */
	buffer->len += len;

	/*
	 * Keep a trailing null in place, even though it's not useful for us; it
	 * seems best to preserve the invariants of StringInfos.
	 */
	buffer->data[buffer->len] = '\0';

	return offset;
}

/*
 * Copy 'len' bytes to a previously reserved area in buffer.
 */
static void
copyToBuffer(StringInfo buffer, int offset, const char *data, int len)
{
	memcpy(buffer->data + offset, data, len);
}

/*
 * A shorthand for reserveFromBuffer + copyToBuffer.
 */
static void
appendToBuffer(StringInfo buffer, const char *data, int len)
{
	int			offset;

	offset = reserveFromBuffer(buffer, len);
	copyToBuffer(buffer, offset, data, len);
}


/*
 * Append padding, so that the length of the StringInfo is int-aligned.
 * Returns the number of padding bytes appended.
 */
static short
padBufferToInt(StringInfo buffer)
{
	int			padlen,
				p,
				offset;

	padlen = INTALIGN(buffer->len) - buffer->len;

	offset = reserveFromBuffer(buffer, padlen);

	/* padlen must be small, so this is probably faster than a memset */
	for (p = 0; p < padlen; p++)
		buffer->data[offset + p] = '\0';

	return padlen;
}

/*
 * Given a JsonbValue, convert to Jsonb. The result is palloc'd.
 */
static Jsonb *
convertToJsonb(JsonbValue *val)
{
	StringInfoData buffer;
	JEntry		jentry;
	Jsonb	   *res;

	/* Should not already have binary representation */
	Assert(val->type != jbvBinary);

	/* Allocate an output buffer. It will be enlarged as needed */
	initStringInfo(&buffer);

	/* Make room for the varlena header */
	reserveFromBuffer(&buffer, VARHDRSZ);

	convertJsonbValue(&buffer, &jentry, val, 0);

	/*
	 * Note: the JEntry of the root is discarded. Therefore the root
	 * JsonbContainer struct must contain enough information to tell what kind
	 * of value it is.
	 */

	res = (Jsonb *) buffer.data;

	SET_VARSIZE(res, buffer.len);

	return res;
}

/*
 * Subroutine of convertJsonb: serialize a single JsonbValue into buffer.
 *
 * The JEntry header for this node is returned in *header.  It is filled in
 * with the length of this value and appropriate type bits.  If we wish to
 * store an end offset rather than a length, it is the caller's responsibility
 * to adjust for that.
 *
 * If the value is an array or an object, this recurses. 'level' is only used
 * for debugging purposes.
 */
static void
convertJsonbValue(StringInfo buffer, JEntry *header, JsonbValue *val, int level)
{
	check_stack_depth();

	if (!val)
		return;

	/*
	 * A JsonbValue passed as val should never have a type of jbvBinary, and
	 * neither should any of its sub-components. Those values will be produced
	 * by convertJsonbArray and convertJsonbObject, the results of which will
	 * not be passed back to this function as an argument.
	 */

	if (IsAJsonbScalar(val))
		convertJsonbScalar(buffer, header, val);
	else if (val->type == jbvArray)
		convertJsonbArray(buffer, header, val, level);
	else if (val->type == jbvObject)
		convertJsonbObject(buffer, header, val, level);
	else
		elog(ERROR, "unknown type of jsonb container to convert");
}

static void
convertJsonbArray(StringInfo buffer, JEntry *pheader, JsonbValue *val, int level)
{
	int			base_offset;
	int			jentry_offset;
	int			i;
	int			totallen;
	uint32		header;
	int			nElems = val->val.array.nElems;

	/* Remember where in the buffer this array starts. */
	base_offset = buffer->len;

	/* Align to 4-byte boundary (any padding counts as part of my data) */
	padBufferToInt(buffer);

	/*
	 * Construct the header Jentry and store it in the beginning of the
	 * variable-length payload.
	 */
	header = nElems | JB_FARRAY;
	if (val->val.array.rawScalar)
	{
		Assert(nElems == 1);
		Assert(level == 0);
		header |= JB_FSCALAR;
	}

	appendToBuffer(buffer, (char *) &header, sizeof(uint32));

	/* Reserve space for the JEntries of the elements. */
	jentry_offset = reserveFromBuffer(buffer, sizeof(JEntry) * nElems);

	totallen = 0;
	for (i = 0; i < nElems; i++)
	{
		JsonbValue *elem = &val->val.array.elems[i];
		int			len;
		JEntry		meta;

		/*
		 * Convert element, producing a JEntry and appending its
		 * variable-length data to buffer
		 */
		convertJsonbValue(buffer, &meta, elem, level + 1);

		len = JBE_OFFLENFLD(meta);
		totallen += len;

		/*
		 * Bail out if total variable-length data exceeds what will fit in a
		 * JEntry length field.  We check this in each iteration, not just
		 * once at the end, to forestall possible integer overflow.
		 */
		if (totallen > JENTRY_OFFLENMASK)
			ereport(ERROR,
					(errcode(ERRCODE_PROGRAM_LIMIT_EXCEEDED),
					 errmsg("total size of jsonb array elements exceeds the maximum of %u bytes",
							JENTRY_OFFLENMASK)));

		/*
		 * Convert each JB_OFFSET_STRIDE'th length to an offset.
		 */
		if ((i % JB_OFFSET_STRIDE) == 0)
			meta = (meta & JENTRY_TYPEMASK) | totallen | JENTRY_HAS_OFF;

		copyToBuffer(buffer, jentry_offset, (char *) &meta, sizeof(JEntry));
		jentry_offset += sizeof(JEntry);
	}

	/* Total data size is everything we've appended to buffer */
	totallen = buffer->len - base_offset;

	/* Check length again, since we didn't include the metadata above */
	if (totallen > JENTRY_OFFLENMASK)
		ereport(ERROR,
				(errcode(ERRCODE_PROGRAM_LIMIT_EXCEEDED),
				 errmsg("total size of jsonb array elements exceeds the maximum of %u bytes",
						JENTRY_OFFLENMASK)));

	/* Initialize the header of this node in the container's JEntry array */
	*pheader = JENTRY_ISCONTAINER | totallen;
}

static void
convertJsonbObject(StringInfo buffer, JEntry *pheader, JsonbValue *val, int level)
{
	int			base_offset;
	int			jentry_offset;
	int			i;
	int			totallen;
	uint32		header;
	int			nPairs = val->val.object.nPairs;

	/* Remember where in the buffer this object starts. */
	base_offset = buffer->len;

	/* Align to 4-byte boundary (any padding counts as part of my data) */
	padBufferToInt(buffer);

	/*
	 * Construct the header Jentry and store it in the beginning of the
	 * variable-length payload.
	 */
	header = nPairs | JB_FOBJECT;
	appendToBuffer(buffer, (char *) &header, sizeof(uint32));

	/* Reserve space for the JEntries of the keys and values. */
	jentry_offset = reserveFromBuffer(buffer, sizeof(JEntry) * nPairs * 2);

	/*
	 * Iterate over the keys, then over the values, since that is the ordering
	 * we want in the on-disk representation.
	 */
	totallen = 0;
	for (i = 0; i < nPairs; i++)
	{
		JsonbPair  *pair = &val->val.object.pairs[i];
		int			len;
		JEntry		meta;

		/*
		 * Convert key, producing a JEntry and appending its variable-length
		 * data to buffer
		 */
		convertJsonbScalar(buffer, &meta, &pair->key);

		len = JBE_OFFLENFLD(meta);
		totallen += len;

		/*
		 * Bail out if total variable-length data exceeds what will fit in a
		 * JEntry length field.  We check this in each iteration, not just
		 * once at the end, to forestall possible integer overflow.
		 */
		if (totallen > JENTRY_OFFLENMASK)
			ereport(ERROR,
					(errcode(ERRCODE_PROGRAM_LIMIT_EXCEEDED),
					 errmsg("total size of jsonb object elements exceeds the maximum of %u bytes",
							JENTRY_OFFLENMASK)));
<<<<<<< HEAD

		/*
		 * Convert each JB_OFFSET_STRIDE'th length to an offset.
		 */
		if ((i % JB_OFFSET_STRIDE) == 0)
			meta = (meta & JENTRY_TYPEMASK) | totallen | JENTRY_HAS_OFF;

		copyToBuffer(buffer, jentry_offset, (char *) &meta, sizeof(JEntry));
		jentry_offset += sizeof(JEntry);
	}
	for (i = 0; i < nPairs; i++)
	{
		JsonbPair  *pair = &val->val.object.pairs[i];
		int			len;
		JEntry		meta;

		/*
		 * Convert value, producing a JEntry and appending its variable-length
		 * data to buffer
		 */
		convertJsonbValue(buffer, &meta, &pair->value, level + 1);

=======

		/*
		 * Convert each JB_OFFSET_STRIDE'th length to an offset.
		 */
		if ((i % JB_OFFSET_STRIDE) == 0)
			meta = (meta & JENTRY_TYPEMASK) | totallen | JENTRY_HAS_OFF;

		copyToBuffer(buffer, jentry_offset, (char *) &meta, sizeof(JEntry));
		jentry_offset += sizeof(JEntry);
	}
	for (i = 0; i < nPairs; i++)
	{
		JsonbPair  *pair = &val->val.object.pairs[i];
		int			len;
		JEntry		meta;

		/*
		 * Convert value, producing a JEntry and appending its variable-length
		 * data to buffer
		 */
		convertJsonbValue(buffer, &meta, &pair->value, level + 1);

>>>>>>> 8abb52fa
		len = JBE_OFFLENFLD(meta);
		totallen += len;

		/*
		 * Bail out if total variable-length data exceeds what will fit in a
		 * JEntry length field.  We check this in each iteration, not just
		 * once at the end, to forestall possible integer overflow.
		 */
		if (totallen > JENTRY_OFFLENMASK)
			ereport(ERROR,
					(errcode(ERRCODE_PROGRAM_LIMIT_EXCEEDED),
					 errmsg("total size of jsonb object elements exceeds the maximum of %u bytes",
							JENTRY_OFFLENMASK)));

		/*
		 * Convert each JB_OFFSET_STRIDE'th length to an offset.
		 */
		if (((i + nPairs) % JB_OFFSET_STRIDE) == 0)
			meta = (meta & JENTRY_TYPEMASK) | totallen | JENTRY_HAS_OFF;

		copyToBuffer(buffer, jentry_offset, (char *) &meta, sizeof(JEntry));
		jentry_offset += sizeof(JEntry);
	}

	/* Total data size is everything we've appended to buffer */
	totallen = buffer->len - base_offset;

	/* Check length again, since we didn't include the metadata above */
	if (totallen > JENTRY_OFFLENMASK)
		ereport(ERROR,
				(errcode(ERRCODE_PROGRAM_LIMIT_EXCEEDED),
				 errmsg("total size of jsonb object elements exceeds the maximum of %u bytes",
						JENTRY_OFFLENMASK)));

	/* Initialize the header of this node in the container's JEntry array */
	*pheader = JENTRY_ISCONTAINER | totallen;
}

static void
convertJsonbScalar(StringInfo buffer, JEntry *jentry, JsonbValue *scalarVal)
{
	int			numlen;
	short		padlen;

	switch (scalarVal->type)
	{
		case jbvNull:
			*jentry = JENTRY_ISNULL;
			break;

		case jbvString:
			appendToBuffer(buffer, scalarVal->val.string.val, scalarVal->val.string.len);

			*jentry = scalarVal->val.string.len;
			break;

		case jbvNumeric:
			numlen = VARSIZE_ANY(scalarVal->val.numeric);
			padlen = padBufferToInt(buffer);

			appendToBuffer(buffer, (char *) scalarVal->val.numeric, numlen);

			*jentry = JENTRY_ISNUMERIC | (padlen + numlen);
			break;

		case jbvBool:
			*jentry = (scalarVal->val.boolean) ?
				JENTRY_ISBOOL_TRUE : JENTRY_ISBOOL_FALSE;
			break;

		default:
			elog(ERROR, "invalid jsonb scalar type");
	}
}

/*
 * Compare two jbvString JsonbValue values, a and b.
 *
 * This is a special qsort() comparator used to sort strings in certain
 * internal contexts where it is sufficient to have a well-defined sort order.
 * In particular, object pair keys are sorted according to this criteria to
 * facilitate cheap binary searches where we don't care about lexical sort
 * order.
 *
 * a and b are first sorted based on their length.  If a tie-breaker is
 * required, only then do we consider string binary equality.
 */
static int
lengthCompareJsonbStringValue(const void *a, const void *b)
{
	const JsonbValue *va = (const JsonbValue *) a;
	const JsonbValue *vb = (const JsonbValue *) b;
	int			res;

	Assert(va->type == jbvString);
	Assert(vb->type == jbvString);

	if (va->val.string.len == vb->val.string.len)
	{
		res = memcmp(va->val.string.val, vb->val.string.val, va->val.string.len);
	}
	else
	{
		res = (va->val.string.len > vb->val.string.len) ? 1 : -1;
	}

	return res;
}

/*
 * qsort_arg() comparator to compare JsonbPair values.
 *
 * Third argument 'binequal' may point to a bool. If it's set, *binequal is set
 * to true iff a and b have full binary equality, since some callers have an
 * interest in whether the two values are equal or merely equivalent.
 *
 * N.B: String comparisons here are "length-wise"
 *
 * Pairs with equals keys are ordered such that the order field is respected.
 */
static int
lengthCompareJsonbPair(const void *a, const void *b, void *binequal)
{
	const JsonbPair *pa = (const JsonbPair *) a;
	const JsonbPair *pb = (const JsonbPair *) b;
	int			res;

	res = lengthCompareJsonbStringValue(&pa->key, &pb->key);
	if (res == 0 && binequal)
		*((bool *) binequal) = true;

	/*
	 * Guarantee keeping order of equal pair.  Unique algorithm will prefer
	 * first element as value.
	 */
	if (res == 0)
		res = (pa->order > pb->order) ? -1 : 1;

	return res;
}

/*
 * Sort and unique-ify pairs in JsonbValue object
 */
static void
uniqueifyJsonbObject(JsonbValue *object)
{
	bool		hasNonUniq = false;

	Assert(object->type == jbvObject);

	if (object->val.object.nPairs > 1)
		qsort_arg(object->val.object.pairs, object->val.object.nPairs, sizeof(JsonbPair),
				  lengthCompareJsonbPair, &hasNonUniq);

	if (hasNonUniq)
	{
		JsonbPair  *ptr = object->val.object.pairs + 1,
				   *res = object->val.object.pairs;

		while (ptr - object->val.object.pairs < object->val.object.nPairs)
		{
			/* Avoid copying over duplicate */
			if (lengthCompareJsonbStringValue(ptr, res) != 0)
			{
				res++;
				if (ptr != res)
					memcpy(res, ptr, sizeof(JsonbPair));
			}
			ptr++;
		}

		object->val.object.nPairs = res + 1 - object->val.object.pairs;
	}
}<|MERGE_RESOLUTION|>--- conflicted
+++ resolved
@@ -58,13 +58,8 @@
 static int	lengthCompareJsonbPair(const void *a, const void *b, void *arg);
 static void uniqueifyJsonbObject(JsonbValue *object);
 static JsonbValue *pushJsonbValueScalar(JsonbParseState **pstate,
-<<<<<<< HEAD
-										JsonbIteratorToken seq,
-										JsonbValue *scalarVal);
-=======
 					 JsonbIteratorToken seq,
 					 JsonbValue *scalarVal);
->>>>>>> 8abb52fa
 
 /*
  * Turn an in-memory JsonbValue into a Jsonb for on-disk storage.
@@ -523,11 +518,7 @@
 {
 	JsonbIterator *it;
 	JsonbValue *res = NULL;
-<<<<<<< HEAD
-	JsonbValue v;
-=======
 	JsonbValue	v;
->>>>>>> 8abb52fa
 	JsonbIteratorToken tok;
 
 	if (!jbval || (seq != WJB_ELEM && seq != WJB_VALUE) ||
@@ -552,11 +543,7 @@
  */
 static JsonbValue *
 pushJsonbValueScalar(JsonbParseState **pstate, JsonbIteratorToken seq,
-<<<<<<< HEAD
-			   JsonbValue *scalarVal)
-=======
 					 JsonbValue *scalarVal)
->>>>>>> 8abb52fa
 {
 	JsonbValue *result = NULL;
 
@@ -1618,7 +1605,6 @@
 					(errcode(ERRCODE_PROGRAM_LIMIT_EXCEEDED),
 					 errmsg("total size of jsonb object elements exceeds the maximum of %u bytes",
 							JENTRY_OFFLENMASK)));
-<<<<<<< HEAD
 
 		/*
 		 * Convert each JB_OFFSET_STRIDE'th length to an offset.
@@ -1641,30 +1627,6 @@
 		 */
 		convertJsonbValue(buffer, &meta, &pair->value, level + 1);
 
-=======
-
-		/*
-		 * Convert each JB_OFFSET_STRIDE'th length to an offset.
-		 */
-		if ((i % JB_OFFSET_STRIDE) == 0)
-			meta = (meta & JENTRY_TYPEMASK) | totallen | JENTRY_HAS_OFF;
-
-		copyToBuffer(buffer, jentry_offset, (char *) &meta, sizeof(JEntry));
-		jentry_offset += sizeof(JEntry);
-	}
-	for (i = 0; i < nPairs; i++)
-	{
-		JsonbPair  *pair = &val->val.object.pairs[i];
-		int			len;
-		JEntry		meta;
-
-		/*
-		 * Convert value, producing a JEntry and appending its variable-length
-		 * data to buffer
-		 */
-		convertJsonbValue(buffer, &meta, &pair->value, level + 1);
-
->>>>>>> 8abb52fa
 		len = JBE_OFFLENFLD(meta);
 		totallen += len;
 
