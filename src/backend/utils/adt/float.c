/*-------------------------------------------------------------------------
 *
 * float.c
 *	  Functions for the built-in floating-point types.
 *
 * Portions Copyright (c) 1996-2016, PostgreSQL Global Development Group
 * Portions Copyright (c) 1994, Regents of the University of California
 *
 *
 * IDENTIFICATION
 *	  src/backend/utils/adt/float.c
 *
 *-------------------------------------------------------------------------
 */
#include "postgres.h"

#include <ctype.h>
#include <float.h>
#include <math.h>
#include <limits.h>

#include "catalog/pg_type.h"
#include "libpq/pqformat.h"
#include "utils/array.h"
#include "utils/builtins.h"
#include "utils/sortsupport.h"


#ifndef M_PI
/* from my RH5.2 gcc math.h file - thomas 2000-04-03 */
#define M_PI 3.14159265358979323846
#endif

/* Radians per degree, a.k.a. PI / 180 */
#define RADIANS_PER_DEGREE 0.0174532925199432957692

/* Visual C++ etc lacks NAN, and won't accept 0.0/0.0.  NAN definition from
 * http://msdn.microsoft.com/library/default.asp?url=/library/en-us/vclang/html/vclrfNotNumberNANItems.asp
 */
#if defined(WIN32) && !defined(NAN)
static const uint32 nan[2] = {0xffffffff, 0x7fffffff};

#define NAN (*(const double *) nan)
#endif

/* not sure what the following should be, but better to make it over-sufficient */
#define MAXFLOATWIDTH	64
#define MAXDOUBLEWIDTH	128

/*
 * check to see if a float4/8 val has underflowed or overflowed
 */
#define CHECKFLOATVAL(val, inf_is_valid, zero_is_valid)			\
do {															\
	if (isinf(val) && !(inf_is_valid))							\
		ereport(ERROR,											\
				(errcode(ERRCODE_NUMERIC_VALUE_OUT_OF_RANGE),	\
		  errmsg("value out of range: overflow")));				\
																\
	if ((val) == 0.0 && !(zero_is_valid))						\
		ereport(ERROR,											\
				(errcode(ERRCODE_NUMERIC_VALUE_OUT_OF_RANGE),	\
		 errmsg("value out of range: underflow")));				\
} while(0)


/* Configurable GUC parameter */
int			extra_float_digits = 0;		/* Added to DBL_DIG or FLT_DIG */

<<<<<<< HEAD
=======
/* Cached constants for degree-based trig functions */
static bool degree_consts_set = false;
static float8 sin_30 = 0;
static float8 one_minus_cos_60 = 0;
static float8 asin_0_5 = 0;
static float8 acos_0_5 = 0;
static float8 atan_1_0 = 0;
static float8 tan_45 = 0;
static float8 cot_45 = 0;

/*
 * These are intentionally not static; don't "fix" them.  They will never
 * be referenced by other files, much less changed; but we don't want the
 * compiler to know that, else it might try to precompute expressions
 * involving them.  See comments for init_degree_constants().
 */
float8		degree_c_thirty = 30.0;
float8		degree_c_forty_five = 45.0;
float8		degree_c_sixty = 60.0;
float8		degree_c_one_half = 0.5;
float8		degree_c_one = 1.0;

/* Local function prototypes */
static double sind_q1(double x);
static double cosd_q1(double x);
static void init_degree_constants(void);
>>>>>>> 7961c31a

#ifndef HAVE_CBRT
/*
 * Some machines (in particular, some versions of AIX) have an extern
 * declaration for cbrt() in <math.h> but fail to provide the actual
 * function, which causes configure to not set HAVE_CBRT.  Furthermore,
 * their compilers spit up at the mismatch between extern declaration
 * and static definition.  We work around that here by the expedient
 * of a #define to make the actual name of the static function different.
 */
#define cbrt my_cbrt
static double cbrt(double x);
#endif   /* HAVE_CBRT */


/*
 * Routines to provide reasonably platform-independent handling of
 * infinity and NaN.  We assume that isinf() and isnan() are available
 * and work per spec.  (On some platforms, we have to supply our own;
 * see src/port.)  However, generating an Infinity or NaN in the first
 * place is less well standardized; pre-C99 systems tend not to have C99's
 * INFINITY and NAN macros.  We centralize our workarounds for this here.
 */

double
get_float8_infinity(void)
{
#ifdef INFINITY
	/* C99 standard way */
	return (double) INFINITY;
#else

	/*
	 * On some platforms, HUGE_VAL is an infinity, elsewhere it's just the
	 * largest normal double.  We assume forcing an overflow will get us a
	 * true infinity.
	 */
	return (double) (HUGE_VAL * HUGE_VAL);
#endif
}

/*
* The funny placements of the two #pragmas is necessary because of a
* long lived bug in the Microsoft compilers.
* See http://support.microsoft.com/kb/120968/en-us for details
*/
#if (_MSC_VER >= 1800)
#pragma warning(disable:4756)
#endif
float
get_float4_infinity(void)
{
#ifdef INFINITY
	/* C99 standard way */
	return (float) INFINITY;
#else
#if (_MSC_VER >= 1800)
#pragma warning(default:4756)
#endif

	/*
	 * On some platforms, HUGE_VAL is an infinity, elsewhere it's just the
	 * largest normal double.  We assume forcing an overflow will get us a
	 * true infinity.
	 */
	return (float) (HUGE_VAL * HUGE_VAL);
#endif
}

double
get_float8_nan(void)
{
	/* (double) NAN doesn't work on some NetBSD/MIPS releases */
#if defined(NAN) && !(defined(__NetBSD__) && defined(__mips__))
	/* C99 standard way */
	return (double) NAN;
#else
	/* Assume we can get a NAN via zero divide */
	return (double) (0.0 / 0.0);
#endif
}

float
get_float4_nan(void)
{
#ifdef NAN
	/* C99 standard way */
	return (float) NAN;
#else
	/* Assume we can get a NAN via zero divide */
	return (float) (0.0 / 0.0);
#endif
}


/*
 * Returns -1 if 'val' represents negative infinity, 1 if 'val'
 * represents (positive) infinity, and 0 otherwise. On some platforms,
 * this is equivalent to the isinf() macro, but not everywhere: C99
 * does not specify that isinf() needs to distinguish between positive
 * and negative infinity.
 */
int
is_infinite(double val)
{
	int			inf = isinf(val);

	if (inf == 0)
		return 0;
	else if (val > 0)
		return 1;
	else
		return -1;
}


/* ========== USER I/O ROUTINES ========== */


/*
 *		float4in		- converts "num" to float4
 */
Datum
float4in(PG_FUNCTION_ARGS)
{
	char	   *num = PG_GETARG_CSTRING(0);
	char	   *orig_num;
	double		val;
	char	   *endptr;

	/*
	 * endptr points to the first character _after_ the sequence we recognized
	 * as a valid floating point number. orig_num points to the original input
	 * string.
	 */
	orig_num = num;

	/* skip leading whitespace */
	while (*num != '\0' && isspace((unsigned char) *num))
		num++;

	/*
	 * Check for an empty-string input to begin with, to avoid the vagaries of
	 * strtod() on different platforms.
	 */
	if (*num == '\0')
		ereport(ERROR,
				(errcode(ERRCODE_INVALID_TEXT_REPRESENTATION),
				 errmsg("invalid input syntax for type real: \"%s\"",
						orig_num)));

	errno = 0;
	val = strtod(num, &endptr);

	/* did we not see anything that looks like a double? */
	if (endptr == num || errno != 0)
	{
		int			save_errno = errno;

		/*
		 * C99 requires that strtod() accept NaN, [+-]Infinity, and [+-]Inf,
		 * but not all platforms support all of these (and some accept them
		 * but set ERANGE anyway...)  Therefore, we check for these inputs
		 * ourselves if strtod() fails.
		 *
		 * Note: C99 also requires hexadecimal input as well as some extended
		 * forms of NaN, but we consider these forms unportable and don't try
		 * to support them.  You can use 'em if your strtod() takes 'em.
		 */
		if (pg_strncasecmp(num, "NaN", 3) == 0)
		{
			val = get_float4_nan();
			endptr = num + 3;
		}
		else if (pg_strncasecmp(num, "Infinity", 8) == 0)
		{
			val = get_float4_infinity();
			endptr = num + 8;
		}
		else if (pg_strncasecmp(num, "+Infinity", 9) == 0)
		{
			val = get_float4_infinity();
			endptr = num + 9;
		}
		else if (pg_strncasecmp(num, "-Infinity", 9) == 0)
		{
			val = -get_float4_infinity();
			endptr = num + 9;
		}
		else if (pg_strncasecmp(num, "inf", 3) == 0)
		{
			val = get_float4_infinity();
			endptr = num + 3;
		}
		else if (pg_strncasecmp(num, "+inf", 4) == 0)
		{
			val = get_float4_infinity();
			endptr = num + 4;
		}
		else if (pg_strncasecmp(num, "-inf", 4) == 0)
		{
			val = -get_float4_infinity();
			endptr = num + 4;
		}
		else if (save_errno == ERANGE)
		{
			/*
			 * Some platforms return ERANGE for denormalized numbers (those
			 * that are not zero, but are too close to zero to have full
			 * precision).  We'd prefer not to throw error for that, so try to
			 * detect whether it's a "real" out-of-range condition by checking
			 * to see if the result is zero or huge.
			 */
			if (val == 0.0 || val >= HUGE_VAL || val <= -HUGE_VAL)
				ereport(ERROR,
						(errcode(ERRCODE_NUMERIC_VALUE_OUT_OF_RANGE),
						 errmsg("\"%s\" is out of range for type real",
								orig_num)));
		}
		else
			ereport(ERROR,
					(errcode(ERRCODE_INVALID_TEXT_REPRESENTATION),
					 errmsg("invalid input syntax for type real: \"%s\"",
							orig_num)));
	}
#ifdef HAVE_BUGGY_SOLARIS_STRTOD
	else
	{
		/*
		 * Many versions of Solaris have a bug wherein strtod sets endptr to
		 * point one byte beyond the end of the string when given "inf" or
		 * "infinity".
		 */
		if (endptr != num && endptr[-1] == '\0')
			endptr--;
	}
#endif   /* HAVE_BUGGY_SOLARIS_STRTOD */

	/* skip trailing whitespace */
	while (*endptr != '\0' && isspace((unsigned char) *endptr))
		endptr++;

	/* if there is any junk left at the end of the string, bail out */
	if (*endptr != '\0')
		ereport(ERROR,
				(errcode(ERRCODE_INVALID_TEXT_REPRESENTATION),
				 errmsg("invalid input syntax for type real: \"%s\"",
						orig_num)));

	/*
	 * if we get here, we have a legal double, still need to check to see if
	 * it's a legal float4
	 */
	CHECKFLOATVAL((float4) val, isinf(val), val == 0);

	PG_RETURN_FLOAT4((float4) val);
}

/*
 *		float4out		- converts a float4 number to a string
 *						  using a standard output format
 */
Datum
float4out(PG_FUNCTION_ARGS)
{
	float4		num = PG_GETARG_FLOAT4(0);
	char	   *ascii = (char *) palloc(MAXFLOATWIDTH + 1);

	if (isnan(num))
		PG_RETURN_CSTRING(strcpy(ascii, "NaN"));

	switch (is_infinite(num))
	{
		case 1:
			strcpy(ascii, "Infinity");
			break;
		case -1:
			strcpy(ascii, "-Infinity");
			break;
		default:
			{
				int			ndig = FLT_DIG + extra_float_digits;

				if (ndig < 1)
					ndig = 1;

				snprintf(ascii, MAXFLOATWIDTH + 1, "%.*g", ndig, num);
			}
	}

	PG_RETURN_CSTRING(ascii);
}

/*
 *		float4recv			- converts external binary format to float4
 */
Datum
float4recv(PG_FUNCTION_ARGS)
{
	StringInfo	buf = (StringInfo) PG_GETARG_POINTER(0);

	PG_RETURN_FLOAT4(pq_getmsgfloat4(buf));
}

/*
 *		float4send			- converts float4 to binary format
 */
Datum
float4send(PG_FUNCTION_ARGS)
{
	float4		num = PG_GETARG_FLOAT4(0);
	StringInfoData buf;

	pq_begintypsend(&buf);
	pq_sendfloat4(&buf, num);
	PG_RETURN_BYTEA_P(pq_endtypsend(&buf));
}

/*
 *		float8in		- converts "num" to float8
 */
Datum
float8in(PG_FUNCTION_ARGS)
{
	char	   *num = PG_GETARG_CSTRING(0);

	PG_RETURN_FLOAT8(float8in_internal(num, NULL, "double precision", num));
}

/*
 * float8in_internal - guts of float8in()
 *
 * This is exposed for use by functions that want a reasonably
 * platform-independent way of inputting doubles.  The behavior is
 * essentially like strtod + ereport on error, but note the following
 * differences:
 * 1. Both leading and trailing whitespace are skipped.
 * 2. If endptr_p is NULL, we throw error if there's trailing junk.
 * Otherwise, it's up to the caller to complain about trailing junk.
 * 3. In event of a syntax error, the report mentions the given type_name
 * and prints orig_string as the input; this is meant to support use of
 * this function with types such as "box" and "point", where what we are
 * parsing here is just a substring of orig_string.
 *
 * "num" could validly be declared "const char *", but that results in an
 * unreasonable amount of extra casting both here and in callers, so we don't.
 */
double
float8in_internal(char *num, char **endptr_p,
				  const char *type_name, const char *orig_string)
{
	double		val;
	char	   *endptr;

	/* skip leading whitespace */
	while (*num != '\0' && isspace((unsigned char) *num))
		num++;

	/*
	 * Check for an empty-string input to begin with, to avoid the vagaries of
	 * strtod() on different platforms.
	 */
	if (*num == '\0')
		ereport(ERROR,
				(errcode(ERRCODE_INVALID_TEXT_REPRESENTATION),
				 errmsg("invalid input syntax for type %s: \"%s\"",
						type_name, orig_string)));

	errno = 0;
	val = strtod(num, &endptr);

	/* did we not see anything that looks like a double? */
	if (endptr == num || errno != 0)
	{
		int			save_errno = errno;

		/*
		 * C99 requires that strtod() accept NaN, [+-]Infinity, and [+-]Inf,
		 * but not all platforms support all of these (and some accept them
		 * but set ERANGE anyway...)  Therefore, we check for these inputs
		 * ourselves if strtod() fails.
		 *
		 * Note: C99 also requires hexadecimal input as well as some extended
		 * forms of NaN, but we consider these forms unportable and don't try
		 * to support them.  You can use 'em if your strtod() takes 'em.
		 */
		if (pg_strncasecmp(num, "NaN", 3) == 0)
		{
			val = get_float8_nan();
			endptr = num + 3;
		}
		else if (pg_strncasecmp(num, "Infinity", 8) == 0)
		{
			val = get_float8_infinity();
			endptr = num + 8;
		}
		else if (pg_strncasecmp(num, "+Infinity", 9) == 0)
		{
			val = get_float8_infinity();
			endptr = num + 9;
		}
		else if (pg_strncasecmp(num, "-Infinity", 9) == 0)
		{
			val = -get_float8_infinity();
			endptr = num + 9;
		}
		else if (pg_strncasecmp(num, "inf", 3) == 0)
		{
			val = get_float8_infinity();
			endptr = num + 3;
		}
		else if (pg_strncasecmp(num, "+inf", 4) == 0)
		{
			val = get_float8_infinity();
			endptr = num + 4;
		}
		else if (pg_strncasecmp(num, "-inf", 4) == 0)
		{
			val = -get_float8_infinity();
			endptr = num + 4;
		}
		else if (save_errno == ERANGE)
		{
			/*
			 * Some platforms return ERANGE for denormalized numbers (those
			 * that are not zero, but are too close to zero to have full
			 * precision).  We'd prefer not to throw error for that, so try to
			 * detect whether it's a "real" out-of-range condition by checking
			 * to see if the result is zero or huge.
			 *
			 * On error, we intentionally complain about double precision not
			 * the given type name, and we print only the part of the string
			 * that is the current number.
			 */
			if (val == 0.0 || val >= HUGE_VAL || val <= -HUGE_VAL)
			{
				char	   *errnumber = pstrdup(num);

				errnumber[endptr - num] = '\0';
				ereport(ERROR,
						(errcode(ERRCODE_NUMERIC_VALUE_OUT_OF_RANGE),
				   errmsg("\"%s\" is out of range for type double precision",
						  errnumber)));
			}
		}
		else
			ereport(ERROR,
					(errcode(ERRCODE_INVALID_TEXT_REPRESENTATION),
					 errmsg("invalid input syntax for type %s: \"%s\"",
							type_name, orig_string)));
	}
#ifdef HAVE_BUGGY_SOLARIS_STRTOD
	else
	{
		/*
		 * Many versions of Solaris have a bug wherein strtod sets endptr to
		 * point one byte beyond the end of the string when given "inf" or
		 * "infinity".
		 */
		if (endptr != num && endptr[-1] == '\0')
			endptr--;
	}
#endif   /* HAVE_BUGGY_SOLARIS_STRTOD */

	/* skip trailing whitespace */
	while (*endptr != '\0' && isspace((unsigned char) *endptr))
		endptr++;

	/* report stopping point if wanted, else complain if not end of string */
	if (endptr_p)
		*endptr_p = endptr;
	else if (*endptr != '\0')
		ereport(ERROR,
				(errcode(ERRCODE_INVALID_TEXT_REPRESENTATION),
				 errmsg("invalid input syntax for type %s: \"%s\"",
						type_name, orig_string)));

	return val;
}

/*
 *		float8out		- converts float8 number to a string
 *						  using a standard output format
 */
Datum
float8out(PG_FUNCTION_ARGS)
{
	float8		num = PG_GETARG_FLOAT8(0);

	PG_RETURN_CSTRING(float8out_internal(num));
}

/*
 * float8out_internal - guts of float8out()
 *
 * This is exposed for use by functions that want a reasonably
 * platform-independent way of outputting doubles.
 * The result is always palloc'd.
 */
char *
float8out_internal(double num)
{
	char	   *ascii = (char *) palloc(MAXDOUBLEWIDTH + 1);

	if (isnan(num))
		return strcpy(ascii, "NaN");

	switch (is_infinite(num))
	{
		case 1:
			strcpy(ascii, "Infinity");
			break;
		case -1:
			strcpy(ascii, "-Infinity");
			break;
		default:
			{
				int			ndig = DBL_DIG + extra_float_digits;

				if (ndig < 1)
					ndig = 1;

				snprintf(ascii, MAXDOUBLEWIDTH + 1, "%.*g", ndig, num);
			}
	}

	return ascii;
}

/*
 *		float8recv			- converts external binary format to float8
 */
Datum
float8recv(PG_FUNCTION_ARGS)
{
	StringInfo	buf = (StringInfo) PG_GETARG_POINTER(0);

	PG_RETURN_FLOAT8(pq_getmsgfloat8(buf));
}

/*
 *		float8send			- converts float8 to binary format
 */
Datum
float8send(PG_FUNCTION_ARGS)
{
	float8		num = PG_GETARG_FLOAT8(0);
	StringInfoData buf;

	pq_begintypsend(&buf);
	pq_sendfloat8(&buf, num);
	PG_RETURN_BYTEA_P(pq_endtypsend(&buf));
}


/* ========== PUBLIC ROUTINES ========== */


/*
 *		======================
 *		FLOAT4 BASE OPERATIONS
 *		======================
 */

/*
 *		float4abs		- returns |arg1| (absolute value)
 */
Datum
float4abs(PG_FUNCTION_ARGS)
{
	float4		arg1 = PG_GETARG_FLOAT4(0);

	PG_RETURN_FLOAT4((float4) fabs(arg1));
}

/*
 *		float4um		- returns -arg1 (unary minus)
 */
Datum
float4um(PG_FUNCTION_ARGS)
{
	float4		arg1 = PG_GETARG_FLOAT4(0);
	float4		result;

	result = -arg1;
	PG_RETURN_FLOAT4(result);
}

Datum
float4up(PG_FUNCTION_ARGS)
{
	float4		arg = PG_GETARG_FLOAT4(0);

	PG_RETURN_FLOAT4(arg);
}

Datum
float4larger(PG_FUNCTION_ARGS)
{
	float4		arg1 = PG_GETARG_FLOAT4(0);
	float4		arg2 = PG_GETARG_FLOAT4(1);
	float4		result;

	if (float4_cmp_internal(arg1, arg2) > 0)
		result = arg1;
	else
		result = arg2;
	PG_RETURN_FLOAT4(result);
}

Datum
float4smaller(PG_FUNCTION_ARGS)
{
	float4		arg1 = PG_GETARG_FLOAT4(0);
	float4		arg2 = PG_GETARG_FLOAT4(1);
	float4		result;

	if (float4_cmp_internal(arg1, arg2) < 0)
		result = arg1;
	else
		result = arg2;
	PG_RETURN_FLOAT4(result);
}

/*
 *		======================
 *		FLOAT8 BASE OPERATIONS
 *		======================
 */

/*
 *		float8abs		- returns |arg1| (absolute value)
 */
Datum
float8abs(PG_FUNCTION_ARGS)
{
	float8		arg1 = PG_GETARG_FLOAT8(0);

	PG_RETURN_FLOAT8(fabs(arg1));
}


/*
 *		float8um		- returns -arg1 (unary minus)
 */
Datum
float8um(PG_FUNCTION_ARGS)
{
	float8		arg1 = PG_GETARG_FLOAT8(0);
	float8		result;

	result = -arg1;
	PG_RETURN_FLOAT8(result);
}

Datum
float8up(PG_FUNCTION_ARGS)
{
	float8		arg = PG_GETARG_FLOAT8(0);

	PG_RETURN_FLOAT8(arg);
}

Datum
float8larger(PG_FUNCTION_ARGS)
{
	float8		arg1 = PG_GETARG_FLOAT8(0);
	float8		arg2 = PG_GETARG_FLOAT8(1);
	float8		result;

	if (float8_cmp_internal(arg1, arg2) > 0)
		result = arg1;
	else
		result = arg2;
	PG_RETURN_FLOAT8(result);
}

Datum
float8smaller(PG_FUNCTION_ARGS)
{
	float8		arg1 = PG_GETARG_FLOAT8(0);
	float8		arg2 = PG_GETARG_FLOAT8(1);
	float8		result;

	if (float8_cmp_internal(arg1, arg2) < 0)
		result = arg1;
	else
		result = arg2;
	PG_RETURN_FLOAT8(result);
}


/*
 *		====================
 *		ARITHMETIC OPERATORS
 *		====================
 */

/*
 *		float4pl		- returns arg1 + arg2
 *		float4mi		- returns arg1 - arg2
 *		float4mul		- returns arg1 * arg2
 *		float4div		- returns arg1 / arg2
 */
Datum
float4pl(PG_FUNCTION_ARGS)
{
	float4		arg1 = PG_GETARG_FLOAT4(0);
	float4		arg2 = PG_GETARG_FLOAT4(1);
	float4		result;

	result = arg1 + arg2;

	/*
	 * There isn't any way to check for underflow of addition/subtraction
	 * because numbers near the underflow value have already been rounded to
	 * the point where we can't detect that the two values were originally
	 * different, e.g. on x86, '1e-45'::float4 == '2e-45'::float4 ==
	 * 1.4013e-45.
	 */
	CHECKFLOATVAL(result, isinf(arg1) || isinf(arg2), true);
	PG_RETURN_FLOAT4(result);
}

Datum
float4mi(PG_FUNCTION_ARGS)
{
	float4		arg1 = PG_GETARG_FLOAT4(0);
	float4		arg2 = PG_GETARG_FLOAT4(1);
	float4		result;

	result = arg1 - arg2;
	CHECKFLOATVAL(result, isinf(arg1) || isinf(arg2), true);
	PG_RETURN_FLOAT4(result);
}

Datum
float4mul(PG_FUNCTION_ARGS)
{
	float4		arg1 = PG_GETARG_FLOAT4(0);
	float4		arg2 = PG_GETARG_FLOAT4(1);
	float4		result;

	result = arg1 * arg2;
	CHECKFLOATVAL(result, isinf(arg1) || isinf(arg2),
				  arg1 == 0 || arg2 == 0);
	PG_RETURN_FLOAT4(result);
}

Datum
float4div(PG_FUNCTION_ARGS)
{
	float4		arg1 = PG_GETARG_FLOAT4(0);
	float4		arg2 = PG_GETARG_FLOAT4(1);
	float4		result;

	if (arg2 == 0.0)
		ereport(ERROR,
				(errcode(ERRCODE_DIVISION_BY_ZERO),
				 errmsg("division by zero")));

	result = arg1 / arg2;

	CHECKFLOATVAL(result, isinf(arg1) || isinf(arg2), arg1 == 0);
	PG_RETURN_FLOAT4(result);
}

/*
 *		float8pl		- returns arg1 + arg2
 *		float8mi		- returns arg1 - arg2
 *		float8mul		- returns arg1 * arg2
 *		float8div		- returns arg1 / arg2
 */
Datum
float8pl(PG_FUNCTION_ARGS)
{
	float8		arg1 = PG_GETARG_FLOAT8(0);
	float8		arg2 = PG_GETARG_FLOAT8(1);
	float8		result;

	result = arg1 + arg2;

	CHECKFLOATVAL(result, isinf(arg1) || isinf(arg2), true);
	PG_RETURN_FLOAT8(result);
}

Datum
float8mi(PG_FUNCTION_ARGS)
{
	float8		arg1 = PG_GETARG_FLOAT8(0);
	float8		arg2 = PG_GETARG_FLOAT8(1);
	float8		result;

	result = arg1 - arg2;

	CHECKFLOATVAL(result, isinf(arg1) || isinf(arg2), true);
	PG_RETURN_FLOAT8(result);
}

Datum
float8mul(PG_FUNCTION_ARGS)
{
	float8		arg1 = PG_GETARG_FLOAT8(0);
	float8		arg2 = PG_GETARG_FLOAT8(1);
	float8		result;

	result = arg1 * arg2;

	CHECKFLOATVAL(result, isinf(arg1) || isinf(arg2),
				  arg1 == 0 || arg2 == 0);
	PG_RETURN_FLOAT8(result);
}

Datum
float8div(PG_FUNCTION_ARGS)
{
	float8		arg1 = PG_GETARG_FLOAT8(0);
	float8		arg2 = PG_GETARG_FLOAT8(1);
	float8		result;

	if (arg2 == 0.0)
		ereport(ERROR,
				(errcode(ERRCODE_DIVISION_BY_ZERO),
				 errmsg("division by zero")));

	result = arg1 / arg2;

	CHECKFLOATVAL(result, isinf(arg1) || isinf(arg2), arg1 == 0);
	PG_RETURN_FLOAT8(result);
}


/*
 *		====================
 *		COMPARISON OPERATORS
 *		====================
 */

/*
 *		float4{eq,ne,lt,le,gt,ge}		- float4/float4 comparison operations
 */
int
float4_cmp_internal(float4 a, float4 b)
{
	/*
	 * We consider all NANs to be equal and larger than any non-NAN. This is
	 * somewhat arbitrary; the important thing is to have a consistent sort
	 * order.
	 */
	if (isnan(a))
	{
		if (isnan(b))
			return 0;			/* NAN = NAN */
		else
			return 1;			/* NAN > non-NAN */
	}
	else if (isnan(b))
	{
		return -1;				/* non-NAN < NAN */
	}
	else
	{
		if (a > b)
			return 1;
		else if (a < b)
			return -1;
		else
			return 0;
	}
}

Datum
float4eq(PG_FUNCTION_ARGS)
{
	float4		arg1 = PG_GETARG_FLOAT4(0);
	float4		arg2 = PG_GETARG_FLOAT4(1);

	PG_RETURN_BOOL(float4_cmp_internal(arg1, arg2) == 0);
}

Datum
float4ne(PG_FUNCTION_ARGS)
{
	float4		arg1 = PG_GETARG_FLOAT4(0);
	float4		arg2 = PG_GETARG_FLOAT4(1);

	PG_RETURN_BOOL(float4_cmp_internal(arg1, arg2) != 0);
}

Datum
float4lt(PG_FUNCTION_ARGS)
{
	float4		arg1 = PG_GETARG_FLOAT4(0);
	float4		arg2 = PG_GETARG_FLOAT4(1);

	PG_RETURN_BOOL(float4_cmp_internal(arg1, arg2) < 0);
}

Datum
float4le(PG_FUNCTION_ARGS)
{
	float4		arg1 = PG_GETARG_FLOAT4(0);
	float4		arg2 = PG_GETARG_FLOAT4(1);

	PG_RETURN_BOOL(float4_cmp_internal(arg1, arg2) <= 0);
}

Datum
float4gt(PG_FUNCTION_ARGS)
{
	float4		arg1 = PG_GETARG_FLOAT4(0);
	float4		arg2 = PG_GETARG_FLOAT4(1);

	PG_RETURN_BOOL(float4_cmp_internal(arg1, arg2) > 0);
}

Datum
float4ge(PG_FUNCTION_ARGS)
{
	float4		arg1 = PG_GETARG_FLOAT4(0);
	float4		arg2 = PG_GETARG_FLOAT4(1);

	PG_RETURN_BOOL(float4_cmp_internal(arg1, arg2) >= 0);
}

Datum
btfloat4cmp(PG_FUNCTION_ARGS)
{
	float4		arg1 = PG_GETARG_FLOAT4(0);
	float4		arg2 = PG_GETARG_FLOAT4(1);

	PG_RETURN_INT32(float4_cmp_internal(arg1, arg2));
}

static int
btfloat4fastcmp(Datum x, Datum y, SortSupport ssup)
{
	float4		arg1 = DatumGetFloat4(x);
	float4		arg2 = DatumGetFloat4(y);

	return float4_cmp_internal(arg1, arg2);
}

Datum
btfloat4sortsupport(PG_FUNCTION_ARGS)
{
	SortSupport ssup = (SortSupport) PG_GETARG_POINTER(0);

	ssup->comparator = btfloat4fastcmp;
	PG_RETURN_VOID();
}

/*
 *		float8{eq,ne,lt,le,gt,ge}		- float8/float8 comparison operations
 */
int
float8_cmp_internal(float8 a, float8 b)
{
	/*
	 * We consider all NANs to be equal and larger than any non-NAN. This is
	 * somewhat arbitrary; the important thing is to have a consistent sort
	 * order.
	 */
	if (isnan(a))
	{
		if (isnan(b))
			return 0;			/* NAN = NAN */
		else
			return 1;			/* NAN > non-NAN */
	}
	else if (isnan(b))
	{
		return -1;				/* non-NAN < NAN */
	}
	else
	{
		if (a > b)
			return 1;
		else if (a < b)
			return -1;
		else
			return 0;
	}
}

Datum
float8eq(PG_FUNCTION_ARGS)
{
	float8		arg1 = PG_GETARG_FLOAT8(0);
	float8		arg2 = PG_GETARG_FLOAT8(1);

	PG_RETURN_BOOL(float8_cmp_internal(arg1, arg2) == 0);
}

Datum
float8ne(PG_FUNCTION_ARGS)
{
	float8		arg1 = PG_GETARG_FLOAT8(0);
	float8		arg2 = PG_GETARG_FLOAT8(1);

	PG_RETURN_BOOL(float8_cmp_internal(arg1, arg2) != 0);
}

Datum
float8lt(PG_FUNCTION_ARGS)
{
	float8		arg1 = PG_GETARG_FLOAT8(0);
	float8		arg2 = PG_GETARG_FLOAT8(1);

	PG_RETURN_BOOL(float8_cmp_internal(arg1, arg2) < 0);
}

Datum
float8le(PG_FUNCTION_ARGS)
{
	float8		arg1 = PG_GETARG_FLOAT8(0);
	float8		arg2 = PG_GETARG_FLOAT8(1);

	PG_RETURN_BOOL(float8_cmp_internal(arg1, arg2) <= 0);
}

Datum
float8gt(PG_FUNCTION_ARGS)
{
	float8		arg1 = PG_GETARG_FLOAT8(0);
	float8		arg2 = PG_GETARG_FLOAT8(1);

	PG_RETURN_BOOL(float8_cmp_internal(arg1, arg2) > 0);
}

Datum
float8ge(PG_FUNCTION_ARGS)
{
	float8		arg1 = PG_GETARG_FLOAT8(0);
	float8		arg2 = PG_GETARG_FLOAT8(1);

	PG_RETURN_BOOL(float8_cmp_internal(arg1, arg2) >= 0);
}

Datum
btfloat8cmp(PG_FUNCTION_ARGS)
{
	float8		arg1 = PG_GETARG_FLOAT8(0);
	float8		arg2 = PG_GETARG_FLOAT8(1);

	PG_RETURN_INT32(float8_cmp_internal(arg1, arg2));
}

static int
btfloat8fastcmp(Datum x, Datum y, SortSupport ssup)
{
	float8		arg1 = DatumGetFloat8(x);
	float8		arg2 = DatumGetFloat8(y);

	return float8_cmp_internal(arg1, arg2);
}

Datum
btfloat8sortsupport(PG_FUNCTION_ARGS)
{
	SortSupport ssup = (SortSupport) PG_GETARG_POINTER(0);

	ssup->comparator = btfloat8fastcmp;
	PG_RETURN_VOID();
}

Datum
btfloat48cmp(PG_FUNCTION_ARGS)
{
	float4		arg1 = PG_GETARG_FLOAT4(0);
	float8		arg2 = PG_GETARG_FLOAT8(1);

	/* widen float4 to float8 and then compare */
	PG_RETURN_INT32(float8_cmp_internal(arg1, arg2));
}

Datum
btfloat84cmp(PG_FUNCTION_ARGS)
{
	float8		arg1 = PG_GETARG_FLOAT8(0);
	float4		arg2 = PG_GETARG_FLOAT4(1);

	/* widen float4 to float8 and then compare */
	PG_RETURN_INT32(float8_cmp_internal(arg1, arg2));
}


/*
 *		===================
 *		CONVERSION ROUTINES
 *		===================
 */

/*
 *		ftod			- converts a float4 number to a float8 number
 */
Datum
ftod(PG_FUNCTION_ARGS)
{
	float4		num = PG_GETARG_FLOAT4(0);

	PG_RETURN_FLOAT8((float8) num);
}


/*
 *		dtof			- converts a float8 number to a float4 number
 */
Datum
dtof(PG_FUNCTION_ARGS)
{
	float8		num = PG_GETARG_FLOAT8(0);

	CHECKFLOATVAL((float4) num, isinf(num), num == 0);

	PG_RETURN_FLOAT4((float4) num);
}


/*
 *		dtoi4			- converts a float8 number to an int4 number
 */
Datum
dtoi4(PG_FUNCTION_ARGS)
{
	float8		num = PG_GETARG_FLOAT8(0);
	int32		result;

	/* 'Inf' is handled by INT_MAX */
	if (num < INT_MIN || num > INT_MAX || isnan(num))
		ereport(ERROR,
				(errcode(ERRCODE_NUMERIC_VALUE_OUT_OF_RANGE),
				 errmsg("integer out of range")));

	result = (int32) rint(num);
	PG_RETURN_INT32(result);
}


/*
 *		dtoi2			- converts a float8 number to an int2 number
 */
Datum
dtoi2(PG_FUNCTION_ARGS)
{
	float8		num = PG_GETARG_FLOAT8(0);

	if (num < SHRT_MIN || num > SHRT_MAX || isnan(num))
		ereport(ERROR,
				(errcode(ERRCODE_NUMERIC_VALUE_OUT_OF_RANGE),
				 errmsg("smallint out of range")));

	PG_RETURN_INT16((int16) rint(num));
}


/*
 *		i4tod			- converts an int4 number to a float8 number
 */
Datum
i4tod(PG_FUNCTION_ARGS)
{
	int32		num = PG_GETARG_INT32(0);

	PG_RETURN_FLOAT8((float8) num);
}


/*
 *		i2tod			- converts an int2 number to a float8 number
 */
Datum
i2tod(PG_FUNCTION_ARGS)
{
	int16		num = PG_GETARG_INT16(0);

	PG_RETURN_FLOAT8((float8) num);
}


/*
 *		ftoi4			- converts a float4 number to an int4 number
 */
Datum
ftoi4(PG_FUNCTION_ARGS)
{
	float4		num = PG_GETARG_FLOAT4(0);

	if (num < INT_MIN || num > INT_MAX || isnan(num))
		ereport(ERROR,
				(errcode(ERRCODE_NUMERIC_VALUE_OUT_OF_RANGE),
				 errmsg("integer out of range")));

	PG_RETURN_INT32((int32) rint(num));
}


/*
 *		ftoi2			- converts a float4 number to an int2 number
 */
Datum
ftoi2(PG_FUNCTION_ARGS)
{
	float4		num = PG_GETARG_FLOAT4(0);

	if (num < SHRT_MIN || num > SHRT_MAX || isnan(num))
		ereport(ERROR,
				(errcode(ERRCODE_NUMERIC_VALUE_OUT_OF_RANGE),
				 errmsg("smallint out of range")));

	PG_RETURN_INT16((int16) rint(num));
}


/*
 *		i4tof			- converts an int4 number to a float4 number
 */
Datum
i4tof(PG_FUNCTION_ARGS)
{
	int32		num = PG_GETARG_INT32(0);

	PG_RETURN_FLOAT4((float4) num);
}


/*
 *		i2tof			- converts an int2 number to a float4 number
 */
Datum
i2tof(PG_FUNCTION_ARGS)
{
	int16		num = PG_GETARG_INT16(0);

	PG_RETURN_FLOAT4((float4) num);
}


/*
 *		=======================
 *		RANDOM FLOAT8 OPERATORS
 *		=======================
 */

/*
 *		dround			- returns	ROUND(arg1)
 */
Datum
dround(PG_FUNCTION_ARGS)
{
	float8		arg1 = PG_GETARG_FLOAT8(0);

	PG_RETURN_FLOAT8(rint(arg1));
}

/*
 *		dceil			- returns the smallest integer greater than or
 *						  equal to the specified float
 */
Datum
dceil(PG_FUNCTION_ARGS)
{
	float8		arg1 = PG_GETARG_FLOAT8(0);

	PG_RETURN_FLOAT8(ceil(arg1));
}

/*
 *		dfloor			- returns the largest integer lesser than or
 *						  equal to the specified float
 */
Datum
dfloor(PG_FUNCTION_ARGS)
{
	float8		arg1 = PG_GETARG_FLOAT8(0);

	PG_RETURN_FLOAT8(floor(arg1));
}

/*
 *		dsign			- returns -1 if the argument is less than 0, 0
 *						  if the argument is equal to 0, and 1 if the
 *						  argument is greater than zero.
 */
Datum
dsign(PG_FUNCTION_ARGS)
{
	float8		arg1 = PG_GETARG_FLOAT8(0);
	float8		result;

	if (arg1 > 0)
		result = 1.0;
	else if (arg1 < 0)
		result = -1.0;
	else
		result = 0.0;

	PG_RETURN_FLOAT8(result);
}

/*
 *		dtrunc			- returns truncation-towards-zero of arg1,
 *						  arg1 >= 0 ... the greatest integer less
 *										than or equal to arg1
 *						  arg1 < 0	... the least integer greater
 *										than or equal to arg1
 */
Datum
dtrunc(PG_FUNCTION_ARGS)
{
	float8		arg1 = PG_GETARG_FLOAT8(0);
	float8		result;

	if (arg1 >= 0)
		result = floor(arg1);
	else
		result = -floor(-arg1);

	PG_RETURN_FLOAT8(result);
}


/*
 *		dsqrt			- returns square root of arg1
 */
Datum
dsqrt(PG_FUNCTION_ARGS)
{
	float8		arg1 = PG_GETARG_FLOAT8(0);
	float8		result;

	if (arg1 < 0)
		ereport(ERROR,
				(errcode(ERRCODE_INVALID_ARGUMENT_FOR_POWER_FUNCTION),
				 errmsg("cannot take square root of a negative number")));

	result = sqrt(arg1);

	CHECKFLOATVAL(result, isinf(arg1), arg1 == 0);
	PG_RETURN_FLOAT8(result);
}


/*
 *		dcbrt			- returns cube root of arg1
 */
Datum
dcbrt(PG_FUNCTION_ARGS)
{
	float8		arg1 = PG_GETARG_FLOAT8(0);
	float8		result;

	result = cbrt(arg1);
	CHECKFLOATVAL(result, isinf(arg1), arg1 == 0);
	PG_RETURN_FLOAT8(result);
}


/*
 *		dpow			- returns pow(arg1,arg2)
 */
Datum
dpow(PG_FUNCTION_ARGS)
{
	float8		arg1 = PG_GETARG_FLOAT8(0);
	float8		arg2 = PG_GETARG_FLOAT8(1);
	float8		result;

	/*
	 * The SQL spec requires that we emit a particular SQLSTATE error code for
	 * certain error conditions.  Specifically, we don't return a
	 * divide-by-zero error code for 0 ^ -1.
	 */
	if (arg1 == 0 && arg2 < 0)
		ereport(ERROR,
				(errcode(ERRCODE_INVALID_ARGUMENT_FOR_POWER_FUNCTION),
				 errmsg("zero raised to a negative power is undefined")));
	if (arg1 < 0 && floor(arg2) != arg2)
		ereport(ERROR,
				(errcode(ERRCODE_INVALID_ARGUMENT_FOR_POWER_FUNCTION),
				 errmsg("a negative number raised to a non-integer power yields a complex result")));

	/*
	 * pow() sets errno only on some platforms, depending on whether it
	 * follows _IEEE_, _POSIX_, _XOPEN_, or _SVID_, so we try to avoid using
	 * errno.  However, some platform/CPU combinations return errno == EDOM
	 * and result == Nan for negative arg1 and very large arg2 (they must be
	 * using something different from our floor() test to decide it's
	 * invalid).  Other platforms (HPPA) return errno == ERANGE and a large
	 * (HUGE_VAL) but finite result to signal overflow.
	 */
	errno = 0;
	result = pow(arg1, arg2);
	if (errno == EDOM && isnan(result))
	{
		if ((fabs(arg1) > 1 && arg2 >= 0) || (fabs(arg1) < 1 && arg2 < 0))
			/* The sign of Inf is not significant in this case. */
			result = get_float8_infinity();
		else if (fabs(arg1) != 1)
			result = 0;
		else
			result = 1;
	}
	else if (errno == ERANGE && result != 0 && !isinf(result))
		result = get_float8_infinity();

	CHECKFLOATVAL(result, isinf(arg1) || isinf(arg2), arg1 == 0);
	PG_RETURN_FLOAT8(result);
}


/*
 *		dexp			- returns the exponential function of arg1
 */
Datum
dexp(PG_FUNCTION_ARGS)
{
	float8		arg1 = PG_GETARG_FLOAT8(0);
	float8		result;

	errno = 0;
	result = exp(arg1);
	if (errno == ERANGE && result != 0 && !isinf(result))
		result = get_float8_infinity();

	CHECKFLOATVAL(result, isinf(arg1), false);
	PG_RETURN_FLOAT8(result);
}


/*
 *		dlog1			- returns the natural logarithm of arg1
 */
Datum
dlog1(PG_FUNCTION_ARGS)
{
	float8		arg1 = PG_GETARG_FLOAT8(0);
	float8		result;

	/*
	 * Emit particular SQLSTATE error codes for ln(). This is required by the
	 * SQL standard.
	 */
	if (arg1 == 0.0)
		ereport(ERROR,
				(errcode(ERRCODE_INVALID_ARGUMENT_FOR_LOG),
				 errmsg("cannot take logarithm of zero")));
	if (arg1 < 0)
		ereport(ERROR,
				(errcode(ERRCODE_INVALID_ARGUMENT_FOR_LOG),
				 errmsg("cannot take logarithm of a negative number")));

	result = log(arg1);

	CHECKFLOATVAL(result, isinf(arg1), arg1 == 1);
	PG_RETURN_FLOAT8(result);
}


/*
 *		dlog10			- returns the base 10 logarithm of arg1
 */
Datum
dlog10(PG_FUNCTION_ARGS)
{
	float8		arg1 = PG_GETARG_FLOAT8(0);
	float8		result;

	/*
	 * Emit particular SQLSTATE error codes for log(). The SQL spec doesn't
	 * define log(), but it does define ln(), so it makes sense to emit the
	 * same error code for an analogous error condition.
	 */
	if (arg1 == 0.0)
		ereport(ERROR,
				(errcode(ERRCODE_INVALID_ARGUMENT_FOR_LOG),
				 errmsg("cannot take logarithm of zero")));
	if (arg1 < 0)
		ereport(ERROR,
				(errcode(ERRCODE_INVALID_ARGUMENT_FOR_LOG),
				 errmsg("cannot take logarithm of a negative number")));

	result = log10(arg1);

	CHECKFLOATVAL(result, isinf(arg1), arg1 == 1);
	PG_RETURN_FLOAT8(result);
}


/*
 *		dacos			- returns the arccos of arg1 (radians)
 */
Datum
dacos(PG_FUNCTION_ARGS)
{
	float8		arg1 = PG_GETARG_FLOAT8(0);
	float8		result;

	/* Per the POSIX spec, return NaN if the input is NaN */
	if (isnan(arg1))
		PG_RETURN_FLOAT8(get_float8_nan());

	/*
	 * The principal branch of the inverse cosine function maps values in the
	 * range [-1, 1] to values in the range [0, Pi], so we should reject any
	 * inputs outside that range and the result will always be finite.
	 */
	if (arg1 < -1.0 || arg1 > 1.0)
		ereport(ERROR,
				(errcode(ERRCODE_NUMERIC_VALUE_OUT_OF_RANGE),
				 errmsg("input is out of range")));

	result = acos(arg1);

	CHECKFLOATVAL(result, false, true);
	PG_RETURN_FLOAT8(result);
}


/*
 *		dasin			- returns the arcsin of arg1 (radians)
 */
Datum
dasin(PG_FUNCTION_ARGS)
{
	float8		arg1 = PG_GETARG_FLOAT8(0);
	float8		result;

	/* Per the POSIX spec, return NaN if the input is NaN */
	if (isnan(arg1))
		PG_RETURN_FLOAT8(get_float8_nan());

	/*
	 * The principal branch of the inverse sine function maps values in the
	 * range [-1, 1] to values in the range [-Pi/2, Pi/2], so we should reject
	 * any inputs outside that range and the result will always be finite.
	 */
	if (arg1 < -1.0 || arg1 > 1.0)
		ereport(ERROR,
				(errcode(ERRCODE_NUMERIC_VALUE_OUT_OF_RANGE),
				 errmsg("input is out of range")));

	result = asin(arg1);

	CHECKFLOATVAL(result, false, true);
	PG_RETURN_FLOAT8(result);
}


/*
 *		datan			- returns the arctan of arg1 (radians)
 */
Datum
datan(PG_FUNCTION_ARGS)
{
	float8		arg1 = PG_GETARG_FLOAT8(0);
	float8		result;

	/* Per the POSIX spec, return NaN if the input is NaN */
	if (isnan(arg1))
		PG_RETURN_FLOAT8(get_float8_nan());

	/*
	 * The principal branch of the inverse tangent function maps all inputs to
	 * values in the range [-Pi/2, Pi/2], so the result should always be
	 * finite, even if the input is infinite.
	 */
	result = atan(arg1);

	CHECKFLOATVAL(result, false, true);
	PG_RETURN_FLOAT8(result);
}


/*
 *		atan2			- returns the arctan of arg1/arg2 (radians)
 */
Datum
datan2(PG_FUNCTION_ARGS)
{
	float8		arg1 = PG_GETARG_FLOAT8(0);
	float8		arg2 = PG_GETARG_FLOAT8(1);
	float8		result;

	/* Per the POSIX spec, return NaN if either input is NaN */
	if (isnan(arg1) || isnan(arg2))
		PG_RETURN_FLOAT8(get_float8_nan());

	/*
	 * atan2 maps all inputs to values in the range [-Pi, Pi], so the result
	 * should always be finite, even if the inputs are infinite.
	 */
	result = atan2(arg1, arg2);

	CHECKFLOATVAL(result, false, true);
	PG_RETURN_FLOAT8(result);
}


/*
 *		dcos			- returns the cosine of arg1 (radians)
 */
Datum
dcos(PG_FUNCTION_ARGS)
{
	float8		arg1 = PG_GETARG_FLOAT8(0);
	float8		result;

	/* Per the POSIX spec, return NaN if the input is NaN */
	if (isnan(arg1))
		PG_RETURN_FLOAT8(get_float8_nan());

	/*
	 * cos() is periodic and so theoretically can work for all finite inputs,
	 * but some implementations may choose to throw error if the input is so
	 * large that there are no significant digits in the result.  So we should
	 * check for errors.  POSIX allows an error to be reported either via
	 * errno or via fetestexcept(), but currently we only support checking
	 * errno.  (fetestexcept() is rumored to report underflow unreasonably
	 * early on some platforms, so it's not clear that believing it would be a
	 * net improvement anyway.)
	 *
	 * For infinite inputs, POSIX specifies that the trigonometric functions
	 * should return a domain error; but we won't notice that unless the
	 * platform reports via errno, so also explicitly test for infinite
	 * inputs.
	 */
	errno = 0;
	result = cos(arg1);
	if (errno != 0 || isinf(arg1))
		ereport(ERROR,
				(errcode(ERRCODE_NUMERIC_VALUE_OUT_OF_RANGE),
				 errmsg("input is out of range")));

	CHECKFLOATVAL(result, false, true);
	PG_RETURN_FLOAT8(result);
}


/*
 *		dcot			- returns the cotangent of arg1 (radians)
 */
Datum
dcot(PG_FUNCTION_ARGS)
{
	float8		arg1 = PG_GETARG_FLOAT8(0);
	float8		result;

	/* Per the POSIX spec, return NaN if the input is NaN */
	if (isnan(arg1))
		PG_RETURN_FLOAT8(get_float8_nan());

	/* Be sure to throw an error if the input is infinite --- see dcos() */
	errno = 0;
	result = tan(arg1);
	if (errno != 0 || isinf(arg1))
		ereport(ERROR,
				(errcode(ERRCODE_NUMERIC_VALUE_OUT_OF_RANGE),
				 errmsg("input is out of range")));

	result = 1.0 / result;
	CHECKFLOATVAL(result, true /* cot(0) == Inf */ , true);
	PG_RETURN_FLOAT8(result);
}


/*
 *		dsin			- returns the sine of arg1 (radians)
 */
Datum
dsin(PG_FUNCTION_ARGS)
{
	float8		arg1 = PG_GETARG_FLOAT8(0);
	float8		result;

	/* Per the POSIX spec, return NaN if the input is NaN */
	if (isnan(arg1))
		PG_RETURN_FLOAT8(get_float8_nan());

	/* Be sure to throw an error if the input is infinite --- see dcos() */
	errno = 0;
	result = sin(arg1);
	if (errno != 0 || isinf(arg1))
		ereport(ERROR,
				(errcode(ERRCODE_NUMERIC_VALUE_OUT_OF_RANGE),
				 errmsg("input is out of range")));

	CHECKFLOATVAL(result, false, true);
	PG_RETURN_FLOAT8(result);
}


/*
 *		dtan			- returns the tangent of arg1 (radians)
 */
Datum
dtan(PG_FUNCTION_ARGS)
{
	float8		arg1 = PG_GETARG_FLOAT8(0);
	float8		result;

	/* Per the POSIX spec, return NaN if the input is NaN */
	if (isnan(arg1))
		PG_RETURN_FLOAT8(get_float8_nan());

	/* Be sure to throw an error if the input is infinite --- see dcos() */
	errno = 0;
	result = tan(arg1);
	if (errno != 0 || isinf(arg1))
		ereport(ERROR,
				(errcode(ERRCODE_NUMERIC_VALUE_OUT_OF_RANGE),
				 errmsg("input is out of range")));

	CHECKFLOATVAL(result, true /* tan(pi/2) == Inf */ , true);
	PG_RETURN_FLOAT8(result);
}


/* ========== DEGREE-BASED TRIGONOMETRIC FUNCTIONS ========== */


/*
 * Initialize the cached constants declared at the head of this file
 * (sin_30 etc).  The fact that we need those at all, let alone need this
 * Rube-Goldberg-worthy method of initializing them, is because there are
 * compilers out there that will precompute expressions such as sin(constant)
 * using a sin() function different from what will be used at runtime.  If we
 * want exact results, we must ensure that none of the scaling constants used
 * in the degree-based trig functions are computed that way.  To do so, we
 * compute them from the variables degree_c_thirty etc, which are also really
 * constants, but the compiler cannot assume that.
 *
 * Other hazards we are trying to forestall with this kluge include the
 * possibility that compilers will rearrange the expressions, or compute
 * some intermediate results in registers wider than a standard double.
 *
 * In the places where we use these constants, the typical pattern is like
 *		volatile float8 sin_x = sin(x * RADIANS_PER_DEGREE);
 *		return (sin_x / sin_30);
 * where we hope to get a value of exactly 1.0 from the division when x = 30.
 * The volatile temporary variable is needed on machines with wide float
 * registers, to ensure that the result of sin(x) is rounded to double width
 * the same as the value of sin_30 has been.  Experimentation with gcc shows
 * that marking the temp variable volatile is necessary to make the store and
 * reload actually happen; hopefully the same trick works for other compilers.
 * (gcc's documentation suggests using the -ffloat-store compiler switch to
 * ensure this, but that is compiler-specific and it also pessimizes code in
 * many places where we don't care about this.)
 */
static void
init_degree_constants(void)
{
	sin_30 = sin(degree_c_thirty * RADIANS_PER_DEGREE);
	one_minus_cos_60 = 1.0 - cos(degree_c_sixty * RADIANS_PER_DEGREE);
	asin_0_5 = asin(degree_c_one_half);
	acos_0_5 = acos(degree_c_one_half);
	atan_1_0 = atan(degree_c_one);
	tan_45 = sind_q1(degree_c_forty_five) / cosd_q1(degree_c_forty_five);
	cot_45 = cosd_q1(degree_c_forty_five) / sind_q1(degree_c_forty_five);
	degree_consts_set = true;
}

#define INIT_DEGREE_CONSTANTS() \
do { \
	if (!degree_consts_set) \
		init_degree_constants(); \
} while(0)


/*
 *		asind_q1		- returns the inverse sine of x in degrees, for x in
 *						  the range [0, 1].  The result is an angle in the
 *						  first quadrant --- [0, 90] degrees.
 *
 *						  For the 3 special case inputs (0, 0.5 and 1), this
 *						  function will return exact values (0, 30 and 90
 *						  degrees respectively).
 */
static double
asind_q1(double x)
{
	/*
	 * Stitch together inverse sine and cosine functions for the ranges [0,
	 * 0.5] and (0.5, 1].  Each expression below is guaranteed to return
	 * exactly 30 for x=0.5, so the result is a continuous monotonic function
	 * over the full range.
	 */
	if (x <= 0.5)
	{
		volatile float8 asin_x = asin(x);

		return (asin_x / asin_0_5) * 30.0;
	}
	else
	{
		volatile float8 acos_x = acos(x);

		return 90.0 - (acos_x / acos_0_5) * 60.0;
	}
}


/*
 *		acosd_q1		- returns the inverse cosine of x in degrees, for x in
 *						  the range [0, 1].  The result is an angle in the
 *						  first quadrant --- [0, 90] degrees.
 *
 *						  For the 3 special case inputs (0, 0.5 and 1), this
 *						  function will return exact values (0, 60 and 90
 *						  degrees respectively).
 */
static double
acosd_q1(double x)
{
	/*
	 * Stitch together inverse sine and cosine functions for the ranges [0,
	 * 0.5] and (0.5, 1].  Each expression below is guaranteed to return
	 * exactly 60 for x=0.5, so the result is a continuous monotonic function
	 * over the full range.
	 */
	if (x <= 0.5)
	{
		volatile float8 asin_x = asin(x);

		return 90.0 - (asin_x / asin_0_5) * 30.0;
	}
	else
	{
		volatile float8 acos_x = acos(x);

		return (acos_x / acos_0_5) * 60.0;
	}
}


/*
 *		dacosd			- returns the arccos of arg1 (degrees)
 */
Datum
dacosd(PG_FUNCTION_ARGS)
{
	float8		arg1 = PG_GETARG_FLOAT8(0);
	float8		result;

	/* Per the POSIX spec, return NaN if the input is NaN */
	if (isnan(arg1))
		PG_RETURN_FLOAT8(get_float8_nan());

	INIT_DEGREE_CONSTANTS();

	/*
	 * The principal branch of the inverse cosine function maps values in the
	 * range [-1, 1] to values in the range [0, 180], so we should reject any
	 * inputs outside that range and the result will always be finite.
	 */
	if (arg1 < -1.0 || arg1 > 1.0)
		ereport(ERROR,
				(errcode(ERRCODE_NUMERIC_VALUE_OUT_OF_RANGE),
				 errmsg("input is out of range")));

	if (arg1 >= 0.0)
		result = acosd_q1(arg1);
	else
		result = 90.0 + asind_q1(-arg1);

	CHECKFLOATVAL(result, false, true);
	PG_RETURN_FLOAT8(result);
}


/*
 *		dasind			- returns the arcsin of arg1 (degrees)
 */
Datum
dasind(PG_FUNCTION_ARGS)
{
	float8		arg1 = PG_GETARG_FLOAT8(0);
	float8		result;

	/* Per the POSIX spec, return NaN if the input is NaN */
	if (isnan(arg1))
		PG_RETURN_FLOAT8(get_float8_nan());

	INIT_DEGREE_CONSTANTS();

	/*
	 * The principal branch of the inverse sine function maps values in the
	 * range [-1, 1] to values in the range [-90, 90], so we should reject any
	 * inputs outside that range and the result will always be finite.
	 */
	if (arg1 < -1.0 || arg1 > 1.0)
		ereport(ERROR,
				(errcode(ERRCODE_NUMERIC_VALUE_OUT_OF_RANGE),
				 errmsg("input is out of range")));

	if (arg1 >= 0.0)
		result = asind_q1(arg1);
	else
		result = -asind_q1(-arg1);

	CHECKFLOATVAL(result, false, true);
	PG_RETURN_FLOAT8(result);
}


/*
 *		datand			- returns the arctan of arg1 (degrees)
 */
Datum
datand(PG_FUNCTION_ARGS)
{
	float8		arg1 = PG_GETARG_FLOAT8(0);
	float8		result;
	volatile float8 atan_arg1;

	/* Per the POSIX spec, return NaN if the input is NaN */
	if (isnan(arg1))
		PG_RETURN_FLOAT8(get_float8_nan());

	INIT_DEGREE_CONSTANTS();

	/*
	 * The principal branch of the inverse tangent function maps all inputs to
	 * values in the range [-90, 90], so the result should always be finite,
	 * even if the input is infinite.  Additionally, we take care to ensure
	 * than when arg1 is 1, the result is exactly 45.
	 */
	atan_arg1 = atan(arg1);
	result = (atan_arg1 / atan_1_0) * 45.0;

	CHECKFLOATVAL(result, false, true);
	PG_RETURN_FLOAT8(result);
}


/*
 *		atan2d			- returns the arctan of arg1/arg2 (degrees)
 */
Datum
datan2d(PG_FUNCTION_ARGS)
{
	float8		arg1 = PG_GETARG_FLOAT8(0);
	float8		arg2 = PG_GETARG_FLOAT8(1);
	float8		result;
	volatile float8 atan2_arg1_arg2;

	/* Per the POSIX spec, return NaN if either input is NaN */
	if (isnan(arg1) || isnan(arg2))
		PG_RETURN_FLOAT8(get_float8_nan());

	INIT_DEGREE_CONSTANTS();

	/*
	 * atan2d maps all inputs to values in the range [-180, 180], so the
	 * result should always be finite, even if the inputs are infinite.
	 *
	 * Note: this coding assumes that atan(1.0) is a suitable scaling constant
	 * to get an exact result from atan2().  This might well fail on us at
	 * some point, requiring us to decide exactly what inputs we think we're
	 * going to guarantee an exact result for.
	 */
	atan2_arg1_arg2 = atan2(arg1, arg2);
	result = (atan2_arg1_arg2 / atan_1_0) * 45.0;

	CHECKFLOATVAL(result, false, true);
	PG_RETURN_FLOAT8(result);
}


/*
 *		sind_0_to_30	- returns the sine of an angle that lies between 0 and
 *						  30 degrees.  This will return exactly 0 when x is 0,
 *						  and exactly 0.5 when x is 30 degrees.
 */
static double
sind_0_to_30(double x)
{
	volatile float8 sin_x = sin(x * RADIANS_PER_DEGREE);

	return (sin_x / sin_30) / 2.0;
}


/*
 *		cosd_0_to_60	- returns the cosine of an angle that lies between 0
 *						  and 60 degrees.  This will return exactly 1 when x
 *						  is 0, and exactly 0.5 when x is 60 degrees.
 */
static double
cosd_0_to_60(double x)
{
	volatile float8 one_minus_cos_x = 1.0 - cos(x * RADIANS_PER_DEGREE);

	return 1.0 - (one_minus_cos_x / one_minus_cos_60) / 2.0;
}


/*
 *		sind_q1			- returns the sine of an angle in the first quadrant
 *						  (0 to 90 degrees).
 */
static double
sind_q1(double x)
{
	/*
	 * Stitch together the sine and cosine functions for the ranges [0, 30]
	 * and (30, 90].  These guarantee to return exact answers at their
	 * endpoints, so the overall result is a continuous monotonic function
	 * that gives exact results when x = 0, 30 and 90 degrees.
	 */
	if (x <= 30.0)
		return sind_0_to_30(x);
	else
		return cosd_0_to_60(90.0 - x);
}


/*
 *		cosd_q1			- returns the cosine of an angle in the first quadrant
 *						  (0 to 90 degrees).
 */
static double
cosd_q1(double x)
{
	/*
	 * Stitch together the sine and cosine functions for the ranges [0, 60]
	 * and (60, 90].  These guarantee to return exact answers at their
	 * endpoints, so the overall result is a continuous monotonic function
	 * that gives exact results when x = 0, 60 and 90 degrees.
	 */
	if (x <= 60.0)
		return cosd_0_to_60(x);
	else
		return sind_0_to_30(90.0 - x);
}


/*
 *		dcosd			- returns the cosine of arg1 (degrees)
 */
Datum
dcosd(PG_FUNCTION_ARGS)
{
	float8		arg1 = PG_GETARG_FLOAT8(0);
	float8		result;
	int			sign = 1;

	/*
	 * Per the POSIX spec, return NaN if the input is NaN and throw an error
	 * if the input is infinite.
	 */
	if (isnan(arg1))
		PG_RETURN_FLOAT8(get_float8_nan());

	if (isinf(arg1))
		ereport(ERROR,
				(errcode(ERRCODE_NUMERIC_VALUE_OUT_OF_RANGE),
				 errmsg("input is out of range")));

	INIT_DEGREE_CONSTANTS();

	/* Reduce the range of the input to [0,90] degrees */
	arg1 = fmod(arg1, 360.0);

	if (arg1 < 0.0)
	{
		/* cosd(-x) = cosd(x) */
		arg1 = -arg1;
	}

	if (arg1 > 180.0)
	{
		/* cosd(360-x) = cosd(x) */
		arg1 = 360.0 - arg1;
	}

	if (arg1 > 90.0)
	{
		/* cosd(180-x) = -cosd(x) */
		arg1 = 180.0 - arg1;
		sign = -sign;
	}

	result = sign * cosd_q1(arg1);

	CHECKFLOATVAL(result, false, true);
	PG_RETURN_FLOAT8(result);
}


/*
 *		dcotd			- returns the cotangent of arg1 (degrees)
 */
Datum
dcotd(PG_FUNCTION_ARGS)
{
	float8		arg1 = PG_GETARG_FLOAT8(0);
	float8		result;
	volatile float8 cot_arg1;
	int			sign = 1;

	/*
	 * Per the POSIX spec, return NaN if the input is NaN and throw an error
	 * if the input is infinite.
	 */
	if (isnan(arg1))
		PG_RETURN_FLOAT8(get_float8_nan());

	if (isinf(arg1))
		ereport(ERROR,
				(errcode(ERRCODE_NUMERIC_VALUE_OUT_OF_RANGE),
				 errmsg("input is out of range")));

	INIT_DEGREE_CONSTANTS();

	/* Reduce the range of the input to [0,90] degrees */
	arg1 = fmod(arg1, 360.0);

	if (arg1 < 0.0)
	{
		/* cotd(-x) = -cotd(x) */
		arg1 = -arg1;
		sign = -sign;
	}

	if (arg1 > 180.0)
	{
		/* cotd(360-x) = -cotd(x) */
		arg1 = 360.0 - arg1;
		sign = -sign;
	}

	if (arg1 > 90.0)
	{
		/* cotd(180-x) = -cotd(x) */
		arg1 = 180.0 - arg1;
		sign = -sign;
	}

	cot_arg1 = cosd_q1(arg1) / sind_q1(arg1);
	result = sign * (cot_arg1 / cot_45);

	/*
	 * On some machines we get cotd(270) = minus zero, but this isn't always
	 * true.  For portability, and because the user constituency for this
	 * function probably doesn't want minus zero, force it to plain zero.
	 */
	if (result == 0.0)
		result = 0.0;

	CHECKFLOATVAL(result, true /* cotd(0) == Inf */ , true);
	PG_RETURN_FLOAT8(result);
}


/*
 *		dsind			- returns the sine of arg1 (degrees)
 */
Datum
dsind(PG_FUNCTION_ARGS)
{
	float8		arg1 = PG_GETARG_FLOAT8(0);
	float8		result;
	int			sign = 1;

	/*
	 * Per the POSIX spec, return NaN if the input is NaN and throw an error
	 * if the input is infinite.
	 */
	if (isnan(arg1))
		PG_RETURN_FLOAT8(get_float8_nan());

	if (isinf(arg1))
		ereport(ERROR,
				(errcode(ERRCODE_NUMERIC_VALUE_OUT_OF_RANGE),
				 errmsg("input is out of range")));

	INIT_DEGREE_CONSTANTS();

	/* Reduce the range of the input to [0,90] degrees */
	arg1 = fmod(arg1, 360.0);

	if (arg1 < 0.0)
	{
		/* sind(-x) = -sind(x) */
		arg1 = -arg1;
		sign = -sign;
	}

	if (arg1 > 180.0)
	{
		/* sind(360-x) = -sind(x) */
		arg1 = 360.0 - arg1;
		sign = -sign;
	}

	if (arg1 > 90.0)
	{
		/* sind(180-x) = sind(x) */
		arg1 = 180.0 - arg1;
	}

	result = sign * sind_q1(arg1);

	CHECKFLOATVAL(result, false, true);
	PG_RETURN_FLOAT8(result);
}


/*
 *		dtand			- returns the tangent of arg1 (degrees)
 */
Datum
dtand(PG_FUNCTION_ARGS)
{
	float8		arg1 = PG_GETARG_FLOAT8(0);
	float8		result;
	volatile float8 tan_arg1;
	int			sign = 1;

	/*
	 * Per the POSIX spec, return NaN if the input is NaN and throw an error
	 * if the input is infinite.
	 */
	if (isnan(arg1))
		PG_RETURN_FLOAT8(get_float8_nan());

	if (isinf(arg1))
		ereport(ERROR,
				(errcode(ERRCODE_NUMERIC_VALUE_OUT_OF_RANGE),
				 errmsg("input is out of range")));

	INIT_DEGREE_CONSTANTS();

	/* Reduce the range of the input to [0,90] degrees */
	arg1 = fmod(arg1, 360.0);

	if (arg1 < 0.0)
	{
		/* tand(-x) = -tand(x) */
		arg1 = -arg1;
		sign = -sign;
	}

	if (arg1 > 180.0)
	{
		/* tand(360-x) = -tand(x) */
		arg1 = 360.0 - arg1;
		sign = -sign;
	}

	if (arg1 > 90.0)
	{
		/* tand(180-x) = -tand(x) */
		arg1 = 180.0 - arg1;
		sign = -sign;
	}

	tan_arg1 = sind_q1(arg1) / cosd_q1(arg1);
	result = sign * (tan_arg1 / tan_45);

	/*
	 * On some machines we get tand(180) = minus zero, but this isn't always
	 * true.  For portability, and because the user constituency for this
	 * function probably doesn't want minus zero, force it to plain zero.
	 */
	if (result == 0.0)
		result = 0.0;

	CHECKFLOATVAL(result, true /* tand(90) == Inf */ , true);
	PG_RETURN_FLOAT8(result);
}


/*
 *		degrees		- returns degrees converted from radians
 */
Datum
degrees(PG_FUNCTION_ARGS)
{
	float8		arg1 = PG_GETARG_FLOAT8(0);
	float8		result;

	result = arg1 / RADIANS_PER_DEGREE;

	CHECKFLOATVAL(result, isinf(arg1), arg1 == 0);
	PG_RETURN_FLOAT8(result);
}


/*
 *		dpi				- returns the constant PI
 */
Datum
dpi(PG_FUNCTION_ARGS)
{
	PG_RETURN_FLOAT8(M_PI);
}


/*
 *		radians		- returns radians converted from degrees
 */
Datum
radians(PG_FUNCTION_ARGS)
{
	float8		arg1 = PG_GETARG_FLOAT8(0);
	float8		result;

	result = arg1 * RADIANS_PER_DEGREE;

	CHECKFLOATVAL(result, isinf(arg1), arg1 == 0);
	PG_RETURN_FLOAT8(result);
}


/*
 *		drandom		- returns a random number
 */
Datum
drandom(PG_FUNCTION_ARGS)
{
	float8		result;

	/* result [0.0 - 1.0) */
	result = (double) random() / ((double) MAX_RANDOM_VALUE + 1);

	PG_RETURN_FLOAT8(result);
}


/*
 *		setseed		- set seed for the random number generator
 */
Datum
setseed(PG_FUNCTION_ARGS)
{
	float8		seed = PG_GETARG_FLOAT8(0);
	int			iseed;

	if (seed < -1 || seed > 1)
		elog(ERROR, "setseed parameter %f out of range [-1,1]", seed);

	iseed = (int) (seed * MAX_RANDOM_VALUE);
	srandom((unsigned int) iseed);

	PG_RETURN_VOID();
}



/*
 *		=========================
 *		FLOAT AGGREGATE OPERATORS
 *		=========================
 *
 *		float8_accum		- accumulate for AVG(), variance aggregates, etc.
 *		float4_accum		- same, but input data is float4
 *		float8_avg			- produce final result for float AVG()
 *		float8_var_samp		- produce final result for float VAR_SAMP()
 *		float8_var_pop		- produce final result for float VAR_POP()
 *		float8_stddev_samp	- produce final result for float STDDEV_SAMP()
 *		float8_stddev_pop	- produce final result for float STDDEV_POP()
 *
 * The transition datatype for all these aggregates is a 3-element array
 * of float8, holding the values N, sum(X), sum(X*X) in that order.
 *
 * Note that we represent N as a float to avoid having to build a special
 * datatype.  Given a reasonable floating-point implementation, there should
 * be no accuracy loss unless N exceeds 2 ^ 52 or so (by which time the
 * user will have doubtless lost interest anyway...)
 */

static float8 *
check_float8_array(ArrayType *transarray, const char *caller, int n)
{
	/*
	 * We expect the input to be an N-element float array; verify that. We
	 * don't need to use deconstruct_array() since the array data is just
	 * going to look like a C array of N float8 values.
	 */
	if (ARR_NDIM(transarray) != 1 ||
		ARR_DIMS(transarray)[0] != n ||
		ARR_HASNULL(transarray) ||
		ARR_ELEMTYPE(transarray) != FLOAT8OID)
		elog(ERROR, "%s: expected %d-element float8 array", caller, n);
	return (float8 *) ARR_DATA_PTR(transarray);
}

/*
 * float8_combine
 *
 * An aggregate combine function used to combine two 3 fields
 * aggregate transition data into a single transition data.
 * This function is used only in two stage aggregation and
 * shouldn't be called outside aggregate context.
 */
Datum
float8_combine(PG_FUNCTION_ARGS)
{
	ArrayType  *transarray1 = PG_GETARG_ARRAYTYPE_P(0);
	ArrayType  *transarray2 = PG_GETARG_ARRAYTYPE_P(1);
	float8	   *transvalues1;
	float8	   *transvalues2;
	float8		N,
				sumX,
				sumX2;

	if (!AggCheckCallContext(fcinfo, NULL))
		elog(ERROR, "aggregate function called in non-aggregate context");

	transvalues1 = check_float8_array(transarray1, "float8_combine", 3);
	N = transvalues1[0];
	sumX = transvalues1[1];
	sumX2 = transvalues1[2];

	transvalues2 = check_float8_array(transarray2, "float8_combine", 3);

	N += transvalues2[0];
	sumX += transvalues2[1];
	CHECKFLOATVAL(sumX, isinf(transvalues1[1]) || isinf(transvalues2[1]),
				  true);
	sumX2 += transvalues2[2];
	CHECKFLOATVAL(sumX2, isinf(transvalues1[2]) || isinf(transvalues2[2]),
				  true);

	transvalues1[0] = N;
	transvalues1[1] = sumX;
	transvalues1[2] = sumX2;

	PG_RETURN_ARRAYTYPE_P(transarray1);
}

Datum
float8_accum(PG_FUNCTION_ARGS)
{
	ArrayType  *transarray = PG_GETARG_ARRAYTYPE_P(0);
	float8		newval = PG_GETARG_FLOAT8(1);
	float8	   *transvalues;
	float8		N,
				sumX,
				sumX2;

	transvalues = check_float8_array(transarray, "float8_accum", 3);
	N = transvalues[0];
	sumX = transvalues[1];
	sumX2 = transvalues[2];

	N += 1.0;
	sumX += newval;
	CHECKFLOATVAL(sumX, isinf(transvalues[1]) || isinf(newval), true);
	sumX2 += newval * newval;
	CHECKFLOATVAL(sumX2, isinf(transvalues[2]) || isinf(newval), true);

	/*
	 * If we're invoked as an aggregate, we can cheat and modify our first
	 * parameter in-place to reduce palloc overhead. Otherwise we construct a
	 * new array with the updated transition data and return it.
	 */
	if (AggCheckCallContext(fcinfo, NULL))
	{
		transvalues[0] = N;
		transvalues[1] = sumX;
		transvalues[2] = sumX2;

		PG_RETURN_ARRAYTYPE_P(transarray);
	}
	else
	{
		Datum		transdatums[3];
		ArrayType  *result;

		transdatums[0] = Float8GetDatumFast(N);
		transdatums[1] = Float8GetDatumFast(sumX);
		transdatums[2] = Float8GetDatumFast(sumX2);

		result = construct_array(transdatums, 3,
								 FLOAT8OID,
								 sizeof(float8), FLOAT8PASSBYVAL, 'd');

		PG_RETURN_ARRAYTYPE_P(result);
	}
}

Datum
float4_accum(PG_FUNCTION_ARGS)
{
	ArrayType  *transarray = PG_GETARG_ARRAYTYPE_P(0);

	/* do computations as float8 */
	float8		newval = PG_GETARG_FLOAT4(1);
	float8	   *transvalues;
	float8		N,
				sumX,
				sumX2;

	transvalues = check_float8_array(transarray, "float4_accum", 3);
	N = transvalues[0];
	sumX = transvalues[1];
	sumX2 = transvalues[2];

	N += 1.0;
	sumX += newval;
	CHECKFLOATVAL(sumX, isinf(transvalues[1]) || isinf(newval), true);
	sumX2 += newval * newval;
	CHECKFLOATVAL(sumX2, isinf(transvalues[2]) || isinf(newval), true);

	/*
	 * If we're invoked as an aggregate, we can cheat and modify our first
	 * parameter in-place to reduce palloc overhead. Otherwise we construct a
	 * new array with the updated transition data and return it.
	 */
	if (AggCheckCallContext(fcinfo, NULL))
	{
		transvalues[0] = N;
		transvalues[1] = sumX;
		transvalues[2] = sumX2;

		PG_RETURN_ARRAYTYPE_P(transarray);
	}
	else
	{
		Datum		transdatums[3];
		ArrayType  *result;

		transdatums[0] = Float8GetDatumFast(N);
		transdatums[1] = Float8GetDatumFast(sumX);
		transdatums[2] = Float8GetDatumFast(sumX2);

		result = construct_array(transdatums, 3,
								 FLOAT8OID,
								 sizeof(float8), FLOAT8PASSBYVAL, 'd');

		PG_RETURN_ARRAYTYPE_P(result);
	}
}

Datum
float8_avg(PG_FUNCTION_ARGS)
{
	ArrayType  *transarray = PG_GETARG_ARRAYTYPE_P(0);
	float8	   *transvalues;
	float8		N,
				sumX;

	transvalues = check_float8_array(transarray, "float8_avg", 3);
	N = transvalues[0];
	sumX = transvalues[1];
	/* ignore sumX2 */

	/* SQL defines AVG of no values to be NULL */
	if (N == 0.0)
		PG_RETURN_NULL();

	PG_RETURN_FLOAT8(sumX / N);
}

Datum
float8_var_pop(PG_FUNCTION_ARGS)
{
	ArrayType  *transarray = PG_GETARG_ARRAYTYPE_P(0);
	float8	   *transvalues;
	float8		N,
				sumX,
				sumX2,
				numerator;

	transvalues = check_float8_array(transarray, "float8_var_pop", 3);
	N = transvalues[0];
	sumX = transvalues[1];
	sumX2 = transvalues[2];

	/* Population variance is undefined when N is 0, so return NULL */
	if (N == 0.0)
		PG_RETURN_NULL();

	numerator = N * sumX2 - sumX * sumX;
	CHECKFLOATVAL(numerator, isinf(sumX2) || isinf(sumX), true);

	/* Watch out for roundoff error producing a negative numerator */
	if (numerator <= 0.0)
		PG_RETURN_FLOAT8(0.0);

	PG_RETURN_FLOAT8(numerator / (N * N));
}

Datum
float8_var_samp(PG_FUNCTION_ARGS)
{
	ArrayType  *transarray = PG_GETARG_ARRAYTYPE_P(0);
	float8	   *transvalues;
	float8		N,
				sumX,
				sumX2,
				numerator;

	transvalues = check_float8_array(transarray, "float8_var_samp", 3);
	N = transvalues[0];
	sumX = transvalues[1];
	sumX2 = transvalues[2];

	/* Sample variance is undefined when N is 0 or 1, so return NULL */
	if (N <= 1.0)
		PG_RETURN_NULL();

	numerator = N * sumX2 - sumX * sumX;
	CHECKFLOATVAL(numerator, isinf(sumX2) || isinf(sumX), true);

	/* Watch out for roundoff error producing a negative numerator */
	if (numerator <= 0.0)
		PG_RETURN_FLOAT8(0.0);

	PG_RETURN_FLOAT8(numerator / (N * (N - 1.0)));
}

Datum
float8_stddev_pop(PG_FUNCTION_ARGS)
{
	ArrayType  *transarray = PG_GETARG_ARRAYTYPE_P(0);
	float8	   *transvalues;
	float8		N,
				sumX,
				sumX2,
				numerator;

	transvalues = check_float8_array(transarray, "float8_stddev_pop", 3);
	N = transvalues[0];
	sumX = transvalues[1];
	sumX2 = transvalues[2];

	/* Population stddev is undefined when N is 0, so return NULL */
	if (N == 0.0)
		PG_RETURN_NULL();

	numerator = N * sumX2 - sumX * sumX;
	CHECKFLOATVAL(numerator, isinf(sumX2) || isinf(sumX), true);

	/* Watch out for roundoff error producing a negative numerator */
	if (numerator <= 0.0)
		PG_RETURN_FLOAT8(0.0);

	PG_RETURN_FLOAT8(sqrt(numerator / (N * N)));
}

Datum
float8_stddev_samp(PG_FUNCTION_ARGS)
{
	ArrayType  *transarray = PG_GETARG_ARRAYTYPE_P(0);
	float8	   *transvalues;
	float8		N,
				sumX,
				sumX2,
				numerator;

	transvalues = check_float8_array(transarray, "float8_stddev_samp", 3);
	N = transvalues[0];
	sumX = transvalues[1];
	sumX2 = transvalues[2];

	/* Sample stddev is undefined when N is 0 or 1, so return NULL */
	if (N <= 1.0)
		PG_RETURN_NULL();

	numerator = N * sumX2 - sumX * sumX;
	CHECKFLOATVAL(numerator, isinf(sumX2) || isinf(sumX), true);

	/* Watch out for roundoff error producing a negative numerator */
	if (numerator <= 0.0)
		PG_RETURN_FLOAT8(0.0);

	PG_RETURN_FLOAT8(sqrt(numerator / (N * (N - 1.0))));
}

/*
 *		=========================
 *		SQL2003 BINARY AGGREGATES
 *		=========================
 *
 * The transition datatype for all these aggregates is a 6-element array of
 * float8, holding the values N, sum(X), sum(X*X), sum(Y), sum(Y*Y), sum(X*Y)
 * in that order.  Note that Y is the first argument to the aggregates!
 *
 * It might seem attractive to optimize this by having multiple accumulator
 * functions that only calculate the sums actually needed.  But on most
 * modern machines, a couple of extra floating-point multiplies will be
 * insignificant compared to the other per-tuple overhead, so I've chosen
 * to minimize code space instead.
 */

Datum
float8_regr_accum(PG_FUNCTION_ARGS)
{
	ArrayType  *transarray = PG_GETARG_ARRAYTYPE_P(0);
	float8		newvalY = PG_GETARG_FLOAT8(1);
	float8		newvalX = PG_GETARG_FLOAT8(2);
	float8	   *transvalues;
	float8		N,
				sumX,
				sumX2,
				sumY,
				sumY2,
				sumXY;

	transvalues = check_float8_array(transarray, "float8_regr_accum", 6);
	N = transvalues[0];
	sumX = transvalues[1];
	sumX2 = transvalues[2];
	sumY = transvalues[3];
	sumY2 = transvalues[4];
	sumXY = transvalues[5];

	N += 1.0;
	sumX += newvalX;
	CHECKFLOATVAL(sumX, isinf(transvalues[1]) || isinf(newvalX), true);
	sumX2 += newvalX * newvalX;
	CHECKFLOATVAL(sumX2, isinf(transvalues[2]) || isinf(newvalX), true);
	sumY += newvalY;
	CHECKFLOATVAL(sumY, isinf(transvalues[3]) || isinf(newvalY), true);
	sumY2 += newvalY * newvalY;
	CHECKFLOATVAL(sumY2, isinf(transvalues[4]) || isinf(newvalY), true);
	sumXY += newvalX * newvalY;
	CHECKFLOATVAL(sumXY, isinf(transvalues[5]) || isinf(newvalX) ||
				  isinf(newvalY), true);

	/*
	 * If we're invoked as an aggregate, we can cheat and modify our first
	 * parameter in-place to reduce palloc overhead. Otherwise we construct a
	 * new array with the updated transition data and return it.
	 */
	if (AggCheckCallContext(fcinfo, NULL))
	{
		transvalues[0] = N;
		transvalues[1] = sumX;
		transvalues[2] = sumX2;
		transvalues[3] = sumY;
		transvalues[4] = sumY2;
		transvalues[5] = sumXY;

		PG_RETURN_ARRAYTYPE_P(transarray);
	}
	else
	{
		Datum		transdatums[6];
		ArrayType  *result;

		transdatums[0] = Float8GetDatumFast(N);
		transdatums[1] = Float8GetDatumFast(sumX);
		transdatums[2] = Float8GetDatumFast(sumX2);
		transdatums[3] = Float8GetDatumFast(sumY);
		transdatums[4] = Float8GetDatumFast(sumY2);
		transdatums[5] = Float8GetDatumFast(sumXY);

		result = construct_array(transdatums, 6,
								 FLOAT8OID,
								 sizeof(float8), FLOAT8PASSBYVAL, 'd');

		PG_RETURN_ARRAYTYPE_P(result);
	}
}

/*
 * float8_regr_combine
 *
 * An aggregate combine function used to combine two 6 fields
 * aggregate transition data into a single transition data.
 * This function is used only in two stage aggregation and
 * shouldn't be called outside aggregate context.
 */
Datum
float8_regr_combine(PG_FUNCTION_ARGS)
{
	ArrayType  *transarray1 = PG_GETARG_ARRAYTYPE_P(0);
	ArrayType  *transarray2 = PG_GETARG_ARRAYTYPE_P(1);
	float8	   *transvalues1;
	float8	   *transvalues2;
	float8		N,
				sumX,
				sumX2,
				sumY,
				sumY2,
				sumXY;

	if (!AggCheckCallContext(fcinfo, NULL))
		elog(ERROR, "aggregate function called in non-aggregate context");

	transvalues1 = check_float8_array(transarray1, "float8_regr_combine", 6);
	N = transvalues1[0];
	sumX = transvalues1[1];
	sumX2 = transvalues1[2];
	sumY = transvalues1[3];
	sumY2 = transvalues1[4];
	sumXY = transvalues1[5];

	transvalues2 = check_float8_array(transarray2, "float8_regr_combine", 6);

	N += transvalues2[0];
	sumX += transvalues2[1];
	CHECKFLOATVAL(sumX, isinf(transvalues1[1]) || isinf(transvalues2[1]),
				  true);
	sumX2 += transvalues2[2];
	CHECKFLOATVAL(sumX2, isinf(transvalues1[2]) || isinf(transvalues2[2]),
				  true);
	sumY += transvalues2[3];
	CHECKFLOATVAL(sumY, isinf(transvalues1[3]) || isinf(transvalues2[3]),
				  true);
	sumY2 += transvalues2[4];
	CHECKFLOATVAL(sumY2, isinf(transvalues1[4]) || isinf(transvalues2[4]),
				  true);
	sumXY += transvalues2[5];
	CHECKFLOATVAL(sumXY, isinf(transvalues1[5]) || isinf(transvalues2[5]),
				  true);

	transvalues1[0] = N;
	transvalues1[1] = sumX;
	transvalues1[2] = sumX2;
	transvalues1[3] = sumY;
	transvalues1[4] = sumY2;
	transvalues1[5] = sumXY;

	PG_RETURN_ARRAYTYPE_P(transarray1);
}


Datum
float8_regr_sxx(PG_FUNCTION_ARGS)
{
	ArrayType  *transarray = PG_GETARG_ARRAYTYPE_P(0);
	float8	   *transvalues;
	float8		N,
				sumX,
				sumX2,
				numerator;

	transvalues = check_float8_array(transarray, "float8_regr_sxx", 6);
	N = transvalues[0];
	sumX = transvalues[1];
	sumX2 = transvalues[2];

	/* if N is 0 we should return NULL */
	if (N < 1.0)
		PG_RETURN_NULL();

	numerator = N * sumX2 - sumX * sumX;
	CHECKFLOATVAL(numerator, isinf(sumX2) || isinf(sumX), true);

	/* Watch out for roundoff error producing a negative numerator */
	if (numerator <= 0.0)
		PG_RETURN_FLOAT8(0.0);

	PG_RETURN_FLOAT8(numerator / N);
}

Datum
float8_regr_syy(PG_FUNCTION_ARGS)
{
	ArrayType  *transarray = PG_GETARG_ARRAYTYPE_P(0);
	float8	   *transvalues;
	float8		N,
				sumY,
				sumY2,
				numerator;

	transvalues = check_float8_array(transarray, "float8_regr_syy", 6);
	N = transvalues[0];
	sumY = transvalues[3];
	sumY2 = transvalues[4];

	/* if N is 0 we should return NULL */
	if (N < 1.0)
		PG_RETURN_NULL();

	numerator = N * sumY2 - sumY * sumY;
	CHECKFLOATVAL(numerator, isinf(sumY2) || isinf(sumY), true);

	/* Watch out for roundoff error producing a negative numerator */
	if (numerator <= 0.0)
		PG_RETURN_FLOAT8(0.0);

	PG_RETURN_FLOAT8(numerator / N);
}

Datum
float8_regr_sxy(PG_FUNCTION_ARGS)
{
	ArrayType  *transarray = PG_GETARG_ARRAYTYPE_P(0);
	float8	   *transvalues;
	float8		N,
				sumX,
				sumY,
				sumXY,
				numerator;

	transvalues = check_float8_array(transarray, "float8_regr_sxy", 6);
	N = transvalues[0];
	sumX = transvalues[1];
	sumY = transvalues[3];
	sumXY = transvalues[5];

	/* if N is 0 we should return NULL */
	if (N < 1.0)
		PG_RETURN_NULL();

	numerator = N * sumXY - sumX * sumY;
	CHECKFLOATVAL(numerator, isinf(sumXY) || isinf(sumX) ||
				  isinf(sumY), true);

	/* A negative result is valid here */

	PG_RETURN_FLOAT8(numerator / N);
}

Datum
float8_regr_avgx(PG_FUNCTION_ARGS)
{
	ArrayType  *transarray = PG_GETARG_ARRAYTYPE_P(0);
	float8	   *transvalues;
	float8		N,
				sumX;

	transvalues = check_float8_array(transarray, "float8_regr_avgx", 6);
	N = transvalues[0];
	sumX = transvalues[1];

	/* if N is 0 we should return NULL */
	if (N < 1.0)
		PG_RETURN_NULL();

	PG_RETURN_FLOAT8(sumX / N);
}

Datum
float8_regr_avgy(PG_FUNCTION_ARGS)
{
	ArrayType  *transarray = PG_GETARG_ARRAYTYPE_P(0);
	float8	   *transvalues;
	float8		N,
				sumY;

	transvalues = check_float8_array(transarray, "float8_regr_avgy", 6);
	N = transvalues[0];
	sumY = transvalues[3];

	/* if N is 0 we should return NULL */
	if (N < 1.0)
		PG_RETURN_NULL();

	PG_RETURN_FLOAT8(sumY / N);
}

Datum
float8_covar_pop(PG_FUNCTION_ARGS)
{
	ArrayType  *transarray = PG_GETARG_ARRAYTYPE_P(0);
	float8	   *transvalues;
	float8		N,
				sumX,
				sumY,
				sumXY,
				numerator;

	transvalues = check_float8_array(transarray, "float8_covar_pop", 6);
	N = transvalues[0];
	sumX = transvalues[1];
	sumY = transvalues[3];
	sumXY = transvalues[5];

	/* if N is 0 we should return NULL */
	if (N < 1.0)
		PG_RETURN_NULL();

	numerator = N * sumXY - sumX * sumY;
	CHECKFLOATVAL(numerator, isinf(sumXY) || isinf(sumX) ||
				  isinf(sumY), true);

	PG_RETURN_FLOAT8(numerator / (N * N));
}

Datum
float8_covar_samp(PG_FUNCTION_ARGS)
{
	ArrayType  *transarray = PG_GETARG_ARRAYTYPE_P(0);
	float8	   *transvalues;
	float8		N,
				sumX,
				sumY,
				sumXY,
				numerator;

	transvalues = check_float8_array(transarray, "float8_covar_samp", 6);
	N = transvalues[0];
	sumX = transvalues[1];
	sumY = transvalues[3];
	sumXY = transvalues[5];

	/* if N is <= 1 we should return NULL */
	if (N < 2.0)
		PG_RETURN_NULL();

	numerator = N * sumXY - sumX * sumY;
	CHECKFLOATVAL(numerator, isinf(sumXY) || isinf(sumX) ||
				  isinf(sumY), true);

	PG_RETURN_FLOAT8(numerator / (N * (N - 1.0)));
}

Datum
float8_corr(PG_FUNCTION_ARGS)
{
	ArrayType  *transarray = PG_GETARG_ARRAYTYPE_P(0);
	float8	   *transvalues;
	float8		N,
				sumX,
				sumX2,
				sumY,
				sumY2,
				sumXY,
				numeratorX,
				numeratorY,
				numeratorXY;

	transvalues = check_float8_array(transarray, "float8_corr", 6);
	N = transvalues[0];
	sumX = transvalues[1];
	sumX2 = transvalues[2];
	sumY = transvalues[3];
	sumY2 = transvalues[4];
	sumXY = transvalues[5];

	/* if N is 0 we should return NULL */
	if (N < 1.0)
		PG_RETURN_NULL();

	numeratorX = N * sumX2 - sumX * sumX;
	CHECKFLOATVAL(numeratorX, isinf(sumX2) || isinf(sumX), true);
	numeratorY = N * sumY2 - sumY * sumY;
	CHECKFLOATVAL(numeratorY, isinf(sumY2) || isinf(sumY), true);
	numeratorXY = N * sumXY - sumX * sumY;
	CHECKFLOATVAL(numeratorXY, isinf(sumXY) || isinf(sumX) ||
				  isinf(sumY), true);
	if (numeratorX <= 0 || numeratorY <= 0)
		PG_RETURN_NULL();

	PG_RETURN_FLOAT8(numeratorXY / sqrt(numeratorX * numeratorY));
}

Datum
float8_regr_r2(PG_FUNCTION_ARGS)
{
	ArrayType  *transarray = PG_GETARG_ARRAYTYPE_P(0);
	float8	   *transvalues;
	float8		N,
				sumX,
				sumX2,
				sumY,
				sumY2,
				sumXY,
				numeratorX,
				numeratorY,
				numeratorXY;

	transvalues = check_float8_array(transarray, "float8_regr_r2", 6);
	N = transvalues[0];
	sumX = transvalues[1];
	sumX2 = transvalues[2];
	sumY = transvalues[3];
	sumY2 = transvalues[4];
	sumXY = transvalues[5];

	/* if N is 0 we should return NULL */
	if (N < 1.0)
		PG_RETURN_NULL();

	numeratorX = N * sumX2 - sumX * sumX;
	CHECKFLOATVAL(numeratorX, isinf(sumX2) || isinf(sumX), true);
	numeratorY = N * sumY2 - sumY * sumY;
	CHECKFLOATVAL(numeratorY, isinf(sumY2) || isinf(sumY), true);
	numeratorXY = N * sumXY - sumX * sumY;
	CHECKFLOATVAL(numeratorXY, isinf(sumXY) || isinf(sumX) ||
				  isinf(sumY), true);
	if (numeratorX <= 0)
		PG_RETURN_NULL();
	/* per spec, horizontal line produces 1.0 */
	if (numeratorY <= 0)
		PG_RETURN_FLOAT8(1.0);

	PG_RETURN_FLOAT8((numeratorXY * numeratorXY) /
					 (numeratorX * numeratorY));
}

Datum
float8_regr_slope(PG_FUNCTION_ARGS)
{
	ArrayType  *transarray = PG_GETARG_ARRAYTYPE_P(0);
	float8	   *transvalues;
	float8		N,
				sumX,
				sumX2,
				sumY,
				sumXY,
				numeratorX,
				numeratorXY;

	transvalues = check_float8_array(transarray, "float8_regr_slope", 6);
	N = transvalues[0];
	sumX = transvalues[1];
	sumX2 = transvalues[2];
	sumY = transvalues[3];
	sumXY = transvalues[5];

	/* if N is 0 we should return NULL */
	if (N < 1.0)
		PG_RETURN_NULL();

	numeratorX = N * sumX2 - sumX * sumX;
	CHECKFLOATVAL(numeratorX, isinf(sumX2) || isinf(sumX), true);
	numeratorXY = N * sumXY - sumX * sumY;
	CHECKFLOATVAL(numeratorXY, isinf(sumXY) || isinf(sumX) ||
				  isinf(sumY), true);
	if (numeratorX <= 0)
		PG_RETURN_NULL();

	PG_RETURN_FLOAT8(numeratorXY / numeratorX);
}

Datum
float8_regr_intercept(PG_FUNCTION_ARGS)
{
	ArrayType  *transarray = PG_GETARG_ARRAYTYPE_P(0);
	float8	   *transvalues;
	float8		N,
				sumX,
				sumX2,
				sumY,
				sumXY,
				numeratorX,
				numeratorXXY;

	transvalues = check_float8_array(transarray, "float8_regr_intercept", 6);
	N = transvalues[0];
	sumX = transvalues[1];
	sumX2 = transvalues[2];
	sumY = transvalues[3];
	sumXY = transvalues[5];

	/* if N is 0 we should return NULL */
	if (N < 1.0)
		PG_RETURN_NULL();

	numeratorX = N * sumX2 - sumX * sumX;
	CHECKFLOATVAL(numeratorX, isinf(sumX2) || isinf(sumX), true);
	numeratorXXY = sumY * sumX2 - sumX * sumXY;
	CHECKFLOATVAL(numeratorXXY, isinf(sumY) || isinf(sumX2) ||
				  isinf(sumX) || isinf(sumXY), true);
	if (numeratorX <= 0)
		PG_RETURN_NULL();

	PG_RETURN_FLOAT8(numeratorXXY / numeratorX);
}


/*
 *		====================================
 *		MIXED-PRECISION ARITHMETIC OPERATORS
 *		====================================
 */

/*
 *		float48pl		- returns arg1 + arg2
 *		float48mi		- returns arg1 - arg2
 *		float48mul		- returns arg1 * arg2
 *		float48div		- returns arg1 / arg2
 */
Datum
float48pl(PG_FUNCTION_ARGS)
{
	float4		arg1 = PG_GETARG_FLOAT4(0);
	float8		arg2 = PG_GETARG_FLOAT8(1);
	float8		result;

	result = arg1 + arg2;
	CHECKFLOATVAL(result, isinf(arg1) || isinf(arg2), true);
	PG_RETURN_FLOAT8(result);
}

Datum
float48mi(PG_FUNCTION_ARGS)
{
	float4		arg1 = PG_GETARG_FLOAT4(0);
	float8		arg2 = PG_GETARG_FLOAT8(1);
	float8		result;

	result = arg1 - arg2;
	CHECKFLOATVAL(result, isinf(arg1) || isinf(arg2), true);
	PG_RETURN_FLOAT8(result);
}

Datum
float48mul(PG_FUNCTION_ARGS)
{
	float4		arg1 = PG_GETARG_FLOAT4(0);
	float8		arg2 = PG_GETARG_FLOAT8(1);
	float8		result;

	result = arg1 * arg2;
	CHECKFLOATVAL(result, isinf(arg1) || isinf(arg2),
				  arg1 == 0 || arg2 == 0);
	PG_RETURN_FLOAT8(result);
}

Datum
float48div(PG_FUNCTION_ARGS)
{
	float4		arg1 = PG_GETARG_FLOAT4(0);
	float8		arg2 = PG_GETARG_FLOAT8(1);
	float8		result;

	if (arg2 == 0.0)
		ereport(ERROR,
				(errcode(ERRCODE_DIVISION_BY_ZERO),
				 errmsg("division by zero")));

	result = arg1 / arg2;
	CHECKFLOATVAL(result, isinf(arg1) || isinf(arg2), arg1 == 0);
	PG_RETURN_FLOAT8(result);
}

/*
 *		float84pl		- returns arg1 + arg2
 *		float84mi		- returns arg1 - arg2
 *		float84mul		- returns arg1 * arg2
 *		float84div		- returns arg1 / arg2
 */
Datum
float84pl(PG_FUNCTION_ARGS)
{
	float8		arg1 = PG_GETARG_FLOAT8(0);
	float4		arg2 = PG_GETARG_FLOAT4(1);
	float8		result;

	result = arg1 + arg2;

	CHECKFLOATVAL(result, isinf(arg1) || isinf(arg2), true);
	PG_RETURN_FLOAT8(result);
}

Datum
float84mi(PG_FUNCTION_ARGS)
{
	float8		arg1 = PG_GETARG_FLOAT8(0);
	float4		arg2 = PG_GETARG_FLOAT4(1);
	float8		result;

	result = arg1 - arg2;

	CHECKFLOATVAL(result, isinf(arg1) || isinf(arg2), true);
	PG_RETURN_FLOAT8(result);
}

Datum
float84mul(PG_FUNCTION_ARGS)
{
	float8		arg1 = PG_GETARG_FLOAT8(0);
	float4		arg2 = PG_GETARG_FLOAT4(1);
	float8		result;

	result = arg1 * arg2;

	CHECKFLOATVAL(result, isinf(arg1) || isinf(arg2),
				  arg1 == 0 || arg2 == 0);
	PG_RETURN_FLOAT8(result);
}

Datum
float84div(PG_FUNCTION_ARGS)
{
	float8		arg1 = PG_GETARG_FLOAT8(0);
	float4		arg2 = PG_GETARG_FLOAT4(1);
	float8		result;

	if (arg2 == 0.0)
		ereport(ERROR,
				(errcode(ERRCODE_DIVISION_BY_ZERO),
				 errmsg("division by zero")));

	result = arg1 / arg2;

	CHECKFLOATVAL(result, isinf(arg1) || isinf(arg2), arg1 == 0);
	PG_RETURN_FLOAT8(result);
}

/*
 *		====================
 *		COMPARISON OPERATORS
 *		====================
 */

/*
 *		float48{eq,ne,lt,le,gt,ge}		- float4/float8 comparison operations
 */
Datum
float48eq(PG_FUNCTION_ARGS)
{
	float4		arg1 = PG_GETARG_FLOAT4(0);
	float8		arg2 = PG_GETARG_FLOAT8(1);

	PG_RETURN_BOOL(float8_cmp_internal(arg1, arg2) == 0);
}

Datum
float48ne(PG_FUNCTION_ARGS)
{
	float4		arg1 = PG_GETARG_FLOAT4(0);
	float8		arg2 = PG_GETARG_FLOAT8(1);

	PG_RETURN_BOOL(float8_cmp_internal(arg1, arg2) != 0);
}

Datum
float48lt(PG_FUNCTION_ARGS)
{
	float4		arg1 = PG_GETARG_FLOAT4(0);
	float8		arg2 = PG_GETARG_FLOAT8(1);

	PG_RETURN_BOOL(float8_cmp_internal(arg1, arg2) < 0);
}

Datum
float48le(PG_FUNCTION_ARGS)
{
	float4		arg1 = PG_GETARG_FLOAT4(0);
	float8		arg2 = PG_GETARG_FLOAT8(1);

	PG_RETURN_BOOL(float8_cmp_internal(arg1, arg2) <= 0);
}

Datum
float48gt(PG_FUNCTION_ARGS)
{
	float4		arg1 = PG_GETARG_FLOAT4(0);
	float8		arg2 = PG_GETARG_FLOAT8(1);

	PG_RETURN_BOOL(float8_cmp_internal(arg1, arg2) > 0);
}

Datum
float48ge(PG_FUNCTION_ARGS)
{
	float4		arg1 = PG_GETARG_FLOAT4(0);
	float8		arg2 = PG_GETARG_FLOAT8(1);

	PG_RETURN_BOOL(float8_cmp_internal(arg1, arg2) >= 0);
}

/*
 *		float84{eq,ne,lt,le,gt,ge}		- float8/float4 comparison operations
 */
Datum
float84eq(PG_FUNCTION_ARGS)
{
	float8		arg1 = PG_GETARG_FLOAT8(0);
	float4		arg2 = PG_GETARG_FLOAT4(1);

	PG_RETURN_BOOL(float8_cmp_internal(arg1, arg2) == 0);
}

Datum
float84ne(PG_FUNCTION_ARGS)
{
	float8		arg1 = PG_GETARG_FLOAT8(0);
	float4		arg2 = PG_GETARG_FLOAT4(1);

	PG_RETURN_BOOL(float8_cmp_internal(arg1, arg2) != 0);
}

Datum
float84lt(PG_FUNCTION_ARGS)
{
	float8		arg1 = PG_GETARG_FLOAT8(0);
	float4		arg2 = PG_GETARG_FLOAT4(1);

	PG_RETURN_BOOL(float8_cmp_internal(arg1, arg2) < 0);
}

Datum
float84le(PG_FUNCTION_ARGS)
{
	float8		arg1 = PG_GETARG_FLOAT8(0);
	float4		arg2 = PG_GETARG_FLOAT4(1);

	PG_RETURN_BOOL(float8_cmp_internal(arg1, arg2) <= 0);
}

Datum
float84gt(PG_FUNCTION_ARGS)
{
	float8		arg1 = PG_GETARG_FLOAT8(0);
	float4		arg2 = PG_GETARG_FLOAT4(1);

	PG_RETURN_BOOL(float8_cmp_internal(arg1, arg2) > 0);
}

Datum
float84ge(PG_FUNCTION_ARGS)
{
	float8		arg1 = PG_GETARG_FLOAT8(0);
	float4		arg2 = PG_GETARG_FLOAT4(1);

	PG_RETURN_BOOL(float8_cmp_internal(arg1, arg2) >= 0);
}

/*
 * Implements the float8 version of the width_bucket() function
 * defined by SQL2003. See also width_bucket_numeric().
 *
 * 'bound1' and 'bound2' are the lower and upper bounds of the
 * histogram's range, respectively. 'count' is the number of buckets
 * in the histogram. width_bucket() returns an integer indicating the
 * bucket number that 'operand' belongs to in an equiwidth histogram
 * with the specified characteristics. An operand smaller than the
 * lower bound is assigned to bucket 0. An operand greater than the
 * upper bound is assigned to an additional bucket (with number
 * count+1). We don't allow "NaN" for any of the float8 inputs, and we
 * don't allow either of the histogram bounds to be +/- infinity.
 */
Datum
width_bucket_float8(PG_FUNCTION_ARGS)
{
	float8		operand = PG_GETARG_FLOAT8(0);
	float8		bound1 = PG_GETARG_FLOAT8(1);
	float8		bound2 = PG_GETARG_FLOAT8(2);
	int32		count = PG_GETARG_INT32(3);
	int32		result;

	if (count <= 0.0)
		ereport(ERROR,
				(errcode(ERRCODE_INVALID_ARGUMENT_FOR_WIDTH_BUCKET_FUNCTION),
				 errmsg("count must be greater than zero")));

	if (isnan(operand) || isnan(bound1) || isnan(bound2))
		ereport(ERROR,
				(errcode(ERRCODE_INVALID_ARGUMENT_FOR_WIDTH_BUCKET_FUNCTION),
			 errmsg("operand, lower bound, and upper bound cannot be NaN")));

	/* Note that we allow "operand" to be infinite */
	if (isinf(bound1) || isinf(bound2))
		ereport(ERROR,
				(errcode(ERRCODE_INVALID_ARGUMENT_FOR_WIDTH_BUCKET_FUNCTION),
				 errmsg("lower and upper bounds must be finite")));

	if (bound1 < bound2)
	{
		if (operand < bound1)
			result = 0;
		else if (operand >= bound2)
		{
			result = count + 1;
			/* check for overflow */
			if (result < count)
				ereport(ERROR,
						(errcode(ERRCODE_NUMERIC_VALUE_OUT_OF_RANGE),
						 errmsg("integer out of range")));
		}
		else
			result = ((float8) count * (operand - bound1) / (bound2 - bound1)) + 1;
	}
	else if (bound1 > bound2)
	{
		if (operand > bound1)
			result = 0;
		else if (operand <= bound2)
		{
			result = count + 1;
			/* check for overflow */
			if (result < count)
				ereport(ERROR,
						(errcode(ERRCODE_NUMERIC_VALUE_OUT_OF_RANGE),
						 errmsg("integer out of range")));
		}
		else
			result = ((float8) count * (bound1 - operand) / (bound1 - bound2)) + 1;
	}
	else
	{
		ereport(ERROR,
				(errcode(ERRCODE_INVALID_ARGUMENT_FOR_WIDTH_BUCKET_FUNCTION),
				 errmsg("lower bound cannot equal upper bound")));
		result = 0;				/* keep the compiler quiet */
	}

	PG_RETURN_INT32(result);
}

/* ========== PRIVATE ROUTINES ========== */

#ifndef HAVE_CBRT

static double
cbrt(double x)
{
	int			isneg = (x < 0.0);
	double		absx = fabs(x);
	double		tmpres = pow(absx, (double) 1.0 / (double) 3.0);

	/*
	 * The result is somewhat inaccurate --- not really pow()'s fault, as the
	 * exponent it's handed contains roundoff error.  We can improve the
	 * accuracy by doing one iteration of Newton's formula.  Beware of zero
	 * input however.
	 */
	if (tmpres > 0.0)
		tmpres -= (tmpres - absx / (tmpres * tmpres)) / (double) 3.0;

	return isneg ? -tmpres : tmpres;
}

#endif   /* !HAVE_CBRT */<|MERGE_RESOLUTION|>--- conflicted
+++ resolved
@@ -67,8 +67,6 @@
 /* Configurable GUC parameter */
 int			extra_float_digits = 0;		/* Added to DBL_DIG or FLT_DIG */
 
-<<<<<<< HEAD
-=======
 /* Cached constants for degree-based trig functions */
 static bool degree_consts_set = false;
 static float8 sin_30 = 0;
@@ -95,7 +93,6 @@
 static double sind_q1(double x);
 static double cosd_q1(double x);
 static void init_degree_constants(void);
->>>>>>> 7961c31a
 
 #ifndef HAVE_CBRT
 /*
