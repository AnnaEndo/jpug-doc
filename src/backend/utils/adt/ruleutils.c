/*-------------------------------------------------------------------------
 *
 * ruleutils.c
 *	  Functions to convert stored expressions/querytrees back to
 *	  source text
 *
 * Portions Copyright (c) 1996-2016, PostgreSQL Global Development Group
 * Portions Copyright (c) 1994, Regents of the University of California
 *
 *
 * IDENTIFICATION
 *	  src/backend/utils/adt/ruleutils.c
 *
 *-------------------------------------------------------------------------
 */
#include "postgres.h"

#include <ctype.h>
#include <unistd.h>
#include <fcntl.h>

#include "access/amapi.h"
#include "access/htup_details.h"
#include "access/sysattr.h"
#include "catalog/dependency.h"
#include "catalog/indexing.h"
#include "catalog/pg_aggregate.h"
#include "catalog/pg_am.h"
#include "catalog/pg_authid.h"
#include "catalog/pg_collation.h"
#include "catalog/pg_constraint.h"
#include "catalog/pg_depend.h"
#include "catalog/pg_language.h"
#include "catalog/pg_opclass.h"
#include "catalog/pg_operator.h"
#include "catalog/pg_proc.h"
#include "catalog/pg_trigger.h"
#include "catalog/pg_type.h"
#include "commands/defrem.h"
#include "commands/tablespace.h"
#include "common/keywords.h"
#include "executor/spi.h"
#include "funcapi.h"
#include "mb/pg_wchar.h"
#include "miscadmin.h"
#include "nodes/makefuncs.h"
#include "nodes/nodeFuncs.h"
#include "optimizer/tlist.h"
#include "parser/parse_node.h"
#include "parser/parse_agg.h"
#include "parser/parse_func.h"
#include "parser/parse_oper.h"
#include "parser/parser.h"
#include "parser/parsetree.h"
#include "rewrite/rewriteHandler.h"
#include "rewrite/rewriteManip.h"
#include "rewrite/rewriteSupport.h"
#include "utils/array.h"
#include "utils/builtins.h"
#include "utils/fmgroids.h"
#include "utils/hsearch.h"
#include "utils/lsyscache.h"
#include "utils/rel.h"
#include "utils/ruleutils.h"
#include "utils/snapmgr.h"
#include "utils/syscache.h"
#include "utils/tqual.h"
#include "utils/typcache.h"
#include "utils/xml.h"


/* ----------
 * Pretty formatting constants
 * ----------
 */

/* Indent counts */
#define PRETTYINDENT_STD		8
#define PRETTYINDENT_JOIN		4
#define PRETTYINDENT_VAR		4

#define PRETTYINDENT_LIMIT		40		/* wrap limit */

/* Pretty flags */
#define PRETTYFLAG_PAREN		1
#define PRETTYFLAG_INDENT		2

/* Default line length for pretty-print wrapping: 0 means wrap always */
#define WRAP_COLUMN_DEFAULT		0

/* macro to test if pretty action needed */
#define PRETTY_PAREN(context)	((context)->prettyFlags & PRETTYFLAG_PAREN)
#define PRETTY_INDENT(context)	((context)->prettyFlags & PRETTYFLAG_INDENT)


/* ----------
 * Local data types
 * ----------
 */

/* Context info needed for invoking a recursive querytree display routine */
typedef struct
{
	StringInfo	buf;			/* output buffer to append to */
	List	   *namespaces;		/* List of deparse_namespace nodes */
	List	   *windowClause;	/* Current query level's WINDOW clause */
	List	   *windowTList;	/* targetlist for resolving WINDOW clause */
	int			prettyFlags;	/* enabling of pretty-print functions */
	int			wrapColumn;		/* max line length, or -1 for no limit */
	int			indentLevel;	/* current indent level for prettyprint */
	bool		varprefix;		/* TRUE to print prefixes on Vars */
	ParseExprKind special_exprkind;		/* set only for exprkinds needing
										 * special handling */
} deparse_context;

/*
 * Each level of query context around a subtree needs a level of Var namespace.
 * A Var having varlevelsup=N refers to the N'th item (counting from 0) in
 * the current context's namespaces list.
 *
 * The rangetable is the list of actual RTEs from the query tree, and the
 * cte list is the list of actual CTEs.
 *
 * rtable_names holds the alias name to be used for each RTE (either a C
 * string, or NULL for nameless RTEs such as unnamed joins).
 * rtable_columns holds the column alias names to be used for each RTE.
 *
 * In some cases we need to make names of merged JOIN USING columns unique
 * across the whole query, not only per-RTE.  If so, unique_using is TRUE
 * and using_names is a list of C strings representing names already assigned
 * to USING columns.
 *
 * When deparsing plan trees, there is always just a single item in the
 * deparse_namespace list (since a plan tree never contains Vars with
 * varlevelsup > 0).  We store the PlanState node that is the immediate
 * parent of the expression to be deparsed, as well as a list of that
 * PlanState's ancestors.  In addition, we store its outer and inner subplan
 * state nodes, as well as their plan nodes' targetlists, and the index tlist
 * if the current plan node might contain INDEX_VAR Vars.  (These fields could
 * be derived on-the-fly from the current PlanState, but it seems notationally
 * clearer to set them up as separate fields.)
 */
typedef struct
{
	List	   *rtable;			/* List of RangeTblEntry nodes */
	List	   *rtable_names;	/* Parallel list of names for RTEs */
	List	   *rtable_columns; /* Parallel list of deparse_columns structs */
	List	   *ctes;			/* List of CommonTableExpr nodes */
	/* Workspace for column alias assignment: */
	bool		unique_using;	/* Are we making USING names globally unique */
	List	   *using_names;	/* List of assigned names for USING columns */
	/* Remaining fields are used only when deparsing a Plan tree: */
	PlanState  *planstate;		/* immediate parent of current expression */
	List	   *ancestors;		/* ancestors of planstate */
	PlanState  *outer_planstate;	/* outer subplan state, or NULL if none */
	PlanState  *inner_planstate;	/* inner subplan state, or NULL if none */
	List	   *outer_tlist;	/* referent for OUTER_VAR Vars */
	List	   *inner_tlist;	/* referent for INNER_VAR Vars */
	List	   *index_tlist;	/* referent for INDEX_VAR Vars */
} deparse_namespace;

/*
 * Per-relation data about column alias names.
 *
 * Selecting aliases is unreasonably complicated because of the need to dump
 * rules/views whose underlying tables may have had columns added, deleted, or
 * renamed since the query was parsed.  We must nonetheless print the rule/view
 * in a form that can be reloaded and will produce the same results as before.
 *
 * For each RTE used in the query, we must assign column aliases that are
 * unique within that RTE.  SQL does not require this of the original query,
 * but due to factors such as *-expansion we need to be able to uniquely
 * reference every column in a decompiled query.  As long as we qualify all
 * column references, per-RTE uniqueness is sufficient for that.
 *
 * However, we can't ensure per-column name uniqueness for unnamed join RTEs,
 * since they just inherit column names from their input RTEs, and we can't
 * rename the columns at the join level.  Most of the time this isn't an issue
 * because we don't need to reference the join's output columns as such; we
 * can reference the input columns instead.  That approach can fail for merged
 * JOIN USING columns, however, so when we have one of those in an unnamed
 * join, we have to make that column's alias globally unique across the whole
 * query to ensure it can be referenced unambiguously.
 *
 * Another problem is that a JOIN USING clause requires the columns to be
 * merged to have the same aliases in both input RTEs, and that no other
 * columns in those RTEs or their children conflict with the USING names.
 * To handle that, we do USING-column alias assignment in a recursive
 * traversal of the query's jointree.  When descending through a JOIN with
 * USING, we preassign the USING column names to the child columns, overriding
 * other rules for column alias assignment.  We also mark each RTE with a list
 * of all USING column names selected for joins containing that RTE, so that
 * when we assign other columns' aliases later, we can avoid conflicts.
 *
 * Another problem is that if a JOIN's input tables have had columns added or
 * deleted since the query was parsed, we must generate a column alias list
 * for the join that matches the current set of input columns --- otherwise, a
 * change in the number of columns in the left input would throw off matching
 * of aliases to columns of the right input.  Thus, positions in the printable
 * column alias list are not necessarily one-for-one with varattnos of the
 * JOIN, so we need a separate new_colnames[] array for printing purposes.
 */
typedef struct
{
	/*
	 * colnames is an array containing column aliases to use for columns that
	 * existed when the query was parsed.  Dropped columns have NULL entries.
	 * This array can be directly indexed by varattno to get a Var's name.
	 *
	 * Non-NULL entries are guaranteed unique within the RTE, *except* when
	 * this is for an unnamed JOIN RTE.  In that case we merely copy up names
	 * from the two input RTEs.
	 *
	 * During the recursive descent in set_using_names(), forcible assignment
	 * of a child RTE's column name is represented by pre-setting that element
	 * of the child's colnames array.  So at that stage, NULL entries in this
	 * array just mean that no name has been preassigned, not necessarily that
	 * the column is dropped.
	 */
	int			num_cols;		/* length of colnames[] array */
	char	  **colnames;		/* array of C strings and NULLs */

	/*
	 * new_colnames is an array containing column aliases to use for columns
	 * that would exist if the query was re-parsed against the current
	 * definitions of its base tables.  This is what to print as the column
	 * alias list for the RTE.  This array does not include dropped columns,
	 * but it will include columns added since original parsing.  Indexes in
	 * it therefore have little to do with current varattno values.  As above,
	 * entries are unique unless this is for an unnamed JOIN RTE.  (In such an
	 * RTE, we never actually print this array, but we must compute it anyway
	 * for possible use in computing column names of upper joins.) The
	 * parallel array is_new_col marks which of these columns are new since
	 * original parsing.  Entries with is_new_col false must match the
	 * non-NULL colnames entries one-for-one.
	 */
	int			num_new_cols;	/* length of new_colnames[] array */
	char	  **new_colnames;	/* array of C strings */
	bool	   *is_new_col;		/* array of bool flags */

	/* This flag tells whether we should actually print a column alias list */
	bool		printaliases;

	/* This list has all names used as USING names in joins above this RTE */
	List	   *parentUsing;	/* names assigned to parent merged columns */

	/*
	 * If this struct is for a JOIN RTE, we fill these fields during the
	 * set_using_names() pass to describe its relationship to its child RTEs.
	 *
	 * leftattnos and rightattnos are arrays with one entry per existing
	 * output column of the join (hence, indexable by join varattno).  For a
	 * simple reference to a column of the left child, leftattnos[i] is the
	 * child RTE's attno and rightattnos[i] is zero; and conversely for a
	 * column of the right child.  But for merged columns produced by JOIN
	 * USING/NATURAL JOIN, both leftattnos[i] and rightattnos[i] are nonzero.
	 * Also, if the column has been dropped, both are zero.
	 *
	 * If it's a JOIN USING, usingNames holds the alias names selected for the
	 * merged columns (these might be different from the original USING list,
	 * if we had to modify names to achieve uniqueness).
	 */
	int			leftrti;		/* rangetable index of left child */
	int			rightrti;		/* rangetable index of right child */
	int		   *leftattnos;		/* left-child varattnos of join cols, or 0 */
	int		   *rightattnos;	/* right-child varattnos of join cols, or 0 */
	List	   *usingNames;		/* names assigned to merged columns */
} deparse_columns;

/* This macro is analogous to rt_fetch(), but for deparse_columns structs */
#define deparse_columns_fetch(rangetable_index, dpns) \
	((deparse_columns *) list_nth((dpns)->rtable_columns, (rangetable_index)-1))

/*
 * Entry in set_rtable_names' hash table
 */
typedef struct
{
	char		name[NAMEDATALEN];		/* Hash key --- must be first */
	int			counter;		/* Largest addition used so far for name */
} NameHashEntry;


/* ----------
 * Global data
 * ----------
 */
static SPIPlanPtr plan_getrulebyoid = NULL;
static const char *query_getrulebyoid = "SELECT * FROM pg_catalog.pg_rewrite WHERE oid = $1";
static SPIPlanPtr plan_getviewrule = NULL;
static const char *query_getviewrule = "SELECT * FROM pg_catalog.pg_rewrite WHERE ev_class = $1 AND rulename = $2";

/* GUC parameters */
bool		quote_all_identifiers = false;


/* ----------
 * Local functions
 *
 * Most of these functions used to use fixed-size buffers to build their
 * results.  Now, they take an (already initialized) StringInfo object
 * as a parameter, and append their text output to its contents.
 * ----------
 */
static char *deparse_expression_pretty(Node *expr, List *dpcontext,
						  bool forceprefix, bool showimplicit,
						  int prettyFlags, int startIndent);
static char *pg_get_viewdef_worker(Oid viewoid,
					  int prettyFlags, int wrapColumn);
static char *pg_get_triggerdef_worker(Oid trigid, bool pretty);
static void decompile_column_index_array(Datum column_index_array, Oid relId,
							 StringInfo buf);
static char *pg_get_ruledef_worker(Oid ruleoid, int prettyFlags);
static char *pg_get_indexdef_worker(Oid indexrelid, int colno,
					   const Oid *excludeOps,
					   bool attrsOnly, bool showTblSpc,
					   int prettyFlags, bool missing_ok);
static char *pg_get_constraintdef_worker(Oid constraintId, bool fullCommand,
							int prettyFlags, bool missing_ok);
static text *pg_get_expr_worker(text *expr, Oid relid, const char *relname,
				   int prettyFlags);
static int print_function_arguments(StringInfo buf, HeapTuple proctup,
						 bool print_table_args, bool print_defaults);
static void print_function_rettype(StringInfo buf, HeapTuple proctup);
static void print_function_trftypes(StringInfo buf, HeapTuple proctup);
static void set_rtable_names(deparse_namespace *dpns, List *parent_namespaces,
				 Bitmapset *rels_used);
static void set_deparse_for_query(deparse_namespace *dpns, Query *query,
					  List *parent_namespaces);
static void set_simple_column_names(deparse_namespace *dpns);
static bool has_dangerous_join_using(deparse_namespace *dpns, Node *jtnode);
static void set_using_names(deparse_namespace *dpns, Node *jtnode,
				List *parentUsing);
static void set_relation_column_names(deparse_namespace *dpns,
						  RangeTblEntry *rte,
						  deparse_columns *colinfo);
static void set_join_column_names(deparse_namespace *dpns, RangeTblEntry *rte,
					  deparse_columns *colinfo);
static bool colname_is_unique(char *colname, deparse_namespace *dpns,
				  deparse_columns *colinfo);
static char *make_colname_unique(char *colname, deparse_namespace *dpns,
					deparse_columns *colinfo);
static void expand_colnames_array_to(deparse_columns *colinfo, int n);
static void identify_join_columns(JoinExpr *j, RangeTblEntry *jrte,
					  deparse_columns *colinfo);
static void flatten_join_using_qual(Node *qual,
						List **leftvars, List **rightvars);
static char *get_rtable_name(int rtindex, deparse_context *context);
static void set_deparse_planstate(deparse_namespace *dpns, PlanState *ps);
static void push_child_plan(deparse_namespace *dpns, PlanState *ps,
				deparse_namespace *save_dpns);
static void pop_child_plan(deparse_namespace *dpns,
			   deparse_namespace *save_dpns);
static void push_ancestor_plan(deparse_namespace *dpns, ListCell *ancestor_cell,
				   deparse_namespace *save_dpns);
static void pop_ancestor_plan(deparse_namespace *dpns,
				  deparse_namespace *save_dpns);
static void make_ruledef(StringInfo buf, HeapTuple ruletup, TupleDesc rulettc,
			 int prettyFlags);
static void make_viewdef(StringInfo buf, HeapTuple ruletup, TupleDesc rulettc,
			 int prettyFlags, int wrapColumn);
static void get_query_def(Query *query, StringInfo buf, List *parentnamespace,
			  TupleDesc resultDesc,
			  int prettyFlags, int wrapColumn, int startIndent);
static void get_values_def(List *values_lists, deparse_context *context);
static void get_with_clause(Query *query, deparse_context *context);
static void get_select_query_def(Query *query, deparse_context *context,
					 TupleDesc resultDesc);
static void get_insert_query_def(Query *query, deparse_context *context);
static void get_update_query_def(Query *query, deparse_context *context);
static void get_update_query_targetlist_def(Query *query, List *targetList,
								deparse_context *context,
								RangeTblEntry *rte);
static void get_delete_query_def(Query *query, deparse_context *context);
static void get_utility_query_def(Query *query, deparse_context *context);
static void get_basic_select_query(Query *query, deparse_context *context,
					   TupleDesc resultDesc);
static void get_target_list(List *targetList, deparse_context *context,
				TupleDesc resultDesc);
static void get_setop_query(Node *setOp, Query *query,
				deparse_context *context,
				TupleDesc resultDesc);
static Node *get_rule_sortgroupclause(Index ref, List *tlist,
						 bool force_colno,
						 deparse_context *context);
static void get_rule_groupingset(GroupingSet *gset, List *targetlist,
					 bool omit_parens, deparse_context *context);
static void get_rule_orderby(List *orderList, List *targetList,
				 bool force_colno, deparse_context *context);
static void get_rule_windowclause(Query *query, deparse_context *context);
static void get_rule_windowspec(WindowClause *wc, List *targetList,
					deparse_context *context);
static char *get_variable(Var *var, int levelsup, bool istoplevel,
			 deparse_context *context);
static void get_special_variable(Node *node, deparse_context *context,
					 void *private);
static void resolve_special_varno(Node *node, deparse_context *context,
					  void *private,
					  void (*callback) (Node *, deparse_context *, void *));
static Node *find_param_referent(Param *param, deparse_context *context,
					deparse_namespace **dpns_p, ListCell **ancestor_cell_p);
static void get_parameter(Param *param, deparse_context *context);
static const char *get_simple_binary_op_name(OpExpr *expr);
static bool isSimpleNode(Node *node, Node *parentNode, int prettyFlags);
static void appendContextKeyword(deparse_context *context, const char *str,
					 int indentBefore, int indentAfter, int indentPlus);
static void removeStringInfoSpaces(StringInfo str);
static void get_rule_expr(Node *node, deparse_context *context,
			  bool showimplicit);
static void get_rule_expr_toplevel(Node *node, deparse_context *context,
					   bool showimplicit);
static void get_oper_expr(OpExpr *expr, deparse_context *context);
static void get_func_expr(FuncExpr *expr, deparse_context *context,
			  bool showimplicit);
static void get_agg_expr(Aggref *aggref, deparse_context *context,
			 Aggref *original_aggref);
static void get_agg_combine_expr(Node *node, deparse_context *context,
					 void *private);
static void get_windowfunc_expr(WindowFunc *wfunc, deparse_context *context);
static void get_coercion_expr(Node *arg, deparse_context *context,
				  Oid resulttype, int32 resulttypmod,
				  Node *parentNode);
static void get_const_expr(Const *constval, deparse_context *context,
			   int showtype);
static void get_const_collation(Const *constval, deparse_context *context);
static void simple_quote_literal(StringInfo buf, const char *val);
static void get_sublink_expr(SubLink *sublink, deparse_context *context);
static void get_from_clause(Query *query, const char *prefix,
				deparse_context *context);
static void get_from_clause_item(Node *jtnode, Query *query,
					 deparse_context *context);
static void get_column_alias_list(deparse_columns *colinfo,
					  deparse_context *context);
static void get_from_clause_coldeflist(RangeTblFunction *rtfunc,
						   deparse_columns *colinfo,
						   deparse_context *context);
static void get_tablesample_def(TableSampleClause *tablesample,
					deparse_context *context);
static void get_opclass_name(Oid opclass, Oid actual_datatype,
				 StringInfo buf);
static Node *processIndirection(Node *node, deparse_context *context);
static void printSubscripts(ArrayRef *aref, deparse_context *context);
static char *get_relation_name(Oid relid);
static char *generate_relation_name(Oid relid, List *namespaces);
static char *generate_qualified_relation_name(Oid relid);
static char *generate_function_name(Oid funcid, int nargs,
					   List *argnames, Oid *argtypes,
					   bool has_variadic, bool *use_variadic_p,
					   ParseExprKind special_exprkind);
static char *generate_operator_name(Oid operid, Oid arg1, Oid arg2);
static text *string_to_text(char *str);
static char *flatten_reloptions(Oid relid);

#define only_marker(rte)  ((rte)->inh ? "" : "ONLY ")


/* ----------
 * get_ruledef			- Do it all and return a text
 *				  that could be used as a statement
 *				  to recreate the rule
 * ----------
 */
Datum
pg_get_ruledef(PG_FUNCTION_ARGS)
{
	Oid			ruleoid = PG_GETARG_OID(0);
	int			prettyFlags;
	char	   *res;

	prettyFlags = PRETTYFLAG_INDENT;

	res = pg_get_ruledef_worker(ruleoid, prettyFlags);

	if (res == NULL)
		PG_RETURN_NULL();

	PG_RETURN_TEXT_P(string_to_text(res));
}


Datum
pg_get_ruledef_ext(PG_FUNCTION_ARGS)
{
	Oid			ruleoid = PG_GETARG_OID(0);
	bool		pretty = PG_GETARG_BOOL(1);
	int			prettyFlags;
	char	   *res;

	prettyFlags = pretty ? PRETTYFLAG_PAREN | PRETTYFLAG_INDENT : PRETTYFLAG_INDENT;

	res = pg_get_ruledef_worker(ruleoid, prettyFlags);

	if (res == NULL)
		PG_RETURN_NULL();

	PG_RETURN_TEXT_P(string_to_text(res));
}


static char *
pg_get_ruledef_worker(Oid ruleoid, int prettyFlags)
{
	Datum		args[1];
	char		nulls[1];
	int			spirc;
	HeapTuple	ruletup;
	TupleDesc	rulettc;
	StringInfoData buf;

	/*
	 * Do this first so that string is alloc'd in outer context not SPI's.
	 */
	initStringInfo(&buf);

	/*
	 * Connect to SPI manager
	 */
	if (SPI_connect() != SPI_OK_CONNECT)
		elog(ERROR, "SPI_connect failed");

	/*
	 * On the first call prepare the plan to lookup pg_rewrite. We read
	 * pg_rewrite over the SPI manager instead of using the syscache to be
	 * checked for read access on pg_rewrite.
	 */
	if (plan_getrulebyoid == NULL)
	{
		Oid			argtypes[1];
		SPIPlanPtr	plan;

		argtypes[0] = OIDOID;
		plan = SPI_prepare(query_getrulebyoid, 1, argtypes);
		if (plan == NULL)
			elog(ERROR, "SPI_prepare failed for \"%s\"", query_getrulebyoid);
		SPI_keepplan(plan);
		plan_getrulebyoid = plan;
	}

	/*
	 * Get the pg_rewrite tuple for this rule
	 */
	args[0] = ObjectIdGetDatum(ruleoid);
	nulls[0] = ' ';
	spirc = SPI_execute_plan(plan_getrulebyoid, args, nulls, true, 0);
	if (spirc != SPI_OK_SELECT)
		elog(ERROR, "failed to get pg_rewrite tuple for rule %u", ruleoid);
	if (SPI_processed != 1)
	{
		/*
		 * There is no tuple data available here, just keep the output buffer
		 * empty.
		 */
	}
	else
	{
		/*
		 * Get the rule's definition and put it into executor's memory
		 */
		ruletup = SPI_tuptable->vals[0];
		rulettc = SPI_tuptable->tupdesc;
		make_ruledef(&buf, ruletup, rulettc, prettyFlags);
	}

	/*
	 * Disconnect from SPI manager
	 */
	if (SPI_finish() != SPI_OK_FINISH)
		elog(ERROR, "SPI_finish failed");

	if (buf.len == 0)
		return NULL;

	return buf.data;
}


/* ----------
 * get_viewdef			- Mainly the same thing, but we
 *				  only return the SELECT part of a view
 * ----------
 */
Datum
pg_get_viewdef(PG_FUNCTION_ARGS)
{
	/* By OID */
	Oid			viewoid = PG_GETARG_OID(0);
	int			prettyFlags;
	char	   *res;

	prettyFlags = PRETTYFLAG_INDENT;

	res = pg_get_viewdef_worker(viewoid, prettyFlags, WRAP_COLUMN_DEFAULT);

	if (res == NULL)
		PG_RETURN_NULL();

	PG_RETURN_TEXT_P(string_to_text(res));
}


Datum
pg_get_viewdef_ext(PG_FUNCTION_ARGS)
{
	/* By OID */
	Oid			viewoid = PG_GETARG_OID(0);
	bool		pretty = PG_GETARG_BOOL(1);
	int			prettyFlags;
	char	   *res;

	prettyFlags = pretty ? PRETTYFLAG_PAREN | PRETTYFLAG_INDENT : PRETTYFLAG_INDENT;

	res = pg_get_viewdef_worker(viewoid, prettyFlags, WRAP_COLUMN_DEFAULT);

	if (res == NULL)
		PG_RETURN_NULL();

	PG_RETURN_TEXT_P(string_to_text(res));
}

Datum
pg_get_viewdef_wrap(PG_FUNCTION_ARGS)
{
	/* By OID */
	Oid			viewoid = PG_GETARG_OID(0);
	int			wrap = PG_GETARG_INT32(1);
	int			prettyFlags;
	char	   *res;

	/* calling this implies we want pretty printing */
	prettyFlags = PRETTYFLAG_PAREN | PRETTYFLAG_INDENT;

	res = pg_get_viewdef_worker(viewoid, prettyFlags, wrap);

	if (res == NULL)
		PG_RETURN_NULL();

	PG_RETURN_TEXT_P(string_to_text(res));
}

Datum
pg_get_viewdef_name(PG_FUNCTION_ARGS)
{
	/* By qualified name */
	text	   *viewname = PG_GETARG_TEXT_P(0);
	int			prettyFlags;
	RangeVar   *viewrel;
	Oid			viewoid;
	char	   *res;

	prettyFlags = PRETTYFLAG_INDENT;

	/* Look up view name.  Can't lock it - we might not have privileges. */
	viewrel = makeRangeVarFromNameList(textToQualifiedNameList(viewname));
	viewoid = RangeVarGetRelid(viewrel, NoLock, false);

	res = pg_get_viewdef_worker(viewoid, prettyFlags, WRAP_COLUMN_DEFAULT);

	if (res == NULL)
		PG_RETURN_NULL();

	PG_RETURN_TEXT_P(string_to_text(res));
}


Datum
pg_get_viewdef_name_ext(PG_FUNCTION_ARGS)
{
	/* By qualified name */
	text	   *viewname = PG_GETARG_TEXT_P(0);
	bool		pretty = PG_GETARG_BOOL(1);
	int			prettyFlags;
	RangeVar   *viewrel;
	Oid			viewoid;
	char	   *res;

	prettyFlags = pretty ? PRETTYFLAG_PAREN | PRETTYFLAG_INDENT : PRETTYFLAG_INDENT;

	/* Look up view name.  Can't lock it - we might not have privileges. */
	viewrel = makeRangeVarFromNameList(textToQualifiedNameList(viewname));
	viewoid = RangeVarGetRelid(viewrel, NoLock, false);

	res = pg_get_viewdef_worker(viewoid, prettyFlags, WRAP_COLUMN_DEFAULT);

	if (res == NULL)
		PG_RETURN_NULL();

	PG_RETURN_TEXT_P(string_to_text(res));
}

/*
 * Common code for by-OID and by-name variants of pg_get_viewdef
 */
static char *
pg_get_viewdef_worker(Oid viewoid, int prettyFlags, int wrapColumn)
{
	Datum		args[2];
	char		nulls[2];
	int			spirc;
	HeapTuple	ruletup;
	TupleDesc	rulettc;
	StringInfoData buf;

	/*
	 * Do this first so that string is alloc'd in outer context not SPI's.
	 */
	initStringInfo(&buf);

	/*
	 * Connect to SPI manager
	 */
	if (SPI_connect() != SPI_OK_CONNECT)
		elog(ERROR, "SPI_connect failed");

	/*
	 * On the first call prepare the plan to lookup pg_rewrite. We read
	 * pg_rewrite over the SPI manager instead of using the syscache to be
	 * checked for read access on pg_rewrite.
	 */
	if (plan_getviewrule == NULL)
	{
		Oid			argtypes[2];
		SPIPlanPtr	plan;

		argtypes[0] = OIDOID;
		argtypes[1] = NAMEOID;
		plan = SPI_prepare(query_getviewrule, 2, argtypes);
		if (plan == NULL)
			elog(ERROR, "SPI_prepare failed for \"%s\"", query_getviewrule);
		SPI_keepplan(plan);
		plan_getviewrule = plan;
	}

	/*
	 * Get the pg_rewrite tuple for the view's SELECT rule
	 */
	args[0] = ObjectIdGetDatum(viewoid);
	args[1] = DirectFunctionCall1(namein, CStringGetDatum(ViewSelectRuleName));
	nulls[0] = ' ';
	nulls[1] = ' ';
	spirc = SPI_execute_plan(plan_getviewrule, args, nulls, true, 0);
	if (spirc != SPI_OK_SELECT)
		elog(ERROR, "failed to get pg_rewrite tuple for view %u", viewoid);
	if (SPI_processed != 1)
	{
		/*
		 * There is no tuple data available here, just keep the output buffer
		 * empty.
		 */
	}
	else
	{
		/*
		 * Get the rule's definition and put it into executor's memory
		 */
		ruletup = SPI_tuptable->vals[0];
		rulettc = SPI_tuptable->tupdesc;
		make_viewdef(&buf, ruletup, rulettc, prettyFlags, wrapColumn);
	}

	/*
	 * Disconnect from SPI manager
	 */
	if (SPI_finish() != SPI_OK_FINISH)
		elog(ERROR, "SPI_finish failed");

	if (buf.len == 0)
		return NULL;

	return buf.data;
}

/* ----------
 * get_triggerdef			- Get the definition of a trigger
 * ----------
 */
Datum
pg_get_triggerdef(PG_FUNCTION_ARGS)
{
	Oid			trigid = PG_GETARG_OID(0);
	char	   *res;

	res = pg_get_triggerdef_worker(trigid, false);

	if (res == NULL)
		PG_RETURN_NULL();

	PG_RETURN_TEXT_P(string_to_text(res));
}

Datum
pg_get_triggerdef_ext(PG_FUNCTION_ARGS)
{
	Oid			trigid = PG_GETARG_OID(0);
	bool		pretty = PG_GETARG_BOOL(1);
	char	   *res;

	res = pg_get_triggerdef_worker(trigid, pretty);

	if (res == NULL)
		PG_RETURN_NULL();

	PG_RETURN_TEXT_P(string_to_text(res));
}

static char *
pg_get_triggerdef_worker(Oid trigid, bool pretty)
{
	HeapTuple	ht_trig;
	Form_pg_trigger trigrec;
	StringInfoData buf;
	Relation	tgrel;
	ScanKeyData skey[1];
	SysScanDesc tgscan;
	int			findx = 0;
	char	   *tgname;
	Oid			argtypes[1];	/* dummy */
	Datum		value;
	bool		isnull;

	/*
	 * Fetch the pg_trigger tuple by the Oid of the trigger
	 */
	tgrel = heap_open(TriggerRelationId, AccessShareLock);

	ScanKeyInit(&skey[0],
				ObjectIdAttributeNumber,
				BTEqualStrategyNumber, F_OIDEQ,
				ObjectIdGetDatum(trigid));

	tgscan = systable_beginscan(tgrel, TriggerOidIndexId, true,
								NULL, 1, skey);

	ht_trig = systable_getnext(tgscan);

	if (!HeapTupleIsValid(ht_trig))
	{
		systable_endscan(tgscan);
		heap_close(tgrel, AccessShareLock);
		return NULL;
	}

	trigrec = (Form_pg_trigger) GETSTRUCT(ht_trig);

	/*
	 * Start the trigger definition. Note that the trigger's name should never
	 * be schema-qualified, but the trigger rel's name may be.
	 */
	initStringInfo(&buf);

	tgname = NameStr(trigrec->tgname);
	appendStringInfo(&buf, "CREATE %sTRIGGER %s ",
					 OidIsValid(trigrec->tgconstraint) ? "CONSTRAINT " : "",
					 quote_identifier(tgname));

	if (TRIGGER_FOR_BEFORE(trigrec->tgtype))
		appendStringInfoString(&buf, "BEFORE");
	else if (TRIGGER_FOR_AFTER(trigrec->tgtype))
		appendStringInfoString(&buf, "AFTER");
	else if (TRIGGER_FOR_INSTEAD(trigrec->tgtype))
		appendStringInfoString(&buf, "INSTEAD OF");
	else
		elog(ERROR, "unexpected tgtype value: %d", trigrec->tgtype);

	if (TRIGGER_FOR_INSERT(trigrec->tgtype))
	{
		appendStringInfoString(&buf, " INSERT");
		findx++;
	}
	if (TRIGGER_FOR_DELETE(trigrec->tgtype))
	{
		if (findx > 0)
			appendStringInfoString(&buf, " OR DELETE");
		else
			appendStringInfoString(&buf, " DELETE");
		findx++;
	}
	if (TRIGGER_FOR_UPDATE(trigrec->tgtype))
	{
		if (findx > 0)
			appendStringInfoString(&buf, " OR UPDATE");
		else
			appendStringInfoString(&buf, " UPDATE");
		findx++;
		/* tgattr is first var-width field, so OK to access directly */
		if (trigrec->tgattr.dim1 > 0)
		{
			int			i;

			appendStringInfoString(&buf, " OF ");
			for (i = 0; i < trigrec->tgattr.dim1; i++)
			{
				char	   *attname;

				if (i > 0)
					appendStringInfoString(&buf, ", ");
				attname = get_relid_attribute_name(trigrec->tgrelid,
												   trigrec->tgattr.values[i]);
				appendStringInfoString(&buf, quote_identifier(attname));
			}
		}
	}
	if (TRIGGER_FOR_TRUNCATE(trigrec->tgtype))
	{
		if (findx > 0)
			appendStringInfoString(&buf, " OR TRUNCATE");
		else
			appendStringInfoString(&buf, " TRUNCATE");
		findx++;
	}
	appendStringInfo(&buf, " ON %s ",
					 generate_relation_name(trigrec->tgrelid, NIL));

	if (OidIsValid(trigrec->tgconstraint))
	{
		if (OidIsValid(trigrec->tgconstrrelid))
			appendStringInfo(&buf, "FROM %s ",
						generate_relation_name(trigrec->tgconstrrelid, NIL));
		if (!trigrec->tgdeferrable)
			appendStringInfoString(&buf, "NOT ");
		appendStringInfoString(&buf, "DEFERRABLE INITIALLY ");
		if (trigrec->tginitdeferred)
			appendStringInfoString(&buf, "DEFERRED ");
		else
			appendStringInfoString(&buf, "IMMEDIATE ");
	}

	if (TRIGGER_FOR_ROW(trigrec->tgtype))
		appendStringInfoString(&buf, "FOR EACH ROW ");
	else
		appendStringInfoString(&buf, "FOR EACH STATEMENT ");

	/* If the trigger has a WHEN qualification, add that */
	value = fastgetattr(ht_trig, Anum_pg_trigger_tgqual,
						tgrel->rd_att, &isnull);
	if (!isnull)
	{
		Node	   *qual;
		char		relkind;
		deparse_context context;
		deparse_namespace dpns;
		RangeTblEntry *oldrte;
		RangeTblEntry *newrte;

		appendStringInfoString(&buf, "WHEN (");

		qual = stringToNode(TextDatumGetCString(value));

		relkind = get_rel_relkind(trigrec->tgrelid);

		/* Build minimal OLD and NEW RTEs for the rel */
		oldrte = makeNode(RangeTblEntry);
		oldrte->rtekind = RTE_RELATION;
		oldrte->relid = trigrec->tgrelid;
		oldrte->relkind = relkind;
		oldrte->alias = makeAlias("old", NIL);
		oldrte->eref = oldrte->alias;
		oldrte->lateral = false;
		oldrte->inh = false;
		oldrte->inFromCl = true;

		newrte = makeNode(RangeTblEntry);
		newrte->rtekind = RTE_RELATION;
		newrte->relid = trigrec->tgrelid;
		newrte->relkind = relkind;
		newrte->alias = makeAlias("new", NIL);
		newrte->eref = newrte->alias;
		newrte->lateral = false;
		newrte->inh = false;
		newrte->inFromCl = true;

		/* Build two-element rtable */
		memset(&dpns, 0, sizeof(dpns));
		dpns.rtable = list_make2(oldrte, newrte);
		dpns.ctes = NIL;
		set_rtable_names(&dpns, NIL, NULL);
		set_simple_column_names(&dpns);

		/* Set up context with one-deep namespace stack */
		context.buf = &buf;
		context.namespaces = list_make1(&dpns);
		context.windowClause = NIL;
		context.windowTList = NIL;
		context.varprefix = true;
		context.prettyFlags = pretty ? PRETTYFLAG_PAREN | PRETTYFLAG_INDENT : PRETTYFLAG_INDENT;
		context.wrapColumn = WRAP_COLUMN_DEFAULT;
		context.indentLevel = PRETTYINDENT_STD;
		context.special_exprkind = EXPR_KIND_NONE;

		get_rule_expr(qual, &context, false);

		appendStringInfoString(&buf, ") ");
	}

	appendStringInfo(&buf, "EXECUTE PROCEDURE %s(",
					 generate_function_name(trigrec->tgfoid, 0,
											NIL, argtypes,
											false, NULL, EXPR_KIND_NONE));

	if (trigrec->tgnargs > 0)
	{
		char	   *p;
		int			i;

		value = fastgetattr(ht_trig, Anum_pg_trigger_tgargs,
							tgrel->rd_att, &isnull);
		if (isnull)
			elog(ERROR, "tgargs is null for trigger %u", trigid);
		p = (char *) VARDATA(DatumGetByteaP(value));
		for (i = 0; i < trigrec->tgnargs; i++)
		{
			if (i > 0)
				appendStringInfoString(&buf, ", ");
			simple_quote_literal(&buf, p);
			/* advance p to next string embedded in tgargs */
			while (*p)
				p++;
			p++;
		}
	}

	/* We deliberately do not put semi-colon at end */
	appendStringInfoChar(&buf, ')');

	/* Clean up */
	systable_endscan(tgscan);

	heap_close(tgrel, AccessShareLock);

	return buf.data;
}

/* ----------
 * get_indexdef			- Get the definition of an index
 *
 * In the extended version, there is a colno argument as well as pretty bool.
 *	if colno == 0, we want a complete index definition.
 *	if colno > 0, we only want the Nth index key's variable or expression.
 *
 * Note that the SQL-function versions of this omit any info about the
 * index tablespace; this is intentional because pg_dump wants it that way.
 * However pg_get_indexdef_string() includes index tablespace if not default.
 * ----------
 */
Datum
pg_get_indexdef(PG_FUNCTION_ARGS)
{
	Oid			indexrelid = PG_GETARG_OID(0);
	int			prettyFlags;
	char	   *res;

	prettyFlags = PRETTYFLAG_INDENT;

	res = pg_get_indexdef_worker(indexrelid, 0, NULL, false, false,
								 prettyFlags, true);

	if (res == NULL)
		PG_RETURN_NULL();

	PG_RETURN_TEXT_P(string_to_text(res));
}

Datum
pg_get_indexdef_ext(PG_FUNCTION_ARGS)
{
	Oid			indexrelid = PG_GETARG_OID(0);
	int32		colno = PG_GETARG_INT32(1);
	bool		pretty = PG_GETARG_BOOL(2);
	int			prettyFlags;
	char	   *res;

	prettyFlags = pretty ? PRETTYFLAG_PAREN | PRETTYFLAG_INDENT : PRETTYFLAG_INDENT;

	res = pg_get_indexdef_worker(indexrelid, colno, NULL, colno != 0, false,
								 prettyFlags, true);

	if (res == NULL)
		PG_RETURN_NULL();

	PG_RETURN_TEXT_P(string_to_text(res));
}

/* Internal version that returns a palloc'd C string; no pretty-printing */
char *
pg_get_indexdef_string(Oid indexrelid)
{
	return pg_get_indexdef_worker(indexrelid, 0, NULL, false, true, 0, false);
}

/* Internal version that just reports the column definitions */
char *
pg_get_indexdef_columns(Oid indexrelid, bool pretty)
{
	int			prettyFlags;

	prettyFlags = pretty ? PRETTYFLAG_PAREN | PRETTYFLAG_INDENT : PRETTYFLAG_INDENT;
	return pg_get_indexdef_worker(indexrelid, 0, NULL, true, false,
								  prettyFlags, false);
}

/*
 * Internal workhorse to decompile an index definition.
 *
 * This is now used for exclusion constraints as well: if excludeOps is not
 * NULL then it points to an array of exclusion operator OIDs.
 */
static char *
pg_get_indexdef_worker(Oid indexrelid, int colno,
					   const Oid *excludeOps,
					   bool attrsOnly, bool showTblSpc,
					   int prettyFlags, bool missing_ok)
{
	/* might want a separate isConstraint parameter later */
	bool		isConstraint = (excludeOps != NULL);
	HeapTuple	ht_idx;
	HeapTuple	ht_idxrel;
	HeapTuple	ht_am;
	Form_pg_index idxrec;
	Form_pg_class idxrelrec;
	Form_pg_am	amrec;
	IndexAmRoutine *amroutine;
	List	   *indexprs;
	ListCell   *indexpr_item;
	List	   *context;
	Oid			indrelid;
	int			keyno;
	Datum		indcollDatum;
	Datum		indclassDatum;
	Datum		indoptionDatum;
	bool		isnull;
	oidvector  *indcollation;
	oidvector  *indclass;
	int2vector *indoption;
	StringInfoData buf;
	char	   *str;
	char	   *sep;

	/*
	 * Fetch the pg_index tuple by the Oid of the index
	 */
	ht_idx = SearchSysCache1(INDEXRELID, ObjectIdGetDatum(indexrelid));
	if (!HeapTupleIsValid(ht_idx))
	{
		if (missing_ok)
			return NULL;
		elog(ERROR, "cache lookup failed for index %u", indexrelid);
	}
	idxrec = (Form_pg_index) GETSTRUCT(ht_idx);

	indrelid = idxrec->indrelid;
	Assert(indexrelid == idxrec->indexrelid);

	/* Must get indcollation, indclass, and indoption the hard way */
	indcollDatum = SysCacheGetAttr(INDEXRELID, ht_idx,
								   Anum_pg_index_indcollation, &isnull);
	Assert(!isnull);
	indcollation = (oidvector *) DatumGetPointer(indcollDatum);

	indclassDatum = SysCacheGetAttr(INDEXRELID, ht_idx,
									Anum_pg_index_indclass, &isnull);
	Assert(!isnull);
	indclass = (oidvector *) DatumGetPointer(indclassDatum);

	indoptionDatum = SysCacheGetAttr(INDEXRELID, ht_idx,
									 Anum_pg_index_indoption, &isnull);
	Assert(!isnull);
	indoption = (int2vector *) DatumGetPointer(indoptionDatum);

	/*
	 * Fetch the pg_class tuple of the index relation
	 */
	ht_idxrel = SearchSysCache1(RELOID, ObjectIdGetDatum(indexrelid));
	if (!HeapTupleIsValid(ht_idxrel))
		elog(ERROR, "cache lookup failed for relation %u", indexrelid);
	idxrelrec = (Form_pg_class) GETSTRUCT(ht_idxrel);

	/*
	 * Fetch the pg_am tuple of the index' access method
	 */
	ht_am = SearchSysCache1(AMOID, ObjectIdGetDatum(idxrelrec->relam));
	if (!HeapTupleIsValid(ht_am))
		elog(ERROR, "cache lookup failed for access method %u",
			 idxrelrec->relam);
	amrec = (Form_pg_am) GETSTRUCT(ht_am);

	/* Fetch the index AM's API struct */
	amroutine = GetIndexAmRoutine(amrec->amhandler);

	/*
	 * Get the index expressions, if any.  (NOTE: we do not use the relcache
	 * versions of the expressions and predicate, because we want to display
	 * non-const-folded expressions.)
	 */
	if (!heap_attisnull(ht_idx, Anum_pg_index_indexprs))
	{
		Datum		exprsDatum;
		bool		isnull;
		char	   *exprsString;

		exprsDatum = SysCacheGetAttr(INDEXRELID, ht_idx,
									 Anum_pg_index_indexprs, &isnull);
		Assert(!isnull);
		exprsString = TextDatumGetCString(exprsDatum);
		indexprs = (List *) stringToNode(exprsString);
		pfree(exprsString);
	}
	else
		indexprs = NIL;

	indexpr_item = list_head(indexprs);

	context = deparse_context_for(get_relation_name(indrelid), indrelid);

	/*
	 * Start the index definition.  Note that the index's name should never be
	 * schema-qualified, but the indexed rel's name may be.
	 */
	initStringInfo(&buf);

	if (!attrsOnly)
	{
		if (!isConstraint)
			appendStringInfo(&buf, "CREATE %sINDEX %s ON %s USING %s (",
							 idxrec->indisunique ? "UNIQUE " : "",
							 quote_identifier(NameStr(idxrelrec->relname)),
							 generate_relation_name(indrelid, NIL),
							 quote_identifier(NameStr(amrec->amname)));
		else	/* currently, must be EXCLUDE constraint */
			appendStringInfo(&buf, "EXCLUDE USING %s (",
							 quote_identifier(NameStr(amrec->amname)));
	}

	/*
	 * Report the indexed attributes
	 */
	sep = "";
	for (keyno = 0; keyno < idxrec->indnatts; keyno++)
	{
		AttrNumber	attnum = idxrec->indkey.values[keyno];
		int16		opt = indoption->values[keyno];
		Oid			keycoltype;
		Oid			keycolcollation;

		if (!colno)
			appendStringInfoString(&buf, sep);
		sep = ", ";

		if (attnum != 0)
		{
			/* Simple index column */
			char	   *attname;
			int32		keycoltypmod;

			attname = get_relid_attribute_name(indrelid, attnum);
			if (!colno || colno == keyno + 1)
				appendStringInfoString(&buf, quote_identifier(attname));
			get_atttypetypmodcoll(indrelid, attnum,
								  &keycoltype, &keycoltypmod,
								  &keycolcollation);
		}
		else
		{
			/* expressional index */
			Node	   *indexkey;

			if (indexpr_item == NULL)
				elog(ERROR, "too few entries in indexprs list");
			indexkey = (Node *) lfirst(indexpr_item);
			indexpr_item = lnext(indexpr_item);
			/* Deparse */
			str = deparse_expression_pretty(indexkey, context, false, false,
											prettyFlags, 0);
			if (!colno || colno == keyno + 1)
			{
				/* Need parens if it's not a bare function call */
				if (indexkey && IsA(indexkey, FuncExpr) &&
				 ((FuncExpr *) indexkey)->funcformat == COERCE_EXPLICIT_CALL)
					appendStringInfoString(&buf, str);
				else
					appendStringInfo(&buf, "(%s)", str);
			}
			keycoltype = exprType(indexkey);
			keycolcollation = exprCollation(indexkey);
		}

		if (!attrsOnly && (!colno || colno == keyno + 1))
		{
			Oid			indcoll;

			/* Add collation, if not default for column */
			indcoll = indcollation->values[keyno];
			if (OidIsValid(indcoll) && indcoll != keycolcollation)
				appendStringInfo(&buf, " COLLATE %s",
								 generate_collation_name((indcoll)));

			/* Add the operator class name, if not default */
			get_opclass_name(indclass->values[keyno], keycoltype, &buf);

			/* Add options if relevant */
			if (amroutine->amcanorder)
			{
				/* if it supports sort ordering, report DESC and NULLS opts */
				if (opt & INDOPTION_DESC)
				{
					appendStringInfoString(&buf, " DESC");
					/* NULLS FIRST is the default in this case */
					if (!(opt & INDOPTION_NULLS_FIRST))
						appendStringInfoString(&buf, " NULLS LAST");
				}
				else
				{
					if (opt & INDOPTION_NULLS_FIRST)
						appendStringInfoString(&buf, " NULLS FIRST");
				}
			}

			/* Add the exclusion operator if relevant */
			if (excludeOps != NULL)
				appendStringInfo(&buf, " WITH %s",
								 generate_operator_name(excludeOps[keyno],
														keycoltype,
														keycoltype));
		}
	}

	if (!attrsOnly)
	{
		appendStringInfoChar(&buf, ')');

		/*
		 * If it has options, append "WITH (options)"
		 */
		str = flatten_reloptions(indexrelid);
		if (str)
		{
			appendStringInfo(&buf, " WITH (%s)", str);
			pfree(str);
		}

		/*
		 * If it's in a nondefault tablespace, say so, but only if requested
		 */
		if (showTblSpc)
		{
			Oid			tblspc;

			tblspc = get_rel_tablespace(indexrelid);
			if (OidIsValid(tblspc))
			{
				if (isConstraint)
					appendStringInfoString(&buf, " USING INDEX");
				appendStringInfo(&buf, " TABLESPACE %s",
							  quote_identifier(get_tablespace_name(tblspc)));
			}
		}

		/*
		 * If it's a partial index, decompile and append the predicate
		 */
		if (!heap_attisnull(ht_idx, Anum_pg_index_indpred))
		{
			Node	   *node;
			Datum		predDatum;
			bool		isnull;
			char	   *predString;

			/* Convert text string to node tree */
			predDatum = SysCacheGetAttr(INDEXRELID, ht_idx,
										Anum_pg_index_indpred, &isnull);
			Assert(!isnull);
			predString = TextDatumGetCString(predDatum);
			node = (Node *) stringToNode(predString);
			pfree(predString);

			/* Deparse */
			str = deparse_expression_pretty(node, context, false, false,
											prettyFlags, 0);
			if (isConstraint)
				appendStringInfo(&buf, " WHERE (%s)", str);
			else
				appendStringInfo(&buf, " WHERE %s", str);
		}
	}

	/* Clean up */
	ReleaseSysCache(ht_idx);
	ReleaseSysCache(ht_idxrel);
	ReleaseSysCache(ht_am);

	return buf.data;
}


/*
 * pg_get_constraintdef
 *
 * Returns the definition for the constraint, ie, everything that needs to
 * appear after "ALTER TABLE ... ADD CONSTRAINT <constraintname>".
 */
Datum
pg_get_constraintdef(PG_FUNCTION_ARGS)
{
	Oid			constraintId = PG_GETARG_OID(0);
	int			prettyFlags;
	char	   *res;

	prettyFlags = PRETTYFLAG_INDENT;

	res = pg_get_constraintdef_worker(constraintId, false, prettyFlags, true);

	if (res == NULL)
		PG_RETURN_NULL();

	PG_RETURN_TEXT_P(string_to_text(res));
}

Datum
pg_get_constraintdef_ext(PG_FUNCTION_ARGS)
{
	Oid			constraintId = PG_GETARG_OID(0);
	bool		pretty = PG_GETARG_BOOL(1);
	int			prettyFlags;
	char	   *res;

	prettyFlags = pretty ? PRETTYFLAG_PAREN | PRETTYFLAG_INDENT : PRETTYFLAG_INDENT;

	res = pg_get_constraintdef_worker(constraintId, false, prettyFlags, true);

	if (res == NULL)
		PG_RETURN_NULL();

	PG_RETURN_TEXT_P(string_to_text(res));
}

/*
 * Internal version that returns a full ALTER TABLE ... ADD CONSTRAINT command
 */
char *
pg_get_constraintdef_command(Oid constraintId)
{
	return pg_get_constraintdef_worker(constraintId, true, 0, false);
}

/*
 * As of 9.4, we now use an MVCC snapshot for this.
 */
static char *
pg_get_constraintdef_worker(Oid constraintId, bool fullCommand,
							int prettyFlags, bool missing_ok)
{
	HeapTuple	tup;
	Form_pg_constraint conForm;
	StringInfoData buf;
	SysScanDesc scandesc;
	ScanKeyData scankey[1];
	Snapshot	snapshot = RegisterSnapshot(GetTransactionSnapshot());
	Relation	relation = heap_open(ConstraintRelationId, AccessShareLock);

	ScanKeyInit(&scankey[0],
				ObjectIdAttributeNumber,
				BTEqualStrategyNumber, F_OIDEQ,
				ObjectIdGetDatum(constraintId));

	scandesc = systable_beginscan(relation,
								  ConstraintOidIndexId,
								  true,
								  snapshot,
								  1,
								  scankey);

	/*
	 * We later use the tuple with SysCacheGetAttr() as if we had obtained it
	 * via SearchSysCache, which works fine.
	 */
	tup = systable_getnext(scandesc);

	UnregisterSnapshot(snapshot);

	if (!HeapTupleIsValid(tup))
	{
		if (missing_ok)
		{
			systable_endscan(scandesc);
			heap_close(relation, AccessShareLock);
			return NULL;
		}
		elog(ERROR, "cache lookup failed for constraint %u", constraintId);
	}

	conForm = (Form_pg_constraint) GETSTRUCT(tup);

	initStringInfo(&buf);

	if (fullCommand)
	{
		/*
		 * Currently, callers want ALTER TABLE (without ONLY) for CHECK
		 * constraints, and other types of constraints don't inherit anyway so
		 * it doesn't matter whether we say ONLY or not.  Someday we might
		 * need to let callers specify whether to put ONLY in the command.
		 */
		appendStringInfo(&buf, "ALTER TABLE %s ADD CONSTRAINT %s ",
						 generate_qualified_relation_name(conForm->conrelid),
						 quote_identifier(NameStr(conForm->conname)));
	}

	switch (conForm->contype)
	{
		case CONSTRAINT_FOREIGN:
			{
				Datum		val;
				bool		isnull;
				const char *string;

				/* Start off the constraint definition */
				appendStringInfoString(&buf, "FOREIGN KEY (");

				/* Fetch and build referencing-column list */
				val = SysCacheGetAttr(CONSTROID, tup,
									  Anum_pg_constraint_conkey, &isnull);
				if (isnull)
					elog(ERROR, "null conkey for constraint %u",
						 constraintId);

				decompile_column_index_array(val, conForm->conrelid, &buf);

				/* add foreign relation name */
				appendStringInfo(&buf, ") REFERENCES %s(",
								 generate_relation_name(conForm->confrelid,
														NIL));

				/* Fetch and build referenced-column list */
				val = SysCacheGetAttr(CONSTROID, tup,
									  Anum_pg_constraint_confkey, &isnull);
				if (isnull)
					elog(ERROR, "null confkey for constraint %u",
						 constraintId);

				decompile_column_index_array(val, conForm->confrelid, &buf);

				appendStringInfoChar(&buf, ')');

				/* Add match type */
				switch (conForm->confmatchtype)
				{
					case FKCONSTR_MATCH_FULL:
						string = " MATCH FULL";
						break;
					case FKCONSTR_MATCH_PARTIAL:
						string = " MATCH PARTIAL";
						break;
					case FKCONSTR_MATCH_SIMPLE:
						string = "";
						break;
					default:
						elog(ERROR, "unrecognized confmatchtype: %d",
							 conForm->confmatchtype);
						string = "";	/* keep compiler quiet */
						break;
				}
				appendStringInfoString(&buf, string);

				/* Add ON UPDATE and ON DELETE clauses, if needed */
				switch (conForm->confupdtype)
				{
					case FKCONSTR_ACTION_NOACTION:
						string = NULL;	/* suppress default */
						break;
					case FKCONSTR_ACTION_RESTRICT:
						string = "RESTRICT";
						break;
					case FKCONSTR_ACTION_CASCADE:
						string = "CASCADE";
						break;
					case FKCONSTR_ACTION_SETNULL:
						string = "SET NULL";
						break;
					case FKCONSTR_ACTION_SETDEFAULT:
						string = "SET DEFAULT";
						break;
					default:
						elog(ERROR, "unrecognized confupdtype: %d",
							 conForm->confupdtype);
						string = NULL;	/* keep compiler quiet */
						break;
				}
				if (string)
					appendStringInfo(&buf, " ON UPDATE %s", string);

				switch (conForm->confdeltype)
				{
					case FKCONSTR_ACTION_NOACTION:
						string = NULL;	/* suppress default */
						break;
					case FKCONSTR_ACTION_RESTRICT:
						string = "RESTRICT";
						break;
					case FKCONSTR_ACTION_CASCADE:
						string = "CASCADE";
						break;
					case FKCONSTR_ACTION_SETNULL:
						string = "SET NULL";
						break;
					case FKCONSTR_ACTION_SETDEFAULT:
						string = "SET DEFAULT";
						break;
					default:
						elog(ERROR, "unrecognized confdeltype: %d",
							 conForm->confdeltype);
						string = NULL;	/* keep compiler quiet */
						break;
				}
				if (string)
					appendStringInfo(&buf, " ON DELETE %s", string);

				break;
			}
		case CONSTRAINT_PRIMARY:
		case CONSTRAINT_UNIQUE:
			{
				Datum		val;
				bool		isnull;
				Oid			indexId;

				/* Start off the constraint definition */
				if (conForm->contype == CONSTRAINT_PRIMARY)
					appendStringInfoString(&buf, "PRIMARY KEY (");
				else
					appendStringInfoString(&buf, "UNIQUE (");

				/* Fetch and build target column list */
				val = SysCacheGetAttr(CONSTROID, tup,
									  Anum_pg_constraint_conkey, &isnull);
				if (isnull)
					elog(ERROR, "null conkey for constraint %u",
						 constraintId);

				decompile_column_index_array(val, conForm->conrelid, &buf);

				appendStringInfoChar(&buf, ')');

				indexId = get_constraint_index(constraintId);

				/* XXX why do we only print these bits if fullCommand? */
				if (fullCommand && OidIsValid(indexId))
				{
					char	   *options = flatten_reloptions(indexId);
					Oid			tblspc;

					if (options)
					{
						appendStringInfo(&buf, " WITH (%s)", options);
						pfree(options);
					}

					tblspc = get_rel_tablespace(indexId);
					if (OidIsValid(tblspc))
						appendStringInfo(&buf, " USING INDEX TABLESPACE %s",
							  quote_identifier(get_tablespace_name(tblspc)));
				}

				break;
			}
		case CONSTRAINT_CHECK:
			{
				Datum		val;
				bool		isnull;
				char	   *conbin;
				char	   *consrc;
				Node	   *expr;
				List	   *context;

				/* Fetch constraint expression in parsetree form */
				val = SysCacheGetAttr(CONSTROID, tup,
									  Anum_pg_constraint_conbin, &isnull);
				if (isnull)
					elog(ERROR, "null conbin for constraint %u",
						 constraintId);

				conbin = TextDatumGetCString(val);
				expr = stringToNode(conbin);

				/* Set up deparsing context for Var nodes in constraint */
				if (conForm->conrelid != InvalidOid)
				{
					/* relation constraint */
					context = deparse_context_for(get_relation_name(conForm->conrelid),
												  conForm->conrelid);
				}
				else
				{
					/* domain constraint --- can't have Vars */
					context = NIL;
				}

				consrc = deparse_expression_pretty(expr, context, false, false,
												   prettyFlags, 0);

				/*
				 * Now emit the constraint definition, adding NO INHERIT if
				 * necessary.
				 *
				 * There are cases where the constraint expression will be
				 * fully parenthesized and we don't need the outer parens ...
				 * but there are other cases where we do need 'em.  Be
				 * conservative for now.
				 *
				 * Note that simply checking for leading '(' and trailing ')'
				 * would NOT be good enough, consider "(x > 0) AND (y > 0)".
				 */
				appendStringInfo(&buf, "CHECK (%s)%s",
								 consrc,
								 conForm->connoinherit ? " NO INHERIT" : "");
				break;
			}
		case CONSTRAINT_TRIGGER:

			/*
			 * There isn't an ALTER TABLE syntax for creating a user-defined
			 * constraint trigger, but it seems better to print something than
			 * throw an error; if we throw error then this function couldn't
			 * safely be applied to all rows of pg_constraint.
			 */
			appendStringInfoString(&buf, "TRIGGER");
			break;
		case CONSTRAINT_EXCLUSION:
			{
				Oid			indexOid = conForm->conindid;
				Datum		val;
				bool		isnull;
				Datum	   *elems;
				int			nElems;
				int			i;
				Oid		   *operators;

				/* Extract operator OIDs from the pg_constraint tuple */
				val = SysCacheGetAttr(CONSTROID, tup,
									  Anum_pg_constraint_conexclop,
									  &isnull);
				if (isnull)
					elog(ERROR, "null conexclop for constraint %u",
						 constraintId);

				deconstruct_array(DatumGetArrayTypeP(val),
								  OIDOID, sizeof(Oid), true, 'i',
								  &elems, NULL, &nElems);

				operators = (Oid *) palloc(nElems * sizeof(Oid));
				for (i = 0; i < nElems; i++)
					operators[i] = DatumGetObjectId(elems[i]);

				/* pg_get_indexdef_worker does the rest */
				/* suppress tablespace because pg_dump wants it that way */
				appendStringInfoString(&buf,
									   pg_get_indexdef_worker(indexOid,
															  0,
															  operators,
															  false,
															  false,
															  prettyFlags,
															  false));
				break;
			}
		default:
			elog(ERROR, "invalid constraint type \"%c\"", conForm->contype);
			break;
	}

	if (conForm->condeferrable)
		appendStringInfoString(&buf, " DEFERRABLE");
	if (conForm->condeferred)
		appendStringInfoString(&buf, " INITIALLY DEFERRED");
	if (!conForm->convalidated)
		appendStringInfoString(&buf, " NOT VALID");

	/* Cleanup */
	systable_endscan(scandesc);
	heap_close(relation, AccessShareLock);

	return buf.data;
}


/*
 * Convert an int16[] Datum into a comma-separated list of column names
 * for the indicated relation; append the list to buf.
 */
static void
decompile_column_index_array(Datum column_index_array, Oid relId,
							 StringInfo buf)
{
	Datum	   *keys;
	int			nKeys;
	int			j;

	/* Extract data from array of int16 */
	deconstruct_array(DatumGetArrayTypeP(column_index_array),
					  INT2OID, 2, true, 's',
					  &keys, NULL, &nKeys);

	for (j = 0; j < nKeys; j++)
	{
		char	   *colName;

		colName = get_relid_attribute_name(relId, DatumGetInt16(keys[j]));

		if (j == 0)
			appendStringInfoString(buf, quote_identifier(colName));
		else
			appendStringInfo(buf, ", %s", quote_identifier(colName));
	}
}


/* ----------
 * get_expr			- Decompile an expression tree
 *
 * Input: an expression tree in nodeToString form, and a relation OID
 *
 * Output: reverse-listed expression
 *
 * Currently, the expression can only refer to a single relation, namely
 * the one specified by the second parameter.  This is sufficient for
 * partial indexes, column default expressions, etc.  We also support
 * Var-free expressions, for which the OID can be InvalidOid.
 * ----------
 */
Datum
pg_get_expr(PG_FUNCTION_ARGS)
{
	text	   *expr = PG_GETARG_TEXT_P(0);
	Oid			relid = PG_GETARG_OID(1);
	int			prettyFlags;
	char	   *relname;

	prettyFlags = PRETTYFLAG_INDENT;

	if (OidIsValid(relid))
	{
		/* Get the name for the relation */
		relname = get_rel_name(relid);

		/*
		 * If the OID isn't actually valid, don't throw an error, just return
		 * NULL.  This is a bit questionable, but it's what we've done
		 * historically, and it can help avoid unwanted failures when
		 * examining catalog entries for just-deleted relations.
		 */
		if (relname == NULL)
			PG_RETURN_NULL();
	}
	else
		relname = NULL;

	PG_RETURN_TEXT_P(pg_get_expr_worker(expr, relid, relname, prettyFlags));
}

Datum
pg_get_expr_ext(PG_FUNCTION_ARGS)
{
	text	   *expr = PG_GETARG_TEXT_P(0);
	Oid			relid = PG_GETARG_OID(1);
	bool		pretty = PG_GETARG_BOOL(2);
	int			prettyFlags;
	char	   *relname;

	prettyFlags = pretty ? PRETTYFLAG_PAREN | PRETTYFLAG_INDENT : PRETTYFLAG_INDENT;

	if (OidIsValid(relid))
	{
		/* Get the name for the relation */
		relname = get_rel_name(relid);
		/* See notes above */
		if (relname == NULL)
			PG_RETURN_NULL();
	}
	else
		relname = NULL;

	PG_RETURN_TEXT_P(pg_get_expr_worker(expr, relid, relname, prettyFlags));
}

static text *
pg_get_expr_worker(text *expr, Oid relid, const char *relname, int prettyFlags)
{
	Node	   *node;
	List	   *context;
	char	   *exprstr;
	char	   *str;

	/* Convert input TEXT object to C string */
	exprstr = text_to_cstring(expr);

	/* Convert expression to node tree */
	node = (Node *) stringToNode(exprstr);

	pfree(exprstr);

	/* Prepare deparse context if needed */
	if (OidIsValid(relid))
		context = deparse_context_for(relname, relid);
	else
		context = NIL;

	/* Deparse */
	str = deparse_expression_pretty(node, context, false, false,
									prettyFlags, 0);

	return string_to_text(str);
}


/* ----------
 * get_userbyid			- Get a user name by roleid and
 *				  fallback to 'unknown (OID=n)'
 * ----------
 */
Datum
pg_get_userbyid(PG_FUNCTION_ARGS)
{
	Oid			roleid = PG_GETARG_OID(0);
	Name		result;
	HeapTuple	roletup;
	Form_pg_authid role_rec;

	/*
	 * Allocate space for the result
	 */
	result = (Name) palloc(NAMEDATALEN);
	memset(NameStr(*result), 0, NAMEDATALEN);

	/*
	 * Get the pg_authid entry and print the result
	 */
	roletup = SearchSysCache1(AUTHOID, ObjectIdGetDatum(roleid));
	if (HeapTupleIsValid(roletup))
	{
		role_rec = (Form_pg_authid) GETSTRUCT(roletup);
		StrNCpy(NameStr(*result), NameStr(role_rec->rolname), NAMEDATALEN);
		ReleaseSysCache(roletup);
	}
	else
		sprintf(NameStr(*result), "unknown (OID=%u)", roleid);

	PG_RETURN_NAME(result);
}


/*
 * pg_get_serial_sequence
 *		Get the name of the sequence used by a serial column,
 *		formatted suitably for passing to setval, nextval or currval.
 *		First parameter is not treated as double-quoted, second parameter
 *		is --- see documentation for reason.
 */
Datum
pg_get_serial_sequence(PG_FUNCTION_ARGS)
{
	text	   *tablename = PG_GETARG_TEXT_P(0);
	text	   *columnname = PG_GETARG_TEXT_PP(1);
	RangeVar   *tablerv;
	Oid			tableOid;
	char	   *column;
	AttrNumber	attnum;
	Oid			sequenceId = InvalidOid;
	Relation	depRel;
	ScanKeyData key[3];
	SysScanDesc scan;
	HeapTuple	tup;

	/* Look up table name.  Can't lock it - we might not have privileges. */
	tablerv = makeRangeVarFromNameList(textToQualifiedNameList(tablename));
	tableOid = RangeVarGetRelid(tablerv, NoLock, false);

	/* Get the number of the column */
	column = text_to_cstring(columnname);

	attnum = get_attnum(tableOid, column);
	if (attnum == InvalidAttrNumber)
		ereport(ERROR,
				(errcode(ERRCODE_UNDEFINED_COLUMN),
				 errmsg("column \"%s\" of relation \"%s\" does not exist",
						column, tablerv->relname)));

	/* Search the dependency table for the dependent sequence */
	depRel = heap_open(DependRelationId, AccessShareLock);

	ScanKeyInit(&key[0],
				Anum_pg_depend_refclassid,
				BTEqualStrategyNumber, F_OIDEQ,
				ObjectIdGetDatum(RelationRelationId));
	ScanKeyInit(&key[1],
				Anum_pg_depend_refobjid,
				BTEqualStrategyNumber, F_OIDEQ,
				ObjectIdGetDatum(tableOid));
	ScanKeyInit(&key[2],
				Anum_pg_depend_refobjsubid,
				BTEqualStrategyNumber, F_INT4EQ,
				Int32GetDatum(attnum));

	scan = systable_beginscan(depRel, DependReferenceIndexId, true,
							  NULL, 3, key);

	while (HeapTupleIsValid(tup = systable_getnext(scan)))
	{
		Form_pg_depend deprec = (Form_pg_depend) GETSTRUCT(tup);

		/*
		 * We assume any auto dependency of a sequence on a column must be
		 * what we are looking for.  (We need the relkind test because indexes
		 * can also have auto dependencies on columns.)
		 */
		if (deprec->classid == RelationRelationId &&
			deprec->objsubid == 0 &&
			deprec->deptype == DEPENDENCY_AUTO &&
			get_rel_relkind(deprec->objid) == RELKIND_SEQUENCE)
		{
			sequenceId = deprec->objid;
			break;
		}
	}

	systable_endscan(scan);
	heap_close(depRel, AccessShareLock);

	if (OidIsValid(sequenceId))
	{
		char	   *result;

		result = generate_qualified_relation_name(sequenceId);

		PG_RETURN_TEXT_P(string_to_text(result));
	}

	PG_RETURN_NULL();
}


/*
 * pg_get_functiondef
 *		Returns the complete "CREATE OR REPLACE FUNCTION ..." statement for
 *		the specified function.
 *
 * Note: if you change the output format of this function, be careful not
 * to break psql's rules (in \ef and \sf) for identifying the start of the
 * function body.  To wit: the function body starts on a line that begins
 * with "AS ", and no preceding line will look like that.
 */
Datum
pg_get_functiondef(PG_FUNCTION_ARGS)
{
	Oid			funcid = PG_GETARG_OID(0);
	StringInfoData buf;
	StringInfoData dq;
	HeapTuple	proctup;
	Form_pg_proc proc;
	Datum		tmp;
	bool		isnull;
	const char *prosrc;
	const char *name;
	const char *nsp;
	float4		procost;
	int			oldlen;

	initStringInfo(&buf);

	/* Look up the function */
	proctup = SearchSysCache1(PROCOID, ObjectIdGetDatum(funcid));
	if (!HeapTupleIsValid(proctup))
		PG_RETURN_NULL();

	proc = (Form_pg_proc) GETSTRUCT(proctup);
	name = NameStr(proc->proname);

	if (proc->proisagg)
		ereport(ERROR,
				(errcode(ERRCODE_WRONG_OBJECT_TYPE),
				 errmsg("\"%s\" is an aggregate function", name)));

	/*
	 * We always qualify the function name, to ensure the right function gets
	 * replaced.
	 */
	nsp = get_namespace_name(proc->pronamespace);
	appendStringInfo(&buf, "CREATE OR REPLACE FUNCTION %s(",
					 quote_qualified_identifier(nsp, name));
	(void) print_function_arguments(&buf, proctup, false, true);
	appendStringInfoString(&buf, ")\n RETURNS ");
	print_function_rettype(&buf, proctup);

	print_function_trftypes(&buf, proctup);

	appendStringInfo(&buf, "\n LANGUAGE %s\n",
				  quote_identifier(get_language_name(proc->prolang, false)));

	/* Emit some miscellaneous options on one line */
	oldlen = buf.len;

	if (proc->proiswindow)
		appendStringInfoString(&buf, " WINDOW");
	switch (proc->provolatile)
	{
		case PROVOLATILE_IMMUTABLE:
			appendStringInfoString(&buf, " IMMUTABLE");
			break;
		case PROVOLATILE_STABLE:
			appendStringInfoString(&buf, " STABLE");
			break;
		case PROVOLATILE_VOLATILE:
			break;
	}

	switch (proc->proparallel)
	{
		case PROPARALLEL_SAFE:
			appendStringInfoString(&buf, " PARALLEL SAFE");
			break;
		case PROPARALLEL_RESTRICTED:
			appendStringInfoString(&buf, " PARALLEL RESTRICTED");
			break;
		case PROPARALLEL_UNSAFE:
			break;
	}

	if (proc->proisstrict)
		appendStringInfoString(&buf, " STRICT");
	if (proc->prosecdef)
		appendStringInfoString(&buf, " SECURITY DEFINER");
	if (proc->proleakproof)
		appendStringInfoString(&buf, " LEAKPROOF");

	/* This code for the default cost and rows should match functioncmds.c */
	if (proc->prolang == INTERNALlanguageId ||
		proc->prolang == ClanguageId)
		procost = 1;
	else
		procost = 100;
	if (proc->procost != procost)
		appendStringInfo(&buf, " COST %g", proc->procost);

	if (proc->prorows > 0 && proc->prorows != 1000)
		appendStringInfo(&buf, " ROWS %g", proc->prorows);

	if (oldlen != buf.len)
		appendStringInfoChar(&buf, '\n');

	/* Emit any proconfig options, one per line */
	tmp = SysCacheGetAttr(PROCOID, proctup, Anum_pg_proc_proconfig, &isnull);
	if (!isnull)
	{
		ArrayType  *a = DatumGetArrayTypeP(tmp);
		int			i;

		Assert(ARR_ELEMTYPE(a) == TEXTOID);
		Assert(ARR_NDIM(a) == 1);
		Assert(ARR_LBOUND(a)[0] == 1);

		for (i = 1; i <= ARR_DIMS(a)[0]; i++)
		{
			Datum		d;

			d = array_ref(a, 1, &i,
						  -1 /* varlenarray */ ,
						  -1 /* TEXT's typlen */ ,
						  false /* TEXT's typbyval */ ,
						  'i' /* TEXT's typalign */ ,
						  &isnull);
			if (!isnull)
			{
				char	   *configitem = TextDatumGetCString(d);
				char	   *pos;

				pos = strchr(configitem, '=');
				if (pos == NULL)
					continue;
				*pos++ = '\0';

				appendStringInfo(&buf, " SET %s TO ",
								 quote_identifier(configitem));

				/*
				 * Some GUC variable names are 'LIST' type and hence must not
				 * be quoted.
				 */
				if (pg_strcasecmp(configitem, "DateStyle") == 0
					|| pg_strcasecmp(configitem, "search_path") == 0)
					appendStringInfoString(&buf, pos);
				else
					simple_quote_literal(&buf, pos);
				appendStringInfoChar(&buf, '\n');
			}
		}
	}

	/* And finally the function definition ... */
	appendStringInfoString(&buf, "AS ");

	tmp = SysCacheGetAttr(PROCOID, proctup, Anum_pg_proc_probin, &isnull);
	if (!isnull)
	{
		simple_quote_literal(&buf, TextDatumGetCString(tmp));
		appendStringInfoString(&buf, ", ");		/* assume prosrc isn't null */
	}

	tmp = SysCacheGetAttr(PROCOID, proctup, Anum_pg_proc_prosrc, &isnull);
	if (isnull)
		elog(ERROR, "null prosrc");
	prosrc = TextDatumGetCString(tmp);

	/*
	 * We always use dollar quoting.  Figure out a suitable delimiter.
	 *
	 * Since the user is likely to be editing the function body string, we
	 * shouldn't use a short delimiter that he might easily create a conflict
	 * with.  Hence prefer "$function$", but extend if needed.
	 */
	initStringInfo(&dq);
	appendStringInfoString(&dq, "$function");
	while (strstr(prosrc, dq.data) != NULL)
		appendStringInfoChar(&dq, 'x');
	appendStringInfoChar(&dq, '$');

	appendStringInfoString(&buf, dq.data);
	appendStringInfoString(&buf, prosrc);
	appendStringInfoString(&buf, dq.data);

	appendStringInfoChar(&buf, '\n');

	ReleaseSysCache(proctup);

	PG_RETURN_TEXT_P(string_to_text(buf.data));
}

/*
 * pg_get_function_arguments
 *		Get a nicely-formatted list of arguments for a function.
 *		This is everything that would go between the parentheses in
 *		CREATE FUNCTION.
 */
Datum
pg_get_function_arguments(PG_FUNCTION_ARGS)
{
	Oid			funcid = PG_GETARG_OID(0);
	StringInfoData buf;
	HeapTuple	proctup;

	proctup = SearchSysCache1(PROCOID, ObjectIdGetDatum(funcid));
	if (!HeapTupleIsValid(proctup))
		PG_RETURN_NULL();

	initStringInfo(&buf);

	(void) print_function_arguments(&buf, proctup, false, true);

	ReleaseSysCache(proctup);

	PG_RETURN_TEXT_P(string_to_text(buf.data));
}

/*
 * pg_get_function_identity_arguments
 *		Get a formatted list of arguments for a function.
 *		This is everything that would go between the parentheses in
 *		ALTER FUNCTION, etc.  In particular, don't print defaults.
 */
Datum
pg_get_function_identity_arguments(PG_FUNCTION_ARGS)
{
	Oid			funcid = PG_GETARG_OID(0);
	StringInfoData buf;
	HeapTuple	proctup;

	proctup = SearchSysCache1(PROCOID, ObjectIdGetDatum(funcid));
	if (!HeapTupleIsValid(proctup))
		PG_RETURN_NULL();

	initStringInfo(&buf);

	(void) print_function_arguments(&buf, proctup, false, false);

	ReleaseSysCache(proctup);

	PG_RETURN_TEXT_P(string_to_text(buf.data));
}

/*
 * pg_get_function_result
 *		Get a nicely-formatted version of the result type of a function.
 *		This is what would appear after RETURNS in CREATE FUNCTION.
 */
Datum
pg_get_function_result(PG_FUNCTION_ARGS)
{
	Oid			funcid = PG_GETARG_OID(0);
	StringInfoData buf;
	HeapTuple	proctup;

	proctup = SearchSysCache1(PROCOID, ObjectIdGetDatum(funcid));
	if (!HeapTupleIsValid(proctup))
		PG_RETURN_NULL();

	initStringInfo(&buf);

	print_function_rettype(&buf, proctup);

	ReleaseSysCache(proctup);

	PG_RETURN_TEXT_P(string_to_text(buf.data));
}

/*
 * Guts of pg_get_function_result: append the function's return type
 * to the specified buffer.
 */
static void
print_function_rettype(StringInfo buf, HeapTuple proctup)
{
	Form_pg_proc proc = (Form_pg_proc) GETSTRUCT(proctup);
	int			ntabargs = 0;
	StringInfoData rbuf;

	initStringInfo(&rbuf);

	if (proc->proretset)
	{
		/* It might be a table function; try to print the arguments */
		appendStringInfoString(&rbuf, "TABLE(");
		ntabargs = print_function_arguments(&rbuf, proctup, true, false);
		if (ntabargs > 0)
			appendStringInfoChar(&rbuf, ')');
		else
			resetStringInfo(&rbuf);
	}

	if (ntabargs == 0)
	{
		/* Not a table function, so do the normal thing */
		if (proc->proretset)
			appendStringInfoString(&rbuf, "SETOF ");
		appendStringInfoString(&rbuf, format_type_be(proc->prorettype));
	}

	appendStringInfoString(buf, rbuf.data);
}

/*
 * Common code for pg_get_function_arguments and pg_get_function_result:
 * append the desired subset of arguments to buf.  We print only TABLE
 * arguments when print_table_args is true, and all the others when it's false.
 * We print argument defaults only if print_defaults is true.
 * Function return value is the number of arguments printed.
 */
static int
print_function_arguments(StringInfo buf, HeapTuple proctup,
						 bool print_table_args, bool print_defaults)
{
	Form_pg_proc proc = (Form_pg_proc) GETSTRUCT(proctup);
	int			numargs;
	Oid		   *argtypes;
	char	  **argnames;
	char	   *argmodes;
	int			insertorderbyat = -1;
	int			argsprinted;
	int			inputargno;
	int			nlackdefaults;
	ListCell   *nextargdefault = NULL;
	int			i;

	numargs = get_func_arg_info(proctup,
								&argtypes, &argnames, &argmodes);

	nlackdefaults = numargs;
	if (print_defaults && proc->pronargdefaults > 0)
	{
		Datum		proargdefaults;
		bool		isnull;

		proargdefaults = SysCacheGetAttr(PROCOID, proctup,
										 Anum_pg_proc_proargdefaults,
										 &isnull);
		if (!isnull)
		{
			char	   *str;
			List	   *argdefaults;

			str = TextDatumGetCString(proargdefaults);
			argdefaults = (List *) stringToNode(str);
			Assert(IsA(argdefaults, List));
			pfree(str);
			nextargdefault = list_head(argdefaults);
			/* nlackdefaults counts only *input* arguments lacking defaults */
			nlackdefaults = proc->pronargs - list_length(argdefaults);
		}
	}

	/* Check for special treatment of ordered-set aggregates */
	if (proc->proisagg)
	{
		HeapTuple	aggtup;
		Form_pg_aggregate agg;

		aggtup = SearchSysCache1(AGGFNOID,
								 ObjectIdGetDatum(HeapTupleGetOid(proctup)));
		if (!HeapTupleIsValid(aggtup))
			elog(ERROR, "cache lookup failed for aggregate %u",
				 HeapTupleGetOid(proctup));
		agg = (Form_pg_aggregate) GETSTRUCT(aggtup);
		if (AGGKIND_IS_ORDERED_SET(agg->aggkind))
			insertorderbyat = agg->aggnumdirectargs;
		ReleaseSysCache(aggtup);
	}

	argsprinted = 0;
	inputargno = 0;
	for (i = 0; i < numargs; i++)
	{
		Oid			argtype = argtypes[i];
		char	   *argname = argnames ? argnames[i] : NULL;
		char		argmode = argmodes ? argmodes[i] : PROARGMODE_IN;
		const char *modename;
		bool		isinput;

		switch (argmode)
		{
			case PROARGMODE_IN:
				modename = "";
				isinput = true;
				break;
			case PROARGMODE_INOUT:
				modename = "INOUT ";
				isinput = true;
				break;
			case PROARGMODE_OUT:
				modename = "OUT ";
				isinput = false;
				break;
			case PROARGMODE_VARIADIC:
				modename = "VARIADIC ";
				isinput = true;
				break;
			case PROARGMODE_TABLE:
				modename = "";
				isinput = false;
				break;
			default:
				elog(ERROR, "invalid parameter mode '%c'", argmode);
				modename = NULL;	/* keep compiler quiet */
				isinput = false;
				break;
		}
		if (isinput)
			inputargno++;		/* this is a 1-based counter */

		if (print_table_args != (argmode == PROARGMODE_TABLE))
			continue;

		if (argsprinted == insertorderbyat)
		{
			if (argsprinted)
				appendStringInfoChar(buf, ' ');
			appendStringInfoString(buf, "ORDER BY ");
		}
		else if (argsprinted)
			appendStringInfoString(buf, ", ");

		appendStringInfoString(buf, modename);
		if (argname && argname[0])
			appendStringInfo(buf, "%s ", quote_identifier(argname));
		appendStringInfoString(buf, format_type_be(argtype));
		if (print_defaults && isinput && inputargno > nlackdefaults)
		{
			Node	   *expr;

			Assert(nextargdefault != NULL);
			expr = (Node *) lfirst(nextargdefault);
			nextargdefault = lnext(nextargdefault);

			appendStringInfo(buf, " DEFAULT %s",
							 deparse_expression(expr, NIL, false, false));
		}
		argsprinted++;

		/* nasty hack: print the last arg twice for variadic ordered-set agg */
		if (argsprinted == insertorderbyat && i == numargs - 1)
		{
			i--;
			/* aggs shouldn't have defaults anyway, but just to be sure ... */
			print_defaults = false;
		}
	}

	return argsprinted;
}

static bool
is_input_argument(int nth, const char *argmodes)
{
	return (!argmodes
			|| argmodes[nth] == PROARGMODE_IN
			|| argmodes[nth] == PROARGMODE_INOUT
			|| argmodes[nth] == PROARGMODE_VARIADIC);
}

/*
 * Append used transformated types to specified buffer
 */
static void
print_function_trftypes(StringInfo buf, HeapTuple proctup)
{
	Oid		   *trftypes;
	int			ntypes;

	ntypes = get_func_trftypes(proctup, &trftypes);
	if (ntypes > 0)
	{
		int			i;

		appendStringInfoString(buf, "\n TRANSFORM ");
		for (i = 0; i < ntypes; i++)
		{
			if (i != 0)
				appendStringInfoString(buf, ", ");
			appendStringInfo(buf, "FOR TYPE %s", format_type_be(trftypes[i]));
		}
	}
}

/*
 * Get textual representation of a function argument's default value.  The
 * second argument of this function is the argument number among all arguments
 * (i.e. proallargtypes, *not* proargtypes), starting with 1, because that's
 * how information_schema.sql uses it.
 */
Datum
pg_get_function_arg_default(PG_FUNCTION_ARGS)
{
	Oid			funcid = PG_GETARG_OID(0);
	int32		nth_arg = PG_GETARG_INT32(1);
	HeapTuple	proctup;
	Form_pg_proc proc;
	int			numargs;
	Oid		   *argtypes;
	char	  **argnames;
	char	   *argmodes;
	int			i;
	List	   *argdefaults;
	Node	   *node;
	char	   *str;
	int			nth_inputarg;
	Datum		proargdefaults;
	bool		isnull;
	int			nth_default;

	proctup = SearchSysCache1(PROCOID, ObjectIdGetDatum(funcid));
	if (!HeapTupleIsValid(proctup))
		PG_RETURN_NULL();

	numargs = get_func_arg_info(proctup, &argtypes, &argnames, &argmodes);
	if (nth_arg < 1 || nth_arg > numargs || !is_input_argument(nth_arg - 1, argmodes))
	{
		ReleaseSysCache(proctup);
		PG_RETURN_NULL();
	}

	nth_inputarg = 0;
	for (i = 0; i < nth_arg; i++)
		if (is_input_argument(i, argmodes))
			nth_inputarg++;

	proargdefaults = SysCacheGetAttr(PROCOID, proctup,
									 Anum_pg_proc_proargdefaults,
									 &isnull);
	if (isnull)
	{
		ReleaseSysCache(proctup);
		PG_RETURN_NULL();
	}

	str = TextDatumGetCString(proargdefaults);
	argdefaults = (List *) stringToNode(str);
	Assert(IsA(argdefaults, List));
	pfree(str);

	proc = (Form_pg_proc) GETSTRUCT(proctup);

	/*
	 * Calculate index into proargdefaults: proargdefaults corresponds to the
	 * last N input arguments, where N = pronargdefaults.
	 */
	nth_default = nth_inputarg - 1 - (proc->pronargs - proc->pronargdefaults);

	if (nth_default < 0 || nth_default >= list_length(argdefaults))
	{
		ReleaseSysCache(proctup);
		PG_RETURN_NULL();
	}
	node = list_nth(argdefaults, nth_default);
	str = deparse_expression(node, NIL, false, false);

	ReleaseSysCache(proctup);

	PG_RETURN_TEXT_P(string_to_text(str));
}


/*
 * deparse_expression			- General utility for deparsing expressions
 *
 * calls deparse_expression_pretty with all prettyPrinting disabled
 */
char *
deparse_expression(Node *expr, List *dpcontext,
				   bool forceprefix, bool showimplicit)
{
	return deparse_expression_pretty(expr, dpcontext, forceprefix,
									 showimplicit, 0, 0);
}

/* ----------
 * deparse_expression_pretty	- General utility for deparsing expressions
 *
 * expr is the node tree to be deparsed.  It must be a transformed expression
 * tree (ie, not the raw output of gram.y).
 *
 * dpcontext is a list of deparse_namespace nodes representing the context
 * for interpreting Vars in the node tree.  It can be NIL if no Vars are
 * expected.
 *
 * forceprefix is TRUE to force all Vars to be prefixed with their table names.
 *
 * showimplicit is TRUE to force all implicit casts to be shown explicitly.
 *
 * Tries to pretty up the output according to prettyFlags and startIndent.
 *
 * The result is a palloc'd string.
 * ----------
 */
static char *
deparse_expression_pretty(Node *expr, List *dpcontext,
						  bool forceprefix, bool showimplicit,
						  int prettyFlags, int startIndent)
{
	StringInfoData buf;
	deparse_context context;

	initStringInfo(&buf);
	context.buf = &buf;
	context.namespaces = dpcontext;
	context.windowClause = NIL;
	context.windowTList = NIL;
	context.varprefix = forceprefix;
	context.prettyFlags = prettyFlags;
	context.wrapColumn = WRAP_COLUMN_DEFAULT;
	context.indentLevel = startIndent;
	context.special_exprkind = EXPR_KIND_NONE;

	get_rule_expr(expr, &context, showimplicit);

	return buf.data;
}

/* ----------
 * deparse_context_for			- Build deparse context for a single relation
 *
 * Given the reference name (alias) and OID of a relation, build deparsing
 * context for an expression referencing only that relation (as varno 1,
 * varlevelsup 0).  This is sufficient for many uses of deparse_expression.
 * ----------
 */
List *
deparse_context_for(const char *aliasname, Oid relid)
{
	deparse_namespace *dpns;
	RangeTblEntry *rte;

	dpns = (deparse_namespace *) palloc0(sizeof(deparse_namespace));

	/* Build a minimal RTE for the rel */
	rte = makeNode(RangeTblEntry);
	rte->rtekind = RTE_RELATION;
	rte->relid = relid;
	rte->relkind = RELKIND_RELATION;	/* no need for exactness here */
	rte->alias = makeAlias(aliasname, NIL);
	rte->eref = rte->alias;
	rte->lateral = false;
	rte->inh = false;
	rte->inFromCl = true;

	/* Build one-element rtable */
	dpns->rtable = list_make1(rte);
	dpns->ctes = NIL;
	set_rtable_names(dpns, NIL, NULL);
	set_simple_column_names(dpns);

	/* Return a one-deep namespace stack */
	return list_make1(dpns);
}

/*
 * deparse_context_for_plan_rtable - Build deparse context for a plan's rtable
 *
 * When deparsing an expression in a Plan tree, we use the plan's rangetable
 * to resolve names of simple Vars.  The initialization of column names for
 * this is rather expensive if the rangetable is large, and it'll be the same
 * for every expression in the Plan tree; so we do it just once and re-use
 * the result of this function for each expression.  (Note that the result
 * is not usable until set_deparse_context_planstate() is applied to it.)
 *
 * In addition to the plan's rangetable list, pass the per-RTE alias names
 * assigned by a previous call to select_rtable_names_for_explain.
 */
List *
deparse_context_for_plan_rtable(List *rtable, List *rtable_names)
{
	deparse_namespace *dpns;

	dpns = (deparse_namespace *) palloc0(sizeof(deparse_namespace));

	/* Initialize fields that stay the same across the whole plan tree */
	dpns->rtable = rtable;
	dpns->rtable_names = rtable_names;
	dpns->ctes = NIL;

	/*
	 * Set up column name aliases.  We will get rather bogus results for join
	 * RTEs, but that doesn't matter because plan trees don't contain any join
	 * alias Vars.
	 */
	set_simple_column_names(dpns);

	/* Return a one-deep namespace stack */
	return list_make1(dpns);
}

/*
 * set_deparse_context_planstate	- Specify Plan node containing expression
 *
 * When deparsing an expression in a Plan tree, we might have to resolve
 * OUTER_VAR, INNER_VAR, or INDEX_VAR references.  To do this, the caller must
 * provide the parent PlanState node.  Then OUTER_VAR and INNER_VAR references
 * can be resolved by drilling down into the left and right child plans.
 * Similarly, INDEX_VAR references can be resolved by reference to the
 * indextlist given in a parent IndexOnlyScan node, or to the scan tlist in
 * ForeignScan and CustomScan nodes.  (Note that we don't currently support
 * deparsing of indexquals in regular IndexScan or BitmapIndexScan nodes;
 * for those, we can only deparse the indexqualorig fields, which won't
 * contain INDEX_VAR Vars.)
 *
 * Note: planstate really ought to be declared as "PlanState *", but we use
 * "Node *" to avoid having to include execnodes.h in ruleutils.h.
 *
 * The ancestors list is a list of the PlanState's parent PlanStates, the
 * most-closely-nested first.  This is needed to resolve PARAM_EXEC Params.
 * Note we assume that all the PlanStates share the same rtable.
 *
 * Once this function has been called, deparse_expression() can be called on
 * subsidiary expression(s) of the specified PlanState node.  To deparse
 * expressions of a different Plan node in the same Plan tree, re-call this
 * function to identify the new parent Plan node.
 *
 * The result is the same List passed in; this is a notational convenience.
 */
List *
set_deparse_context_planstate(List *dpcontext,
							  Node *planstate, List *ancestors)
{
	deparse_namespace *dpns;

	/* Should always have one-entry namespace list for Plan deparsing */
	Assert(list_length(dpcontext) == 1);
	dpns = (deparse_namespace *) linitial(dpcontext);

	/* Set our attention on the specific plan node passed in */
	set_deparse_planstate(dpns, (PlanState *) planstate);
	dpns->ancestors = ancestors;

	return dpcontext;
}

/*
 * select_rtable_names_for_explain	- Select RTE aliases for EXPLAIN
 *
 * Determine the relation aliases we'll use during an EXPLAIN operation.
 * This is just a frontend to set_rtable_names.  We have to expose the aliases
 * to EXPLAIN because EXPLAIN needs to know the right alias names to print.
 */
List *
select_rtable_names_for_explain(List *rtable, Bitmapset *rels_used)
{
	deparse_namespace dpns;

	memset(&dpns, 0, sizeof(dpns));
	dpns.rtable = rtable;
	dpns.ctes = NIL;
	set_rtable_names(&dpns, NIL, rels_used);
	/* We needn't bother computing column aliases yet */

	return dpns.rtable_names;
}

/*
 * set_rtable_names: select RTE aliases to be used in printing a query
 *
 * We fill in dpns->rtable_names with a list of names that is one-for-one with
 * the already-filled dpns->rtable list.  Each RTE name is unique among those
 * in the new namespace plus any ancestor namespaces listed in
 * parent_namespaces.
 *
 * If rels_used isn't NULL, only RTE indexes listed in it are given aliases.
 *
 * Note that this function is only concerned with relation names, not column
 * names.
 */
static void
set_rtable_names(deparse_namespace *dpns, List *parent_namespaces,
				 Bitmapset *rels_used)
{
	HASHCTL		hash_ctl;
	HTAB	   *names_hash;
	NameHashEntry *hentry;
	bool		found;
	int			rtindex;
	ListCell   *lc;

	dpns->rtable_names = NIL;
	/* nothing more to do if empty rtable */
	if (dpns->rtable == NIL)
		return;

	/*
	 * We use a hash table to hold known names, so that this process is O(N)
	 * not O(N^2) for N names.
	 */
	MemSet(&hash_ctl, 0, sizeof(hash_ctl));
	hash_ctl.keysize = NAMEDATALEN;
	hash_ctl.entrysize = sizeof(NameHashEntry);
	hash_ctl.hcxt = CurrentMemoryContext;
	names_hash = hash_create("set_rtable_names names",
							 list_length(dpns->rtable),
							 &hash_ctl,
							 HASH_ELEM | HASH_CONTEXT);
	/* Preload the hash table with names appearing in parent_namespaces */
	foreach(lc, parent_namespaces)
	{
		deparse_namespace *olddpns = (deparse_namespace *) lfirst(lc);
		ListCell   *lc2;

		foreach(lc2, olddpns->rtable_names)
		{
			char	   *oldname = (char *) lfirst(lc2);

			if (oldname == NULL)
				continue;
			hentry = (NameHashEntry *) hash_search(names_hash,
												   oldname,
												   HASH_ENTER,
												   &found);
			/* we do not complain about duplicate names in parent namespaces */
			hentry->counter = 0;
		}
	}

	/* Now we can scan the rtable */
	rtindex = 1;
	foreach(lc, dpns->rtable)
	{
		RangeTblEntry *rte = (RangeTblEntry *) lfirst(lc);
		char	   *refname;

		/* Just in case this takes an unreasonable amount of time ... */
		CHECK_FOR_INTERRUPTS();

		if (rels_used && !bms_is_member(rtindex, rels_used))
		{
			/* Ignore unreferenced RTE */
			refname = NULL;
		}
		else if (rte->alias)
		{
			/* If RTE has a user-defined alias, prefer that */
			refname = rte->alias->aliasname;
		}
		else if (rte->rtekind == RTE_RELATION)
		{
			/* Use the current actual name of the relation */
			refname = get_rel_name(rte->relid);
		}
		else if (rte->rtekind == RTE_JOIN)
		{
			/* Unnamed join has no refname */
			refname = NULL;
		}
		else
		{
			/* Otherwise use whatever the parser assigned */
			refname = rte->eref->aliasname;
		}

		/*
		 * If the selected name isn't unique, append digits to make it so, and
		 * make a new hash entry for it once we've got a unique name.  For a
		 * very long input name, we might have to truncate to stay within
		 * NAMEDATALEN.
		 */
		if (refname)
		{
			hentry = (NameHashEntry *) hash_search(names_hash,
												   refname,
												   HASH_ENTER,
												   &found);
			if (found)
			{
				/* Name already in use, must choose a new one */
				int			refnamelen = strlen(refname);
				char	   *modname = (char *) palloc(refnamelen + 16);
				NameHashEntry *hentry2;

				do
				{
					hentry->counter++;
					for (;;)
					{
						/*
						 * We avoid using %.*s here because it can misbehave
						 * if the data is not valid in what libc thinks is the
						 * prevailing encoding.
						 */
						memcpy(modname, refname, refnamelen);
						sprintf(modname + refnamelen, "_%d", hentry->counter);
						if (strlen(modname) < NAMEDATALEN)
							break;
						/* drop chars from refname to keep all the digits */
						refnamelen = pg_mbcliplen(refname, refnamelen,
												  refnamelen - 1);
					}
					hentry2 = (NameHashEntry *) hash_search(names_hash,
															modname,
															HASH_ENTER,
															&found);
				} while (found);
				hentry2->counter = 0;	/* init new hash entry */
				refname = modname;
			}
			else
			{
				/* Name not previously used, need only initialize hentry */
				hentry->counter = 0;
			}
		}

		dpns->rtable_names = lappend(dpns->rtable_names, refname);
		rtindex++;
	}

	hash_destroy(names_hash);
}

/*
 * set_deparse_for_query: set up deparse_namespace for deparsing a Query tree
 *
 * For convenience, this is defined to initialize the deparse_namespace struct
 * from scratch.
 */
static void
set_deparse_for_query(deparse_namespace *dpns, Query *query,
					  List *parent_namespaces)
{
	ListCell   *lc;
	ListCell   *lc2;

	/* Initialize *dpns and fill rtable/ctes links */
	memset(dpns, 0, sizeof(deparse_namespace));
	dpns->rtable = query->rtable;
	dpns->ctes = query->cteList;

	/* Assign a unique relation alias to each RTE */
	set_rtable_names(dpns, parent_namespaces, NULL);

	/* Initialize dpns->rtable_columns to contain zeroed structs */
	dpns->rtable_columns = NIL;
	while (list_length(dpns->rtable_columns) < list_length(dpns->rtable))
		dpns->rtable_columns = lappend(dpns->rtable_columns,
									   palloc0(sizeof(deparse_columns)));

	/* If it's a utility query, it won't have a jointree */
	if (query->jointree)
	{
		/* Detect whether global uniqueness of USING names is needed */
		dpns->unique_using =
			has_dangerous_join_using(dpns, (Node *) query->jointree);

		/*
		 * Select names for columns merged by USING, via a recursive pass over
		 * the query jointree.
		 */
		set_using_names(dpns, (Node *) query->jointree, NIL);
	}

	/*
	 * Now assign remaining column aliases for each RTE.  We do this in a
	 * linear scan of the rtable, so as to process RTEs whether or not they
	 * are in the jointree (we mustn't miss NEW.*, INSERT target relations,
	 * etc).  JOIN RTEs must be processed after their children, but this is
	 * okay because they appear later in the rtable list than their children
	 * (cf Asserts in identify_join_columns()).
	 */
	forboth(lc, dpns->rtable, lc2, dpns->rtable_columns)
	{
		RangeTblEntry *rte = (RangeTblEntry *) lfirst(lc);
		deparse_columns *colinfo = (deparse_columns *) lfirst(lc2);

		if (rte->rtekind == RTE_JOIN)
			set_join_column_names(dpns, rte, colinfo);
		else
			set_relation_column_names(dpns, rte, colinfo);
	}
}

/*
 * set_simple_column_names: fill in column aliases for non-query situations
 *
 * This handles EXPLAIN and cases where we only have relation RTEs.  Without
 * a join tree, we can't do anything smart about join RTEs, but we don't
 * need to (note that EXPLAIN should never see join alias Vars anyway).
 * If we do hit a join RTE we'll just process it like a non-table base RTE.
 */
static void
set_simple_column_names(deparse_namespace *dpns)
{
	ListCell   *lc;
	ListCell   *lc2;

	/* Initialize dpns->rtable_columns to contain zeroed structs */
	dpns->rtable_columns = NIL;
	while (list_length(dpns->rtable_columns) < list_length(dpns->rtable))
		dpns->rtable_columns = lappend(dpns->rtable_columns,
									   palloc0(sizeof(deparse_columns)));

	/* Assign unique column aliases within each RTE */
	forboth(lc, dpns->rtable, lc2, dpns->rtable_columns)
	{
		RangeTblEntry *rte = (RangeTblEntry *) lfirst(lc);
		deparse_columns *colinfo = (deparse_columns *) lfirst(lc2);

		set_relation_column_names(dpns, rte, colinfo);
	}
}

/*
 * has_dangerous_join_using: search jointree for unnamed JOIN USING
 *
 * Merged columns of a JOIN USING may act differently from either of the input
 * columns, either because they are merged with COALESCE (in a FULL JOIN) or
 * because an implicit coercion of the underlying input column is required.
 * In such a case the column must be referenced as a column of the JOIN not as
 * a column of either input.  And this is problematic if the join is unnamed
 * (alias-less): we cannot qualify the column's name with an RTE name, since
 * there is none.  (Forcibly assigning an alias to the join is not a solution,
 * since that will prevent legal references to tables below the join.)
 * To ensure that every column in the query is unambiguously referenceable,
 * we must assign such merged columns names that are globally unique across
 * the whole query, aliasing other columns out of the way as necessary.
 *
 * Because the ensuing re-aliasing is fairly damaging to the readability of
 * the query, we don't do this unless we have to.  So, we must pre-scan
 * the join tree to see if we have to, before starting set_using_names().
 */
static bool
has_dangerous_join_using(deparse_namespace *dpns, Node *jtnode)
{
	if (IsA(jtnode, RangeTblRef))
	{
		/* nothing to do here */
	}
	else if (IsA(jtnode, FromExpr))
	{
		FromExpr   *f = (FromExpr *) jtnode;
		ListCell   *lc;

		foreach(lc, f->fromlist)
		{
			if (has_dangerous_join_using(dpns, (Node *) lfirst(lc)))
				return true;
		}
	}
	else if (IsA(jtnode, JoinExpr))
	{
		JoinExpr   *j = (JoinExpr *) jtnode;

		/* Is it an unnamed JOIN with USING? */
		if (j->alias == NULL && j->usingClause)
		{
			/*
			 * Yes, so check each join alias var to see if any of them are not
			 * simple references to underlying columns.  If so, we have a
			 * dangerous situation and must pick unique aliases.
			 */
			RangeTblEntry *jrte = rt_fetch(j->rtindex, dpns->rtable);
			ListCell   *lc;

			foreach(lc, jrte->joinaliasvars)
			{
				Var		   *aliasvar = (Var *) lfirst(lc);

				if (aliasvar != NULL && !IsA(aliasvar, Var))
					return true;
			}
		}

		/* Nope, but inspect children */
		if (has_dangerous_join_using(dpns, j->larg))
			return true;
		if (has_dangerous_join_using(dpns, j->rarg))
			return true;
	}
	else
		elog(ERROR, "unrecognized node type: %d",
			 (int) nodeTag(jtnode));
	return false;
}

/*
 * set_using_names: select column aliases to be used for merged USING columns
 *
 * We do this during a recursive descent of the query jointree.
 * dpns->unique_using must already be set to determine the global strategy.
 *
 * Column alias info is saved in the dpns->rtable_columns list, which is
 * assumed to be filled with pre-zeroed deparse_columns structs.
 *
 * parentUsing is a list of all USING aliases assigned in parent joins of
 * the current jointree node.  (The passed-in list must not be modified.)
 */
static void
set_using_names(deparse_namespace *dpns, Node *jtnode, List *parentUsing)
{
	if (IsA(jtnode, RangeTblRef))
	{
		/* nothing to do now */
	}
	else if (IsA(jtnode, FromExpr))
	{
		FromExpr   *f = (FromExpr *) jtnode;
		ListCell   *lc;

		foreach(lc, f->fromlist)
			set_using_names(dpns, (Node *) lfirst(lc), parentUsing);
	}
	else if (IsA(jtnode, JoinExpr))
	{
		JoinExpr   *j = (JoinExpr *) jtnode;
		RangeTblEntry *rte = rt_fetch(j->rtindex, dpns->rtable);
		deparse_columns *colinfo = deparse_columns_fetch(j->rtindex, dpns);
		int		   *leftattnos;
		int		   *rightattnos;
		deparse_columns *leftcolinfo;
		deparse_columns *rightcolinfo;
		int			i;
		ListCell   *lc;

		/* Get info about the shape of the join */
		identify_join_columns(j, rte, colinfo);
		leftattnos = colinfo->leftattnos;
		rightattnos = colinfo->rightattnos;

		/* Look up the not-yet-filled-in child deparse_columns structs */
		leftcolinfo = deparse_columns_fetch(colinfo->leftrti, dpns);
		rightcolinfo = deparse_columns_fetch(colinfo->rightrti, dpns);

		/*
		 * If this join is unnamed, then we cannot substitute new aliases at
		 * this level, so any name requirements pushed down to here must be
		 * pushed down again to the children.
		 */
		if (rte->alias == NULL)
		{
			for (i = 0; i < colinfo->num_cols; i++)
			{
				char	   *colname = colinfo->colnames[i];

				if (colname == NULL)
					continue;

				/* Push down to left column, unless it's a system column */
				if (leftattnos[i] > 0)
				{
					expand_colnames_array_to(leftcolinfo, leftattnos[i]);
					leftcolinfo->colnames[leftattnos[i] - 1] = colname;
				}

				/* Same on the righthand side */
				if (rightattnos[i] > 0)
				{
					expand_colnames_array_to(rightcolinfo, rightattnos[i]);
					rightcolinfo->colnames[rightattnos[i] - 1] = colname;
				}
			}
		}

		/*
		 * If there's a USING clause, select the USING column names and push
		 * those names down to the children.  We have two strategies:
		 *
		 * If dpns->unique_using is TRUE, we force all USING names to be
		 * unique across the whole query level.  In principle we'd only need
		 * the names of dangerous USING columns to be globally unique, but to
		 * safely assign all USING names in a single pass, we have to enforce
		 * the same uniqueness rule for all of them.  However, if a USING
		 * column's name has been pushed down from the parent, we should use
		 * it as-is rather than making a uniqueness adjustment.  This is
		 * necessary when we're at an unnamed join, and it creates no risk of
		 * ambiguity.  Also, if there's a user-written output alias for a
		 * merged column, we prefer to use that rather than the input name;
		 * this simplifies the logic and seems likely to lead to less aliasing
		 * overall.
		 *
		 * If dpns->unique_using is FALSE, we only need USING names to be
		 * unique within their own join RTE.  We still need to honor
		 * pushed-down names, though.
		 *
		 * Though significantly different in results, these two strategies are
		 * implemented by the same code, with only the difference of whether
		 * to put assigned names into dpns->using_names.
		 */
		if (j->usingClause)
		{
			/* Copy the input parentUsing list so we don't modify it */
			parentUsing = list_copy(parentUsing);

			/* USING names must correspond to the first join output columns */
			expand_colnames_array_to(colinfo, list_length(j->usingClause));
			i = 0;
			foreach(lc, j->usingClause)
			{
				char	   *colname = strVal(lfirst(lc));

				/* Assert it's a merged column */
				Assert(leftattnos[i] != 0 && rightattnos[i] != 0);

				/* Adopt passed-down name if any, else select unique name */
				if (colinfo->colnames[i] != NULL)
					colname = colinfo->colnames[i];
				else
				{
					/* Prefer user-written output alias if any */
					if (rte->alias && i < list_length(rte->alias->colnames))
						colname = strVal(list_nth(rte->alias->colnames, i));
					/* Make it appropriately unique */
					colname = make_colname_unique(colname, dpns, colinfo);
					if (dpns->unique_using)
						dpns->using_names = lappend(dpns->using_names,
													colname);
					/* Save it as output column name, too */
					colinfo->colnames[i] = colname;
				}

				/* Remember selected names for use later */
				colinfo->usingNames = lappend(colinfo->usingNames, colname);
				parentUsing = lappend(parentUsing, colname);

				/* Push down to left column, unless it's a system column */
				if (leftattnos[i] > 0)
				{
					expand_colnames_array_to(leftcolinfo, leftattnos[i]);
					leftcolinfo->colnames[leftattnos[i] - 1] = colname;
				}

				/* Same on the righthand side */
				if (rightattnos[i] > 0)
				{
					expand_colnames_array_to(rightcolinfo, rightattnos[i]);
					rightcolinfo->colnames[rightattnos[i] - 1] = colname;
				}

				i++;
			}
		}

		/* Mark child deparse_columns structs with correct parentUsing info */
		leftcolinfo->parentUsing = parentUsing;
		rightcolinfo->parentUsing = parentUsing;

		/* Now recursively assign USING column names in children */
		set_using_names(dpns, j->larg, parentUsing);
		set_using_names(dpns, j->rarg, parentUsing);
	}
	else
		elog(ERROR, "unrecognized node type: %d",
			 (int) nodeTag(jtnode));
}

/*
 * set_relation_column_names: select column aliases for a non-join RTE
 *
 * Column alias info is saved in *colinfo, which is assumed to be pre-zeroed.
 * If any colnames entries are already filled in, those override local
 * choices.
 */
static void
set_relation_column_names(deparse_namespace *dpns, RangeTblEntry *rte,
						  deparse_columns *colinfo)
{
	int			ncolumns;
	char	  **real_colnames;
	bool		changed_any;
	int			noldcolumns;
	int			i;
	int			j;

	/*
	 * Extract the RTE's "real" column names.  This is comparable to
	 * get_rte_attribute_name, except that it's important to disregard dropped
	 * columns.  We put NULL into the array for a dropped column.
	 */
	if (rte->rtekind == RTE_RELATION)
	{
		/* Relation --- look to the system catalogs for up-to-date info */
		Relation	rel;
		TupleDesc	tupdesc;

		rel = relation_open(rte->relid, AccessShareLock);
		tupdesc = RelationGetDescr(rel);

		ncolumns = tupdesc->natts;
		real_colnames = (char **) palloc(ncolumns * sizeof(char *));

		for (i = 0; i < ncolumns; i++)
		{
			if (tupdesc->attrs[i]->attisdropped)
				real_colnames[i] = NULL;
			else
				real_colnames[i] = pstrdup(NameStr(tupdesc->attrs[i]->attname));
		}
		relation_close(rel, AccessShareLock);
	}
	else
	{
		/* Otherwise use the column names from eref */
		ListCell   *lc;

		ncolumns = list_length(rte->eref->colnames);
		real_colnames = (char **) palloc(ncolumns * sizeof(char *));

		i = 0;
		foreach(lc, rte->eref->colnames)
		{
			/*
			 * If the column name shown in eref is an empty string, then it's
			 * a column that was dropped at the time of parsing the query, so
			 * treat it as dropped.
			 */
			char	   *cname = strVal(lfirst(lc));

			if (cname[0] == '\0')
				cname = NULL;
			real_colnames[i] = cname;
			i++;
		}
	}

	/*
	 * Ensure colinfo->colnames has a slot for each column.  (It could be long
	 * enough already, if we pushed down a name for the last column.)  Note:
	 * it's possible that there are now more columns than there were when the
	 * query was parsed, ie colnames could be longer than rte->eref->colnames.
	 * We must assign unique aliases to the new columns too, else there could
	 * be unresolved conflicts when the view/rule is reloaded.
	 */
	expand_colnames_array_to(colinfo, ncolumns);
	Assert(colinfo->num_cols == ncolumns);

	/*
	 * Make sufficiently large new_colnames and is_new_col arrays, too.
	 *
	 * Note: because we leave colinfo->num_new_cols zero until after the loop,
	 * colname_is_unique will not consult that array, which is fine because it
	 * would only be duplicate effort.
	 */
	colinfo->new_colnames = (char **) palloc(ncolumns * sizeof(char *));
	colinfo->is_new_col = (bool *) palloc(ncolumns * sizeof(bool));

	/*
	 * Scan the columns, select a unique alias for each one, and store it in
	 * colinfo->colnames and colinfo->new_colnames.  The former array has NULL
	 * entries for dropped columns, the latter omits them.  Also mark
	 * new_colnames entries as to whether they are new since parse time; this
	 * is the case for entries beyond the length of rte->eref->colnames.
	 */
	noldcolumns = list_length(rte->eref->colnames);
	changed_any = false;
	j = 0;
	for (i = 0; i < ncolumns; i++)
	{
		char	   *real_colname = real_colnames[i];
		char	   *colname = colinfo->colnames[i];

		/* Skip dropped columns */
		if (real_colname == NULL)
		{
			Assert(colname == NULL);	/* colnames[i] is already NULL */
			continue;
		}

		/* If alias already assigned, that's what to use */
		if (colname == NULL)
		{
			/* If user wrote an alias, prefer that over real column name */
			if (rte->alias && i < list_length(rte->alias->colnames))
				colname = strVal(list_nth(rte->alias->colnames, i));
			else
				colname = real_colname;

			/* Unique-ify and insert into colinfo */
			colname = make_colname_unique(colname, dpns, colinfo);

			colinfo->colnames[i] = colname;
		}

		/* Put names of non-dropped columns in new_colnames[] too */
		colinfo->new_colnames[j] = colname;
		/* And mark them as new or not */
		colinfo->is_new_col[j] = (i >= noldcolumns);
		j++;

		/* Remember if any assigned aliases differ from "real" name */
		if (!changed_any && strcmp(colname, real_colname) != 0)
			changed_any = true;
	}

	/*
	 * Set correct length for new_colnames[] array.  (Note: if columns have
	 * been added, colinfo->num_cols includes them, which is not really quite
	 * right but is harmless, since any new columns must be at the end where
	 * they won't affect varattnos of pre-existing columns.)
	 */
	colinfo->num_new_cols = j;

	/*
	 * For a relation RTE, we need only print the alias column names if any
	 * are different from the underlying "real" names.  For a function RTE,
	 * always emit a complete column alias list; this is to protect against
	 * possible instability of the default column names (eg, from altering
	 * parameter names).  For other RTE types, print if we changed anything OR
	 * if there were user-written column aliases (since the latter would be
	 * part of the underlying "reality").
	 */
	if (rte->rtekind == RTE_RELATION)
		colinfo->printaliases = changed_any;
	else if (rte->rtekind == RTE_FUNCTION)
		colinfo->printaliases = true;
	else if (rte->alias && rte->alias->colnames != NIL)
		colinfo->printaliases = true;
	else
		colinfo->printaliases = changed_any;
}

/*
 * set_join_column_names: select column aliases for a join RTE
 *
 * Column alias info is saved in *colinfo, which is assumed to be pre-zeroed.
 * If any colnames entries are already filled in, those override local
 * choices.  Also, names for USING columns were already chosen by
 * set_using_names().  We further expect that column alias selection has been
 * completed for both input RTEs.
 */
static void
set_join_column_names(deparse_namespace *dpns, RangeTblEntry *rte,
					  deparse_columns *colinfo)
{
	deparse_columns *leftcolinfo;
	deparse_columns *rightcolinfo;
	bool		changed_any;
	int			noldcolumns;
	int			nnewcolumns;
	Bitmapset  *leftmerged = NULL;
	Bitmapset  *rightmerged = NULL;
	int			i;
	int			j;
	int			ic;
	int			jc;

	/* Look up the previously-filled-in child deparse_columns structs */
	leftcolinfo = deparse_columns_fetch(colinfo->leftrti, dpns);
	rightcolinfo = deparse_columns_fetch(colinfo->rightrti, dpns);

	/*
	 * Ensure colinfo->colnames has a slot for each column.  (It could be long
	 * enough already, if we pushed down a name for the last column.)  Note:
	 * it's possible that one or both inputs now have more columns than there
	 * were when the query was parsed, but we'll deal with that below.  We
	 * only need entries in colnames for pre-existing columns.
	 */
	noldcolumns = list_length(rte->eref->colnames);
	expand_colnames_array_to(colinfo, noldcolumns);
	Assert(colinfo->num_cols == noldcolumns);

	/*
	 * Scan the join output columns, select an alias for each one, and store
	 * it in colinfo->colnames.  If there are USING columns, set_using_names()
	 * already selected their names, so we can start the loop at the first
	 * non-merged column.
	 */
	changed_any = false;
	for (i = list_length(colinfo->usingNames); i < noldcolumns; i++)
	{
		char	   *colname = colinfo->colnames[i];
		char	   *real_colname;

		/* Ignore dropped column (only possible for non-merged column) */
		if (colinfo->leftattnos[i] == 0 && colinfo->rightattnos[i] == 0)
		{
			Assert(colname == NULL);
			continue;
		}

		/* Get the child column name */
		if (colinfo->leftattnos[i] > 0)
			real_colname = leftcolinfo->colnames[colinfo->leftattnos[i] - 1];
		else if (colinfo->rightattnos[i] > 0)
			real_colname = rightcolinfo->colnames[colinfo->rightattnos[i] - 1];
		else
		{
			/* We're joining system columns --- use eref name */
			real_colname = strVal(list_nth(rte->eref->colnames, i));
		}
		Assert(real_colname != NULL);

		/* In an unnamed join, just report child column names as-is */
		if (rte->alias == NULL)
		{
			colinfo->colnames[i] = real_colname;
			continue;
		}

		/* If alias already assigned, that's what to use */
		if (colname == NULL)
		{
			/* If user wrote an alias, prefer that over real column name */
			if (rte->alias && i < list_length(rte->alias->colnames))
				colname = strVal(list_nth(rte->alias->colnames, i));
			else
				colname = real_colname;

			/* Unique-ify and insert into colinfo */
			colname = make_colname_unique(colname, dpns, colinfo);

			colinfo->colnames[i] = colname;
		}

		/* Remember if any assigned aliases differ from "real" name */
		if (!changed_any && strcmp(colname, real_colname) != 0)
			changed_any = true;
	}

	/*
	 * Calculate number of columns the join would have if it were re-parsed
	 * now, and create storage for the new_colnames and is_new_col arrays.
	 *
	 * Note: colname_is_unique will be consulting new_colnames[] during the
	 * loops below, so its not-yet-filled entries must be zeroes.
	 */
	nnewcolumns = leftcolinfo->num_new_cols + rightcolinfo->num_new_cols -
		list_length(colinfo->usingNames);
	colinfo->num_new_cols = nnewcolumns;
	colinfo->new_colnames = (char **) palloc0(nnewcolumns * sizeof(char *));
	colinfo->is_new_col = (bool *) palloc0(nnewcolumns * sizeof(bool));

	/*
	 * Generating the new_colnames array is a bit tricky since any new columns
	 * added since parse time must be inserted in the right places.  This code
	 * must match the parser, which will order a join's columns as merged
	 * columns first (in USING-clause order), then non-merged columns from the
	 * left input (in attnum order), then non-merged columns from the right
	 * input (ditto).  If one of the inputs is itself a join, its columns will
	 * be ordered according to the same rule, which means newly-added columns
	 * might not be at the end.  We can figure out what's what by consulting
	 * the leftattnos and rightattnos arrays plus the input is_new_col arrays.
	 *
	 * In these loops, i indexes leftattnos/rightattnos (so it's join varattno
	 * less one), j indexes new_colnames/is_new_col, and ic/jc have similar
	 * meanings for the current child RTE.
	 */

	/* Handle merged columns; they are first and can't be new */
	i = j = 0;
	while (i < noldcolumns &&
		   colinfo->leftattnos[i] != 0 &&
		   colinfo->rightattnos[i] != 0)
	{
		/* column name is already determined and known unique */
		colinfo->new_colnames[j] = colinfo->colnames[i];
		colinfo->is_new_col[j] = false;

		/* build bitmapsets of child attnums of merged columns */
		if (colinfo->leftattnos[i] > 0)
			leftmerged = bms_add_member(leftmerged, colinfo->leftattnos[i]);
		if (colinfo->rightattnos[i] > 0)
			rightmerged = bms_add_member(rightmerged, colinfo->rightattnos[i]);

		i++, j++;
	}

	/* Handle non-merged left-child columns */
	ic = 0;
	for (jc = 0; jc < leftcolinfo->num_new_cols; jc++)
	{
		char	   *child_colname = leftcolinfo->new_colnames[jc];

		if (!leftcolinfo->is_new_col[jc])
		{
			/* Advance ic to next non-dropped old column of left child */
			while (ic < leftcolinfo->num_cols &&
				   leftcolinfo->colnames[ic] == NULL)
				ic++;
			Assert(ic < leftcolinfo->num_cols);
			ic++;
			/* If it is a merged column, we already processed it */
			if (bms_is_member(ic, leftmerged))
				continue;
			/* Else, advance i to the corresponding existing join column */
			while (i < colinfo->num_cols &&
				   colinfo->colnames[i] == NULL)
				i++;
			Assert(i < colinfo->num_cols);
			Assert(ic == colinfo->leftattnos[i]);
			/* Use the already-assigned name of this column */
			colinfo->new_colnames[j] = colinfo->colnames[i];
			i++;
		}
		else
		{
			/*
			 * Unique-ify the new child column name and assign, unless we're
			 * in an unnamed join, in which case just copy
			 */
			if (rte->alias != NULL)
			{
				colinfo->new_colnames[j] =
					make_colname_unique(child_colname, dpns, colinfo);
				if (!changed_any &&
					strcmp(colinfo->new_colnames[j], child_colname) != 0)
					changed_any = true;
			}
			else
				colinfo->new_colnames[j] = child_colname;
		}

		colinfo->is_new_col[j] = leftcolinfo->is_new_col[jc];
		j++;
	}

	/* Handle non-merged right-child columns in exactly the same way */
	ic = 0;
	for (jc = 0; jc < rightcolinfo->num_new_cols; jc++)
	{
		char	   *child_colname = rightcolinfo->new_colnames[jc];

		if (!rightcolinfo->is_new_col[jc])
		{
			/* Advance ic to next non-dropped old column of right child */
			while (ic < rightcolinfo->num_cols &&
				   rightcolinfo->colnames[ic] == NULL)
				ic++;
			Assert(ic < rightcolinfo->num_cols);
			ic++;
			/* If it is a merged column, we already processed it */
			if (bms_is_member(ic, rightmerged))
				continue;
			/* Else, advance i to the corresponding existing join column */
			while (i < colinfo->num_cols &&
				   colinfo->colnames[i] == NULL)
				i++;
			Assert(i < colinfo->num_cols);
			Assert(ic == colinfo->rightattnos[i]);
			/* Use the already-assigned name of this column */
			colinfo->new_colnames[j] = colinfo->colnames[i];
			i++;
		}
		else
		{
			/*
			 * Unique-ify the new child column name and assign, unless we're
			 * in an unnamed join, in which case just copy
			 */
			if (rte->alias != NULL)
			{
				colinfo->new_colnames[j] =
					make_colname_unique(child_colname, dpns, colinfo);
				if (!changed_any &&
					strcmp(colinfo->new_colnames[j], child_colname) != 0)
					changed_any = true;
			}
			else
				colinfo->new_colnames[j] = child_colname;
		}

		colinfo->is_new_col[j] = rightcolinfo->is_new_col[jc];
		j++;
	}

	/* Assert we processed the right number of columns */
#ifdef USE_ASSERT_CHECKING
	while (i < colinfo->num_cols && colinfo->colnames[i] == NULL)
		i++;
	Assert(i == colinfo->num_cols);
	Assert(j == nnewcolumns);
#endif

	/*
	 * For a named join, print column aliases if we changed any from the child
	 * names.  Unnamed joins cannot print aliases.
	 */
	if (rte->alias != NULL)
		colinfo->printaliases = changed_any;
	else
		colinfo->printaliases = false;
}

/*
 * colname_is_unique: is colname distinct from already-chosen column names?
 *
 * dpns is query-wide info, colinfo is for the column's RTE
 */
static bool
colname_is_unique(char *colname, deparse_namespace *dpns,
				  deparse_columns *colinfo)
{
	int			i;
	ListCell   *lc;

	/* Check against already-assigned column aliases within RTE */
	for (i = 0; i < colinfo->num_cols; i++)
	{
		char	   *oldname = colinfo->colnames[i];

		if (oldname && strcmp(oldname, colname) == 0)
			return false;
	}

	/*
	 * If we're building a new_colnames array, check that too (this will be
	 * partially but not completely redundant with the previous checks)
	 */
	for (i = 0; i < colinfo->num_new_cols; i++)
	{
		char	   *oldname = colinfo->new_colnames[i];

		if (oldname && strcmp(oldname, colname) == 0)
			return false;
	}

	/* Also check against USING-column names that must be globally unique */
	foreach(lc, dpns->using_names)
	{
		char	   *oldname = (char *) lfirst(lc);

		if (strcmp(oldname, colname) == 0)
			return false;
	}

	/* Also check against names already assigned for parent-join USING cols */
	foreach(lc, colinfo->parentUsing)
	{
		char	   *oldname = (char *) lfirst(lc);

		if (strcmp(oldname, colname) == 0)
			return false;
	}

	return true;
}

/*
 * make_colname_unique: modify colname if necessary to make it unique
 *
 * dpns is query-wide info, colinfo is for the column's RTE
 */
static char *
make_colname_unique(char *colname, deparse_namespace *dpns,
					deparse_columns *colinfo)
{
	/*
	 * If the selected name isn't unique, append digits to make it so.  For a
	 * very long input name, we might have to truncate to stay within
	 * NAMEDATALEN.
	 */
	if (!colname_is_unique(colname, dpns, colinfo))
	{
		int			colnamelen = strlen(colname);
		char	   *modname = (char *) palloc(colnamelen + 16);
		int			i = 0;

		do
		{
			i++;
			for (;;)
			{
				/*
				 * We avoid using %.*s here because it can misbehave if the
				 * data is not valid in what libc thinks is the prevailing
				 * encoding.
				 */
				memcpy(modname, colname, colnamelen);
				sprintf(modname + colnamelen, "_%d", i);
				if (strlen(modname) < NAMEDATALEN)
					break;
				/* drop chars from colname to keep all the digits */
				colnamelen = pg_mbcliplen(colname, colnamelen,
										  colnamelen - 1);
			}
		} while (!colname_is_unique(modname, dpns, colinfo));
		colname = modname;
	}
	return colname;
}

/*
 * expand_colnames_array_to: make colinfo->colnames at least n items long
 *
 * Any added array entries are initialized to zero.
 */
static void
expand_colnames_array_to(deparse_columns *colinfo, int n)
{
	if (n > colinfo->num_cols)
	{
		if (colinfo->colnames == NULL)
			colinfo->colnames = (char **) palloc0(n * sizeof(char *));
		else
		{
			colinfo->colnames = (char **) repalloc(colinfo->colnames,
												   n * sizeof(char *));
			memset(colinfo->colnames + colinfo->num_cols, 0,
				   (n - colinfo->num_cols) * sizeof(char *));
		}
		colinfo->num_cols = n;
	}
}

/*
 * identify_join_columns: figure out where columns of a join come from
 *
 * Fills the join-specific fields of the colinfo struct, except for
 * usingNames which is filled later.
 */
static void
identify_join_columns(JoinExpr *j, RangeTblEntry *jrte,
					  deparse_columns *colinfo)
{
	int			numjoincols;
	int			i;
	ListCell   *lc;

	/* Extract left/right child RT indexes */
	if (IsA(j->larg, RangeTblRef))
		colinfo->leftrti = ((RangeTblRef *) j->larg)->rtindex;
	else if (IsA(j->larg, JoinExpr))
		colinfo->leftrti = ((JoinExpr *) j->larg)->rtindex;
	else
		elog(ERROR, "unrecognized node type in jointree: %d",
			 (int) nodeTag(j->larg));
	if (IsA(j->rarg, RangeTblRef))
		colinfo->rightrti = ((RangeTblRef *) j->rarg)->rtindex;
	else if (IsA(j->rarg, JoinExpr))
		colinfo->rightrti = ((JoinExpr *) j->rarg)->rtindex;
	else
		elog(ERROR, "unrecognized node type in jointree: %d",
			 (int) nodeTag(j->rarg));

	/* Assert children will be processed earlier than join in second pass */
	Assert(colinfo->leftrti < j->rtindex);
	Assert(colinfo->rightrti < j->rtindex);

	/* Initialize result arrays with zeroes */
	numjoincols = list_length(jrte->joinaliasvars);
	Assert(numjoincols == list_length(jrte->eref->colnames));
	colinfo->leftattnos = (int *) palloc0(numjoincols * sizeof(int));
	colinfo->rightattnos = (int *) palloc0(numjoincols * sizeof(int));

	/* Scan the joinaliasvars list to identify simple column references */
	i = 0;
	foreach(lc, jrte->joinaliasvars)
	{
		Var		   *aliasvar = (Var *) lfirst(lc);

		/* get rid of any implicit coercion above the Var */
		aliasvar = (Var *) strip_implicit_coercions((Node *) aliasvar);

		if (aliasvar == NULL)
		{
			/* It's a dropped column; nothing to do here */
		}
		else if (IsA(aliasvar, Var))
		{
			Assert(aliasvar->varlevelsup == 0);
			Assert(aliasvar->varattno != 0);
			if (aliasvar->varno == colinfo->leftrti)
				colinfo->leftattnos[i] = aliasvar->varattno;
			else if (aliasvar->varno == colinfo->rightrti)
				colinfo->rightattnos[i] = aliasvar->varattno;
			else
				elog(ERROR, "unexpected varno %d in JOIN RTE",
					 aliasvar->varno);
		}
		else if (IsA(aliasvar, CoalesceExpr))
		{
			/*
			 * It's a merged column in FULL JOIN USING.  Ignore it for now and
			 * let the code below identify the merged columns.
			 */
		}
		else
			elog(ERROR, "unrecognized node type in join alias vars: %d",
				 (int) nodeTag(aliasvar));

		i++;
	}

	/*
	 * If there's a USING clause, deconstruct the join quals to identify the
	 * merged columns.  This is a tad painful but if we cannot rely on the
	 * column names, there is no other representation of which columns were
	 * joined by USING.  (Unless the join type is FULL, we can't tell from the
	 * joinaliasvars list which columns are merged.)  Note: we assume that the
	 * merged columns are the first output column(s) of the join.
	 */
	if (j->usingClause)
	{
		List	   *leftvars = NIL;
		List	   *rightvars = NIL;
		ListCell   *lc2;

		/* Extract left- and right-side Vars from the qual expression */
		flatten_join_using_qual(j->quals, &leftvars, &rightvars);
		Assert(list_length(leftvars) == list_length(j->usingClause));
		Assert(list_length(rightvars) == list_length(j->usingClause));

		/* Mark the output columns accordingly */
		i = 0;
		forboth(lc, leftvars, lc2, rightvars)
		{
			Var		   *leftvar = (Var *) lfirst(lc);
			Var		   *rightvar = (Var *) lfirst(lc2);

			Assert(leftvar->varlevelsup == 0);
			Assert(leftvar->varattno != 0);
			if (leftvar->varno != colinfo->leftrti)
				elog(ERROR, "unexpected varno %d in JOIN USING qual",
					 leftvar->varno);
			colinfo->leftattnos[i] = leftvar->varattno;

			Assert(rightvar->varlevelsup == 0);
			Assert(rightvar->varattno != 0);
			if (rightvar->varno != colinfo->rightrti)
				elog(ERROR, "unexpected varno %d in JOIN USING qual",
					 rightvar->varno);
			colinfo->rightattnos[i] = rightvar->varattno;

			i++;
		}
	}
}

/*
 * flatten_join_using_qual: extract Vars being joined from a JOIN/USING qual
 *
 * We assume that transformJoinUsingClause won't have produced anything except
 * AND nodes, equality operator nodes, and possibly implicit coercions, and
 * that the AND node inputs match left-to-right with the original USING list.
 *
 * Caller must initialize the result lists to NIL.
 */
static void
flatten_join_using_qual(Node *qual, List **leftvars, List **rightvars)
{
	if (IsA(qual, BoolExpr))
	{
		/* Handle AND nodes by recursion */
		BoolExpr   *b = (BoolExpr *) qual;
		ListCell   *lc;

		Assert(b->boolop == AND_EXPR);
		foreach(lc, b->args)
		{
			flatten_join_using_qual((Node *) lfirst(lc),
									leftvars, rightvars);
		}
	}
	else if (IsA(qual, OpExpr))
	{
		/* Otherwise we should have an equality operator */
		OpExpr	   *op = (OpExpr *) qual;
		Var		   *var;

		if (list_length(op->args) != 2)
			elog(ERROR, "unexpected unary operator in JOIN/USING qual");
		/* Arguments should be Vars with perhaps implicit coercions */
		var = (Var *) strip_implicit_coercions((Node *) linitial(op->args));
		if (!IsA(var, Var))
			elog(ERROR, "unexpected node type in JOIN/USING qual: %d",
				 (int) nodeTag(var));
		*leftvars = lappend(*leftvars, var);
		var = (Var *) strip_implicit_coercions((Node *) lsecond(op->args));
		if (!IsA(var, Var))
			elog(ERROR, "unexpected node type in JOIN/USING qual: %d",
				 (int) nodeTag(var));
		*rightvars = lappend(*rightvars, var);
	}
	else
	{
		/* Perhaps we have an implicit coercion to boolean? */
		Node	   *q = strip_implicit_coercions(qual);

		if (q != qual)
			flatten_join_using_qual(q, leftvars, rightvars);
		else
			elog(ERROR, "unexpected node type in JOIN/USING qual: %d",
				 (int) nodeTag(qual));
	}
}

/*
 * get_rtable_name: convenience function to get a previously assigned RTE alias
 *
 * The RTE must belong to the topmost namespace level in "context".
 */
static char *
get_rtable_name(int rtindex, deparse_context *context)
{
	deparse_namespace *dpns = (deparse_namespace *) linitial(context->namespaces);

	Assert(rtindex > 0 && rtindex <= list_length(dpns->rtable_names));
	return (char *) list_nth(dpns->rtable_names, rtindex - 1);
}

/*
 * set_deparse_planstate: set up deparse_namespace to parse subexpressions
 * of a given PlanState node
 *
 * This sets the planstate, outer_planstate, inner_planstate, outer_tlist,
 * inner_tlist, and index_tlist fields.  Caller is responsible for adjusting
 * the ancestors list if necessary.  Note that the rtable and ctes fields do
 * not need to change when shifting attention to different plan nodes in a
 * single plan tree.
 */
static void
set_deparse_planstate(deparse_namespace *dpns, PlanState *ps)
{
	dpns->planstate = ps;

	/*
	 * We special-case Append and MergeAppend to pretend that the first child
	 * plan is the OUTER referent; we have to interpret OUTER Vars in their
	 * tlists according to one of the children, and the first one is the most
	 * natural choice.  Likewise special-case ModifyTable to pretend that the
	 * first child plan is the OUTER referent; this is to support RETURNING
	 * lists containing references to non-target relations.
	 */
	if (IsA(ps, AppendState))
		dpns->outer_planstate = ((AppendState *) ps)->appendplans[0];
	else if (IsA(ps, MergeAppendState))
		dpns->outer_planstate = ((MergeAppendState *) ps)->mergeplans[0];
	else if (IsA(ps, ModifyTableState))
		dpns->outer_planstate = ((ModifyTableState *) ps)->mt_plans[0];
	else
		dpns->outer_planstate = outerPlanState(ps);

	if (dpns->outer_planstate)
		dpns->outer_tlist = dpns->outer_planstate->plan->targetlist;
	else
		dpns->outer_tlist = NIL;

	/*
	 * For a SubqueryScan, pretend the subplan is INNER referent.  (We don't
	 * use OUTER because that could someday conflict with the normal meaning.)
	 * Likewise, for a CteScan, pretend the subquery's plan is INNER referent.
	 * For ON CONFLICT .. UPDATE we just need the inner tlist to point to the
	 * excluded expression's tlist. (Similar to the SubqueryScan we don't want
	 * to reuse OUTER, it's used for RETURNING in some modify table cases,
	 * although not INSERT .. CONFLICT).
	 */
	if (IsA(ps, SubqueryScanState))
		dpns->inner_planstate = ((SubqueryScanState *) ps)->subplan;
	else if (IsA(ps, CteScanState))
		dpns->inner_planstate = ((CteScanState *) ps)->cteplanstate;
	else if (IsA(ps, ModifyTableState))
		dpns->inner_planstate = ps;
	else
		dpns->inner_planstate = innerPlanState(ps);

	if (IsA(ps, ModifyTableState))
		dpns->inner_tlist = ((ModifyTableState *) ps)->mt_excludedtlist;
	else if (dpns->inner_planstate)
		dpns->inner_tlist = dpns->inner_planstate->plan->targetlist;
	else
		dpns->inner_tlist = NIL;

	/* Set up referent for INDEX_VAR Vars, if needed */
	if (IsA(ps->plan, IndexOnlyScan))
		dpns->index_tlist = ((IndexOnlyScan *) ps->plan)->indextlist;
	else if (IsA(ps->plan, ForeignScan))
		dpns->index_tlist = ((ForeignScan *) ps->plan)->fdw_scan_tlist;
	else if (IsA(ps->plan, CustomScan))
		dpns->index_tlist = ((CustomScan *) ps->plan)->custom_scan_tlist;
	else
		dpns->index_tlist = NIL;
}

/*
 * push_child_plan: temporarily transfer deparsing attention to a child plan
 *
 * When expanding an OUTER_VAR or INNER_VAR reference, we must adjust the
 * deparse context in case the referenced expression itself uses
 * OUTER_VAR/INNER_VAR.  We modify the top stack entry in-place to avoid
 * affecting levelsup issues (although in a Plan tree there really shouldn't
 * be any).
 *
 * Caller must provide a local deparse_namespace variable to save the
 * previous state for pop_child_plan.
 */
static void
push_child_plan(deparse_namespace *dpns, PlanState *ps,
				deparse_namespace *save_dpns)
{
	/* Save state for restoration later */
	*save_dpns = *dpns;

	/* Link current plan node into ancestors list */
	dpns->ancestors = lcons(dpns->planstate, dpns->ancestors);

	/* Set attention on selected child */
	set_deparse_planstate(dpns, ps);
}

/*
 * pop_child_plan: undo the effects of push_child_plan
 */
static void
pop_child_plan(deparse_namespace *dpns, deparse_namespace *save_dpns)
{
	List	   *ancestors;

	/* Get rid of ancestors list cell added by push_child_plan */
	ancestors = list_delete_first(dpns->ancestors);

	/* Restore fields changed by push_child_plan */
	*dpns = *save_dpns;

	/* Make sure dpns->ancestors is right (may be unnecessary) */
	dpns->ancestors = ancestors;
}

/*
 * push_ancestor_plan: temporarily transfer deparsing attention to an
 * ancestor plan
 *
 * When expanding a Param reference, we must adjust the deparse context
 * to match the plan node that contains the expression being printed;
 * otherwise we'd fail if that expression itself contains a Param or
 * OUTER_VAR/INNER_VAR/INDEX_VAR variable.
 *
 * The target ancestor is conveniently identified by the ListCell holding it
 * in dpns->ancestors.
 *
 * Caller must provide a local deparse_namespace variable to save the
 * previous state for pop_ancestor_plan.
 */
static void
push_ancestor_plan(deparse_namespace *dpns, ListCell *ancestor_cell,
				   deparse_namespace *save_dpns)
{
	PlanState  *ps = (PlanState *) lfirst(ancestor_cell);
	List	   *ancestors;

	/* Save state for restoration later */
	*save_dpns = *dpns;

	/* Build a new ancestor list with just this node's ancestors */
	ancestors = NIL;
	while ((ancestor_cell = lnext(ancestor_cell)) != NULL)
		ancestors = lappend(ancestors, lfirst(ancestor_cell));
	dpns->ancestors = ancestors;

	/* Set attention on selected ancestor */
	set_deparse_planstate(dpns, ps);
}

/*
 * pop_ancestor_plan: undo the effects of push_ancestor_plan
 */
static void
pop_ancestor_plan(deparse_namespace *dpns, deparse_namespace *save_dpns)
{
	/* Free the ancestor list made in push_ancestor_plan */
	list_free(dpns->ancestors);

	/* Restore fields changed by push_ancestor_plan */
	*dpns = *save_dpns;
}


/* ----------
 * make_ruledef			- reconstruct the CREATE RULE command
 *				  for a given pg_rewrite tuple
 * ----------
 */
static void
make_ruledef(StringInfo buf, HeapTuple ruletup, TupleDesc rulettc,
			 int prettyFlags)
{
	char	   *rulename;
	char		ev_type;
	Oid			ev_class;
	bool		is_instead;
	char	   *ev_qual;
	char	   *ev_action;
	List	   *actions = NIL;
	int			fno;
	Datum		dat;
	bool		isnull;

	/*
	 * Get the attribute values from the rules tuple
	 */
	fno = SPI_fnumber(rulettc, "rulename");
	dat = SPI_getbinval(ruletup, rulettc, fno, &isnull);
	Assert(!isnull);
	rulename = NameStr(*(DatumGetName(dat)));

	fno = SPI_fnumber(rulettc, "ev_type");
	dat = SPI_getbinval(ruletup, rulettc, fno, &isnull);
	Assert(!isnull);
	ev_type = DatumGetChar(dat);

	fno = SPI_fnumber(rulettc, "ev_class");
	dat = SPI_getbinval(ruletup, rulettc, fno, &isnull);
	Assert(!isnull);
	ev_class = DatumGetObjectId(dat);

	fno = SPI_fnumber(rulettc, "is_instead");
	dat = SPI_getbinval(ruletup, rulettc, fno, &isnull);
	Assert(!isnull);
	is_instead = DatumGetBool(dat);

	/* these could be nulls */
	fno = SPI_fnumber(rulettc, "ev_qual");
	ev_qual = SPI_getvalue(ruletup, rulettc, fno);

	fno = SPI_fnumber(rulettc, "ev_action");
	ev_action = SPI_getvalue(ruletup, rulettc, fno);
	if (ev_action != NULL)
		actions = (List *) stringToNode(ev_action);

	/*
	 * Build the rules definition text
	 */
	appendStringInfo(buf, "CREATE RULE %s AS",
					 quote_identifier(rulename));

	if (prettyFlags & PRETTYFLAG_INDENT)
		appendStringInfoString(buf, "\n    ON ");
	else
		appendStringInfoString(buf, " ON ");

	/* The event the rule is fired for */
	switch (ev_type)
	{
		case '1':
			appendStringInfoString(buf, "SELECT");
			break;

		case '2':
			appendStringInfoString(buf, "UPDATE");
			break;

		case '3':
			appendStringInfoString(buf, "INSERT");
			break;

		case '4':
			appendStringInfoString(buf, "DELETE");
			break;

		default:
			ereport(ERROR,
					(errcode(ERRCODE_FEATURE_NOT_SUPPORTED),
					 errmsg("rule \"%s\" has unsupported event type %d",
							rulename, ev_type)));
			break;
	}

	/* The relation the rule is fired on */
	appendStringInfo(buf, " TO %s", generate_relation_name(ev_class, NIL));

	/* If the rule has an event qualification, add it */
	if (ev_qual == NULL)
		ev_qual = "";
	if (strlen(ev_qual) > 0 && strcmp(ev_qual, "<>") != 0)
	{
		Node	   *qual;
		Query	   *query;
		deparse_context context;
		deparse_namespace dpns;

		if (prettyFlags & PRETTYFLAG_INDENT)
			appendStringInfoString(buf, "\n  ");
		appendStringInfoString(buf, " WHERE ");

		qual = stringToNode(ev_qual);

		/*
		 * We need to make a context for recognizing any Vars in the qual
		 * (which can only be references to OLD and NEW).  Use the rtable of
		 * the first query in the action list for this purpose.
		 */
		query = (Query *) linitial(actions);

		/*
		 * If the action is INSERT...SELECT, OLD/NEW have been pushed down
		 * into the SELECT, and that's what we need to look at. (Ugly kluge
		 * ... try to fix this when we redesign querytrees.)
		 */
		query = getInsertSelectQuery(query, NULL);

		/* Must acquire locks right away; see notes in get_query_def() */
		AcquireRewriteLocks(query, false, false);

		context.buf = buf;
		context.namespaces = list_make1(&dpns);
		context.windowClause = NIL;
		context.windowTList = NIL;
		context.varprefix = (list_length(query->rtable) != 1);
		context.prettyFlags = prettyFlags;
		context.wrapColumn = WRAP_COLUMN_DEFAULT;
		context.indentLevel = PRETTYINDENT_STD;
		context.special_exprkind = EXPR_KIND_NONE;

		set_deparse_for_query(&dpns, query, NIL);

		get_rule_expr(qual, &context, false);
	}

	appendStringInfoString(buf, " DO ");

	/* The INSTEAD keyword (if so) */
	if (is_instead)
		appendStringInfoString(buf, "INSTEAD ");

	/* Finally the rules actions */
	if (list_length(actions) > 1)
	{
		ListCell   *action;
		Query	   *query;

		appendStringInfoChar(buf, '(');
		foreach(action, actions)
		{
			query = (Query *) lfirst(action);
			get_query_def(query, buf, NIL, NULL,
						  prettyFlags, WRAP_COLUMN_DEFAULT, 0);
			if (prettyFlags)
				appendStringInfoString(buf, ";\n");
			else
				appendStringInfoString(buf, "; ");
		}
		appendStringInfoString(buf, ");");
	}
	else if (list_length(actions) == 0)
	{
		appendStringInfoString(buf, "NOTHING;");
	}
	else
	{
		Query	   *query;

		query = (Query *) linitial(actions);
		get_query_def(query, buf, NIL, NULL,
					  prettyFlags, WRAP_COLUMN_DEFAULT, 0);
		appendStringInfoChar(buf, ';');
	}
}


/* ----------
 * make_viewdef			- reconstruct the SELECT part of a
 *				  view rewrite rule
 * ----------
 */
static void
make_viewdef(StringInfo buf, HeapTuple ruletup, TupleDesc rulettc,
			 int prettyFlags, int wrapColumn)
{
	Query	   *query;
	char		ev_type;
	Oid			ev_class;
	bool		is_instead;
	char	   *ev_qual;
	char	   *ev_action;
	List	   *actions = NIL;
	Relation	ev_relation;
	int			fno;
	bool		isnull;

	/*
	 * Get the attribute values from the rules tuple
	 */
	fno = SPI_fnumber(rulettc, "ev_type");
	ev_type = (char) SPI_getbinval(ruletup, rulettc, fno, &isnull);

	fno = SPI_fnumber(rulettc, "ev_class");
	ev_class = (Oid) SPI_getbinval(ruletup, rulettc, fno, &isnull);

	fno = SPI_fnumber(rulettc, "is_instead");
	is_instead = (bool) SPI_getbinval(ruletup, rulettc, fno, &isnull);

	fno = SPI_fnumber(rulettc, "ev_qual");
	ev_qual = SPI_getvalue(ruletup, rulettc, fno);

	fno = SPI_fnumber(rulettc, "ev_action");
	ev_action = SPI_getvalue(ruletup, rulettc, fno);
	if (ev_action != NULL)
		actions = (List *) stringToNode(ev_action);

	if (list_length(actions) != 1)
	{
		/* keep output buffer empty and leave */
		return;
	}

	query = (Query *) linitial(actions);

	if (ev_type != '1' || !is_instead ||
		strcmp(ev_qual, "<>") != 0 || query->commandType != CMD_SELECT)
	{
		/* keep output buffer empty and leave */
		return;
	}

	ev_relation = heap_open(ev_class, AccessShareLock);

	get_query_def(query, buf, NIL, RelationGetDescr(ev_relation),
				  prettyFlags, wrapColumn, 0);
	appendStringInfoChar(buf, ';');

	heap_close(ev_relation, AccessShareLock);
}


/* ----------
 * get_query_def			- Parse back one query parsetree
 *
 * If resultDesc is not NULL, then it is the output tuple descriptor for
 * the view represented by a SELECT query.
 * ----------
 */
static void
get_query_def(Query *query, StringInfo buf, List *parentnamespace,
			  TupleDesc resultDesc,
			  int prettyFlags, int wrapColumn, int startIndent)
{
	deparse_context context;
	deparse_namespace dpns;

	/* Guard against excessively long or deeply-nested queries */
	CHECK_FOR_INTERRUPTS();
	check_stack_depth();

	/*
	 * Before we begin to examine the query, acquire locks on referenced
	 * relations, and fix up deleted columns in JOIN RTEs.  This ensures
	 * consistent results.  Note we assume it's OK to scribble on the passed
	 * querytree!
	 *
	 * We are only deparsing the query (we are not about to execute it), so we
	 * only need AccessShareLock on the relations it mentions.
	 */
	AcquireRewriteLocks(query, false, false);

	context.buf = buf;
	context.namespaces = lcons(&dpns, list_copy(parentnamespace));
	context.windowClause = NIL;
	context.windowTList = NIL;
	context.varprefix = (parentnamespace != NIL ||
						 list_length(query->rtable) != 1);
	context.prettyFlags = prettyFlags;
	context.wrapColumn = wrapColumn;
	context.indentLevel = startIndent;
	context.special_exprkind = EXPR_KIND_NONE;

	set_deparse_for_query(&dpns, query, parentnamespace);

	switch (query->commandType)
	{
		case CMD_SELECT:
			get_select_query_def(query, &context, resultDesc);
			break;

		case CMD_UPDATE:
			get_update_query_def(query, &context);
			break;

		case CMD_INSERT:
			get_insert_query_def(query, &context);
			break;

		case CMD_DELETE:
			get_delete_query_def(query, &context);
			break;

		case CMD_NOTHING:
			appendStringInfoString(buf, "NOTHING");
			break;

		case CMD_UTILITY:
			get_utility_query_def(query, &context);
			break;

		default:
			elog(ERROR, "unrecognized query command type: %d",
				 query->commandType);
			break;
	}
}

/* ----------
 * get_values_def			- Parse back a VALUES list
 * ----------
 */
static void
get_values_def(List *values_lists, deparse_context *context)
{
	StringInfo	buf = context->buf;
	bool		first_list = true;
	ListCell   *vtl;

	appendStringInfoString(buf, "VALUES ");

	foreach(vtl, values_lists)
	{
		List	   *sublist = (List *) lfirst(vtl);
		bool		first_col = true;
		ListCell   *lc;

		if (first_list)
			first_list = false;
		else
			appendStringInfoString(buf, ", ");

		appendStringInfoChar(buf, '(');
		foreach(lc, sublist)
		{
			Node	   *col = (Node *) lfirst(lc);

			if (first_col)
				first_col = false;
			else
				appendStringInfoChar(buf, ',');

			/*
<<<<<<< HEAD
			 * Strip any top-level nodes representing indirection assignments,
			 * then print the result.  Whole-row Vars need special treatment.
			 */
			get_rule_expr_toplevel(processIndirection(col, context, false),
								   context, false);
=======
			 * Print the value.  Whole-row Vars need special treatment.
			 */
			get_rule_expr_toplevel(col, context, false);
>>>>>>> 7961c31a
		}
		appendStringInfoChar(buf, ')');
	}
}

/* ----------
 * get_with_clause			- Parse back a WITH clause
 * ----------
 */
static void
get_with_clause(Query *query, deparse_context *context)
{
	StringInfo	buf = context->buf;
	const char *sep;
	ListCell   *l;

	if (query->cteList == NIL)
		return;

	if (PRETTY_INDENT(context))
	{
		context->indentLevel += PRETTYINDENT_STD;
		appendStringInfoChar(buf, ' ');
	}

	if (query->hasRecursive)
		sep = "WITH RECURSIVE ";
	else
		sep = "WITH ";
	foreach(l, query->cteList)
	{
		CommonTableExpr *cte = (CommonTableExpr *) lfirst(l);

		appendStringInfoString(buf, sep);
		appendStringInfoString(buf, quote_identifier(cte->ctename));
		if (cte->aliascolnames)
		{
			bool		first = true;
			ListCell   *col;

			appendStringInfoChar(buf, '(');
			foreach(col, cte->aliascolnames)
			{
				if (first)
					first = false;
				else
					appendStringInfoString(buf, ", ");
				appendStringInfoString(buf,
									   quote_identifier(strVal(lfirst(col))));
			}
			appendStringInfoChar(buf, ')');
		}
		appendStringInfoString(buf, " AS (");
		if (PRETTY_INDENT(context))
			appendContextKeyword(context, "", 0, 0, 0);
		get_query_def((Query *) cte->ctequery, buf, context->namespaces, NULL,
					  context->prettyFlags, context->wrapColumn,
					  context->indentLevel);
		if (PRETTY_INDENT(context))
			appendContextKeyword(context, "", 0, 0, 0);
		appendStringInfoChar(buf, ')');
		sep = ", ";
	}

	if (PRETTY_INDENT(context))
	{
		context->indentLevel -= PRETTYINDENT_STD;
		appendContextKeyword(context, "", 0, 0, 0);
	}
	else
		appendStringInfoChar(buf, ' ');
}

/* ----------
 * get_select_query_def			- Parse back a SELECT parsetree
 * ----------
 */
static void
get_select_query_def(Query *query, deparse_context *context,
					 TupleDesc resultDesc)
{
	StringInfo	buf = context->buf;
	List	   *save_windowclause;
	List	   *save_windowtlist;
	bool		force_colno;
	ListCell   *l;

	/* Insert the WITH clause if given */
	get_with_clause(query, context);

	/* Set up context for possible window functions */
	save_windowclause = context->windowClause;
	context->windowClause = query->windowClause;
	save_windowtlist = context->windowTList;
	context->windowTList = query->targetList;

	/*
	 * If the Query node has a setOperations tree, then it's the top level of
	 * a UNION/INTERSECT/EXCEPT query; only the WITH, ORDER BY and LIMIT
	 * fields are interesting in the top query itself.
	 */
	if (query->setOperations)
	{
		get_setop_query(query->setOperations, query, context, resultDesc);
		/* ORDER BY clauses must be simple in this case */
		force_colno = true;
	}
	else
	{
		get_basic_select_query(query, context, resultDesc);
		force_colno = false;
	}

	/* Add the ORDER BY clause if given */
	if (query->sortClause != NIL)
	{
		appendContextKeyword(context, " ORDER BY ",
							 -PRETTYINDENT_STD, PRETTYINDENT_STD, 1);
		get_rule_orderby(query->sortClause, query->targetList,
						 force_colno, context);
	}

	/* Add the LIMIT clause if given */
	if (query->limitOffset != NULL)
	{
		appendContextKeyword(context, " OFFSET ",
							 -PRETTYINDENT_STD, PRETTYINDENT_STD, 0);
		get_rule_expr(query->limitOffset, context, false);
	}
	if (query->limitCount != NULL)
	{
		appendContextKeyword(context, " LIMIT ",
							 -PRETTYINDENT_STD, PRETTYINDENT_STD, 0);
		if (IsA(query->limitCount, Const) &&
			((Const *) query->limitCount)->constisnull)
			appendStringInfoString(buf, "ALL");
		else
			get_rule_expr(query->limitCount, context, false);
	}

	/* Add FOR [KEY] UPDATE/SHARE clauses if present */
	if (query->hasForUpdate)
	{
		foreach(l, query->rowMarks)
		{
			RowMarkClause *rc = (RowMarkClause *) lfirst(l);

			/* don't print implicit clauses */
			if (rc->pushedDown)
				continue;

			switch (rc->strength)
			{
				case LCS_NONE:
					/* we intentionally throw an error for LCS_NONE */
					elog(ERROR, "unrecognized LockClauseStrength %d",
						 (int) rc->strength);
					break;
				case LCS_FORKEYSHARE:
					appendContextKeyword(context, " FOR KEY SHARE",
									 -PRETTYINDENT_STD, PRETTYINDENT_STD, 0);
					break;
				case LCS_FORSHARE:
					appendContextKeyword(context, " FOR SHARE",
									 -PRETTYINDENT_STD, PRETTYINDENT_STD, 0);
					break;
				case LCS_FORNOKEYUPDATE:
					appendContextKeyword(context, " FOR NO KEY UPDATE",
									 -PRETTYINDENT_STD, PRETTYINDENT_STD, 0);
					break;
				case LCS_FORUPDATE:
					appendContextKeyword(context, " FOR UPDATE",
									 -PRETTYINDENT_STD, PRETTYINDENT_STD, 0);
					break;
			}

			appendStringInfo(buf, " OF %s",
							 quote_identifier(get_rtable_name(rc->rti,
															  context)));
			if (rc->waitPolicy == LockWaitError)
				appendStringInfoString(buf, " NOWAIT");
			else if (rc->waitPolicy == LockWaitSkip)
				appendStringInfoString(buf, " SKIP LOCKED");
		}
	}

	context->windowClause = save_windowclause;
	context->windowTList = save_windowtlist;
}

/*
 * Detect whether query looks like SELECT ... FROM VALUES();
 * if so, return the VALUES RTE.  Otherwise return NULL.
 */
static RangeTblEntry *
get_simple_values_rte(Query *query)
{
	RangeTblEntry *result = NULL;
	ListCell   *lc;

	/*
	 * We want to return TRUE even if the Query also contains OLD or NEW rule
	 * RTEs.  So the idea is to scan the rtable and see if there is only one
	 * inFromCl RTE that is a VALUES RTE.
	 */
	foreach(lc, query->rtable)
	{
		RangeTblEntry *rte = (RangeTblEntry *) lfirst(lc);

		if (rte->rtekind == RTE_VALUES && rte->inFromCl)
		{
			if (result)
				return NULL;	/* multiple VALUES (probably not possible) */
			result = rte;
		}
		else if (rte->rtekind == RTE_RELATION && !rte->inFromCl)
			continue;			/* ignore rule entries */
		else
			return NULL;		/* something else -> not simple VALUES */
	}

	/*
	 * We don't need to check the targetlist in any great detail, because
	 * parser/analyze.c will never generate a "bare" VALUES RTE --- they only
	 * appear inside auto-generated sub-queries with very restricted
	 * structure.  However, DefineView might have modified the tlist by
	 * injecting new column aliases; so compare tlist resnames against the
	 * RTE's names to detect that.
	 */
	if (result)
	{
		ListCell   *lcn;

		if (list_length(query->targetList) != list_length(result->eref->colnames))
			return NULL;		/* this probably cannot happen */
		forboth(lc, query->targetList, lcn, result->eref->colnames)
		{
			TargetEntry *tle = (TargetEntry *) lfirst(lc);
			char	   *cname = strVal(lfirst(lcn));

			if (tle->resjunk)
				return NULL;	/* this probably cannot happen */
			if (tle->resname == NULL || strcmp(tle->resname, cname) != 0)
				return NULL;	/* column name has been changed */
		}
	}

	return result;
}

static void
get_basic_select_query(Query *query, deparse_context *context,
					   TupleDesc resultDesc)
{
	StringInfo	buf = context->buf;
	RangeTblEntry *values_rte;
	char	   *sep;
	ListCell   *l;

	if (PRETTY_INDENT(context))
	{
		context->indentLevel += PRETTYINDENT_STD;
		appendStringInfoChar(buf, ' ');
	}

	/*
	 * If the query looks like SELECT * FROM (VALUES ...), then print just the
	 * VALUES part.  This reverses what transformValuesClause() did at parse
	 * time.
	 */
	values_rte = get_simple_values_rte(query);
	if (values_rte)
	{
		get_values_def(values_rte->values_lists, context);
		return;
	}

	/*
	 * Build up the query string - first we say SELECT
	 */
	appendStringInfoString(buf, "SELECT");

	/* Add the DISTINCT clause if given */
	if (query->distinctClause != NIL)
	{
		if (query->hasDistinctOn)
		{
			appendStringInfoString(buf, " DISTINCT ON (");
			sep = "";
			foreach(l, query->distinctClause)
			{
				SortGroupClause *srt = (SortGroupClause *) lfirst(l);

				appendStringInfoString(buf, sep);
				get_rule_sortgroupclause(srt->tleSortGroupRef, query->targetList,
										 false, context);
				sep = ", ";
			}
			appendStringInfoChar(buf, ')');
		}
		else
			appendStringInfoString(buf, " DISTINCT");
	}

	/* Then we tell what to select (the targetlist) */
	get_target_list(query->targetList, context, resultDesc);

	/* Add the FROM clause if needed */
	get_from_clause(query, " FROM ", context);

	/* Add the WHERE clause if given */
	if (query->jointree->quals != NULL)
	{
		appendContextKeyword(context, " WHERE ",
							 -PRETTYINDENT_STD, PRETTYINDENT_STD, 1);
		get_rule_expr(query->jointree->quals, context, false);
	}

	/* Add the GROUP BY clause if given */
	if (query->groupClause != NULL || query->groupingSets != NULL)
	{
		ParseExprKind save_exprkind;

		appendContextKeyword(context, " GROUP BY ",
							 -PRETTYINDENT_STD, PRETTYINDENT_STD, 1);

		save_exprkind = context->special_exprkind;
		context->special_exprkind = EXPR_KIND_GROUP_BY;

		if (query->groupingSets == NIL)
		{
			sep = "";
			foreach(l, query->groupClause)
			{
				SortGroupClause *grp = (SortGroupClause *) lfirst(l);

				appendStringInfoString(buf, sep);
				get_rule_sortgroupclause(grp->tleSortGroupRef, query->targetList,
										 false, context);
				sep = ", ";
			}
		}
		else
		{
			sep = "";
			foreach(l, query->groupingSets)
			{
				GroupingSet *grp = lfirst(l);

				appendStringInfoString(buf, sep);
				get_rule_groupingset(grp, query->targetList, true, context);
				sep = ", ";
			}
		}

		context->special_exprkind = save_exprkind;
	}

	/* Add the HAVING clause if given */
	if (query->havingQual != NULL)
	{
		appendContextKeyword(context, " HAVING ",
							 -PRETTYINDENT_STD, PRETTYINDENT_STD, 0);
		get_rule_expr(query->havingQual, context, false);
	}

	/* Add the WINDOW clause if needed */
	if (query->windowClause != NIL)
		get_rule_windowclause(query, context);
}

/* ----------
 * get_target_list			- Parse back a SELECT target list
 *
 * This is also used for RETURNING lists in INSERT/UPDATE/DELETE.
 * ----------
 */
static void
get_target_list(List *targetList, deparse_context *context,
				TupleDesc resultDesc)
{
	StringInfo	buf = context->buf;
	StringInfoData targetbuf;
	bool		last_was_multiline = false;
	char	   *sep;
	int			colno;
	ListCell   *l;

	/* we use targetbuf to hold each TLE's text temporarily */
	initStringInfo(&targetbuf);

	sep = " ";
	colno = 0;
	foreach(l, targetList)
	{
		TargetEntry *tle = (TargetEntry *) lfirst(l);
		char	   *colname;
		char	   *attname;

		if (tle->resjunk)
			continue;			/* ignore junk entries */

		appendStringInfoString(buf, sep);
		sep = ", ";
		colno++;

		/*
		 * Put the new field text into targetbuf so we can decide after we've
		 * got it whether or not it needs to go on a new line.
		 */
		resetStringInfo(&targetbuf);
		context->buf = &targetbuf;

		/*
		 * We special-case Var nodes rather than using get_rule_expr. This is
		 * needed because get_rule_expr will display a whole-row Var as
		 * "foo.*", which is the preferred notation in most contexts, but at
		 * the top level of a SELECT list it's not right (the parser will
		 * expand that notation into multiple columns, yielding behavior
		 * different from a whole-row Var).  We need to call get_variable
		 * directly so that we can tell it to do the right thing, and so that
		 * we can get the attribute name which is the default AS label.
		 */
		if (tle->expr && (IsA(tle->expr, Var)))
		{
			attname = get_variable((Var *) tle->expr, 0, true, context);
		}
		else
		{
			get_rule_expr((Node *) tle->expr, context, true);
			/* We'll show the AS name unless it's this: */
			attname = "?column?";
		}

		/*
		 * Figure out what the result column should be called.  In the context
		 * of a view, use the view's tuple descriptor (so as to pick up the
		 * effects of any column RENAME that's been done on the view).
		 * Otherwise, just use what we can find in the TLE.
		 */
		if (resultDesc && colno <= resultDesc->natts)
			colname = NameStr(resultDesc->attrs[colno - 1]->attname);
		else
			colname = tle->resname;

		/* Show AS unless the column's name is correct as-is */
		if (colname)			/* resname could be NULL */
		{
			if (attname == NULL || strcmp(attname, colname) != 0)
				appendStringInfo(&targetbuf, " AS %s", quote_identifier(colname));
		}

		/* Restore context's output buffer */
		context->buf = buf;

		/* Consider line-wrapping if enabled */
		if (PRETTY_INDENT(context) && context->wrapColumn >= 0)
		{
			int			leading_nl_pos;

			/* Does the new field start with a new line? */
			if (targetbuf.len > 0 && targetbuf.data[0] == '\n')
				leading_nl_pos = 0;
			else
				leading_nl_pos = -1;

			/* If so, we shouldn't add anything */
			if (leading_nl_pos >= 0)
			{
				/* instead, remove any trailing spaces currently in buf */
				removeStringInfoSpaces(buf);
			}
			else
			{
				char	   *trailing_nl;

				/* Locate the start of the current line in the output buffer */
				trailing_nl = strrchr(buf->data, '\n');
				if (trailing_nl == NULL)
					trailing_nl = buf->data;
				else
					trailing_nl++;

				/*
				 * Add a newline, plus some indentation, if the new field is
				 * not the first and either the new field would cause an
				 * overflow or the last field used more than one line.
				 */
				if (colno > 1 &&
					((strlen(trailing_nl) + targetbuf.len > context->wrapColumn) ||
					 last_was_multiline))
					appendContextKeyword(context, "", -PRETTYINDENT_STD,
										 PRETTYINDENT_STD, PRETTYINDENT_VAR);
			}

			/* Remember this field's multiline status for next iteration */
			last_was_multiline =
				(strchr(targetbuf.data + leading_nl_pos + 1, '\n') != NULL);
		}

		/* Add the new field */
		appendStringInfoString(buf, targetbuf.data);
	}

	/* clean up */
	pfree(targetbuf.data);
}

static void
get_setop_query(Node *setOp, Query *query, deparse_context *context,
				TupleDesc resultDesc)
{
	StringInfo	buf = context->buf;
	bool		need_paren;

	/* Guard against excessively long or deeply-nested queries */
	CHECK_FOR_INTERRUPTS();
	check_stack_depth();

	if (IsA(setOp, RangeTblRef))
	{
		RangeTblRef *rtr = (RangeTblRef *) setOp;
		RangeTblEntry *rte = rt_fetch(rtr->rtindex, query->rtable);
		Query	   *subquery = rte->subquery;

		Assert(subquery != NULL);
		Assert(subquery->setOperations == NULL);
		/* Need parens if WITH, ORDER BY, FOR UPDATE, or LIMIT; see gram.y */
		need_paren = (subquery->cteList ||
					  subquery->sortClause ||
					  subquery->rowMarks ||
					  subquery->limitOffset ||
					  subquery->limitCount);
		if (need_paren)
			appendStringInfoChar(buf, '(');
		get_query_def(subquery, buf, context->namespaces, resultDesc,
					  context->prettyFlags, context->wrapColumn,
					  context->indentLevel);
		if (need_paren)
			appendStringInfoChar(buf, ')');
	}
	else if (IsA(setOp, SetOperationStmt))
	{
		SetOperationStmt *op = (SetOperationStmt *) setOp;
		int			subindent;

		/*
		 * We force parens when nesting two SetOperationStmts, except when the
		 * lefthand input is another setop of the same kind.  Syntactically,
		 * we could omit parens in rather more cases, but it seems best to use
		 * parens to flag cases where the setop operator changes.  If we use
		 * parens, we also increase the indentation level for the child query.
		 *
		 * There are some cases in which parens are needed around a leaf query
		 * too, but those are more easily handled at the next level down (see
		 * code above).
		 */
		if (IsA(op->larg, SetOperationStmt))
		{
			SetOperationStmt *lop = (SetOperationStmt *) op->larg;

			if (op->op == lop->op && op->all == lop->all)
				need_paren = false;
			else
				need_paren = true;
		}
		else
			need_paren = false;

		if (need_paren)
		{
			appendStringInfoChar(buf, '(');
			subindent = PRETTYINDENT_STD;
			appendContextKeyword(context, "", subindent, 0, 0);
		}
		else
			subindent = 0;

		get_setop_query(op->larg, query, context, resultDesc);

		if (need_paren)
			appendContextKeyword(context, ") ", -subindent, 0, 0);
		else if (PRETTY_INDENT(context))
			appendContextKeyword(context, "", -subindent, 0, 0);
		else
			appendStringInfoChar(buf, ' ');

		switch (op->op)
		{
			case SETOP_UNION:
				appendStringInfoString(buf, "UNION ");
				break;
			case SETOP_INTERSECT:
				appendStringInfoString(buf, "INTERSECT ");
				break;
			case SETOP_EXCEPT:
				appendStringInfoString(buf, "EXCEPT ");
				break;
			default:
				elog(ERROR, "unrecognized set op: %d",
					 (int) op->op);
		}
		if (op->all)
			appendStringInfoString(buf, "ALL ");

		/* Always parenthesize if RHS is another setop */
		need_paren = IsA(op->rarg, SetOperationStmt);

		/*
		 * The indentation code here is deliberately a bit different from that
		 * for the lefthand input, because we want the line breaks in
		 * different places.
		 */
		if (need_paren)
		{
			appendStringInfoChar(buf, '(');
			subindent = PRETTYINDENT_STD;
		}
		else
			subindent = 0;
		appendContextKeyword(context, "", subindent, 0, 0);

		get_setop_query(op->rarg, query, context, resultDesc);

		if (PRETTY_INDENT(context))
			context->indentLevel -= subindent;
		if (need_paren)
			appendContextKeyword(context, ")", 0, 0, 0);
	}
	else
	{
		elog(ERROR, "unrecognized node type: %d",
			 (int) nodeTag(setOp));
	}
}

/*
 * Display a sort/group clause.
 *
 * Also returns the expression tree, so caller need not find it again.
 */
static Node *
get_rule_sortgroupclause(Index ref, List *tlist, bool force_colno,
						 deparse_context *context)
{
	StringInfo	buf = context->buf;
	TargetEntry *tle;
	Node	   *expr;

	tle = get_sortgroupref_tle(ref, tlist);
	expr = (Node *) tle->expr;

	/*
	 * Use column-number form if requested by caller.  Otherwise, if
	 * expression is a constant, force it to be dumped with an explicit cast
	 * as decoration --- this is because a simple integer constant is
	 * ambiguous (and will be misinterpreted by findTargetlistEntry()) if we
	 * dump it without any decoration.  If it's anything more complex than a
	 * simple Var, then force extra parens around it, to ensure it can't be
	 * misinterpreted as a cube() or rollup() construct.
	 */
	if (force_colno)
	{
		Assert(!tle->resjunk);
		appendStringInfo(buf, "%d", tle->resno);
	}
	else if (expr && IsA(expr, Const))
		get_const_expr((Const *) expr, context, 1);
	else if (!expr || IsA(expr, Var))
		get_rule_expr(expr, context, true);
	else
	{
		/*
		 * We must force parens for function-like expressions even if
		 * PRETTY_PAREN is off, since those are the ones in danger of
		 * misparsing. For other expressions we need to force them only if
		 * PRETTY_PAREN is on, since otherwise the expression will output them
		 * itself. (We can't skip the parens.)
		 */
		bool		need_paren = (PRETTY_PAREN(context)
								  || IsA(expr, FuncExpr)
								  ||IsA(expr, Aggref)
								  ||IsA(expr, WindowFunc));

		if (need_paren)
			appendStringInfoString(context->buf, "(");
		get_rule_expr(expr, context, true);
		if (need_paren)
			appendStringInfoString(context->buf, ")");
	}

	return expr;
}

/*
 * Display a GroupingSet
 */
static void
get_rule_groupingset(GroupingSet *gset, List *targetlist,
					 bool omit_parens, deparse_context *context)
{
	ListCell   *l;
	StringInfo	buf = context->buf;
	bool		omit_child_parens = true;
	char	   *sep = "";

	switch (gset->kind)
	{
		case GROUPING_SET_EMPTY:
			appendStringInfoString(buf, "()");
			return;

		case GROUPING_SET_SIMPLE:
			{
				if (!omit_parens || list_length(gset->content) != 1)
					appendStringInfoString(buf, "(");

				foreach(l, gset->content)
				{
					Index		ref = lfirst_int(l);

					appendStringInfoString(buf, sep);
					get_rule_sortgroupclause(ref, targetlist,
											 false, context);
					sep = ", ";
				}

				if (!omit_parens || list_length(gset->content) != 1)
					appendStringInfoString(buf, ")");
			}
			return;

		case GROUPING_SET_ROLLUP:
			appendStringInfoString(buf, "ROLLUP(");
			break;
		case GROUPING_SET_CUBE:
			appendStringInfoString(buf, "CUBE(");
			break;
		case GROUPING_SET_SETS:
			appendStringInfoString(buf, "GROUPING SETS (");
			omit_child_parens = false;
			break;
	}

	foreach(l, gset->content)
	{
		appendStringInfoString(buf, sep);
		get_rule_groupingset(lfirst(l), targetlist, omit_child_parens, context);
		sep = ", ";
	}

	appendStringInfoString(buf, ")");
}

/*
 * Display an ORDER BY list.
 */
static void
get_rule_orderby(List *orderList, List *targetList,
				 bool force_colno, deparse_context *context)
{
	StringInfo	buf = context->buf;
	const char *sep;
	ListCell   *l;

	sep = "";
	foreach(l, orderList)
	{
		SortGroupClause *srt = (SortGroupClause *) lfirst(l);
		Node	   *sortexpr;
		Oid			sortcoltype;
		TypeCacheEntry *typentry;

		appendStringInfoString(buf, sep);
		sortexpr = get_rule_sortgroupclause(srt->tleSortGroupRef, targetList,
											force_colno, context);
		sortcoltype = exprType(sortexpr);
		/* See whether operator is default < or > for datatype */
		typentry = lookup_type_cache(sortcoltype,
									 TYPECACHE_LT_OPR | TYPECACHE_GT_OPR);
		if (srt->sortop == typentry->lt_opr)
		{
			/* ASC is default, so emit nothing for it */
			if (srt->nulls_first)
				appendStringInfoString(buf, " NULLS FIRST");
		}
		else if (srt->sortop == typentry->gt_opr)
		{
			appendStringInfoString(buf, " DESC");
			/* DESC defaults to NULLS FIRST */
			if (!srt->nulls_first)
				appendStringInfoString(buf, " NULLS LAST");
		}
		else
		{
			appendStringInfo(buf, " USING %s",
							 generate_operator_name(srt->sortop,
													sortcoltype,
													sortcoltype));
			/* be specific to eliminate ambiguity */
			if (srt->nulls_first)
				appendStringInfoString(buf, " NULLS FIRST");
			else
				appendStringInfoString(buf, " NULLS LAST");
		}
		sep = ", ";
	}
}

/*
 * Display a WINDOW clause.
 *
 * Note that the windowClause list might contain only anonymous window
 * specifications, in which case we should print nothing here.
 */
static void
get_rule_windowclause(Query *query, deparse_context *context)
{
	StringInfo	buf = context->buf;
	const char *sep;
	ListCell   *l;

	sep = NULL;
	foreach(l, query->windowClause)
	{
		WindowClause *wc = (WindowClause *) lfirst(l);

		if (wc->name == NULL)
			continue;			/* ignore anonymous windows */

		if (sep == NULL)
			appendContextKeyword(context, " WINDOW ",
								 -PRETTYINDENT_STD, PRETTYINDENT_STD, 1);
		else
			appendStringInfoString(buf, sep);

		appendStringInfo(buf, "%s AS ", quote_identifier(wc->name));

		get_rule_windowspec(wc, query->targetList, context);

		sep = ", ";
	}
}

/*
 * Display a window definition
 */
static void
get_rule_windowspec(WindowClause *wc, List *targetList,
					deparse_context *context)
{
	StringInfo	buf = context->buf;
	bool		needspace = false;
	const char *sep;
	ListCell   *l;

	appendStringInfoChar(buf, '(');
	if (wc->refname)
	{
		appendStringInfoString(buf, quote_identifier(wc->refname));
		needspace = true;
	}
	/* partition clauses are always inherited, so only print if no refname */
	if (wc->partitionClause && !wc->refname)
	{
		if (needspace)
			appendStringInfoChar(buf, ' ');
		appendStringInfoString(buf, "PARTITION BY ");
		sep = "";
		foreach(l, wc->partitionClause)
		{
			SortGroupClause *grp = (SortGroupClause *) lfirst(l);

			appendStringInfoString(buf, sep);
			get_rule_sortgroupclause(grp->tleSortGroupRef, targetList,
									 false, context);
			sep = ", ";
		}
		needspace = true;
	}
	/* print ordering clause only if not inherited */
	if (wc->orderClause && !wc->copiedOrder)
	{
		if (needspace)
			appendStringInfoChar(buf, ' ');
		appendStringInfoString(buf, "ORDER BY ");
		get_rule_orderby(wc->orderClause, targetList, false, context);
		needspace = true;
	}
	/* framing clause is never inherited, so print unless it's default */
	if (wc->frameOptions & FRAMEOPTION_NONDEFAULT)
	{
		if (needspace)
			appendStringInfoChar(buf, ' ');
		if (wc->frameOptions & FRAMEOPTION_RANGE)
			appendStringInfoString(buf, "RANGE ");
		else if (wc->frameOptions & FRAMEOPTION_ROWS)
			appendStringInfoString(buf, "ROWS ");
		else
			Assert(false);
		if (wc->frameOptions & FRAMEOPTION_BETWEEN)
			appendStringInfoString(buf, "BETWEEN ");
		if (wc->frameOptions & FRAMEOPTION_START_UNBOUNDED_PRECEDING)
			appendStringInfoString(buf, "UNBOUNDED PRECEDING ");
		else if (wc->frameOptions & FRAMEOPTION_START_CURRENT_ROW)
			appendStringInfoString(buf, "CURRENT ROW ");
		else if (wc->frameOptions & FRAMEOPTION_START_VALUE)
		{
			get_rule_expr(wc->startOffset, context, false);
			if (wc->frameOptions & FRAMEOPTION_START_VALUE_PRECEDING)
				appendStringInfoString(buf, " PRECEDING ");
			else if (wc->frameOptions & FRAMEOPTION_START_VALUE_FOLLOWING)
				appendStringInfoString(buf, " FOLLOWING ");
			else
				Assert(false);
		}
		else
			Assert(false);
		if (wc->frameOptions & FRAMEOPTION_BETWEEN)
		{
			appendStringInfoString(buf, "AND ");
			if (wc->frameOptions & FRAMEOPTION_END_UNBOUNDED_FOLLOWING)
				appendStringInfoString(buf, "UNBOUNDED FOLLOWING ");
			else if (wc->frameOptions & FRAMEOPTION_END_CURRENT_ROW)
				appendStringInfoString(buf, "CURRENT ROW ");
			else if (wc->frameOptions & FRAMEOPTION_END_VALUE)
			{
				get_rule_expr(wc->endOffset, context, false);
				if (wc->frameOptions & FRAMEOPTION_END_VALUE_PRECEDING)
					appendStringInfoString(buf, " PRECEDING ");
				else if (wc->frameOptions & FRAMEOPTION_END_VALUE_FOLLOWING)
					appendStringInfoString(buf, " FOLLOWING ");
				else
					Assert(false);
			}
			else
				Assert(false);
		}
		/* we will now have a trailing space; remove it */
		buf->len--;
	}
	appendStringInfoChar(buf, ')');
}

/* ----------
 * get_insert_query_def			- Parse back an INSERT parsetree
 * ----------
 */
static void
get_insert_query_def(Query *query, deparse_context *context)
{
	StringInfo	buf = context->buf;
	RangeTblEntry *select_rte = NULL;
	RangeTblEntry *values_rte = NULL;
	RangeTblEntry *rte;
	char	   *sep;
	ListCell   *l;
	List	   *strippedexprs;

	/* Insert the WITH clause if given */
	get_with_clause(query, context);

	/*
	 * If it's an INSERT ... SELECT or multi-row VALUES, there will be a
	 * single RTE for the SELECT or VALUES.  Plain VALUES has neither.
	 */
	foreach(l, query->rtable)
	{
		rte = (RangeTblEntry *) lfirst(l);

		if (rte->rtekind == RTE_SUBQUERY)
		{
			if (select_rte)
				elog(ERROR, "too many subquery RTEs in INSERT");
			select_rte = rte;
		}

		if (rte->rtekind == RTE_VALUES)
		{
			if (values_rte)
				elog(ERROR, "too many values RTEs in INSERT");
			values_rte = rte;
		}
	}
	if (select_rte && values_rte)
		elog(ERROR, "both subquery and values RTEs in INSERT");

	/*
	 * Start the query with INSERT INTO relname
	 */
	rte = rt_fetch(query->resultRelation, query->rtable);
	Assert(rte->rtekind == RTE_RELATION);

	if (PRETTY_INDENT(context))
	{
		context->indentLevel += PRETTYINDENT_STD;
		appendStringInfoChar(buf, ' ');
	}
	appendStringInfo(buf, "INSERT INTO %s ",
					 generate_relation_name(rte->relid, NIL));
	/* INSERT requires AS keyword for target alias */
	if (rte->alias != NULL)
		appendStringInfo(buf, "AS %s ",
						 quote_identifier(rte->alias->aliasname));

	/*
	 * Add the insert-column-names list.  Any indirection decoration needed on
	 * the column names can be inferred from the top targetlist.
	 */
	strippedexprs = NIL;
	sep = "";
	if (query->targetList)
		appendStringInfoChar(buf, '(');
	foreach(l, query->targetList)
	{
		TargetEntry *tle = (TargetEntry *) lfirst(l);

		if (tle->resjunk)
			continue;			/* ignore junk entries */

		appendStringInfoString(buf, sep);
		sep = ", ";

		/*
		 * Put out name of target column; look in the catalogs, not at
		 * tle->resname, since resname will fail to track RENAME.
		 */
		appendStringInfoString(buf,
						quote_identifier(get_relid_attribute_name(rte->relid,
															   tle->resno)));

		/*
		 * Print any indirection needed (subfields or subscripts), and strip
		 * off the top-level nodes representing the indirection assignments.
		 * Add the stripped expressions to strippedexprs.  (If it's a
		 * single-VALUES statement, the stripped expressions are the VALUES to
		 * print below.  Otherwise they're just Vars and not really
		 * interesting.)
		 */
		strippedexprs = lappend(strippedexprs,
								processIndirection((Node *) tle->expr,
												   context));
	}
	if (query->targetList)
		appendStringInfoString(buf, ") ");

	if (select_rte)
	{
		/* Add the SELECT */
		get_query_def(select_rte->subquery, buf, NIL, NULL,
					  context->prettyFlags, context->wrapColumn,
					  context->indentLevel);
	}
	else if (values_rte)
	{
		/* Add the multi-VALUES expression lists */
		get_values_def(values_rte->values_lists, context);
	}
	else if (strippedexprs)
	{
		/* Add the single-VALUES expression list */
		appendContextKeyword(context, "VALUES (",
							 -PRETTYINDENT_STD, PRETTYINDENT_STD, 2);
		get_rule_expr((Node *) strippedexprs, context, false);
		appendStringInfoChar(buf, ')');
	}
	else
	{
		/* No expressions, so it must be DEFAULT VALUES */
		appendStringInfoString(buf, "DEFAULT VALUES");
	}

	/* Add ON CONFLICT if present */
	if (query->onConflict)
	{
		OnConflictExpr *confl = query->onConflict;

		appendStringInfoString(buf, " ON CONFLICT");

		if (confl->arbiterElems)
		{
			/* Add the single-VALUES expression list */
			appendStringInfoChar(buf, '(');
			get_rule_expr((Node *) confl->arbiterElems, context, false);
			appendStringInfoChar(buf, ')');

			/* Add a WHERE clause (for partial indexes) if given */
			if (confl->arbiterWhere != NULL)
			{
				bool		save_varprefix;

				/*
				 * Force non-prefixing of Vars, since parser assumes that they
				 * belong to target relation.  WHERE clause does not use
				 * InferenceElem, so this is separately required.
				 */
				save_varprefix = context->varprefix;
				context->varprefix = false;

				appendContextKeyword(context, " WHERE ",
									 -PRETTYINDENT_STD, PRETTYINDENT_STD, 1);
				get_rule_expr(confl->arbiterWhere, context, false);

				context->varprefix = save_varprefix;
			}
		}
		else if (OidIsValid(confl->constraint))
		{
			char	   *constraint = get_constraint_name(confl->constraint);

			if (!constraint)
				elog(ERROR, "cache lookup failed for constraint %u",
					 confl->constraint);
			appendStringInfo(buf, " ON CONSTRAINT %s",
							 quote_identifier(constraint));
		}

		if (confl->action == ONCONFLICT_NOTHING)
		{
			appendStringInfoString(buf, " DO NOTHING");
		}
		else
		{
			appendStringInfoString(buf, " DO UPDATE SET ");
			/* Deparse targetlist */
			get_update_query_targetlist_def(query, confl->onConflictSet,
											context, rte);

			/* Add a WHERE clause if given */
			if (confl->onConflictWhere != NULL)
			{
				appendContextKeyword(context, " WHERE ",
									 -PRETTYINDENT_STD, PRETTYINDENT_STD, 1);
				get_rule_expr(confl->onConflictWhere, context, false);
			}
		}
	}

	/* Add RETURNING if present */
	if (query->returningList)
	{
		appendContextKeyword(context, " RETURNING",
							 -PRETTYINDENT_STD, PRETTYINDENT_STD, 1);
		get_target_list(query->returningList, context, NULL);
	}
}


/* ----------
 * get_update_query_def			- Parse back an UPDATE parsetree
 * ----------
 */
static void
get_update_query_def(Query *query, deparse_context *context)
{
	StringInfo	buf = context->buf;
	RangeTblEntry *rte;

	/* Insert the WITH clause if given */
	get_with_clause(query, context);

	/*
	 * Start the query with UPDATE relname SET
	 */
	rte = rt_fetch(query->resultRelation, query->rtable);
	Assert(rte->rtekind == RTE_RELATION);
	if (PRETTY_INDENT(context))
	{
		appendStringInfoChar(buf, ' ');
		context->indentLevel += PRETTYINDENT_STD;
	}
	appendStringInfo(buf, "UPDATE %s%s",
					 only_marker(rte),
					 generate_relation_name(rte->relid, NIL));
	if (rte->alias != NULL)
		appendStringInfo(buf, " %s",
						 quote_identifier(rte->alias->aliasname));
	appendStringInfoString(buf, " SET ");

	/* Deparse targetlist */
	get_update_query_targetlist_def(query, query->targetList, context, rte);

	/* Add the FROM clause if needed */
	get_from_clause(query, " FROM ", context);

	/* Add a WHERE clause if given */
	if (query->jointree->quals != NULL)
	{
		appendContextKeyword(context, " WHERE ",
							 -PRETTYINDENT_STD, PRETTYINDENT_STD, 1);
		get_rule_expr(query->jointree->quals, context, false);
	}

	/* Add RETURNING if present */
	if (query->returningList)
	{
		appendContextKeyword(context, " RETURNING",
							 -PRETTYINDENT_STD, PRETTYINDENT_STD, 1);
		get_target_list(query->returningList, context, NULL);
	}
}


/* ----------
 * get_update_query_targetlist_def			- Parse back an UPDATE targetlist
 * ----------
 */
static void
get_update_query_targetlist_def(Query *query, List *targetList,
								deparse_context *context, RangeTblEntry *rte)
{
	StringInfo	buf = context->buf;
	ListCell   *l;
	ListCell   *next_ma_cell;
	int			remaining_ma_columns;
	const char *sep;
	SubLink    *cur_ma_sublink;
	List	   *ma_sublinks;

	/*
	 * Prepare to deal with MULTIEXPR assignments: collect the source SubLinks
	 * into a list.  We expect them to appear, in ID order, in resjunk tlist
	 * entries.
	 */
	ma_sublinks = NIL;
	if (query->hasSubLinks)		/* else there can't be any */
	{
		foreach(l, targetList)
		{
			TargetEntry *tle = (TargetEntry *) lfirst(l);

			if (tle->resjunk && IsA(tle->expr, SubLink))
			{
				SubLink    *sl = (SubLink *) tle->expr;

				if (sl->subLinkType == MULTIEXPR_SUBLINK)
				{
					ma_sublinks = lappend(ma_sublinks, sl);
					Assert(sl->subLinkId == list_length(ma_sublinks));
				}
			}
		}
	}
	next_ma_cell = list_head(ma_sublinks);
	cur_ma_sublink = NULL;
	remaining_ma_columns = 0;

	/* Add the comma separated list of 'attname = value' */
	sep = "";
	foreach(l, targetList)
	{
		TargetEntry *tle = (TargetEntry *) lfirst(l);
		Node	   *expr;

		if (tle->resjunk)
			continue;			/* ignore junk entries */

		/* Emit separator (OK whether we're in multiassignment or not) */
		appendStringInfoString(buf, sep);
		sep = ", ";

		/*
		 * Check to see if we're starting a multiassignment group: if so,
		 * output a left paren.
		 */
		if (next_ma_cell != NULL && cur_ma_sublink == NULL)
		{
			/*
			 * We must dig down into the expr to see if it's a PARAM_MULTIEXPR
			 * Param.  That could be buried under FieldStores and ArrayRefs
			 * (cf processIndirection()), and underneath those there could be
			 * an implicit type coercion.
			 */
			expr = (Node *) tle->expr;
			while (expr)
			{
				if (IsA(expr, FieldStore))
				{
					FieldStore *fstore = (FieldStore *) expr;

					expr = (Node *) linitial(fstore->newvals);
				}
				else if (IsA(expr, ArrayRef))
				{
					ArrayRef   *aref = (ArrayRef *) expr;

					if (aref->refassgnexpr == NULL)
						break;
					expr = (Node *) aref->refassgnexpr;
				}
				else
					break;
			}
			expr = strip_implicit_coercions(expr);

			if (expr && IsA(expr, Param) &&
				((Param *) expr)->paramkind == PARAM_MULTIEXPR)
			{
				cur_ma_sublink = (SubLink *) lfirst(next_ma_cell);
				next_ma_cell = lnext(next_ma_cell);
				remaining_ma_columns = count_nonjunk_tlist_entries(
						  ((Query *) cur_ma_sublink->subselect)->targetList);
				Assert(((Param *) expr)->paramid ==
					   ((cur_ma_sublink->subLinkId << 16) | 1));
				appendStringInfoChar(buf, '(');
			}
		}

		/*
		 * Put out name of target column; look in the catalogs, not at
		 * tle->resname, since resname will fail to track RENAME.
		 */
		appendStringInfoString(buf,
						quote_identifier(get_relid_attribute_name(rte->relid,
															   tle->resno)));

		/*
		 * Print any indirection needed (subfields or subscripts), and strip
		 * off the top-level nodes representing the indirection assignments.
		 */
		expr = processIndirection((Node *) tle->expr, context);

		/*
		 * If we're in a multiassignment, skip printing anything more, unless
		 * this is the last column; in which case, what we print should be the
		 * sublink, not the Param.
		 */
		if (cur_ma_sublink != NULL)
		{
			if (--remaining_ma_columns > 0)
				continue;		/* not the last column of multiassignment */
			appendStringInfoChar(buf, ')');
			expr = (Node *) cur_ma_sublink;
			cur_ma_sublink = NULL;
		}

		appendStringInfoString(buf, " = ");

		get_rule_expr(expr, context, false);
	}
}


/* ----------
 * get_delete_query_def			- Parse back a DELETE parsetree
 * ----------
 */
static void
get_delete_query_def(Query *query, deparse_context *context)
{
	StringInfo	buf = context->buf;
	RangeTblEntry *rte;

	/* Insert the WITH clause if given */
	get_with_clause(query, context);

	/*
	 * Start the query with DELETE FROM relname
	 */
	rte = rt_fetch(query->resultRelation, query->rtable);
	Assert(rte->rtekind == RTE_RELATION);
	if (PRETTY_INDENT(context))
	{
		appendStringInfoChar(buf, ' ');
		context->indentLevel += PRETTYINDENT_STD;
	}
	appendStringInfo(buf, "DELETE FROM %s%s",
					 only_marker(rte),
					 generate_relation_name(rte->relid, NIL));
	if (rte->alias != NULL)
		appendStringInfo(buf, " %s",
						 quote_identifier(rte->alias->aliasname));

	/* Add the USING clause if given */
	get_from_clause(query, " USING ", context);

	/* Add a WHERE clause if given */
	if (query->jointree->quals != NULL)
	{
		appendContextKeyword(context, " WHERE ",
							 -PRETTYINDENT_STD, PRETTYINDENT_STD, 1);
		get_rule_expr(query->jointree->quals, context, false);
	}

	/* Add RETURNING if present */
	if (query->returningList)
	{
		appendContextKeyword(context, " RETURNING",
							 -PRETTYINDENT_STD, PRETTYINDENT_STD, 1);
		get_target_list(query->returningList, context, NULL);
	}
}


/* ----------
 * get_utility_query_def			- Parse back a UTILITY parsetree
 * ----------
 */
static void
get_utility_query_def(Query *query, deparse_context *context)
{
	StringInfo	buf = context->buf;

	if (query->utilityStmt && IsA(query->utilityStmt, NotifyStmt))
	{
		NotifyStmt *stmt = (NotifyStmt *) query->utilityStmt;

		appendContextKeyword(context, "",
							 0, PRETTYINDENT_STD, 1);
		appendStringInfo(buf, "NOTIFY %s",
						 quote_identifier(stmt->conditionname));
		if (stmt->payload)
		{
			appendStringInfoString(buf, ", ");
			simple_quote_literal(buf, stmt->payload);
		}
	}
	else
	{
		/* Currently only NOTIFY utility commands can appear in rules */
		elog(ERROR, "unexpected utility statement type");
	}
}

/*
 * Display a Var appropriately.
 *
 * In some cases (currently only when recursing into an unnamed join)
 * the Var's varlevelsup has to be interpreted with respect to a context
 * above the current one; levelsup indicates the offset.
 *
 * If istoplevel is TRUE, the Var is at the top level of a SELECT's
 * targetlist, which means we need special treatment of whole-row Vars.
 * Instead of the normal "tab.*", we'll print "tab.*::typename", which is a
 * dirty hack to prevent "tab.*" from being expanded into multiple columns.
 * (The parser will strip the useless coercion, so no inefficiency is added in
 * dump and reload.)  We used to print just "tab" in such cases, but that is
 * ambiguous and will yield the wrong result if "tab" is also a plain column
 * name in the query.
 *
 * Returns the attname of the Var, or NULL if the Var has no attname (because
 * it is a whole-row Var or a subplan output reference).
 */
static char *
get_variable(Var *var, int levelsup, bool istoplevel, deparse_context *context)
{
	StringInfo	buf = context->buf;
	RangeTblEntry *rte;
	AttrNumber	attnum;
	int			netlevelsup;
	deparse_namespace *dpns;
	deparse_columns *colinfo;
	char	   *refname;
	char	   *attname;

	/* Find appropriate nesting depth */
	netlevelsup = var->varlevelsup + levelsup;
	if (netlevelsup >= list_length(context->namespaces))
		elog(ERROR, "bogus varlevelsup: %d offset %d",
			 var->varlevelsup, levelsup);
	dpns = (deparse_namespace *) list_nth(context->namespaces,
										  netlevelsup);

	/*
	 * Try to find the relevant RTE in this rtable.  In a plan tree, it's
	 * likely that varno is OUTER_VAR or INNER_VAR, in which case we must dig
	 * down into the subplans, or INDEX_VAR, which is resolved similarly. Also
	 * find the aliases previously assigned for this RTE.
	 */
	if (var->varno >= 1 && var->varno <= list_length(dpns->rtable))
	{
		rte = rt_fetch(var->varno, dpns->rtable);
		refname = (char *) list_nth(dpns->rtable_names, var->varno - 1);
		colinfo = deparse_columns_fetch(var->varno, dpns);
		attnum = var->varattno;
	}
	else
	{
		resolve_special_varno((Node *) var, context, NULL,
							  get_special_variable);
		return NULL;
	}

	/*
	 * The planner will sometimes emit Vars referencing resjunk elements of a
	 * subquery's target list (this is currently only possible if it chooses
	 * to generate a "physical tlist" for a SubqueryScan or CteScan node).
	 * Although we prefer to print subquery-referencing Vars using the
	 * subquery's alias, that's not possible for resjunk items since they have
	 * no alias.  So in that case, drill down to the subplan and print the
	 * contents of the referenced tlist item.  This works because in a plan
	 * tree, such Vars can only occur in a SubqueryScan or CteScan node, and
	 * we'll have set dpns->inner_planstate to reference the child plan node.
	 */
	if ((rte->rtekind == RTE_SUBQUERY || rte->rtekind == RTE_CTE) &&
		attnum > list_length(rte->eref->colnames) &&
		dpns->inner_planstate)
	{
		TargetEntry *tle;
		deparse_namespace save_dpns;

		tle = get_tle_by_resno(dpns->inner_tlist, var->varattno);
		if (!tle)
			elog(ERROR, "invalid attnum %d for relation \"%s\"",
				 var->varattno, rte->eref->aliasname);

		Assert(netlevelsup == 0);
		push_child_plan(dpns, dpns->inner_planstate, &save_dpns);

		/*
		 * Force parentheses because our caller probably assumed a Var is a
		 * simple expression.
		 */
		if (!IsA(tle->expr, Var))
			appendStringInfoChar(buf, '(');
		get_rule_expr((Node *) tle->expr, context, true);
		if (!IsA(tle->expr, Var))
			appendStringInfoChar(buf, ')');

		pop_child_plan(dpns, &save_dpns);
		return NULL;
	}

	/*
	 * If it's an unnamed join, look at the expansion of the alias variable.
	 * If it's a simple reference to one of the input vars, then recursively
	 * print the name of that var instead.  When it's not a simple reference,
	 * we have to just print the unqualified join column name.  (This can only
	 * happen with "dangerous" merged columns in a JOIN USING; we took pains
	 * previously to make the unqualified column name unique in such cases.)
	 *
	 * This wouldn't work in decompiling plan trees, because we don't store
	 * joinaliasvars lists after planning; but a plan tree should never
	 * contain a join alias variable.
	 */
	if (rte->rtekind == RTE_JOIN && rte->alias == NULL)
	{
		if (rte->joinaliasvars == NIL)
			elog(ERROR, "cannot decompile join alias var in plan tree");
		if (attnum > 0)
		{
			Var		   *aliasvar;

			aliasvar = (Var *) list_nth(rte->joinaliasvars, attnum - 1);
			/* we intentionally don't strip implicit coercions here */
			if (aliasvar && IsA(aliasvar, Var))
			{
				return get_variable(aliasvar, var->varlevelsup + levelsup,
									istoplevel, context);
			}
		}

		/*
		 * Unnamed join has no refname.  (Note: since it's unnamed, there is
		 * no way the user could have referenced it to create a whole-row Var
		 * for it.  So we don't have to cover that case below.)
		 */
		Assert(refname == NULL);
	}

	if (attnum == InvalidAttrNumber)
		attname = NULL;
	else if (attnum > 0)
	{
		/* Get column name to use from the colinfo struct */
		if (attnum > colinfo->num_cols)
			elog(ERROR, "invalid attnum %d for relation \"%s\"",
				 attnum, rte->eref->aliasname);
		attname = colinfo->colnames[attnum - 1];
		if (attname == NULL)	/* dropped column? */
			elog(ERROR, "invalid attnum %d for relation \"%s\"",
				 attnum, rte->eref->aliasname);
	}
	else
	{
		/* System column - name is fixed, get it from the catalog */
		attname = get_rte_attribute_name(rte, attnum);
	}

	if (refname && (context->varprefix || attname == NULL))
	{
		appendStringInfoString(buf, quote_identifier(refname));
		appendStringInfoChar(buf, '.');
	}
	if (attname)
		appendStringInfoString(buf, quote_identifier(attname));
	else
	{
		appendStringInfoChar(buf, '*');
		if (istoplevel)
			appendStringInfo(buf, "::%s",
							 format_type_with_typemod(var->vartype,
													  var->vartypmod));
	}

	return attname;
}

/*
 * Deparse a Var which references OUTER_VAR, INNER_VAR, or INDEX_VAR.  This
 * routine is actually a callback for get_special_varno, which handles finding
 * the correct TargetEntry.  We get the expression contained in that
 * TargetEntry and just need to deparse it, a job we can throw back on
 * get_rule_expr.
 */
static void
get_special_variable(Node *node, deparse_context *context, void *private)
{
	StringInfo	buf = context->buf;

	/*
	 * Force parentheses because our caller probably assumed a Var is a simple
	 * expression.
	 */
	if (!IsA(node, Var))
		appendStringInfoChar(buf, '(');
	get_rule_expr(node, context, true);
	if (!IsA(node, Var))
		appendStringInfoChar(buf, ')');
}

/*
 * Chase through plan references to special varnos (OUTER_VAR, INNER_VAR,
 * INDEX_VAR) until we find a real Var or some kind of non-Var node; then,
 * invoke the callback provided.
 */
static void
resolve_special_varno(Node *node, deparse_context *context, void *private,
					  void (*callback) (Node *, deparse_context *, void *))
{
	Var		   *var;
	deparse_namespace *dpns;

	/* If it's not a Var, invoke the callback. */
	if (!IsA(node, Var))
	{
		callback(node, context, private);
		return;
	}

	/* Find appropriate nesting depth */
	var = (Var *) node;
	dpns = (deparse_namespace *) list_nth(context->namespaces,
										  var->varlevelsup);

	/*
	 * It's a special RTE, so recurse.
	 */
	if (var->varno == OUTER_VAR && dpns->outer_tlist)
	{
		TargetEntry *tle;
		deparse_namespace save_dpns;

		tle = get_tle_by_resno(dpns->outer_tlist, var->varattno);
		if (!tle)
			elog(ERROR, "bogus varattno for OUTER_VAR var: %d", var->varattno);

		push_child_plan(dpns, dpns->outer_planstate, &save_dpns);
		resolve_special_varno((Node *) tle->expr, context, private, callback);
		pop_child_plan(dpns, &save_dpns);
		return;
	}
	else if (var->varno == INNER_VAR && dpns->inner_tlist)
	{
		TargetEntry *tle;
		deparse_namespace save_dpns;

		tle = get_tle_by_resno(dpns->inner_tlist, var->varattno);
		if (!tle)
			elog(ERROR, "bogus varattno for INNER_VAR var: %d", var->varattno);

		push_child_plan(dpns, dpns->inner_planstate, &save_dpns);
		resolve_special_varno((Node *) tle->expr, context, private, callback);
		pop_child_plan(dpns, &save_dpns);
		return;
	}
	else if (var->varno == INDEX_VAR && dpns->index_tlist)
	{
		TargetEntry *tle;

		tle = get_tle_by_resno(dpns->index_tlist, var->varattno);
		if (!tle)
			elog(ERROR, "bogus varattno for INDEX_VAR var: %d", var->varattno);

		resolve_special_varno((Node *) tle->expr, context, private, callback);
		return;
	}
	else if (var->varno < 1 || var->varno > list_length(dpns->rtable))
		elog(ERROR, "bogus varno: %d", var->varno);

	/* Not special.  Just invoke the callback. */
	callback(node, context, private);
}

/*
 * Get the name of a field of an expression of composite type.  The
 * expression is usually a Var, but we handle other cases too.
 *
 * levelsup is an extra offset to interpret the Var's varlevelsup correctly.
 *
 * This is fairly straightforward when the expression has a named composite
 * type; we need only look up the type in the catalogs.  However, the type
 * could also be RECORD.  Since no actual table or view column is allowed to
 * have type RECORD, a Var of type RECORD must refer to a JOIN or FUNCTION RTE
 * or to a subquery output.  We drill down to find the ultimate defining
 * expression and attempt to infer the field name from it.  We ereport if we
 * can't determine the name.
 *
 * Similarly, a PARAM of type RECORD has to refer to some expression of
 * a determinable composite type.
 */
static const char *
get_name_for_var_field(Var *var, int fieldno,
					   int levelsup, deparse_context *context)
{
	RangeTblEntry *rte;
	AttrNumber	attnum;
	int			netlevelsup;
	deparse_namespace *dpns;
	TupleDesc	tupleDesc;
	Node	   *expr;

	/*
	 * If it's a RowExpr that was expanded from a whole-row Var, use the
	 * column names attached to it.
	 */
	if (IsA(var, RowExpr))
	{
		RowExpr    *r = (RowExpr *) var;

		if (fieldno > 0 && fieldno <= list_length(r->colnames))
			return strVal(list_nth(r->colnames, fieldno - 1));
	}

	/*
	 * If it's a Param of type RECORD, try to find what the Param refers to.
	 */
	if (IsA(var, Param))
	{
		Param	   *param = (Param *) var;
		ListCell   *ancestor_cell;

		expr = find_param_referent(param, context, &dpns, &ancestor_cell);
		if (expr)
		{
			/* Found a match, so recurse to decipher the field name */
			deparse_namespace save_dpns;
			const char *result;

			push_ancestor_plan(dpns, ancestor_cell, &save_dpns);
			result = get_name_for_var_field((Var *) expr, fieldno,
											0, context);
			pop_ancestor_plan(dpns, &save_dpns);
			return result;
		}
	}

	/*
	 * If it's a Var of type RECORD, we have to find what the Var refers to;
	 * if not, we can use get_expr_result_type. If that fails, we try
	 * lookup_rowtype_tupdesc, which will probably fail too, but will ereport
	 * an acceptable message.
	 */
	if (!IsA(var, Var) ||
		var->vartype != RECORDOID)
	{
		if (get_expr_result_type((Node *) var, NULL, &tupleDesc) != TYPEFUNC_COMPOSITE)
			tupleDesc = lookup_rowtype_tupdesc_copy(exprType((Node *) var),
													exprTypmod((Node *) var));
		Assert(tupleDesc);
		/* Got the tupdesc, so we can extract the field name */
		Assert(fieldno >= 1 && fieldno <= tupleDesc->natts);
		return NameStr(tupleDesc->attrs[fieldno - 1]->attname);
	}

	/* Find appropriate nesting depth */
	netlevelsup = var->varlevelsup + levelsup;
	if (netlevelsup >= list_length(context->namespaces))
		elog(ERROR, "bogus varlevelsup: %d offset %d",
			 var->varlevelsup, levelsup);
	dpns = (deparse_namespace *) list_nth(context->namespaces,
										  netlevelsup);

	/*
	 * Try to find the relevant RTE in this rtable.  In a plan tree, it's
	 * likely that varno is OUTER_VAR or INNER_VAR, in which case we must dig
	 * down into the subplans, or INDEX_VAR, which is resolved similarly.
	 */
	if (var->varno >= 1 && var->varno <= list_length(dpns->rtable))
	{
		rte = rt_fetch(var->varno, dpns->rtable);
		attnum = var->varattno;
	}
	else if (var->varno == OUTER_VAR && dpns->outer_tlist)
	{
		TargetEntry *tle;
		deparse_namespace save_dpns;
		const char *result;

		tle = get_tle_by_resno(dpns->outer_tlist, var->varattno);
		if (!tle)
			elog(ERROR, "bogus varattno for OUTER_VAR var: %d", var->varattno);

		Assert(netlevelsup == 0);
		push_child_plan(dpns, dpns->outer_planstate, &save_dpns);

		result = get_name_for_var_field((Var *) tle->expr, fieldno,
										levelsup, context);

		pop_child_plan(dpns, &save_dpns);
		return result;
	}
	else if (var->varno == INNER_VAR && dpns->inner_tlist)
	{
		TargetEntry *tle;
		deparse_namespace save_dpns;
		const char *result;

		tle = get_tle_by_resno(dpns->inner_tlist, var->varattno);
		if (!tle)
			elog(ERROR, "bogus varattno for INNER_VAR var: %d", var->varattno);

		Assert(netlevelsup == 0);
		push_child_plan(dpns, dpns->inner_planstate, &save_dpns);

		result = get_name_for_var_field((Var *) tle->expr, fieldno,
										levelsup, context);

		pop_child_plan(dpns, &save_dpns);
		return result;
	}
	else if (var->varno == INDEX_VAR && dpns->index_tlist)
	{
		TargetEntry *tle;
		const char *result;

		tle = get_tle_by_resno(dpns->index_tlist, var->varattno);
		if (!tle)
			elog(ERROR, "bogus varattno for INDEX_VAR var: %d", var->varattno);

		Assert(netlevelsup == 0);

		result = get_name_for_var_field((Var *) tle->expr, fieldno,
										levelsup, context);

		return result;
	}
	else
	{
		elog(ERROR, "bogus varno: %d", var->varno);
		return NULL;			/* keep compiler quiet */
	}

	if (attnum == InvalidAttrNumber)
	{
		/* Var is whole-row reference to RTE, so select the right field */
		return get_rte_attribute_name(rte, fieldno);
	}

	/*
	 * This part has essentially the same logic as the parser's
	 * expandRecordVariable() function, but we are dealing with a different
	 * representation of the input context, and we only need one field name
	 * not a TupleDesc.  Also, we need special cases for finding subquery and
	 * CTE subplans when deparsing Plan trees.
	 */
	expr = (Node *) var;		/* default if we can't drill down */

	switch (rte->rtekind)
	{
		case RTE_RELATION:
		case RTE_VALUES:

			/*
			 * This case should not occur: a column of a table or values list
			 * shouldn't have type RECORD.  Fall through and fail (most
			 * likely) at the bottom.
			 */
			break;
		case RTE_SUBQUERY:
			/* Subselect-in-FROM: examine sub-select's output expr */
			{
				if (rte->subquery)
				{
					TargetEntry *ste = get_tle_by_resno(rte->subquery->targetList,
														attnum);

					if (ste == NULL || ste->resjunk)
						elog(ERROR, "subquery %s does not have attribute %d",
							 rte->eref->aliasname, attnum);
					expr = (Node *) ste->expr;
					if (IsA(expr, Var))
					{
						/*
						 * Recurse into the sub-select to see what its Var
						 * refers to. We have to build an additional level of
						 * namespace to keep in step with varlevelsup in the
						 * subselect.
						 */
						deparse_namespace mydpns;
						const char *result;

						set_deparse_for_query(&mydpns, rte->subquery,
											  context->namespaces);

						context->namespaces = lcons(&mydpns,
													context->namespaces);

						result = get_name_for_var_field((Var *) expr, fieldno,
														0, context);

						context->namespaces =
							list_delete_first(context->namespaces);

						return result;
					}
					/* else fall through to inspect the expression */
				}
				else
				{
					/*
					 * We're deparsing a Plan tree so we don't have complete
					 * RTE entries (in particular, rte->subquery is NULL). But
					 * the only place we'd see a Var directly referencing a
					 * SUBQUERY RTE is in a SubqueryScan plan node, and we can
					 * look into the child plan's tlist instead.
					 */
					TargetEntry *tle;
					deparse_namespace save_dpns;
					const char *result;

					if (!dpns->inner_planstate)
						elog(ERROR, "failed to find plan for subquery %s",
							 rte->eref->aliasname);
					tle = get_tle_by_resno(dpns->inner_tlist, attnum);
					if (!tle)
						elog(ERROR, "bogus varattno for subquery var: %d",
							 attnum);
					Assert(netlevelsup == 0);
					push_child_plan(dpns, dpns->inner_planstate, &save_dpns);

					result = get_name_for_var_field((Var *) tle->expr, fieldno,
													levelsup, context);

					pop_child_plan(dpns, &save_dpns);
					return result;
				}
			}
			break;
		case RTE_JOIN:
			/* Join RTE --- recursively inspect the alias variable */
			if (rte->joinaliasvars == NIL)
				elog(ERROR, "cannot decompile join alias var in plan tree");
			Assert(attnum > 0 && attnum <= list_length(rte->joinaliasvars));
			expr = (Node *) list_nth(rte->joinaliasvars, attnum - 1);
			Assert(expr != NULL);
			/* we intentionally don't strip implicit coercions here */
			if (IsA(expr, Var))
				return get_name_for_var_field((Var *) expr, fieldno,
											  var->varlevelsup + levelsup,
											  context);
			/* else fall through to inspect the expression */
			break;
		case RTE_FUNCTION:

			/*
			 * We couldn't get here unless a function is declared with one of
			 * its result columns as RECORD, which is not allowed.
			 */
			break;
		case RTE_CTE:
			/* CTE reference: examine subquery's output expr */
			{
				CommonTableExpr *cte = NULL;
				Index		ctelevelsup;
				ListCell   *lc;

				/*
				 * Try to find the referenced CTE using the namespace stack.
				 */
				ctelevelsup = rte->ctelevelsup + netlevelsup;
				if (ctelevelsup >= list_length(context->namespaces))
					lc = NULL;
				else
				{
					deparse_namespace *ctedpns;

					ctedpns = (deparse_namespace *)
						list_nth(context->namespaces, ctelevelsup);
					foreach(lc, ctedpns->ctes)
					{
						cte = (CommonTableExpr *) lfirst(lc);
						if (strcmp(cte->ctename, rte->ctename) == 0)
							break;
					}
				}
				if (lc != NULL)
				{
					Query	   *ctequery = (Query *) cte->ctequery;
					TargetEntry *ste = get_tle_by_resno(GetCTETargetList(cte),
														attnum);

					if (ste == NULL || ste->resjunk)
						elog(ERROR, "subquery %s does not have attribute %d",
							 rte->eref->aliasname, attnum);
					expr = (Node *) ste->expr;
					if (IsA(expr, Var))
					{
						/*
						 * Recurse into the CTE to see what its Var refers to.
						 * We have to build an additional level of namespace
						 * to keep in step with varlevelsup in the CTE.
						 * Furthermore it could be an outer CTE, so we may
						 * have to delete some levels of namespace.
						 */
						List	   *save_nslist = context->namespaces;
						List	   *new_nslist;
						deparse_namespace mydpns;
						const char *result;

						set_deparse_for_query(&mydpns, ctequery,
											  context->namespaces);

						new_nslist = list_copy_tail(context->namespaces,
													ctelevelsup);
						context->namespaces = lcons(&mydpns, new_nslist);

						result = get_name_for_var_field((Var *) expr, fieldno,
														0, context);

						context->namespaces = save_nslist;

						return result;
					}
					/* else fall through to inspect the expression */
				}
				else
				{
					/*
					 * We're deparsing a Plan tree so we don't have a CTE
					 * list.  But the only place we'd see a Var directly
					 * referencing a CTE RTE is in a CteScan plan node, and we
					 * can look into the subplan's tlist instead.
					 */
					TargetEntry *tle;
					deparse_namespace save_dpns;
					const char *result;

					if (!dpns->inner_planstate)
						elog(ERROR, "failed to find plan for CTE %s",
							 rte->eref->aliasname);
					tle = get_tle_by_resno(dpns->inner_tlist, attnum);
					if (!tle)
						elog(ERROR, "bogus varattno for subquery var: %d",
							 attnum);
					Assert(netlevelsup == 0);
					push_child_plan(dpns, dpns->inner_planstate, &save_dpns);

					result = get_name_for_var_field((Var *) tle->expr, fieldno,
													levelsup, context);

					pop_child_plan(dpns, &save_dpns);
					return result;
				}
			}
			break;
	}

	/*
	 * We now have an expression we can't expand any more, so see if
	 * get_expr_result_type() can do anything with it.  If not, pass to
	 * lookup_rowtype_tupdesc() which will probably fail, but will give an
	 * appropriate error message while failing.
	 */
	if (get_expr_result_type(expr, NULL, &tupleDesc) != TYPEFUNC_COMPOSITE)
		tupleDesc = lookup_rowtype_tupdesc_copy(exprType(expr),
												exprTypmod(expr));
	Assert(tupleDesc);
	/* Got the tupdesc, so we can extract the field name */
	Assert(fieldno >= 1 && fieldno <= tupleDesc->natts);
	return NameStr(tupleDesc->attrs[fieldno - 1]->attname);
}

/*
 * Try to find the referenced expression for a PARAM_EXEC Param that might
 * reference a parameter supplied by an upper NestLoop or SubPlan plan node.
 *
 * If successful, return the expression and set *dpns_p and *ancestor_cell_p
 * appropriately for calling push_ancestor_plan().  If no referent can be
 * found, return NULL.
 */
static Node *
find_param_referent(Param *param, deparse_context *context,
					deparse_namespace **dpns_p, ListCell **ancestor_cell_p)
{
	/* Initialize output parameters to prevent compiler warnings */
	*dpns_p = NULL;
	*ancestor_cell_p = NULL;

	/*
	 * If it's a PARAM_EXEC parameter, look for a matching NestLoopParam or
	 * SubPlan argument.  This will necessarily be in some ancestor of the
	 * current expression's PlanState.
	 */
	if (param->paramkind == PARAM_EXEC)
	{
		deparse_namespace *dpns;
		PlanState  *child_ps;
		bool		in_same_plan_level;
		ListCell   *lc;

		dpns = (deparse_namespace *) linitial(context->namespaces);
		child_ps = dpns->planstate;
		in_same_plan_level = true;

		foreach(lc, dpns->ancestors)
		{
			PlanState  *ps = (PlanState *) lfirst(lc);
			ListCell   *lc2;

			/*
			 * NestLoops transmit params to their inner child only; also, once
			 * we've crawled up out of a subplan, this couldn't possibly be
			 * the right match.
			 */
			if (IsA(ps, NestLoopState) &&
				child_ps == innerPlanState(ps) &&
				in_same_plan_level)
			{
				NestLoop   *nl = (NestLoop *) ps->plan;

				foreach(lc2, nl->nestParams)
				{
					NestLoopParam *nlp = (NestLoopParam *) lfirst(lc2);

					if (nlp->paramno == param->paramid)
					{
						/* Found a match, so return it */
						*dpns_p = dpns;
						*ancestor_cell_p = lc;
						return (Node *) nlp->paramval;
					}
				}
			}

			/*
			 * Check to see if we're crawling up from a subplan.
			 */
			foreach(lc2, ps->subPlan)
			{
				SubPlanState *sstate = (SubPlanState *) lfirst(lc2);
				SubPlan    *subplan = (SubPlan *) sstate->xprstate.expr;
				ListCell   *lc3;
				ListCell   *lc4;

				if (child_ps != sstate->planstate)
					continue;

				/* Matched subplan, so check its arguments */
				forboth(lc3, subplan->parParam, lc4, subplan->args)
				{
					int			paramid = lfirst_int(lc3);
					Node	   *arg = (Node *) lfirst(lc4);

					if (paramid == param->paramid)
					{
						/* Found a match, so return it */
						*dpns_p = dpns;
						*ancestor_cell_p = lc;
						return arg;
					}
				}

				/* Keep looking, but we are emerging from a subplan. */
				in_same_plan_level = false;
				break;
			}

			/*
			 * Likewise check to see if we're emerging from an initplan.
			 * Initplans never have any parParams, so no need to search that
			 * list, but we need to know if we should reset
			 * in_same_plan_level.
			 */
			foreach(lc2, ps->initPlan)
			{
				SubPlanState *sstate = (SubPlanState *) lfirst(lc2);

				if (child_ps != sstate->planstate)
					continue;

				/* No parameters to be had here. */
				Assert(((SubPlan *) sstate->xprstate.expr)->parParam == NIL);

				/* Keep looking, but we are emerging from an initplan. */
				in_same_plan_level = false;
				break;
			}

			/* No luck, crawl up to next ancestor */
			child_ps = ps;
		}
	}

	/* No referent found */
	return NULL;
}

/*
 * Display a Param appropriately.
 */
static void
get_parameter(Param *param, deparse_context *context)
{
	Node	   *expr;
	deparse_namespace *dpns;
	ListCell   *ancestor_cell;

	/*
	 * If it's a PARAM_EXEC parameter, try to locate the expression from which
	 * the parameter was computed.  Note that failing to find a referent isn't
	 * an error, since the Param might well be a subplan output rather than an
	 * input.
	 */
	expr = find_param_referent(param, context, &dpns, &ancestor_cell);
	if (expr)
	{
		/* Found a match, so print it */
		deparse_namespace save_dpns;
		bool		save_varprefix;
		bool		need_paren;

		/* Switch attention to the ancestor plan node */
		push_ancestor_plan(dpns, ancestor_cell, &save_dpns);

		/*
		 * Force prefixing of Vars, since they won't belong to the relation
		 * being scanned in the original plan node.
		 */
		save_varprefix = context->varprefix;
		context->varprefix = true;

		/*
		 * A Param's expansion is typically a Var, Aggref, or upper-level
		 * Param, which wouldn't need extra parentheses.  Otherwise, insert
		 * parens to ensure the expression looks atomic.
		 */
		need_paren = !(IsA(expr, Var) ||
					   IsA(expr, Aggref) ||
					   IsA(expr, Param));
		if (need_paren)
			appendStringInfoChar(context->buf, '(');

		get_rule_expr(expr, context, false);

		if (need_paren)
			appendStringInfoChar(context->buf, ')');

		context->varprefix = save_varprefix;

		pop_ancestor_plan(dpns, &save_dpns);

		return;
	}

	/*
	 * Not PARAM_EXEC, or couldn't find referent: just print $N.
	 */
	appendStringInfo(context->buf, "$%d", param->paramid);
}

/*
 * get_simple_binary_op_name
 *
 * helper function for isSimpleNode
 * will return single char binary operator name, or NULL if it's not
 */
static const char *
get_simple_binary_op_name(OpExpr *expr)
{
	List	   *args = expr->args;

	if (list_length(args) == 2)
	{
		/* binary operator */
		Node	   *arg1 = (Node *) linitial(args);
		Node	   *arg2 = (Node *) lsecond(args);
		const char *op;

		op = generate_operator_name(expr->opno, exprType(arg1), exprType(arg2));
		if (strlen(op) == 1)
			return op;
	}
	return NULL;
}


/*
 * isSimpleNode - check if given node is simple (doesn't need parenthesizing)
 *
 *	true   : simple in the context of parent node's type
 *	false  : not simple
 */
static bool
isSimpleNode(Node *node, Node *parentNode, int prettyFlags)
{
	if (!node)
		return false;

	switch (nodeTag(node))
	{
		case T_Var:
		case T_Const:
		case T_Param:
		case T_CoerceToDomainValue:
		case T_SetToDefault:
		case T_CurrentOfExpr:
			/* single words: always simple */
			return true;

		case T_ArrayRef:
		case T_ArrayExpr:
		case T_RowExpr:
		case T_CoalesceExpr:
		case T_MinMaxExpr:
		case T_XmlExpr:
		case T_NullIfExpr:
		case T_Aggref:
		case T_WindowFunc:
		case T_FuncExpr:
			/* function-like: name(..) or name[..] */
			return true;

			/* CASE keywords act as parentheses */
		case T_CaseExpr:
			return true;

		case T_FieldSelect:

			/*
			 * appears simple since . has top precedence, unless parent is
			 * T_FieldSelect itself!
			 */
			return (IsA(parentNode, FieldSelect) ? false : true);

		case T_FieldStore:

			/*
			 * treat like FieldSelect (probably doesn't matter)
			 */
			return (IsA(parentNode, FieldStore) ? false : true);

		case T_CoerceToDomain:
			/* maybe simple, check args */
			return isSimpleNode((Node *) ((CoerceToDomain *) node)->arg,
								node, prettyFlags);
		case T_RelabelType:
			return isSimpleNode((Node *) ((RelabelType *) node)->arg,
								node, prettyFlags);
		case T_CoerceViaIO:
			return isSimpleNode((Node *) ((CoerceViaIO *) node)->arg,
								node, prettyFlags);
		case T_ArrayCoerceExpr:
			return isSimpleNode((Node *) ((ArrayCoerceExpr *) node)->arg,
								node, prettyFlags);
		case T_ConvertRowtypeExpr:
			return isSimpleNode((Node *) ((ConvertRowtypeExpr *) node)->arg,
								node, prettyFlags);

		case T_OpExpr:
			{
				/* depends on parent node type; needs further checking */
				if (prettyFlags & PRETTYFLAG_PAREN && IsA(parentNode, OpExpr))
				{
					const char *op;
					const char *parentOp;
					bool		is_lopriop;
					bool		is_hipriop;
					bool		is_lopriparent;
					bool		is_hipriparent;

					op = get_simple_binary_op_name((OpExpr *) node);
					if (!op)
						return false;

					/* We know only the basic operators + - and * / % */
					is_lopriop = (strchr("+-", *op) != NULL);
					is_hipriop = (strchr("*/%", *op) != NULL);
					if (!(is_lopriop || is_hipriop))
						return false;

					parentOp = get_simple_binary_op_name((OpExpr *) parentNode);
					if (!parentOp)
						return false;

					is_lopriparent = (strchr("+-", *parentOp) != NULL);
					is_hipriparent = (strchr("*/%", *parentOp) != NULL);
					if (!(is_lopriparent || is_hipriparent))
						return false;

					if (is_hipriop && is_lopriparent)
						return true;	/* op binds tighter than parent */

					if (is_lopriop && is_hipriparent)
						return false;

					/*
					 * Operators are same priority --- can skip parens only if
					 * we have (a - b) - c, not a - (b - c).
					 */
					if (node == (Node *) linitial(((OpExpr *) parentNode)->args))
						return true;

					return false;
				}
				/* else do the same stuff as for T_SubLink et al. */
				/* FALL THROUGH */
			}

		case T_SubLink:
		case T_NullTest:
		case T_BooleanTest:
		case T_DistinctExpr:
			switch (nodeTag(parentNode))
			{
				case T_FuncExpr:
					{
						/* special handling for casts */
						CoercionForm type = ((FuncExpr *) parentNode)->funcformat;

						if (type == COERCE_EXPLICIT_CAST ||
							type == COERCE_IMPLICIT_CAST)
							return false;
						return true;	/* own parentheses */
					}
				case T_BoolExpr:		/* lower precedence */
				case T_ArrayRef:		/* other separators */
				case T_ArrayExpr:		/* other separators */
				case T_RowExpr:	/* other separators */
				case T_CoalesceExpr:	/* own parentheses */
				case T_MinMaxExpr:		/* own parentheses */
				case T_XmlExpr:	/* own parentheses */
				case T_NullIfExpr:		/* other separators */
				case T_Aggref:	/* own parentheses */
				case T_WindowFunc:		/* own parentheses */
				case T_CaseExpr:		/* other separators */
					return true;
				default:
					return false;
			}

		case T_BoolExpr:
			switch (nodeTag(parentNode))
			{
				case T_BoolExpr:
					if (prettyFlags & PRETTYFLAG_PAREN)
					{
						BoolExprType type;
						BoolExprType parentType;

						type = ((BoolExpr *) node)->boolop;
						parentType = ((BoolExpr *) parentNode)->boolop;
						switch (type)
						{
							case NOT_EXPR:
							case AND_EXPR:
								if (parentType == AND_EXPR || parentType == OR_EXPR)
									return true;
								break;
							case OR_EXPR:
								if (parentType == OR_EXPR)
									return true;
								break;
						}
					}
					return false;
				case T_FuncExpr:
					{
						/* special handling for casts */
						CoercionForm type = ((FuncExpr *) parentNode)->funcformat;

						if (type == COERCE_EXPLICIT_CAST ||
							type == COERCE_IMPLICIT_CAST)
							return false;
						return true;	/* own parentheses */
					}
				case T_ArrayRef:		/* other separators */
				case T_ArrayExpr:		/* other separators */
				case T_RowExpr:	/* other separators */
				case T_CoalesceExpr:	/* own parentheses */
				case T_MinMaxExpr:		/* own parentheses */
				case T_XmlExpr:	/* own parentheses */
				case T_NullIfExpr:		/* other separators */
				case T_Aggref:	/* own parentheses */
				case T_WindowFunc:		/* own parentheses */
				case T_CaseExpr:		/* other separators */
					return true;
				default:
					return false;
			}

		default:
			break;
	}
	/* those we don't know: in dubio complexo */
	return false;
}


/*
 * appendContextKeyword - append a keyword to buffer
 *
 * If prettyPrint is enabled, perform a line break, and adjust indentation.
 * Otherwise, just append the keyword.
 */
static void
appendContextKeyword(deparse_context *context, const char *str,
					 int indentBefore, int indentAfter, int indentPlus)
{
	StringInfo	buf = context->buf;

	if (PRETTY_INDENT(context))
	{
		int			indentAmount;

		context->indentLevel += indentBefore;

		/* remove any trailing spaces currently in the buffer ... */
		removeStringInfoSpaces(buf);
		/* ... then add a newline and some spaces */
		appendStringInfoChar(buf, '\n');

		if (context->indentLevel < PRETTYINDENT_LIMIT)
			indentAmount = Max(context->indentLevel, 0) + indentPlus;
		else
		{
			/*
			 * If we're indented more than PRETTYINDENT_LIMIT characters, try
			 * to conserve horizontal space by reducing the per-level
			 * indentation.  For best results the scale factor here should
			 * divide all the indent amounts that get added to indentLevel
			 * (PRETTYINDENT_STD, etc).  It's important that the indentation
			 * not grow unboundedly, else deeply-nested trees use O(N^2)
			 * whitespace; so we also wrap modulo PRETTYINDENT_LIMIT.
			 */
			indentAmount = PRETTYINDENT_LIMIT +
				(context->indentLevel - PRETTYINDENT_LIMIT) /
				(PRETTYINDENT_STD / 2);
			indentAmount %= PRETTYINDENT_LIMIT;
			/* scale/wrap logic affects indentLevel, but not indentPlus */
			indentAmount += indentPlus;
		}
		appendStringInfoSpaces(buf, indentAmount);

		appendStringInfoString(buf, str);

		context->indentLevel += indentAfter;
		if (context->indentLevel < 0)
			context->indentLevel = 0;
	}
	else
		appendStringInfoString(buf, str);
}

/*
 * removeStringInfoSpaces - delete trailing spaces from a buffer.
 *
 * Possibly this should move to stringinfo.c at some point.
 */
static void
removeStringInfoSpaces(StringInfo str)
{
	while (str->len > 0 && str->data[str->len - 1] == ' ')
		str->data[--(str->len)] = '\0';
}


/*
 * get_rule_expr_paren	- deparse expr using get_rule_expr,
 * embracing the string with parentheses if necessary for prettyPrint.
 *
 * Never embrace if prettyFlags=0, because it's done in the calling node.
 *
 * Any node that does *not* embrace its argument node by sql syntax (with
 * parentheses, non-operator keywords like CASE/WHEN/ON, or comma etc) should
 * use get_rule_expr_paren instead of get_rule_expr so parentheses can be
 * added.
 */
static void
get_rule_expr_paren(Node *node, deparse_context *context,
					bool showimplicit, Node *parentNode)
{
	bool		need_paren;

	need_paren = PRETTY_PAREN(context) &&
		!isSimpleNode(node, parentNode, context->prettyFlags);

	if (need_paren)
		appendStringInfoChar(context->buf, '(');

	get_rule_expr(node, context, showimplicit);

	if (need_paren)
		appendStringInfoChar(context->buf, ')');
}


/* ----------
 * get_rule_expr			- Parse back an expression
 *
 * Note: showimplicit determines whether we display any implicit cast that
 * is present at the top of the expression tree.  It is a passed argument,
 * not a field of the context struct, because we change the value as we
 * recurse down into the expression.  In general we suppress implicit casts
 * when the result type is known with certainty (eg, the arguments of an
 * OR must be boolean).  We display implicit casts for arguments of functions
 * and operators, since this is needed to be certain that the same function
 * or operator will be chosen when the expression is re-parsed.
 * ----------
 */
static void
get_rule_expr(Node *node, deparse_context *context,
			  bool showimplicit)
{
	StringInfo	buf = context->buf;

	if (node == NULL)
		return;

	/* Guard against excessively long or deeply-nested queries */
	CHECK_FOR_INTERRUPTS();
	check_stack_depth();

	/*
	 * Each level of get_rule_expr must emit an indivisible term
	 * (parenthesized if necessary) to ensure result is reparsed into the same
	 * expression tree.  The only exception is that when the input is a List,
	 * we emit the component items comma-separated with no surrounding
	 * decoration; this is convenient for most callers.
	 */
	switch (nodeTag(node))
	{
		case T_Var:
			(void) get_variable((Var *) node, 0, false, context);
			break;

		case T_Const:
			get_const_expr((Const *) node, context, 0);
			break;

		case T_Param:
			get_parameter((Param *) node, context);
			break;

		case T_Aggref:
			get_agg_expr((Aggref *) node, context, (Aggref *) node);
			break;

		case T_GroupingFunc:
			{
				GroupingFunc *gexpr = (GroupingFunc *) node;

				appendStringInfoString(buf, "GROUPING(");
				get_rule_expr((Node *) gexpr->args, context, true);
				appendStringInfoChar(buf, ')');
			}
			break;

		case T_WindowFunc:
			get_windowfunc_expr((WindowFunc *) node, context);
			break;

		case T_ArrayRef:
			{
				ArrayRef   *aref = (ArrayRef *) node;
				bool		need_parens;

				/*
				 * If the argument is a CaseTestExpr, we must be inside a
				 * FieldStore, ie, we are assigning to an element of an array
				 * within a composite column.  Since we already punted on
				 * displaying the FieldStore's target information, just punt
				 * here too, and display only the assignment source
				 * expression.
				 */
				if (IsA(aref->refexpr, CaseTestExpr))
				{
					Assert(aref->refassgnexpr);
					get_rule_expr((Node *) aref->refassgnexpr,
								  context, showimplicit);
					break;
				}

				/*
				 * Parenthesize the argument unless it's a simple Var or a
				 * FieldSelect.  (In particular, if it's another ArrayRef, we
				 * *must* parenthesize to avoid confusion.)
				 */
				need_parens = !IsA(aref->refexpr, Var) &&
					!IsA(aref->refexpr, FieldSelect);
				if (need_parens)
					appendStringInfoChar(buf, '(');
				get_rule_expr((Node *) aref->refexpr, context, showimplicit);
				if (need_parens)
					appendStringInfoChar(buf, ')');

				/*
				 * If there's a refassgnexpr, we want to print the node in the
				 * format "array[subscripts] := refassgnexpr".  This is not
				 * legal SQL, so decompilation of INSERT or UPDATE statements
				 * should always use processIndirection as part of the
				 * statement-level syntax.  We should only see this when
				 * EXPLAIN tries to print the targetlist of a plan resulting
				 * from such a statement.
				 */
				if (aref->refassgnexpr)
				{
					Node	   *refassgnexpr;

					/*
					 * Use processIndirection to print this node's subscripts
					 * as well as any additional field selections or
					 * subscripting in immediate descendants.  It returns the
					 * RHS expr that is actually being "assigned".
					 */
					refassgnexpr = processIndirection(node, context);
					appendStringInfoString(buf, " := ");
					get_rule_expr(refassgnexpr, context, showimplicit);
				}
				else
				{
					/* Just an ordinary array fetch, so print subscripts */
					printSubscripts(aref, context);
				}
			}
			break;

		case T_FuncExpr:
			get_func_expr((FuncExpr *) node, context, showimplicit);
			break;

		case T_NamedArgExpr:
			{
				NamedArgExpr *na = (NamedArgExpr *) node;

				appendStringInfo(buf, "%s => ", quote_identifier(na->name));
				get_rule_expr((Node *) na->arg, context, showimplicit);
			}
			break;

		case T_OpExpr:
			get_oper_expr((OpExpr *) node, context);
			break;

		case T_DistinctExpr:
			{
				DistinctExpr *expr = (DistinctExpr *) node;
				List	   *args = expr->args;
				Node	   *arg1 = (Node *) linitial(args);
				Node	   *arg2 = (Node *) lsecond(args);

				if (!PRETTY_PAREN(context))
					appendStringInfoChar(buf, '(');
				get_rule_expr_paren(arg1, context, true, node);
				appendStringInfoString(buf, " IS DISTINCT FROM ");
				get_rule_expr_paren(arg2, context, true, node);
				if (!PRETTY_PAREN(context))
					appendStringInfoChar(buf, ')');
			}
			break;

		case T_NullIfExpr:
			{
				NullIfExpr *nullifexpr = (NullIfExpr *) node;

				appendStringInfoString(buf, "NULLIF(");
				get_rule_expr((Node *) nullifexpr->args, context, true);
				appendStringInfoChar(buf, ')');
			}
			break;

		case T_ScalarArrayOpExpr:
			{
				ScalarArrayOpExpr *expr = (ScalarArrayOpExpr *) node;
				List	   *args = expr->args;
				Node	   *arg1 = (Node *) linitial(args);
				Node	   *arg2 = (Node *) lsecond(args);

				if (!PRETTY_PAREN(context))
					appendStringInfoChar(buf, '(');
				get_rule_expr_paren(arg1, context, true, node);
				appendStringInfo(buf, " %s %s (",
								 generate_operator_name(expr->opno,
														exprType(arg1),
									  get_base_element_type(exprType(arg2))),
								 expr->useOr ? "ANY" : "ALL");
				get_rule_expr_paren(arg2, context, true, node);

				/*
				 * There's inherent ambiguity in "x op ANY/ALL (y)" when y is
				 * a bare sub-SELECT.  Since we're here, the sub-SELECT must
				 * be meant as a scalar sub-SELECT yielding an array value to
				 * be used in ScalarArrayOpExpr; but the grammar will
				 * preferentially interpret such a construct as an ANY/ALL
				 * SubLink.  To prevent misparsing the output that way, insert
				 * a dummy coercion (which will be stripped by parse analysis,
				 * so no inefficiency is added in dump and reload).  This is
				 * indeed most likely what the user wrote to get the construct
				 * accepted in the first place.
				 */
				if (IsA(arg2, SubLink) &&
					((SubLink *) arg2)->subLinkType == EXPR_SUBLINK)
					appendStringInfo(buf, "::%s",
									 format_type_with_typemod(exprType(arg2),
														  exprTypmod(arg2)));
				appendStringInfoChar(buf, ')');
				if (!PRETTY_PAREN(context))
					appendStringInfoChar(buf, ')');
			}
			break;

		case T_BoolExpr:
			{
				BoolExpr   *expr = (BoolExpr *) node;
				Node	   *first_arg = linitial(expr->args);
				ListCell   *arg = lnext(list_head(expr->args));

				switch (expr->boolop)
				{
					case AND_EXPR:
						if (!PRETTY_PAREN(context))
							appendStringInfoChar(buf, '(');
						get_rule_expr_paren(first_arg, context,
											false, node);
						while (arg)
						{
							appendStringInfoString(buf, " AND ");
							get_rule_expr_paren((Node *) lfirst(arg), context,
												false, node);
							arg = lnext(arg);
						}
						if (!PRETTY_PAREN(context))
							appendStringInfoChar(buf, ')');
						break;

					case OR_EXPR:
						if (!PRETTY_PAREN(context))
							appendStringInfoChar(buf, '(');
						get_rule_expr_paren(first_arg, context,
											false, node);
						while (arg)
						{
							appendStringInfoString(buf, " OR ");
							get_rule_expr_paren((Node *) lfirst(arg), context,
												false, node);
							arg = lnext(arg);
						}
						if (!PRETTY_PAREN(context))
							appendStringInfoChar(buf, ')');
						break;

					case NOT_EXPR:
						if (!PRETTY_PAREN(context))
							appendStringInfoChar(buf, '(');
						appendStringInfoString(buf, "NOT ");
						get_rule_expr_paren(first_arg, context,
											false, node);
						if (!PRETTY_PAREN(context))
							appendStringInfoChar(buf, ')');
						break;

					default:
						elog(ERROR, "unrecognized boolop: %d",
							 (int) expr->boolop);
				}
			}
			break;

		case T_SubLink:
			get_sublink_expr((SubLink *) node, context);
			break;

		case T_SubPlan:
			{
				SubPlan    *subplan = (SubPlan *) node;

				/*
				 * We cannot see an already-planned subplan in rule deparsing,
				 * only while EXPLAINing a query plan.  We don't try to
				 * reconstruct the original SQL, just reference the subplan
				 * that appears elsewhere in EXPLAIN's result.
				 */
				if (subplan->useHashTable)
					appendStringInfo(buf, "(hashed %s)", subplan->plan_name);
				else
					appendStringInfo(buf, "(%s)", subplan->plan_name);
			}
			break;

		case T_AlternativeSubPlan:
			{
				AlternativeSubPlan *asplan = (AlternativeSubPlan *) node;
				ListCell   *lc;

				/* As above, this can only happen during EXPLAIN */
				appendStringInfoString(buf, "(alternatives: ");
				foreach(lc, asplan->subplans)
				{
					SubPlan    *splan = (SubPlan *) lfirst(lc);

					Assert(IsA(splan, SubPlan));
					if (splan->useHashTable)
						appendStringInfo(buf, "hashed %s", splan->plan_name);
					else
						appendStringInfoString(buf, splan->plan_name);
					if (lnext(lc))
						appendStringInfoString(buf, " or ");
				}
				appendStringInfoChar(buf, ')');
			}
			break;

		case T_FieldSelect:
			{
				FieldSelect *fselect = (FieldSelect *) node;
				Node	   *arg = (Node *) fselect->arg;
				int			fno = fselect->fieldnum;
				const char *fieldname;
				bool		need_parens;

				/*
				 * Parenthesize the argument unless it's an ArrayRef or
				 * another FieldSelect.  Note in particular that it would be
				 * WRONG to not parenthesize a Var argument; simplicity is not
				 * the issue here, having the right number of names is.
				 */
				need_parens = !IsA(arg, ArrayRef) &&!IsA(arg, FieldSelect);
				if (need_parens)
					appendStringInfoChar(buf, '(');
				get_rule_expr(arg, context, true);
				if (need_parens)
					appendStringInfoChar(buf, ')');

				/*
				 * Get and print the field name.
				 */
				fieldname = get_name_for_var_field((Var *) arg, fno,
												   0, context);
				appendStringInfo(buf, ".%s", quote_identifier(fieldname));
			}
			break;

		case T_FieldStore:
			{
				FieldStore *fstore = (FieldStore *) node;
				bool		need_parens;

				/*
				 * There is no good way to represent a FieldStore as real SQL,
				 * so decompilation of INSERT or UPDATE statements should
				 * always use processIndirection as part of the
				 * statement-level syntax.  We should only get here when
				 * EXPLAIN tries to print the targetlist of a plan resulting
				 * from such a statement.  The plan case is even harder than
				 * ordinary rules would be, because the planner tries to
				 * collapse multiple assignments to the same field or subfield
				 * into one FieldStore; so we can see a list of target fields
				 * not just one, and the arguments could be FieldStores
				 * themselves.  We don't bother to try to print the target
				 * field names; we just print the source arguments, with a
				 * ROW() around them if there's more than one.  This isn't
				 * terribly complete, but it's probably good enough for
				 * EXPLAIN's purposes; especially since anything more would be
				 * either hopelessly confusing or an even poorer
				 * representation of what the plan is actually doing.
				 */
				need_parens = (list_length(fstore->newvals) != 1);
				if (need_parens)
					appendStringInfoString(buf, "ROW(");
				get_rule_expr((Node *) fstore->newvals, context, showimplicit);
				if (need_parens)
					appendStringInfoChar(buf, ')');
			}
			break;

		case T_RelabelType:
			{
				RelabelType *relabel = (RelabelType *) node;
				Node	   *arg = (Node *) relabel->arg;

				if (relabel->relabelformat == COERCE_IMPLICIT_CAST &&
					!showimplicit)
				{
					/* don't show the implicit cast */
					get_rule_expr_paren(arg, context, false, node);
				}
				else
				{
					get_coercion_expr(arg, context,
									  relabel->resulttype,
									  relabel->resulttypmod,
									  node);
				}
			}
			break;

		case T_CoerceViaIO:
			{
				CoerceViaIO *iocoerce = (CoerceViaIO *) node;
				Node	   *arg = (Node *) iocoerce->arg;

				if (iocoerce->coerceformat == COERCE_IMPLICIT_CAST &&
					!showimplicit)
				{
					/* don't show the implicit cast */
					get_rule_expr_paren(arg, context, false, node);
				}
				else
				{
					get_coercion_expr(arg, context,
									  iocoerce->resulttype,
									  -1,
									  node);
				}
			}
			break;

		case T_ArrayCoerceExpr:
			{
				ArrayCoerceExpr *acoerce = (ArrayCoerceExpr *) node;
				Node	   *arg = (Node *) acoerce->arg;

				if (acoerce->coerceformat == COERCE_IMPLICIT_CAST &&
					!showimplicit)
				{
					/* don't show the implicit cast */
					get_rule_expr_paren(arg, context, false, node);
				}
				else
				{
					get_coercion_expr(arg, context,
									  acoerce->resulttype,
									  acoerce->resulttypmod,
									  node);
				}
			}
			break;

		case T_ConvertRowtypeExpr:
			{
				ConvertRowtypeExpr *convert = (ConvertRowtypeExpr *) node;
				Node	   *arg = (Node *) convert->arg;

				if (convert->convertformat == COERCE_IMPLICIT_CAST &&
					!showimplicit)
				{
					/* don't show the implicit cast */
					get_rule_expr_paren(arg, context, false, node);
				}
				else
				{
					get_coercion_expr(arg, context,
									  convert->resulttype, -1,
									  node);
				}
			}
			break;

		case T_CollateExpr:
			{
				CollateExpr *collate = (CollateExpr *) node;
				Node	   *arg = (Node *) collate->arg;

				if (!PRETTY_PAREN(context))
					appendStringInfoChar(buf, '(');
				get_rule_expr_paren(arg, context, showimplicit, node);
				appendStringInfo(buf, " COLLATE %s",
								 generate_collation_name(collate->collOid));
				if (!PRETTY_PAREN(context))
					appendStringInfoChar(buf, ')');
			}
			break;

		case T_CaseExpr:
			{
				CaseExpr   *caseexpr = (CaseExpr *) node;
				ListCell   *temp;

				appendContextKeyword(context, "CASE",
									 0, PRETTYINDENT_VAR, 0);
				if (caseexpr->arg)
				{
					appendStringInfoChar(buf, ' ');
					get_rule_expr((Node *) caseexpr->arg, context, true);
				}
				foreach(temp, caseexpr->args)
				{
					CaseWhen   *when = (CaseWhen *) lfirst(temp);
					Node	   *w = (Node *) when->expr;

					if (caseexpr->arg)
					{
						/*
						 * The parser should have produced WHEN clauses of the
						 * form "CaseTestExpr = RHS", possibly with an
						 * implicit coercion inserted above the CaseTestExpr.
						 * For accurate decompilation of rules it's essential
						 * that we show just the RHS.  However in an
						 * expression that's been through the optimizer, the
						 * WHEN clause could be almost anything (since the
						 * equality operator could have been expanded into an
						 * inline function).  If we don't recognize the form
						 * of the WHEN clause, just punt and display it as-is.
						 */
						if (IsA(w, OpExpr))
						{
							List	   *args = ((OpExpr *) w)->args;

							if (list_length(args) == 2 &&
								IsA(strip_implicit_coercions(linitial(args)),
									CaseTestExpr))
								w = (Node *) lsecond(args);
						}
					}

					if (!PRETTY_INDENT(context))
						appendStringInfoChar(buf, ' ');
					appendContextKeyword(context, "WHEN ",
										 0, 0, 0);
					get_rule_expr(w, context, false);
					appendStringInfoString(buf, " THEN ");
					get_rule_expr((Node *) when->result, context, true);
				}
				if (!PRETTY_INDENT(context))
					appendStringInfoChar(buf, ' ');
				appendContextKeyword(context, "ELSE ",
									 0, 0, 0);
				get_rule_expr((Node *) caseexpr->defresult, context, true);
				if (!PRETTY_INDENT(context))
					appendStringInfoChar(buf, ' ');
				appendContextKeyword(context, "END",
									 -PRETTYINDENT_VAR, 0, 0);
			}
			break;

		case T_CaseTestExpr:
			{
				/*
				 * Normally we should never get here, since for expressions
				 * that can contain this node type we attempt to avoid
				 * recursing to it.  But in an optimized expression we might
				 * be unable to avoid that (see comments for CaseExpr).  If we
				 * do see one, print it as CASE_TEST_EXPR.
				 */
				appendStringInfoString(buf, "CASE_TEST_EXPR");
			}
			break;

		case T_ArrayExpr:
			{
				ArrayExpr  *arrayexpr = (ArrayExpr *) node;

				appendStringInfoString(buf, "ARRAY[");
				get_rule_expr((Node *) arrayexpr->elements, context, true);
				appendStringInfoChar(buf, ']');

				/*
				 * If the array isn't empty, we assume its elements are
				 * coerced to the desired type.  If it's empty, though, we
				 * need an explicit coercion to the array type.
				 */
				if (arrayexpr->elements == NIL)
					appendStringInfo(buf, "::%s",
					  format_type_with_typemod(arrayexpr->array_typeid, -1));
			}
			break;

		case T_RowExpr:
			{
				RowExpr    *rowexpr = (RowExpr *) node;
				TupleDesc	tupdesc = NULL;
				ListCell   *arg;
				int			i;
				char	   *sep;

				/*
				 * If it's a named type and not RECORD, we may have to skip
				 * dropped columns and/or claim there are NULLs for added
				 * columns.
				 */
				if (rowexpr->row_typeid != RECORDOID)
				{
					tupdesc = lookup_rowtype_tupdesc(rowexpr->row_typeid, -1);
					Assert(list_length(rowexpr->args) <= tupdesc->natts);
				}

				/*
				 * SQL99 allows "ROW" to be omitted when there is more than
				 * one column, but for simplicity we always print it.
				 */
				appendStringInfoString(buf, "ROW(");
				sep = "";
				i = 0;
				foreach(arg, rowexpr->args)
				{
					Node	   *e = (Node *) lfirst(arg);

					if (tupdesc == NULL ||
						!tupdesc->attrs[i]->attisdropped)
					{
						appendStringInfoString(buf, sep);
						/* Whole-row Vars need special treatment here */
						get_rule_expr_toplevel(e, context, true);
						sep = ", ";
					}
					i++;
				}
				if (tupdesc != NULL)
				{
					while (i < tupdesc->natts)
					{
						if (!tupdesc->attrs[i]->attisdropped)
						{
							appendStringInfoString(buf, sep);
							appendStringInfoString(buf, "NULL");
							sep = ", ";
						}
						i++;
					}

					ReleaseTupleDesc(tupdesc);
				}
				appendStringInfoChar(buf, ')');
				if (rowexpr->row_format == COERCE_EXPLICIT_CAST)
					appendStringInfo(buf, "::%s",
						  format_type_with_typemod(rowexpr->row_typeid, -1));
			}
			break;

		case T_RowCompareExpr:
			{
				RowCompareExpr *rcexpr = (RowCompareExpr *) node;
				ListCell   *arg;
				char	   *sep;

				/*
				 * SQL99 allows "ROW" to be omitted when there is more than
				 * one column, but for simplicity we always print it.
				 */
				appendStringInfoString(buf, "(ROW(");
				sep = "";
				foreach(arg, rcexpr->largs)
				{
					Node	   *e = (Node *) lfirst(arg);

					appendStringInfoString(buf, sep);
					get_rule_expr(e, context, true);
					sep = ", ";
				}

				/*
				 * We assume that the name of the first-column operator will
				 * do for all the rest too.  This is definitely open to
				 * failure, eg if some but not all operators were renamed
				 * since the construct was parsed, but there seems no way to
				 * be perfect.
				 */
				appendStringInfo(buf, ") %s ROW(",
						  generate_operator_name(linitial_oid(rcexpr->opnos),
										   exprType(linitial(rcexpr->largs)),
										 exprType(linitial(rcexpr->rargs))));
				sep = "";
				foreach(arg, rcexpr->rargs)
				{
					Node	   *e = (Node *) lfirst(arg);

					appendStringInfoString(buf, sep);
					get_rule_expr(e, context, true);
					sep = ", ";
				}
				appendStringInfoString(buf, "))");
			}
			break;

		case T_CoalesceExpr:
			{
				CoalesceExpr *coalesceexpr = (CoalesceExpr *) node;

				appendStringInfoString(buf, "COALESCE(");
				get_rule_expr((Node *) coalesceexpr->args, context, true);
				appendStringInfoChar(buf, ')');
			}
			break;

		case T_MinMaxExpr:
			{
				MinMaxExpr *minmaxexpr = (MinMaxExpr *) node;

				switch (minmaxexpr->op)
				{
					case IS_GREATEST:
						appendStringInfoString(buf, "GREATEST(");
						break;
					case IS_LEAST:
						appendStringInfoString(buf, "LEAST(");
						break;
				}
				get_rule_expr((Node *) minmaxexpr->args, context, true);
				appendStringInfoChar(buf, ')');
			}
			break;

		case T_XmlExpr:
			{
				XmlExpr    *xexpr = (XmlExpr *) node;
				bool		needcomma = false;
				ListCell   *arg;
				ListCell   *narg;
				Const	   *con;

				switch (xexpr->op)
				{
					case IS_XMLCONCAT:
						appendStringInfoString(buf, "XMLCONCAT(");
						break;
					case IS_XMLELEMENT:
						appendStringInfoString(buf, "XMLELEMENT(");
						break;
					case IS_XMLFOREST:
						appendStringInfoString(buf, "XMLFOREST(");
						break;
					case IS_XMLPARSE:
						appendStringInfoString(buf, "XMLPARSE(");
						break;
					case IS_XMLPI:
						appendStringInfoString(buf, "XMLPI(");
						break;
					case IS_XMLROOT:
						appendStringInfoString(buf, "XMLROOT(");
						break;
					case IS_XMLSERIALIZE:
						appendStringInfoString(buf, "XMLSERIALIZE(");
						break;
					case IS_DOCUMENT:
						break;
				}
				if (xexpr->op == IS_XMLPARSE || xexpr->op == IS_XMLSERIALIZE)
				{
					if (xexpr->xmloption == XMLOPTION_DOCUMENT)
						appendStringInfoString(buf, "DOCUMENT ");
					else
						appendStringInfoString(buf, "CONTENT ");
				}
				if (xexpr->name)
				{
					appendStringInfo(buf, "NAME %s",
									 quote_identifier(map_xml_name_to_sql_identifier(xexpr->name)));
					needcomma = true;
				}
				if (xexpr->named_args)
				{
					if (xexpr->op != IS_XMLFOREST)
					{
						if (needcomma)
							appendStringInfoString(buf, ", ");
						appendStringInfoString(buf, "XMLATTRIBUTES(");
						needcomma = false;
					}
					forboth(arg, xexpr->named_args, narg, xexpr->arg_names)
					{
						Node	   *e = (Node *) lfirst(arg);
						char	   *argname = strVal(lfirst(narg));

						if (needcomma)
							appendStringInfoString(buf, ", ");
						get_rule_expr((Node *) e, context, true);
						appendStringInfo(buf, " AS %s",
										 quote_identifier(map_xml_name_to_sql_identifier(argname)));
						needcomma = true;
					}
					if (xexpr->op != IS_XMLFOREST)
						appendStringInfoChar(buf, ')');
				}
				if (xexpr->args)
				{
					if (needcomma)
						appendStringInfoString(buf, ", ");
					switch (xexpr->op)
					{
						case IS_XMLCONCAT:
						case IS_XMLELEMENT:
						case IS_XMLFOREST:
						case IS_XMLPI:
						case IS_XMLSERIALIZE:
							/* no extra decoration needed */
							get_rule_expr((Node *) xexpr->args, context, true);
							break;
						case IS_XMLPARSE:
							Assert(list_length(xexpr->args) == 2);

							get_rule_expr((Node *) linitial(xexpr->args),
										  context, true);

							con = (Const *) lsecond(xexpr->args);
							Assert(IsA(con, Const));
							Assert(!con->constisnull);
							if (DatumGetBool(con->constvalue))
								appendStringInfoString(buf,
													 " PRESERVE WHITESPACE");
							else
								appendStringInfoString(buf,
													   " STRIP WHITESPACE");
							break;
						case IS_XMLROOT:
							Assert(list_length(xexpr->args) == 3);

							get_rule_expr((Node *) linitial(xexpr->args),
										  context, true);

							appendStringInfoString(buf, ", VERSION ");
							con = (Const *) lsecond(xexpr->args);
							if (IsA(con, Const) &&
								con->constisnull)
								appendStringInfoString(buf, "NO VALUE");
							else
								get_rule_expr((Node *) con, context, false);

							con = (Const *) lthird(xexpr->args);
							Assert(IsA(con, Const));
							if (con->constisnull)
								 /* suppress STANDALONE NO VALUE */ ;
							else
							{
								switch (DatumGetInt32(con->constvalue))
								{
									case XML_STANDALONE_YES:
										appendStringInfoString(buf,
														 ", STANDALONE YES");
										break;
									case XML_STANDALONE_NO:
										appendStringInfoString(buf,
														  ", STANDALONE NO");
										break;
									case XML_STANDALONE_NO_VALUE:
										appendStringInfoString(buf,
													", STANDALONE NO VALUE");
										break;
									default:
										break;
								}
							}
							break;
						case IS_DOCUMENT:
							get_rule_expr_paren((Node *) xexpr->args, context, false, node);
							break;
					}

				}
				if (xexpr->op == IS_XMLSERIALIZE)
					appendStringInfo(buf, " AS %s",
									 format_type_with_typemod(xexpr->type,
															  xexpr->typmod));
				if (xexpr->op == IS_DOCUMENT)
					appendStringInfoString(buf, " IS DOCUMENT");
				else
					appendStringInfoChar(buf, ')');
			}
			break;

		case T_NullTest:
			{
				NullTest   *ntest = (NullTest *) node;

				if (!PRETTY_PAREN(context))
					appendStringInfoChar(buf, '(');
				get_rule_expr_paren((Node *) ntest->arg, context, true, node);

				/*
				 * For scalar inputs, we prefer to print as IS [NOT] NULL,
				 * which is shorter and traditional.  If it's a rowtype input
				 * but we're applying a scalar test, must print IS [NOT]
				 * DISTINCT FROM NULL to be semantically correct.
				 */
				if (ntest->argisrow ||
					!type_is_rowtype(exprType((Node *) ntest->arg)))
				{
					switch (ntest->nulltesttype)
					{
						case IS_NULL:
							appendStringInfoString(buf, " IS NULL");
							break;
						case IS_NOT_NULL:
							appendStringInfoString(buf, " IS NOT NULL");
							break;
						default:
							elog(ERROR, "unrecognized nulltesttype: %d",
								 (int) ntest->nulltesttype);
					}
				}
				else
				{
					switch (ntest->nulltesttype)
					{
						case IS_NULL:
							appendStringInfoString(buf, " IS NOT DISTINCT FROM NULL");
							break;
						case IS_NOT_NULL:
							appendStringInfoString(buf, " IS DISTINCT FROM NULL");
							break;
						default:
							elog(ERROR, "unrecognized nulltesttype: %d",
								 (int) ntest->nulltesttype);
					}
				}
				if (!PRETTY_PAREN(context))
					appendStringInfoChar(buf, ')');
			}
			break;

		case T_BooleanTest:
			{
				BooleanTest *btest = (BooleanTest *) node;

				if (!PRETTY_PAREN(context))
					appendStringInfoChar(buf, '(');
				get_rule_expr_paren((Node *) btest->arg, context, false, node);
				switch (btest->booltesttype)
				{
					case IS_TRUE:
						appendStringInfoString(buf, " IS TRUE");
						break;
					case IS_NOT_TRUE:
						appendStringInfoString(buf, " IS NOT TRUE");
						break;
					case IS_FALSE:
						appendStringInfoString(buf, " IS FALSE");
						break;
					case IS_NOT_FALSE:
						appendStringInfoString(buf, " IS NOT FALSE");
						break;
					case IS_UNKNOWN:
						appendStringInfoString(buf, " IS UNKNOWN");
						break;
					case IS_NOT_UNKNOWN:
						appendStringInfoString(buf, " IS NOT UNKNOWN");
						break;
					default:
						elog(ERROR, "unrecognized booltesttype: %d",
							 (int) btest->booltesttype);
				}
				if (!PRETTY_PAREN(context))
					appendStringInfoChar(buf, ')');
			}
			break;

		case T_CoerceToDomain:
			{
				CoerceToDomain *ctest = (CoerceToDomain *) node;
				Node	   *arg = (Node *) ctest->arg;

				if (ctest->coercionformat == COERCE_IMPLICIT_CAST &&
					!showimplicit)
				{
					/* don't show the implicit cast */
					get_rule_expr(arg, context, false);
				}
				else
				{
					get_coercion_expr(arg, context,
									  ctest->resulttype,
									  ctest->resulttypmod,
									  node);
				}
			}
			break;

		case T_CoerceToDomainValue:
			appendStringInfoString(buf, "VALUE");
			break;

		case T_SetToDefault:
			appendStringInfoString(buf, "DEFAULT");
			break;

		case T_CurrentOfExpr:
			{
				CurrentOfExpr *cexpr = (CurrentOfExpr *) node;

				if (cexpr->cursor_name)
					appendStringInfo(buf, "CURRENT OF %s",
									 quote_identifier(cexpr->cursor_name));
				else
					appendStringInfo(buf, "CURRENT OF $%d",
									 cexpr->cursor_param);
			}
			break;

		case T_InferenceElem:
			{
				InferenceElem *iexpr = (InferenceElem *) node;
				bool		save_varprefix;
				bool		need_parens;

				/*
				 * InferenceElem can only refer to target relation, so a
				 * prefix is not useful, and indeed would cause parse errors.
				 */
				save_varprefix = context->varprefix;
				context->varprefix = false;

				/*
				 * Parenthesize the element unless it's a simple Var or a bare
				 * function call.  Follows pg_get_indexdef_worker().
				 */
				need_parens = !IsA(iexpr->expr, Var);
				if (IsA(iexpr->expr, FuncExpr) &&
					((FuncExpr *) iexpr->expr)->funcformat ==
					COERCE_EXPLICIT_CALL)
					need_parens = false;

				if (need_parens)
					appendStringInfoChar(buf, '(');
				get_rule_expr((Node *) iexpr->expr,
							  context, false);
				if (need_parens)
					appendStringInfoChar(buf, ')');

				context->varprefix = save_varprefix;

				if (iexpr->infercollid)
					appendStringInfo(buf, " COLLATE %s",
								generate_collation_name(iexpr->infercollid));

				/* Add the operator class name, if not default */
				if (iexpr->inferopclass)
				{
					Oid			inferopclass = iexpr->inferopclass;
					Oid			inferopcinputtype = get_opclass_input_type(iexpr->inferopclass);

					get_opclass_name(inferopclass, inferopcinputtype, buf);
				}
			}
			break;

		case T_List:
			{
				char	   *sep;
				ListCell   *l;

				sep = "";
				foreach(l, (List *) node)
				{
					appendStringInfoString(buf, sep);
					get_rule_expr((Node *) lfirst(l), context, showimplicit);
					sep = ", ";
				}
			}
			break;

		default:
			elog(ERROR, "unrecognized node type: %d", (int) nodeTag(node));
			break;
	}
}

/*
 * get_rule_expr_toplevel		- Parse back a toplevel expression
 *
 * Same as get_rule_expr(), except that if the expr is just a Var, we pass
 * istoplevel = true not false to get_variable().  This causes whole-row Vars
 * to get printed with decoration that will prevent expansion of "*".
 * We need to use this in contexts such as ROW() and VALUES(), where the
 * parser would expand "foo.*" appearing at top level.  (In principle we'd
 * use this in get_target_list() too, but that has additional worries about
 * whether to print AS, so it needs to invoke get_variable() directly anyway.)
 */
static void
get_rule_expr_toplevel(Node *node, deparse_context *context,
					   bool showimplicit)
{
	if (node && IsA(node, Var))
		(void) get_variable((Var *) node, 0, true, context);
	else
		get_rule_expr(node, context, showimplicit);
}


/*
 * get_oper_expr			- Parse back an OpExpr node
 */
static void
get_oper_expr(OpExpr *expr, deparse_context *context)
{
	StringInfo	buf = context->buf;
	Oid			opno = expr->opno;
	List	   *args = expr->args;

	if (!PRETTY_PAREN(context))
		appendStringInfoChar(buf, '(');
	if (list_length(args) == 2)
	{
		/* binary operator */
		Node	   *arg1 = (Node *) linitial(args);
		Node	   *arg2 = (Node *) lsecond(args);

		get_rule_expr_paren(arg1, context, true, (Node *) expr);
		appendStringInfo(buf, " %s ",
						 generate_operator_name(opno,
												exprType(arg1),
												exprType(arg2)));
		get_rule_expr_paren(arg2, context, true, (Node *) expr);
	}
	else
	{
		/* unary operator --- but which side? */
		Node	   *arg = (Node *) linitial(args);
		HeapTuple	tp;
		Form_pg_operator optup;

		tp = SearchSysCache1(OPEROID, ObjectIdGetDatum(opno));
		if (!HeapTupleIsValid(tp))
			elog(ERROR, "cache lookup failed for operator %u", opno);
		optup = (Form_pg_operator) GETSTRUCT(tp);
		switch (optup->oprkind)
		{
			case 'l':
				appendStringInfo(buf, "%s ",
								 generate_operator_name(opno,
														InvalidOid,
														exprType(arg)));
				get_rule_expr_paren(arg, context, true, (Node *) expr);
				break;
			case 'r':
				get_rule_expr_paren(arg, context, true, (Node *) expr);
				appendStringInfo(buf, " %s",
								 generate_operator_name(opno,
														exprType(arg),
														InvalidOid));
				break;
			default:
				elog(ERROR, "bogus oprkind: %d", optup->oprkind);
		}
		ReleaseSysCache(tp);
	}
	if (!PRETTY_PAREN(context))
		appendStringInfoChar(buf, ')');
}

/*
 * get_func_expr			- Parse back a FuncExpr node
 */
static void
get_func_expr(FuncExpr *expr, deparse_context *context,
			  bool showimplicit)
{
	StringInfo	buf = context->buf;
	Oid			funcoid = expr->funcid;
	Oid			argtypes[FUNC_MAX_ARGS];
	int			nargs;
	List	   *argnames;
	bool		use_variadic;
	ListCell   *l;

	/*
	 * If the function call came from an implicit coercion, then just show the
	 * first argument --- unless caller wants to see implicit coercions.
	 */
	if (expr->funcformat == COERCE_IMPLICIT_CAST && !showimplicit)
	{
		get_rule_expr_paren((Node *) linitial(expr->args), context,
							false, (Node *) expr);
		return;
	}

	/*
	 * If the function call came from a cast, then show the first argument
	 * plus an explicit cast operation.
	 */
	if (expr->funcformat == COERCE_EXPLICIT_CAST ||
		expr->funcformat == COERCE_IMPLICIT_CAST)
	{
		Node	   *arg = linitial(expr->args);
		Oid			rettype = expr->funcresulttype;
		int32		coercedTypmod;

		/* Get the typmod if this is a length-coercion function */
		(void) exprIsLengthCoercion((Node *) expr, &coercedTypmod);

		get_coercion_expr(arg, context,
						  rettype, coercedTypmod,
						  (Node *) expr);

		return;
	}

	/*
	 * Normal function: display as proname(args).  First we need to extract
	 * the argument datatypes.
	 */
	if (list_length(expr->args) > FUNC_MAX_ARGS)
		ereport(ERROR,
				(errcode(ERRCODE_TOO_MANY_ARGUMENTS),
				 errmsg("too many arguments")));
	nargs = 0;
	argnames = NIL;
	foreach(l, expr->args)
	{
		Node	   *arg = (Node *) lfirst(l);

		if (IsA(arg, NamedArgExpr))
			argnames = lappend(argnames, ((NamedArgExpr *) arg)->name);
		argtypes[nargs] = exprType(arg);
		nargs++;
	}

	appendStringInfo(buf, "%s(",
					 generate_function_name(funcoid, nargs,
											argnames, argtypes,
											expr->funcvariadic,
											&use_variadic,
											context->special_exprkind));
	nargs = 0;
	foreach(l, expr->args)
	{
		if (nargs++ > 0)
			appendStringInfoString(buf, ", ");
		if (use_variadic && lnext(l) == NULL)
			appendStringInfoString(buf, "VARIADIC ");
		get_rule_expr((Node *) lfirst(l), context, true);
	}
	appendStringInfoChar(buf, ')');
}

/*
 * get_agg_expr			- Parse back an Aggref node
 */
static void
get_agg_expr(Aggref *aggref, deparse_context *context,
			 Aggref *original_aggref)
{
	StringInfo	buf = context->buf;
	Oid			argtypes[FUNC_MAX_ARGS];
	int			nargs;
	bool		use_variadic;

	/*
	 * For a combining aggregate, we look up and deparse the corresponding
	 * partial aggregate instead.  This is necessary because our input
	 * argument list has been replaced; the new argument list always has just
	 * one element, which will point to a partial Aggref that supplies us with
	 * transition states to combine.
	 */
	if (DO_AGGSPLIT_COMBINE(aggref->aggsplit))
	{
		TargetEntry *tle = linitial(aggref->args);

		Assert(list_length(aggref->args) == 1);
		Assert(IsA(tle, TargetEntry));
		resolve_special_varno((Node *) tle->expr, context, original_aggref,
							  get_agg_combine_expr);
		return;
	}

	/*
	 * Mark as PARTIAL, if appropriate.  We look to the original aggref so as
	 * to avoid printing this when recursing from the code just above.
	 */
	if (DO_AGGSPLIT_SKIPFINAL(original_aggref->aggsplit))
		appendStringInfoString(buf, "PARTIAL ");

	/* Extract the argument types as seen by the parser */
	nargs = get_aggregate_argtypes(aggref, argtypes);

	/* Print the aggregate name, schema-qualified if needed */
	appendStringInfo(buf, "%s(%s",
					 generate_function_name(aggref->aggfnoid, nargs,
											NIL, argtypes,
											aggref->aggvariadic,
											&use_variadic,
											context->special_exprkind),
					 (aggref->aggdistinct != NIL) ? "DISTINCT " : "");

	if (AGGKIND_IS_ORDERED_SET(aggref->aggkind))
	{
		/*
		 * Ordered-set aggregates do not use "*" syntax.  Also, we needn't
		 * worry about inserting VARIADIC.  So we can just dump the direct
		 * args as-is.
		 */
		Assert(!aggref->aggvariadic);
		get_rule_expr((Node *) aggref->aggdirectargs, context, true);
		Assert(aggref->aggorder != NIL);
		appendStringInfoString(buf, ") WITHIN GROUP (ORDER BY ");
		get_rule_orderby(aggref->aggorder, aggref->args, false, context);
	}
	else
	{
		/* aggstar can be set only in zero-argument aggregates */
		if (aggref->aggstar)
			appendStringInfoChar(buf, '*');
		else
		{
			ListCell   *l;
			int			i;

			i = 0;
			foreach(l, aggref->args)
			{
				TargetEntry *tle = (TargetEntry *) lfirst(l);
				Node	   *arg = (Node *) tle->expr;

				Assert(!IsA(arg, NamedArgExpr));
				if (tle->resjunk)
					continue;
				if (i++ > 0)
					appendStringInfoString(buf, ", ");
				if (use_variadic && i == nargs)
					appendStringInfoString(buf, "VARIADIC ");
				get_rule_expr(arg, context, true);
			}
		}

		if (aggref->aggorder != NIL)
		{
			appendStringInfoString(buf, " ORDER BY ");
			get_rule_orderby(aggref->aggorder, aggref->args, false, context);
		}
	}

	if (aggref->aggfilter != NULL)
	{
		appendStringInfoString(buf, ") FILTER (WHERE ");
		get_rule_expr((Node *) aggref->aggfilter, context, false);
	}

	appendStringInfoChar(buf, ')');
}

/*
 * This is a helper function for get_agg_expr().  It's used when we deparse
 * a combining Aggref; resolve_special_varno locates the corresponding partial
 * Aggref and then calls this.
 */
static void
get_agg_combine_expr(Node *node, deparse_context *context, void *private)
{
	Aggref	   *aggref;
	Aggref	   *original_aggref = private;

	if (!IsA(node, Aggref))
		elog(ERROR, "combining Aggref does not point to an Aggref");

	aggref = (Aggref *) node;
	get_agg_expr(aggref, context, original_aggref);
}

/*
 * get_windowfunc_expr	- Parse back a WindowFunc node
 */
static void
get_windowfunc_expr(WindowFunc *wfunc, deparse_context *context)
{
	StringInfo	buf = context->buf;
	Oid			argtypes[FUNC_MAX_ARGS];
	int			nargs;
	List	   *argnames;
	ListCell   *l;

	if (list_length(wfunc->args) > FUNC_MAX_ARGS)
		ereport(ERROR,
				(errcode(ERRCODE_TOO_MANY_ARGUMENTS),
				 errmsg("too many arguments")));
	nargs = 0;
	argnames = NIL;
	foreach(l, wfunc->args)
	{
		Node	   *arg = (Node *) lfirst(l);

		if (IsA(arg, NamedArgExpr))
			argnames = lappend(argnames, ((NamedArgExpr *) arg)->name);
		argtypes[nargs] = exprType(arg);
		nargs++;
	}

	appendStringInfo(buf, "%s(",
					 generate_function_name(wfunc->winfnoid, nargs,
											argnames, argtypes,
											false, NULL,
											context->special_exprkind));
	/* winstar can be set only in zero-argument aggregates */
	if (wfunc->winstar)
		appendStringInfoChar(buf, '*');
	else
		get_rule_expr((Node *) wfunc->args, context, true);

	if (wfunc->aggfilter != NULL)
	{
		appendStringInfoString(buf, ") FILTER (WHERE ");
		get_rule_expr((Node *) wfunc->aggfilter, context, false);
	}

	appendStringInfoString(buf, ") OVER ");

	foreach(l, context->windowClause)
	{
		WindowClause *wc = (WindowClause *) lfirst(l);

		if (wc->winref == wfunc->winref)
		{
			if (wc->name)
				appendStringInfoString(buf, quote_identifier(wc->name));
			else
				get_rule_windowspec(wc, context->windowTList, context);
			break;
		}
	}
	if (l == NULL)
	{
		if (context->windowClause)
			elog(ERROR, "could not find window clause for winref %u",
				 wfunc->winref);

		/*
		 * In EXPLAIN, we don't have window context information available, so
		 * we have to settle for this:
		 */
		appendStringInfoString(buf, "(?)");
	}
}

/* ----------
 * get_coercion_expr
 *
 *	Make a string representation of a value coerced to a specific type
 * ----------
 */
static void
get_coercion_expr(Node *arg, deparse_context *context,
				  Oid resulttype, int32 resulttypmod,
				  Node *parentNode)
{
	StringInfo	buf = context->buf;

	/*
	 * Since parse_coerce.c doesn't immediately collapse application of
	 * length-coercion functions to constants, what we'll typically see in
	 * such cases is a Const with typmod -1 and a length-coercion function
	 * right above it.  Avoid generating redundant output. However, beware of
	 * suppressing casts when the user actually wrote something like
	 * 'foo'::text::char(3).
	 *
	 * Note: it might seem that we are missing the possibility of needing to
	 * print a COLLATE clause for such a Const.  However, a Const could only
	 * have nondefault collation in a post-constant-folding tree, in which the
	 * length coercion would have been folded too.  See also the special
	 * handling of CollateExpr in coerce_to_target_type(): any collation
	 * marking will be above the coercion node, not below it.
	 */
	if (arg && IsA(arg, Const) &&
		((Const *) arg)->consttype == resulttype &&
		((Const *) arg)->consttypmod == -1)
	{
		/* Show the constant without normal ::typename decoration */
		get_const_expr((Const *) arg, context, -1);
	}
	else
	{
		if (!PRETTY_PAREN(context))
			appendStringInfoChar(buf, '(');
		get_rule_expr_paren(arg, context, false, parentNode);
		if (!PRETTY_PAREN(context))
			appendStringInfoChar(buf, ')');
	}
	appendStringInfo(buf, "::%s",
					 format_type_with_typemod(resulttype, resulttypmod));
}

/* ----------
 * get_const_expr
 *
 *	Make a string representation of a Const
 *
 * showtype can be -1 to never show "::typename" decoration, or +1 to always
 * show it, or 0 to show it only if the constant wouldn't be assumed to be
 * the right type by default.
 *
 * If the Const's collation isn't default for its type, show that too.
 * We mustn't do this when showtype is -1 (since that means the caller will
 * print "::typename", and we can't put a COLLATE clause in between).  It's
 * caller's responsibility that collation isn't missed in such cases.
 * ----------
 */
static void
get_const_expr(Const *constval, deparse_context *context, int showtype)
{
	StringInfo	buf = context->buf;
	Oid			typoutput;
	bool		typIsVarlena;
	char	   *extval;
	bool		needlabel = false;

	if (constval->constisnull)
	{
		/*
		 * Always label the type of a NULL constant to prevent misdecisions
		 * about type when reparsing.
		 */
		appendStringInfoString(buf, "NULL");
		if (showtype >= 0)
		{
			appendStringInfo(buf, "::%s",
							 format_type_with_typemod(constval->consttype,
													  constval->consttypmod));
			get_const_collation(constval, context);
		}
		return;
	}

	getTypeOutputInfo(constval->consttype,
					  &typoutput, &typIsVarlena);

	extval = OidOutputFunctionCall(typoutput, constval->constvalue);

	switch (constval->consttype)
	{
		case INT4OID:

			/*
			 * INT4 can be printed without any decoration, unless it is
			 * negative; in that case print it as '-nnn'::integer to ensure
			 * that the output will re-parse as a constant, not as a constant
			 * plus operator.  In most cases we could get away with printing
			 * (-nnn) instead, because of the way that gram.y handles negative
			 * literals; but that doesn't work for INT_MIN, and it doesn't
			 * seem that much prettier anyway.
			 */
			if (extval[0] != '-')
				appendStringInfoString(buf, extval);
			else
			{
				appendStringInfo(buf, "'%s'", extval);
				needlabel = true;		/* we must attach a cast */
			}
			break;

		case NUMERICOID:

			/*
			 * NUMERIC can be printed without quotes if it looks like a float
			 * constant (not an integer, and not Infinity or NaN) and doesn't
			 * have a leading sign (for the same reason as for INT4).
			 */
			if (isdigit((unsigned char) extval[0]) &&
				strcspn(extval, "eE.") != strlen(extval))
			{
				appendStringInfoString(buf, extval);
			}
			else
			{
				appendStringInfo(buf, "'%s'", extval);
				needlabel = true;		/* we must attach a cast */
			}
			break;

		case BITOID:
		case VARBITOID:
			appendStringInfo(buf, "B'%s'", extval);
			break;

		case BOOLOID:
			if (strcmp(extval, "t") == 0)
				appendStringInfoString(buf, "true");
			else
				appendStringInfoString(buf, "false");
			break;

		default:
			simple_quote_literal(buf, extval);
			break;
	}

	pfree(extval);

	if (showtype < 0)
		return;

	/*
	 * For showtype == 0, append ::typename unless the constant will be
	 * implicitly typed as the right type when it is read in.
	 *
	 * XXX this code has to be kept in sync with the behavior of the parser,
	 * especially make_const.
	 */
	switch (constval->consttype)
	{
		case BOOLOID:
		case UNKNOWNOID:
			/* These types can be left unlabeled */
			needlabel = false;
			break;
		case INT4OID:
			/* We determined above whether a label is needed */
			break;
		case NUMERICOID:

			/*
			 * Float-looking constants will be typed as numeric, which we
			 * checked above; but if there's a nondefault typmod we need to
			 * show it.
			 */
			needlabel |= (constval->consttypmod >= 0);
			break;
		default:
			needlabel = true;
			break;
	}
	if (needlabel || showtype > 0)
		appendStringInfo(buf, "::%s",
						 format_type_with_typemod(constval->consttype,
												  constval->consttypmod));

	get_const_collation(constval, context);
}

/*
 * helper for get_const_expr: append COLLATE if needed
 */
static void
get_const_collation(Const *constval, deparse_context *context)
{
	StringInfo	buf = context->buf;

	if (OidIsValid(constval->constcollid))
	{
		Oid			typcollation = get_typcollation(constval->consttype);

		if (constval->constcollid != typcollation)
		{
			appendStringInfo(buf, " COLLATE %s",
							 generate_collation_name(constval->constcollid));
		}
	}
}

/*
 * simple_quote_literal - Format a string as a SQL literal, append to buf
 */
static void
simple_quote_literal(StringInfo buf, const char *val)
{
	const char *valptr;

	/*
	 * We form the string literal according to the prevailing setting of
	 * standard_conforming_strings; we never use E''. User is responsible for
	 * making sure result is used correctly.
	 */
	appendStringInfoChar(buf, '\'');
	for (valptr = val; *valptr; valptr++)
	{
		char		ch = *valptr;

		if (SQL_STR_DOUBLE(ch, !standard_conforming_strings))
			appendStringInfoChar(buf, ch);
		appendStringInfoChar(buf, ch);
	}
	appendStringInfoChar(buf, '\'');
}


/* ----------
 * get_sublink_expr			- Parse back a sublink
 * ----------
 */
static void
get_sublink_expr(SubLink *sublink, deparse_context *context)
{
	StringInfo	buf = context->buf;
	Query	   *query = (Query *) (sublink->subselect);
	char	   *opname = NULL;
	bool		need_paren;

	if (sublink->subLinkType == ARRAY_SUBLINK)
		appendStringInfoString(buf, "ARRAY(");
	else
		appendStringInfoChar(buf, '(');

	/*
	 * Note that we print the name of only the first operator, when there are
	 * multiple combining operators.  This is an approximation that could go
	 * wrong in various scenarios (operators in different schemas, renamed
	 * operators, etc) but there is not a whole lot we can do about it, since
	 * the syntax allows only one operator to be shown.
	 */
	if (sublink->testexpr)
	{
		if (IsA(sublink->testexpr, OpExpr))
		{
			/* single combining operator */
			OpExpr	   *opexpr = (OpExpr *) sublink->testexpr;

			get_rule_expr(linitial(opexpr->args), context, true);
			opname = generate_operator_name(opexpr->opno,
											exprType(linitial(opexpr->args)),
											exprType(lsecond(opexpr->args)));
		}
		else if (IsA(sublink->testexpr, BoolExpr))
		{
			/* multiple combining operators, = or <> cases */
			char	   *sep;
			ListCell   *l;

			appendStringInfoChar(buf, '(');
			sep = "";
			foreach(l, ((BoolExpr *) sublink->testexpr)->args)
			{
				OpExpr	   *opexpr = (OpExpr *) lfirst(l);

				Assert(IsA(opexpr, OpExpr));
				appendStringInfoString(buf, sep);
				get_rule_expr(linitial(opexpr->args), context, true);
				if (!opname)
					opname = generate_operator_name(opexpr->opno,
											exprType(linitial(opexpr->args)),
											exprType(lsecond(opexpr->args)));
				sep = ", ";
			}
			appendStringInfoChar(buf, ')');
		}
		else if (IsA(sublink->testexpr, RowCompareExpr))
		{
			/* multiple combining operators, < <= > >= cases */
			RowCompareExpr *rcexpr = (RowCompareExpr *) sublink->testexpr;

			appendStringInfoChar(buf, '(');
			get_rule_expr((Node *) rcexpr->largs, context, true);
			opname = generate_operator_name(linitial_oid(rcexpr->opnos),
											exprType(linitial(rcexpr->largs)),
										  exprType(linitial(rcexpr->rargs)));
			appendStringInfoChar(buf, ')');
		}
		else
			elog(ERROR, "unrecognized testexpr type: %d",
				 (int) nodeTag(sublink->testexpr));
	}

	need_paren = true;

	switch (sublink->subLinkType)
	{
		case EXISTS_SUBLINK:
			appendStringInfoString(buf, "EXISTS ");
			break;

		case ANY_SUBLINK:
			if (strcmp(opname, "=") == 0)		/* Represent = ANY as IN */
				appendStringInfoString(buf, " IN ");
			else
				appendStringInfo(buf, " %s ANY ", opname);
			break;

		case ALL_SUBLINK:
			appendStringInfo(buf, " %s ALL ", opname);
			break;

		case ROWCOMPARE_SUBLINK:
			appendStringInfo(buf, " %s ", opname);
			break;

		case EXPR_SUBLINK:
		case MULTIEXPR_SUBLINK:
		case ARRAY_SUBLINK:
			need_paren = false;
			break;

		case CTE_SUBLINK:		/* shouldn't occur in a SubLink */
		default:
			elog(ERROR, "unrecognized sublink type: %d",
				 (int) sublink->subLinkType);
			break;
	}

	if (need_paren)
		appendStringInfoChar(buf, '(');

	get_query_def(query, buf, context->namespaces, NULL,
				  context->prettyFlags, context->wrapColumn,
				  context->indentLevel);

	if (need_paren)
		appendStringInfoString(buf, "))");
	else
		appendStringInfoChar(buf, ')');
}


/* ----------
 * get_from_clause			- Parse back a FROM clause
 *
 * "prefix" is the keyword that denotes the start of the list of FROM
 * elements. It is FROM when used to parse back SELECT and UPDATE, but
 * is USING when parsing back DELETE.
 * ----------
 */
static void
get_from_clause(Query *query, const char *prefix, deparse_context *context)
{
	StringInfo	buf = context->buf;
	bool		first = true;
	ListCell   *l;

	/*
	 * We use the query's jointree as a guide to what to print.  However, we
	 * must ignore auto-added RTEs that are marked not inFromCl. (These can
	 * only appear at the top level of the jointree, so it's sufficient to
	 * check here.)  This check also ensures we ignore the rule pseudo-RTEs
	 * for NEW and OLD.
	 */
	foreach(l, query->jointree->fromlist)
	{
		Node	   *jtnode = (Node *) lfirst(l);

		if (IsA(jtnode, RangeTblRef))
		{
			int			varno = ((RangeTblRef *) jtnode)->rtindex;
			RangeTblEntry *rte = rt_fetch(varno, query->rtable);

			if (!rte->inFromCl)
				continue;
		}

		if (first)
		{
			appendContextKeyword(context, prefix,
								 -PRETTYINDENT_STD, PRETTYINDENT_STD, 2);
			first = false;

			get_from_clause_item(jtnode, query, context);
		}
		else
		{
			StringInfoData itembuf;

			appendStringInfoString(buf, ", ");

			/*
			 * Put the new FROM item's text into itembuf so we can decide
			 * after we've got it whether or not it needs to go on a new line.
			 */
			initStringInfo(&itembuf);
			context->buf = &itembuf;

			get_from_clause_item(jtnode, query, context);

			/* Restore context's output buffer */
			context->buf = buf;

			/* Consider line-wrapping if enabled */
			if (PRETTY_INDENT(context) && context->wrapColumn >= 0)
			{
				/* Does the new item start with a new line? */
				if (itembuf.len > 0 && itembuf.data[0] == '\n')
				{
					/* If so, we shouldn't add anything */
					/* instead, remove any trailing spaces currently in buf */
					removeStringInfoSpaces(buf);
				}
				else
				{
					char	   *trailing_nl;

					/* Locate the start of the current line in the buffer */
					trailing_nl = strrchr(buf->data, '\n');
					if (trailing_nl == NULL)
						trailing_nl = buf->data;
					else
						trailing_nl++;

					/*
					 * Add a newline, plus some indentation, if the new item
					 * would cause an overflow.
					 */
					if (strlen(trailing_nl) + itembuf.len > context->wrapColumn)
						appendContextKeyword(context, "", -PRETTYINDENT_STD,
											 PRETTYINDENT_STD,
											 PRETTYINDENT_VAR);
				}
			}

			/* Add the new item */
			appendStringInfoString(buf, itembuf.data);

			/* clean up */
			pfree(itembuf.data);
		}
	}
}

static void
get_from_clause_item(Node *jtnode, Query *query, deparse_context *context)
{
	StringInfo	buf = context->buf;
	deparse_namespace *dpns = (deparse_namespace *) linitial(context->namespaces);

	if (IsA(jtnode, RangeTblRef))
	{
		int			varno = ((RangeTblRef *) jtnode)->rtindex;
		RangeTblEntry *rte = rt_fetch(varno, query->rtable);
		char	   *refname = get_rtable_name(varno, context);
		deparse_columns *colinfo = deparse_columns_fetch(varno, dpns);
		RangeTblFunction *rtfunc1 = NULL;
		bool		printalias;

		if (rte->lateral)
			appendStringInfoString(buf, "LATERAL ");

		/* Print the FROM item proper */
		switch (rte->rtekind)
		{
			case RTE_RELATION:
				/* Normal relation RTE */
				appendStringInfo(buf, "%s%s",
								 only_marker(rte),
								 generate_relation_name(rte->relid,
														context->namespaces));
				break;
			case RTE_SUBQUERY:
				/* Subquery RTE */
				appendStringInfoChar(buf, '(');
				get_query_def(rte->subquery, buf, context->namespaces, NULL,
							  context->prettyFlags, context->wrapColumn,
							  context->indentLevel);
				appendStringInfoChar(buf, ')');
				break;
			case RTE_FUNCTION:
				/* Function RTE */
				rtfunc1 = (RangeTblFunction *) linitial(rte->functions);

				/*
				 * Omit ROWS FROM() syntax for just one function, unless it
				 * has both a coldeflist and WITH ORDINALITY. If it has both,
				 * we must use ROWS FROM() syntax to avoid ambiguity about
				 * whether the coldeflist includes the ordinality column.
				 */
				if (list_length(rte->functions) == 1 &&
					(rtfunc1->funccolnames == NIL || !rte->funcordinality))
				{
					get_rule_expr(rtfunc1->funcexpr, context, true);
					/* we'll print the coldeflist below, if it has one */
				}
				else
				{
					bool		all_unnest;
					ListCell   *lc;

					/*
					 * If all the function calls in the list are to unnest,
					 * and none need a coldeflist, then collapse the list back
					 * down to UNNEST(args).  (If we had more than one
					 * built-in unnest function, this would get more
					 * difficult.)
					 *
					 * XXX This is pretty ugly, since it makes not-terribly-
					 * future-proof assumptions about what the parser would do
					 * with the output; but the alternative is to emit our
					 * nonstandard ROWS FROM() notation for what might have
					 * been a perfectly spec-compliant multi-argument
					 * UNNEST().
					 */
					all_unnest = true;
					foreach(lc, rte->functions)
					{
						RangeTblFunction *rtfunc = (RangeTblFunction *) lfirst(lc);

						if (!IsA(rtfunc->funcexpr, FuncExpr) ||
							((FuncExpr *) rtfunc->funcexpr)->funcid != F_ARRAY_UNNEST ||
							rtfunc->funccolnames != NIL)
						{
							all_unnest = false;
							break;
						}
					}

					if (all_unnest)
					{
						List	   *allargs = NIL;

						foreach(lc, rte->functions)
						{
							RangeTblFunction *rtfunc = (RangeTblFunction *) lfirst(lc);
							List	   *args = ((FuncExpr *) rtfunc->funcexpr)->args;

							allargs = list_concat(allargs, list_copy(args));
						}

						appendStringInfoString(buf, "UNNEST(");
						get_rule_expr((Node *) allargs, context, true);
						appendStringInfoChar(buf, ')');
					}
					else
					{
						int			funcno = 0;

						appendStringInfoString(buf, "ROWS FROM(");
						foreach(lc, rte->functions)
						{
							RangeTblFunction *rtfunc = (RangeTblFunction *) lfirst(lc);

							if (funcno > 0)
								appendStringInfoString(buf, ", ");
							get_rule_expr(rtfunc->funcexpr, context, true);
							if (rtfunc->funccolnames != NIL)
							{
								/* Reconstruct the column definition list */
								appendStringInfoString(buf, " AS ");
								get_from_clause_coldeflist(rtfunc,
														   NULL,
														   context);
							}
							funcno++;
						}
						appendStringInfoChar(buf, ')');
					}
					/* prevent printing duplicate coldeflist below */
					rtfunc1 = NULL;
				}
				if (rte->funcordinality)
					appendStringInfoString(buf, " WITH ORDINALITY");
				break;
			case RTE_VALUES:
				/* Values list RTE */
				appendStringInfoChar(buf, '(');
				get_values_def(rte->values_lists, context);
				appendStringInfoChar(buf, ')');
				break;
			case RTE_CTE:
				appendStringInfoString(buf, quote_identifier(rte->ctename));
				break;
			default:
				elog(ERROR, "unrecognized RTE kind: %d", (int) rte->rtekind);
				break;
		}

		/* Print the relation alias, if needed */
		printalias = false;
		if (rte->alias != NULL)
		{
			/* Always print alias if user provided one */
			printalias = true;
		}
		else if (colinfo->printaliases)
		{
			/* Always print alias if we need to print column aliases */
			printalias = true;
		}
		else if (rte->rtekind == RTE_RELATION)
		{
			/*
			 * No need to print alias if it's same as relation name (this
			 * would normally be the case, but not if set_rtable_names had to
			 * resolve a conflict).
			 */
			if (strcmp(refname, get_relation_name(rte->relid)) != 0)
				printalias = true;
		}
		else if (rte->rtekind == RTE_FUNCTION)
		{
			/*
			 * For a function RTE, always print alias.  This covers possible
			 * renaming of the function and/or instability of the
			 * FigureColname rules for things that aren't simple functions.
			 * Note we'd need to force it anyway for the columndef list case.
			 */
			printalias = true;
		}
		else if (rte->rtekind == RTE_VALUES)
		{
			/* Alias is syntactically required for VALUES */
			printalias = true;
		}
		else if (rte->rtekind == RTE_CTE)
		{
			/*
			 * No need to print alias if it's same as CTE name (this would
			 * normally be the case, but not if set_rtable_names had to
			 * resolve a conflict).
			 */
			if (strcmp(refname, rte->ctename) != 0)
				printalias = true;
		}
		if (printalias)
			appendStringInfo(buf, " %s", quote_identifier(refname));

		/* Print the column definitions or aliases, if needed */
		if (rtfunc1 && rtfunc1->funccolnames != NIL)
		{
			/* Reconstruct the columndef list, which is also the aliases */
			get_from_clause_coldeflist(rtfunc1, colinfo, context);
		}
		else
		{
			/* Else print column aliases as needed */
			get_column_alias_list(colinfo, context);
		}

		/* Tablesample clause must go after any alias */
		if (rte->rtekind == RTE_RELATION && rte->tablesample)
			get_tablesample_def(rte->tablesample, context);
	}
	else if (IsA(jtnode, JoinExpr))
	{
		JoinExpr   *j = (JoinExpr *) jtnode;
		deparse_columns *colinfo = deparse_columns_fetch(j->rtindex, dpns);
		bool		need_paren_on_right;

		need_paren_on_right = PRETTY_PAREN(context) &&
			!IsA(j->rarg, RangeTblRef) &&
			!(IsA(j->rarg, JoinExpr) &&((JoinExpr *) j->rarg)->alias != NULL);

		if (!PRETTY_PAREN(context) || j->alias != NULL)
			appendStringInfoChar(buf, '(');

		get_from_clause_item(j->larg, query, context);

		switch (j->jointype)
		{
			case JOIN_INNER:
				if (j->quals)
					appendContextKeyword(context, " JOIN ",
										 -PRETTYINDENT_STD,
										 PRETTYINDENT_STD,
										 PRETTYINDENT_JOIN);
				else
					appendContextKeyword(context, " CROSS JOIN ",
										 -PRETTYINDENT_STD,
										 PRETTYINDENT_STD,
										 PRETTYINDENT_JOIN);
				break;
			case JOIN_LEFT:
				appendContextKeyword(context, " LEFT JOIN ",
									 -PRETTYINDENT_STD,
									 PRETTYINDENT_STD,
									 PRETTYINDENT_JOIN);
				break;
			case JOIN_FULL:
				appendContextKeyword(context, " FULL JOIN ",
									 -PRETTYINDENT_STD,
									 PRETTYINDENT_STD,
									 PRETTYINDENT_JOIN);
				break;
			case JOIN_RIGHT:
				appendContextKeyword(context, " RIGHT JOIN ",
									 -PRETTYINDENT_STD,
									 PRETTYINDENT_STD,
									 PRETTYINDENT_JOIN);
				break;
			default:
				elog(ERROR, "unrecognized join type: %d",
					 (int) j->jointype);
		}

		if (need_paren_on_right)
			appendStringInfoChar(buf, '(');
		get_from_clause_item(j->rarg, query, context);
		if (need_paren_on_right)
			appendStringInfoChar(buf, ')');

		if (j->usingClause)
		{
			ListCell   *lc;
			bool		first = true;

			appendStringInfoString(buf, " USING (");
			/* Use the assigned names, not what's in usingClause */
			foreach(lc, colinfo->usingNames)
			{
				char	   *colname = (char *) lfirst(lc);

				if (first)
					first = false;
				else
					appendStringInfoString(buf, ", ");
				appendStringInfoString(buf, quote_identifier(colname));
			}
			appendStringInfoChar(buf, ')');
		}
		else if (j->quals)
		{
			appendStringInfoString(buf, " ON ");
			if (!PRETTY_PAREN(context))
				appendStringInfoChar(buf, '(');
			get_rule_expr(j->quals, context, false);
			if (!PRETTY_PAREN(context))
				appendStringInfoChar(buf, ')');
		}

		if (!PRETTY_PAREN(context) || j->alias != NULL)
			appendStringInfoChar(buf, ')');

		/* Yes, it's correct to put alias after the right paren ... */
		if (j->alias != NULL)
		{
			appendStringInfo(buf, " %s",
							 quote_identifier(j->alias->aliasname));
			get_column_alias_list(colinfo, context);
		}
	}
	else
		elog(ERROR, "unrecognized node type: %d",
			 (int) nodeTag(jtnode));
}

/*
 * get_column_alias_list - print column alias list for an RTE
 *
 * Caller must already have printed the relation's alias name.
 */
static void
get_column_alias_list(deparse_columns *colinfo, deparse_context *context)
{
	StringInfo	buf = context->buf;
	int			i;
	bool		first = true;

	/* Don't print aliases if not needed */
	if (!colinfo->printaliases)
		return;

	for (i = 0; i < colinfo->num_new_cols; i++)
	{
		char	   *colname = colinfo->new_colnames[i];

		if (first)
		{
			appendStringInfoChar(buf, '(');
			first = false;
		}
		else
			appendStringInfoString(buf, ", ");
		appendStringInfoString(buf, quote_identifier(colname));
	}
	if (!first)
		appendStringInfoChar(buf, ')');
}

/*
 * get_from_clause_coldeflist - reproduce FROM clause coldeflist
 *
 * When printing a top-level coldeflist (which is syntactically also the
 * relation's column alias list), use column names from colinfo.  But when
 * printing a coldeflist embedded inside ROWS FROM(), we prefer to use the
 * original coldeflist's names, which are available in rtfunc->funccolnames.
 * Pass NULL for colinfo to select the latter behavior.
 *
 * The coldeflist is appended immediately (no space) to buf.  Caller is
 * responsible for ensuring that an alias or AS is present before it.
 */
static void
get_from_clause_coldeflist(RangeTblFunction *rtfunc,
						   deparse_columns *colinfo,
						   deparse_context *context)
{
	StringInfo	buf = context->buf;
	ListCell   *l1;
	ListCell   *l2;
	ListCell   *l3;
	ListCell   *l4;
	int			i;

	appendStringInfoChar(buf, '(');

	/* there's no forfour(), so must chase one list the hard way */
	i = 0;
	l4 = list_head(rtfunc->funccolnames);
	forthree(l1, rtfunc->funccoltypes,
			 l2, rtfunc->funccoltypmods,
			 l3, rtfunc->funccolcollations)
	{
		Oid			atttypid = lfirst_oid(l1);
		int32		atttypmod = lfirst_int(l2);
		Oid			attcollation = lfirst_oid(l3);
		char	   *attname;

		if (colinfo)
			attname = colinfo->colnames[i];
		else
			attname = strVal(lfirst(l4));

		Assert(attname);		/* shouldn't be any dropped columns here */

		if (i > 0)
			appendStringInfoString(buf, ", ");
		appendStringInfo(buf, "%s %s",
						 quote_identifier(attname),
						 format_type_with_typemod(atttypid, atttypmod));
		if (OidIsValid(attcollation) &&
			attcollation != get_typcollation(atttypid))
			appendStringInfo(buf, " COLLATE %s",
							 generate_collation_name(attcollation));

		l4 = lnext(l4);
		i++;
	}

	appendStringInfoChar(buf, ')');
}

/*
 * get_tablesample_def			- print a TableSampleClause
 */
static void
get_tablesample_def(TableSampleClause *tablesample, deparse_context *context)
{
	StringInfo	buf = context->buf;
	Oid			argtypes[1];
	int			nargs;
	ListCell   *l;

	/*
	 * We should qualify the handler's function name if it wouldn't be
	 * resolved by lookup in the current search path.
	 */
	argtypes[0] = INTERNALOID;
	appendStringInfo(buf, " TABLESAMPLE %s (",
					 generate_function_name(tablesample->tsmhandler, 1,
											NIL, argtypes,
											false, NULL, EXPR_KIND_NONE));

	nargs = 0;
	foreach(l, tablesample->args)
	{
		if (nargs++ > 0)
			appendStringInfoString(buf, ", ");
		get_rule_expr((Node *) lfirst(l), context, false);
	}
	appendStringInfoChar(buf, ')');

	if (tablesample->repeatable != NULL)
	{
		appendStringInfoString(buf, " REPEATABLE (");
		get_rule_expr((Node *) tablesample->repeatable, context, false);
		appendStringInfoChar(buf, ')');
	}
}

/*
 * get_opclass_name			- fetch name of an index operator class
 *
 * The opclass name is appended (after a space) to buf.
 *
 * Output is suppressed if the opclass is the default for the given
 * actual_datatype.  (If you don't want this behavior, just pass
 * InvalidOid for actual_datatype.)
 */
static void
get_opclass_name(Oid opclass, Oid actual_datatype,
				 StringInfo buf)
{
	HeapTuple	ht_opc;
	Form_pg_opclass opcrec;
	char	   *opcname;
	char	   *nspname;

	ht_opc = SearchSysCache1(CLAOID, ObjectIdGetDatum(opclass));
	if (!HeapTupleIsValid(ht_opc))
		elog(ERROR, "cache lookup failed for opclass %u", opclass);
	opcrec = (Form_pg_opclass) GETSTRUCT(ht_opc);

	if (!OidIsValid(actual_datatype) ||
		GetDefaultOpClass(actual_datatype, opcrec->opcmethod) != opclass)
	{
		/* Okay, we need the opclass name.  Do we need to qualify it? */
		opcname = NameStr(opcrec->opcname);
		if (OpclassIsVisible(opclass))
			appendStringInfo(buf, " %s", quote_identifier(opcname));
		else
		{
			nspname = get_namespace_name(opcrec->opcnamespace);
			appendStringInfo(buf, " %s.%s",
							 quote_identifier(nspname),
							 quote_identifier(opcname));
		}
	}
	ReleaseSysCache(ht_opc);
}

/*
 * processIndirection - take care of array and subfield assignment
 *
 * We strip any top-level FieldStore or assignment ArrayRef nodes that
 * appear in the input, printing them as decoration for the base column
 * name (which we assume the caller just printed).  Return the subexpression
 * that's to be assigned.
 */
static Node *
processIndirection(Node *node, deparse_context *context)
{
	StringInfo	buf = context->buf;

	for (;;)
	{
		if (node == NULL)
			break;
		if (IsA(node, FieldStore))
		{
			FieldStore *fstore = (FieldStore *) node;
			Oid			typrelid;
			char	   *fieldname;

			/* lookup tuple type */
			typrelid = get_typ_typrelid(fstore->resulttype);
			if (!OidIsValid(typrelid))
				elog(ERROR, "argument type %s of FieldStore is not a tuple type",
					 format_type_be(fstore->resulttype));

			/*
			 * Print the field name.  There should only be one target field in
			 * stored rules.  There could be more than that in executable
			 * target lists, but this function cannot be used for that case.
			 */
			Assert(list_length(fstore->fieldnums) == 1);
			fieldname = get_relid_attribute_name(typrelid,
											linitial_int(fstore->fieldnums));
			appendStringInfo(buf, ".%s", quote_identifier(fieldname));

			/*
			 * We ignore arg since it should be an uninteresting reference to
			 * the target column or subcolumn.
			 */
			node = (Node *) linitial(fstore->newvals);
		}
		else if (IsA(node, ArrayRef))
		{
			ArrayRef   *aref = (ArrayRef *) node;

			if (aref->refassgnexpr == NULL)
				break;
			printSubscripts(aref, context);

			/*
			 * We ignore refexpr since it should be an uninteresting reference
			 * to the target column or subcolumn.
			 */
			node = (Node *) aref->refassgnexpr;
		}
		else
			break;
	}

	return node;
}

static void
printSubscripts(ArrayRef *aref, deparse_context *context)
{
	StringInfo	buf = context->buf;
	ListCell   *lowlist_item;
	ListCell   *uplist_item;

	lowlist_item = list_head(aref->reflowerindexpr);	/* could be NULL */
	foreach(uplist_item, aref->refupperindexpr)
	{
		appendStringInfoChar(buf, '[');
		if (lowlist_item)
		{
			/* If subexpression is NULL, get_rule_expr prints nothing */
			get_rule_expr((Node *) lfirst(lowlist_item), context, false);
			appendStringInfoChar(buf, ':');
			lowlist_item = lnext(lowlist_item);
		}
		/* If subexpression is NULL, get_rule_expr prints nothing */
		get_rule_expr((Node *) lfirst(uplist_item), context, false);
		appendStringInfoChar(buf, ']');
	}
}

/*
 * quote_identifier			- Quote an identifier only if needed
 *
 * When quotes are needed, we palloc the required space; slightly
 * space-wasteful but well worth it for notational simplicity.
 */
const char *
quote_identifier(const char *ident)
{
	/*
	 * Can avoid quoting if ident starts with a lowercase letter or underscore
	 * and contains only lowercase letters, digits, and underscores, *and* is
	 * not any SQL keyword.  Otherwise, supply quotes.
	 */
	int			nquotes = 0;
	bool		safe;
	const char *ptr;
	char	   *result;
	char	   *optr;

	/*
	 * would like to use <ctype.h> macros here, but they might yield unwanted
	 * locale-specific results...
	 */
	safe = ((ident[0] >= 'a' && ident[0] <= 'z') || ident[0] == '_');

	for (ptr = ident; *ptr; ptr++)
	{
		char		ch = *ptr;

		if ((ch >= 'a' && ch <= 'z') ||
			(ch >= '0' && ch <= '9') ||
			(ch == '_'))
		{
			/* okay */
		}
		else
		{
			safe = false;
			if (ch == '"')
				nquotes++;
		}
	}

	if (quote_all_identifiers)
		safe = false;

	if (safe)
	{
		/*
		 * Check for keyword.  We quote keywords except for unreserved ones.
		 * (In some cases we could avoid quoting a col_name or type_func_name
		 * keyword, but it seems much harder than it's worth to tell that.)
		 *
		 * Note: ScanKeywordLookup() does case-insensitive comparison, but
		 * that's fine, since we already know we have all-lower-case.
		 */
		const ScanKeyword *keyword = ScanKeywordLookup(ident,
													   ScanKeywords,
													   NumScanKeywords);

		if (keyword != NULL && keyword->category != UNRESERVED_KEYWORD)
			safe = false;
	}

	if (safe)
		return ident;			/* no change needed */

	result = (char *) palloc(strlen(ident) + nquotes + 2 + 1);

	optr = result;
	*optr++ = '"';
	for (ptr = ident; *ptr; ptr++)
	{
		char		ch = *ptr;

		if (ch == '"')
			*optr++ = '"';
		*optr++ = ch;
	}
	*optr++ = '"';
	*optr = '\0';

	return result;
}

/*
 * quote_qualified_identifier	- Quote a possibly-qualified identifier
 *
 * Return a name of the form qualifier.ident, or just ident if qualifier
 * is NULL, quoting each component if necessary.  The result is palloc'd.
 */
char *
quote_qualified_identifier(const char *qualifier,
						   const char *ident)
{
	StringInfoData buf;

	initStringInfo(&buf);
	if (qualifier)
		appendStringInfo(&buf, "%s.", quote_identifier(qualifier));
	appendStringInfoString(&buf, quote_identifier(ident));
	return buf.data;
}

/*
 * get_relation_name
 *		Get the unqualified name of a relation specified by OID
 *
 * This differs from the underlying get_rel_name() function in that it will
 * throw error instead of silently returning NULL if the OID is bad.
 */
static char *
get_relation_name(Oid relid)
{
	char	   *relname = get_rel_name(relid);

	if (!relname)
		elog(ERROR, "cache lookup failed for relation %u", relid);
	return relname;
}

/*
 * generate_relation_name
 *		Compute the name to display for a relation specified by OID
 *
 * The result includes all necessary quoting and schema-prefixing.
 *
 * If namespaces isn't NIL, it must be a list of deparse_namespace nodes.
 * We will forcibly qualify the relation name if it equals any CTE name
 * visible in the namespace list.
 */
static char *
generate_relation_name(Oid relid, List *namespaces)
{
	HeapTuple	tp;
	Form_pg_class reltup;
	bool		need_qual;
	ListCell   *nslist;
	char	   *relname;
	char	   *nspname;
	char	   *result;

	tp = SearchSysCache1(RELOID, ObjectIdGetDatum(relid));
	if (!HeapTupleIsValid(tp))
		elog(ERROR, "cache lookup failed for relation %u", relid);
	reltup = (Form_pg_class) GETSTRUCT(tp);
	relname = NameStr(reltup->relname);

	/* Check for conflicting CTE name */
	need_qual = false;
	foreach(nslist, namespaces)
	{
		deparse_namespace *dpns = (deparse_namespace *) lfirst(nslist);
		ListCell   *ctlist;

		foreach(ctlist, dpns->ctes)
		{
			CommonTableExpr *cte = (CommonTableExpr *) lfirst(ctlist);

			if (strcmp(cte->ctename, relname) == 0)
			{
				need_qual = true;
				break;
			}
		}
		if (need_qual)
			break;
	}

	/* Otherwise, qualify the name if not visible in search path */
	if (!need_qual)
		need_qual = !RelationIsVisible(relid);

	if (need_qual)
		nspname = get_namespace_name(reltup->relnamespace);
	else
		nspname = NULL;

	result = quote_qualified_identifier(nspname, relname);

	ReleaseSysCache(tp);

	return result;
}

/*
 * generate_qualified_relation_name
 *		Compute the name to display for a relation specified by OID
 *
 * As above, but unconditionally schema-qualify the name.
 */
static char *
generate_qualified_relation_name(Oid relid)
{
	HeapTuple	tp;
	Form_pg_class reltup;
	char	   *relname;
	char	   *nspname;
	char	   *result;

	tp = SearchSysCache1(RELOID, ObjectIdGetDatum(relid));
	if (!HeapTupleIsValid(tp))
		elog(ERROR, "cache lookup failed for relation %u", relid);
	reltup = (Form_pg_class) GETSTRUCT(tp);
	relname = NameStr(reltup->relname);

	nspname = get_namespace_name(reltup->relnamespace);
	if (!nspname)
		elog(ERROR, "cache lookup failed for namespace %u",
			 reltup->relnamespace);

	result = quote_qualified_identifier(nspname, relname);

	ReleaseSysCache(tp);

	return result;
}

/*
 * generate_function_name
 *		Compute the name to display for a function specified by OID,
 *		given that it is being called with the specified actual arg names and
 *		types.  (Those matter because of ambiguous-function resolution rules.)
 *
 * If we're dealing with a potentially variadic function (in practice, this
 * means a FuncExpr or Aggref, not some other way of calling a function), then
 * has_variadic must specify whether variadic arguments have been merged,
 * and *use_variadic_p will be set to indicate whether to print VARIADIC in
 * the output.  For non-FuncExpr cases, has_variadic should be FALSE and
 * use_variadic_p can be NULL.
 *
 * The result includes all necessary quoting and schema-prefixing.
 */
static char *
generate_function_name(Oid funcid, int nargs, List *argnames, Oid *argtypes,
					   bool has_variadic, bool *use_variadic_p,
					   ParseExprKind special_exprkind)
{
	char	   *result;
	HeapTuple	proctup;
	Form_pg_proc procform;
	char	   *proname;
	bool		use_variadic;
	char	   *nspname;
	FuncDetailCode p_result;
	Oid			p_funcid;
	Oid			p_rettype;
	bool		p_retset;
	int			p_nvargs;
	Oid			p_vatype;
	Oid		   *p_true_typeids;
	bool		force_qualify = false;

	proctup = SearchSysCache1(PROCOID, ObjectIdGetDatum(funcid));
	if (!HeapTupleIsValid(proctup))
		elog(ERROR, "cache lookup failed for function %u", funcid);
	procform = (Form_pg_proc) GETSTRUCT(proctup);
	proname = NameStr(procform->proname);

	/*
	 * Due to parser hacks to avoid needing to reserve CUBE, we need to force
	 * qualification in some special cases.
	 */
	if (special_exprkind == EXPR_KIND_GROUP_BY)
	{
		if (strcmp(proname, "cube") == 0 || strcmp(proname, "rollup") == 0)
			force_qualify = true;
	}

	/*
	 * Determine whether VARIADIC should be printed.  We must do this first
	 * since it affects the lookup rules in func_get_detail().
	 *
	 * Currently, we always print VARIADIC if the function has a merged
	 * variadic-array argument.  Note that this is always the case for
	 * functions taking a VARIADIC argument type other than VARIADIC ANY.
	 *
	 * In principle, if VARIADIC wasn't originally specified and the array
	 * actual argument is deconstructable, we could print the array elements
	 * separately and not print VARIADIC, thus more nearly reproducing the
	 * original input.  For the moment that seems like too much complication
	 * for the benefit, and anyway we do not know whether VARIADIC was
	 * originally specified if it's a non-ANY type.
	 */
	if (use_variadic_p)
	{
		/* Parser should not have set funcvariadic unless fn is variadic */
		Assert(!has_variadic || OidIsValid(procform->provariadic));
		use_variadic = has_variadic;
		*use_variadic_p = use_variadic;
	}
	else
	{
		Assert(!has_variadic);
		use_variadic = false;
	}

	/*
	 * The idea here is to schema-qualify only if the parser would fail to
	 * resolve the correct function given the unqualified func name with the
	 * specified argtypes and VARIADIC flag.  But if we already decided to
	 * force qualification, then we can skip the lookup and pretend we didn't
	 * find it.
	 */
	if (!force_qualify)
		p_result = func_get_detail(list_make1(makeString(proname)),
								   NIL, argnames, nargs, argtypes,
								   !use_variadic, true,
								   &p_funcid, &p_rettype,
								   &p_retset, &p_nvargs, &p_vatype,
								   &p_true_typeids, NULL);
	else
	{
		p_result = FUNCDETAIL_NOTFOUND;
		p_funcid = InvalidOid;
	}

	if ((p_result == FUNCDETAIL_NORMAL ||
		 p_result == FUNCDETAIL_AGGREGATE ||
		 p_result == FUNCDETAIL_WINDOWFUNC) &&
		p_funcid == funcid)
		nspname = NULL;
	else
		nspname = get_namespace_name(procform->pronamespace);

	result = quote_qualified_identifier(nspname, proname);

	ReleaseSysCache(proctup);

	return result;
}

/*
 * generate_operator_name
 *		Compute the name to display for an operator specified by OID,
 *		given that it is being called with the specified actual arg types.
 *		(Arg types matter because of ambiguous-operator resolution rules.
 *		Pass InvalidOid for unused arg of a unary operator.)
 *
 * The result includes all necessary quoting and schema-prefixing,
 * plus the OPERATOR() decoration needed to use a qualified operator name
 * in an expression.
 */
static char *
generate_operator_name(Oid operid, Oid arg1, Oid arg2)
{
	StringInfoData buf;
	HeapTuple	opertup;
	Form_pg_operator operform;
	char	   *oprname;
	char	   *nspname;
	Operator	p_result;

	initStringInfo(&buf);

	opertup = SearchSysCache1(OPEROID, ObjectIdGetDatum(operid));
	if (!HeapTupleIsValid(opertup))
		elog(ERROR, "cache lookup failed for operator %u", operid);
	operform = (Form_pg_operator) GETSTRUCT(opertup);
	oprname = NameStr(operform->oprname);

	/*
	 * The idea here is to schema-qualify only if the parser would fail to
	 * resolve the correct operator given the unqualified op name with the
	 * specified argtypes.
	 */
	switch (operform->oprkind)
	{
		case 'b':
			p_result = oper(NULL, list_make1(makeString(oprname)), arg1, arg2,
							true, -1);
			break;
		case 'l':
			p_result = left_oper(NULL, list_make1(makeString(oprname)), arg2,
								 true, -1);
			break;
		case 'r':
			p_result = right_oper(NULL, list_make1(makeString(oprname)), arg1,
								  true, -1);
			break;
		default:
			elog(ERROR, "unrecognized oprkind: %d", operform->oprkind);
			p_result = NULL;	/* keep compiler quiet */
			break;
	}

	if (p_result != NULL && oprid(p_result) == operid)
		nspname = NULL;
	else
	{
		nspname = get_namespace_name(operform->oprnamespace);
		appendStringInfo(&buf, "OPERATOR(%s.", quote_identifier(nspname));
	}

	appendStringInfoString(&buf, oprname);

	if (nspname)
		appendStringInfoChar(&buf, ')');

	if (p_result != NULL)
		ReleaseSysCache(p_result);

	ReleaseSysCache(opertup);

	return buf.data;
}

/*
 * generate_collation_name
 *		Compute the name to display for a collation specified by OID
 *
 * The result includes all necessary quoting and schema-prefixing.
 */
char *
generate_collation_name(Oid collid)
{
	HeapTuple	tp;
	Form_pg_collation colltup;
	char	   *collname;
	char	   *nspname;
	char	   *result;

	tp = SearchSysCache1(COLLOID, ObjectIdGetDatum(collid));
	if (!HeapTupleIsValid(tp))
		elog(ERROR, "cache lookup failed for collation %u", collid);
	colltup = (Form_pg_collation) GETSTRUCT(tp);
	collname = NameStr(colltup->collname);

	if (!CollationIsVisible(collid))
		nspname = get_namespace_name(colltup->collnamespace);
	else
		nspname = NULL;

	result = quote_qualified_identifier(nspname, collname);

	ReleaseSysCache(tp);

	return result;
}

/*
 * Given a C string, produce a TEXT datum.
 *
 * We assume that the input was palloc'd and may be freed.
 */
static text *
string_to_text(char *str)
{
	text	   *result;

	result = cstring_to_text(str);
	pfree(str);
	return result;
}

/*
 * Generate a C string representing a relation's reloptions, or NULL if none.
 */
static char *
flatten_reloptions(Oid relid)
{
	char	   *result = NULL;
	HeapTuple	tuple;
	Datum		reloptions;
	bool		isnull;

	tuple = SearchSysCache1(RELOID, ObjectIdGetDatum(relid));
	if (!HeapTupleIsValid(tuple))
		elog(ERROR, "cache lookup failed for relation %u", relid);

	reloptions = SysCacheGetAttr(RELOID, tuple,
								 Anum_pg_class_reloptions, &isnull);
	if (!isnull)
	{
		StringInfoData buf;
		Datum	   *options;
		int			noptions;
		int			i;

		initStringInfo(&buf);

		deconstruct_array(DatumGetArrayTypeP(reloptions),
						  TEXTOID, -1, false, 'i',
						  &options, NULL, &noptions);

		for (i = 0; i < noptions; i++)
		{
			char	   *option = TextDatumGetCString(options[i]);
			char	   *name;
			char	   *separator;
			char	   *value;

			/*
			 * Each array element should have the form name=value.  If the "="
			 * is missing for some reason, treat it like an empty value.
			 */
			name = option;
			separator = strchr(option, '=');
			if (separator)
			{
				*separator = '\0';
				value = separator + 1;
			}
			else
				value = "";

			if (i > 0)
				appendStringInfoString(&buf, ", ");
			appendStringInfo(&buf, "%s=", quote_identifier(name));

			/*
			 * In general we need to quote the value; but to avoid unnecessary
			 * clutter, do not quote if it is an identifier that would not
			 * need quoting.  (We could also allow numbers, but that is a bit
			 * trickier than it looks --- for example, are leading zeroes
			 * significant?  We don't want to assume very much here about what
			 * custom reloptions might mean.)
			 */
			if (quote_identifier(value) == value)
				appendStringInfoString(&buf, value);
			else
				simple_quote_literal(&buf, value);

			pfree(option);
		}

		result = buf.data;
	}

	ReleaseSysCache(tuple);

	return result;
}<|MERGE_RESOLUTION|>--- conflicted
+++ resolved
@@ -4556,17 +4556,9 @@
 				appendStringInfoChar(buf, ',');
 
 			/*
-<<<<<<< HEAD
-			 * Strip any top-level nodes representing indirection assignments,
-			 * then print the result.  Whole-row Vars need special treatment.
-			 */
-			get_rule_expr_toplevel(processIndirection(col, context, false),
-								   context, false);
-=======
 			 * Print the value.  Whole-row Vars need special treatment.
 			 */
 			get_rule_expr_toplevel(col, context, false);
->>>>>>> 7961c31a
 		}
 		appendStringInfoChar(buf, ')');
 	}
