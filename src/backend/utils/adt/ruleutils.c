/*-------------------------------------------------------------------------
 *
 * ruleutils.c
 *	  Functions to convert stored expressions/querytrees back to
 *	  source text
 *
 * Portions Copyright (c) 1996-2015, PostgreSQL Global Development Group
 * Portions Copyright (c) 1994, Regents of the University of California
 *
 *
 * IDENTIFICATION
 *	  src/backend/utils/adt/ruleutils.c
 *
 *-------------------------------------------------------------------------
 */
#include "postgres.h"

#include <ctype.h>
#include <unistd.h>
#include <fcntl.h>

#include "access/htup_details.h"
#include "access/sysattr.h"
#include "catalog/dependency.h"
#include "catalog/indexing.h"
#include "catalog/pg_aggregate.h"
#include "catalog/pg_authid.h"
#include "catalog/pg_collation.h"
#include "catalog/pg_constraint.h"
#include "catalog/pg_depend.h"
#include "catalog/pg_language.h"
#include "catalog/pg_opclass.h"
#include "catalog/pg_operator.h"
#include "catalog/pg_proc.h"
#include "catalog/pg_trigger.h"
#include "catalog/pg_type.h"
#include "commands/defrem.h"
#include "commands/tablespace.h"
#include "executor/spi.h"
#include "funcapi.h"
#include "mb/pg_wchar.h"
#include "miscadmin.h"
#include "nodes/makefuncs.h"
#include "nodes/nodeFuncs.h"
#include "optimizer/tlist.h"
#include "parser/keywords.h"
#include "parser/parse_node.h"
#include "parser/parse_agg.h"
#include "parser/parse_func.h"
#include "parser/parse_oper.h"
#include "parser/parser.h"
#include "parser/parsetree.h"
#include "rewrite/rewriteHandler.h"
#include "rewrite/rewriteManip.h"
#include "rewrite/rewriteSupport.h"
#include "utils/array.h"
#include "utils/builtins.h"
#include "utils/fmgroids.h"
#include "utils/hsearch.h"
#include "utils/lsyscache.h"
#include "utils/rel.h"
#include "utils/ruleutils.h"
#include "utils/snapmgr.h"
#include "utils/syscache.h"
#include "utils/tqual.h"
#include "utils/typcache.h"
#include "utils/xml.h"


/* ----------
 * Pretty formatting constants
 * ----------
 */

/* Indent counts */
#define PRETTYINDENT_STD		8
#define PRETTYINDENT_JOIN		4
#define PRETTYINDENT_VAR		4

#define PRETTYINDENT_LIMIT		40		/* wrap limit */

/* Pretty flags */
#define PRETTYFLAG_PAREN		1
#define PRETTYFLAG_INDENT		2

/* Default line length for pretty-print wrapping: 0 means wrap always */
#define WRAP_COLUMN_DEFAULT		0

/* macro to test if pretty action needed */
#define PRETTY_PAREN(context)	((context)->prettyFlags & PRETTYFLAG_PAREN)
#define PRETTY_INDENT(context)	((context)->prettyFlags & PRETTYFLAG_INDENT)


/* ----------
 * Local data types
 * ----------
 */

/* Context info needed for invoking a recursive querytree display routine */
typedef struct
{
	StringInfo	buf;			/* output buffer to append to */
	List	   *namespaces;		/* List of deparse_namespace nodes */
	List	   *windowClause;	/* Current query level's WINDOW clause */
	List	   *windowTList;	/* targetlist for resolving WINDOW clause */
	int			prettyFlags;	/* enabling of pretty-print functions */
	int			wrapColumn;		/* max line length, or -1 for no limit */
	int			indentLevel;	/* current indent level for prettyprint */
	bool		varprefix;		/* TRUE to print prefixes on Vars */
	ParseExprKind special_exprkind;		/* set only for exprkinds needing
										 * special handling */
} deparse_context;

/*
 * Each level of query context around a subtree needs a level of Var namespace.
 * A Var having varlevelsup=N refers to the N'th item (counting from 0) in
 * the current context's namespaces list.
 *
 * The rangetable is the list of actual RTEs from the query tree, and the
 * cte list is the list of actual CTEs.
 *
 * rtable_names holds the alias name to be used for each RTE (either a C
 * string, or NULL for nameless RTEs such as unnamed joins).
 * rtable_columns holds the column alias names to be used for each RTE.
 *
 * In some cases we need to make names of merged JOIN USING columns unique
 * across the whole query, not only per-RTE.  If so, unique_using is TRUE
 * and using_names is a list of C strings representing names already assigned
 * to USING columns.
 *
 * When deparsing plan trees, there is always just a single item in the
 * deparse_namespace list (since a plan tree never contains Vars with
 * varlevelsup > 0).  We store the PlanState node that is the immediate
 * parent of the expression to be deparsed, as well as a list of that
 * PlanState's ancestors.  In addition, we store its outer and inner subplan
 * state nodes, as well as their plan nodes' targetlists, and the index tlist
 * if the current plan node might contain INDEX_VAR Vars.  (These fields could
 * be derived on-the-fly from the current PlanState, but it seems notationally
 * clearer to set them up as separate fields.)
 */
typedef struct
{
	List	   *rtable;			/* List of RangeTblEntry nodes */
	List	   *rtable_names;	/* Parallel list of names for RTEs */
	List	   *rtable_columns; /* Parallel list of deparse_columns structs */
	List	   *ctes;			/* List of CommonTableExpr nodes */
	/* Workspace for column alias assignment: */
	bool		unique_using;	/* Are we making USING names globally unique */
	List	   *using_names;	/* List of assigned names for USING columns */
	/* Remaining fields are used only when deparsing a Plan tree: */
	PlanState  *planstate;		/* immediate parent of current expression */
	List	   *ancestors;		/* ancestors of planstate */
	PlanState  *outer_planstate;	/* outer subplan state, or NULL if none */
	PlanState  *inner_planstate;	/* inner subplan state, or NULL if none */
	List	   *outer_tlist;	/* referent for OUTER_VAR Vars */
	List	   *inner_tlist;	/* referent for INNER_VAR Vars */
	List	   *index_tlist;	/* referent for INDEX_VAR Vars */
} deparse_namespace;

/*
 * Per-relation data about column alias names.
 *
 * Selecting aliases is unreasonably complicated because of the need to dump
 * rules/views whose underlying tables may have had columns added, deleted, or
 * renamed since the query was parsed.  We must nonetheless print the rule/view
 * in a form that can be reloaded and will produce the same results as before.
 *
 * For each RTE used in the query, we must assign column aliases that are
 * unique within that RTE.  SQL does not require this of the original query,
 * but due to factors such as *-expansion we need to be able to uniquely
 * reference every column in a decompiled query.  As long as we qualify all
 * column references, per-RTE uniqueness is sufficient for that.
 *
 * However, we can't ensure per-column name uniqueness for unnamed join RTEs,
 * since they just inherit column names from their input RTEs, and we can't
 * rename the columns at the join level.  Most of the time this isn't an issue
 * because we don't need to reference the join's output columns as such; we
 * can reference the input columns instead.  That approach can fail for merged
 * JOIN USING columns, however, so when we have one of those in an unnamed
 * join, we have to make that column's alias globally unique across the whole
 * query to ensure it can be referenced unambiguously.
 *
 * Another problem is that a JOIN USING clause requires the columns to be
 * merged to have the same aliases in both input RTEs, and that no other
 * columns in those RTEs or their children conflict with the USING names.
 * To handle that, we do USING-column alias assignment in a recursive
 * traversal of the query's jointree.  When descending through a JOIN with
 * USING, we preassign the USING column names to the child columns, overriding
 * other rules for column alias assignment.  We also mark each RTE with a list
 * of all USING column names selected for joins containing that RTE, so that
 * when we assign other columns' aliases later, we can avoid conflicts.
 *
 * Another problem is that if a JOIN's input tables have had columns added or
 * deleted since the query was parsed, we must generate a column alias list
 * for the join that matches the current set of input columns --- otherwise, a
 * change in the number of columns in the left input would throw off matching
 * of aliases to columns of the right input.  Thus, positions in the printable
 * column alias list are not necessarily one-for-one with varattnos of the
 * JOIN, so we need a separate new_colnames[] array for printing purposes.
 */
typedef struct
{
	/*
	 * colnames is an array containing column aliases to use for columns that
	 * existed when the query was parsed.  Dropped columns have NULL entries.
	 * This array can be directly indexed by varattno to get a Var's name.
	 *
	 * Non-NULL entries are guaranteed unique within the RTE, *except* when
	 * this is for an unnamed JOIN RTE.  In that case we merely copy up names
	 * from the two input RTEs.
	 *
	 * During the recursive descent in set_using_names(), forcible assignment
	 * of a child RTE's column name is represented by pre-setting that element
	 * of the child's colnames array.  So at that stage, NULL entries in this
	 * array just mean that no name has been preassigned, not necessarily that
	 * the column is dropped.
	 */
	int			num_cols;		/* length of colnames[] array */
	char	  **colnames;		/* array of C strings and NULLs */

	/*
	 * new_colnames is an array containing column aliases to use for columns
	 * that would exist if the query was re-parsed against the current
	 * definitions of its base tables.  This is what to print as the column
	 * alias list for the RTE.  This array does not include dropped columns,
	 * but it will include columns added since original parsing.  Indexes in
	 * it therefore have little to do with current varattno values.  As above,
	 * entries are unique unless this is for an unnamed JOIN RTE.  (In such an
	 * RTE, we never actually print this array, but we must compute it anyway
	 * for possible use in computing column names of upper joins.) The
	 * parallel array is_new_col marks which of these columns are new since
	 * original parsing.  Entries with is_new_col false must match the
	 * non-NULL colnames entries one-for-one.
	 */
	int			num_new_cols;	/* length of new_colnames[] array */
	char	  **new_colnames;	/* array of C strings */
	bool	   *is_new_col;		/* array of bool flags */

	/* This flag tells whether we should actually print a column alias list */
	bool		printaliases;

	/* This list has all names used as USING names in joins above this RTE */
	List	   *parentUsing;	/* names assigned to parent merged columns */

	/*
	 * If this struct is for a JOIN RTE, we fill these fields during the
	 * set_using_names() pass to describe its relationship to its child RTEs.
	 *
	 * leftattnos and rightattnos are arrays with one entry per existing
	 * output column of the join (hence, indexable by join varattno).  For a
	 * simple reference to a column of the left child, leftattnos[i] is the
	 * child RTE's attno and rightattnos[i] is zero; and conversely for a
	 * column of the right child.  But for merged columns produced by JOIN
	 * USING/NATURAL JOIN, both leftattnos[i] and rightattnos[i] are nonzero.
	 * Also, if the column has been dropped, both are zero.
	 *
	 * If it's a JOIN USING, usingNames holds the alias names selected for the
	 * merged columns (these might be different from the original USING list,
	 * if we had to modify names to achieve uniqueness).
	 */
	int			leftrti;		/* rangetable index of left child */
	int			rightrti;		/* rangetable index of right child */
	int		   *leftattnos;		/* left-child varattnos of join cols, or 0 */
	int		   *rightattnos;	/* right-child varattnos of join cols, or 0 */
	List	   *usingNames;		/* names assigned to merged columns */
} deparse_columns;

/* This macro is analogous to rt_fetch(), but for deparse_columns structs */
#define deparse_columns_fetch(rangetable_index, dpns) \
	((deparse_columns *) list_nth((dpns)->rtable_columns, (rangetable_index)-1))

/*
 * Entry in set_rtable_names' hash table
 */
typedef struct
{
	char		name[NAMEDATALEN];		/* Hash key --- must be first */
	int			counter;		/* Largest addition used so far for name */
} NameHashEntry;


/* ----------
 * Global data
 * ----------
 */
static SPIPlanPtr plan_getrulebyoid = NULL;
static const char *query_getrulebyoid = "SELECT * FROM pg_catalog.pg_rewrite WHERE oid = $1";
static SPIPlanPtr plan_getviewrule = NULL;
static const char *query_getviewrule = "SELECT * FROM pg_catalog.pg_rewrite WHERE ev_class = $1 AND rulename = $2";

/* GUC parameters */
bool		quote_all_identifiers = false;


/* ----------
 * Local functions
 *
 * Most of these functions used to use fixed-size buffers to build their
 * results.  Now, they take an (already initialized) StringInfo object
 * as a parameter, and append their text output to its contents.
 * ----------
 */
static char *deparse_expression_pretty(Node *expr, List *dpcontext,
						  bool forceprefix, bool showimplicit,
						  int prettyFlags, int startIndent);
static char *pg_get_viewdef_worker(Oid viewoid,
					  int prettyFlags, int wrapColumn);
static char *pg_get_triggerdef_worker(Oid trigid, bool pretty);
static void decompile_column_index_array(Datum column_index_array, Oid relId,
							 StringInfo buf);
static char *pg_get_ruledef_worker(Oid ruleoid, int prettyFlags);
static char *pg_get_indexdef_worker(Oid indexrelid, int colno,
					   const Oid *excludeOps,
					   bool attrsOnly, bool showTblSpc,
					   int prettyFlags);
static char *pg_get_constraintdef_worker(Oid constraintId, bool fullCommand,
							int prettyFlags);
static text *pg_get_expr_worker(text *expr, Oid relid, const char *relname,
				   int prettyFlags);
static int print_function_arguments(StringInfo buf, HeapTuple proctup,
						 bool print_table_args, bool print_defaults);
static void print_function_rettype(StringInfo buf, HeapTuple proctup);
static void print_function_trftypes(StringInfo buf, HeapTuple proctup);
static void set_rtable_names(deparse_namespace *dpns, List *parent_namespaces,
				 Bitmapset *rels_used);
static void set_deparse_for_query(deparse_namespace *dpns, Query *query,
					  List *parent_namespaces);
static void set_simple_column_names(deparse_namespace *dpns);
static bool has_dangerous_join_using(deparse_namespace *dpns, Node *jtnode);
static void set_using_names(deparse_namespace *dpns, Node *jtnode,
				List *parentUsing);
static void set_relation_column_names(deparse_namespace *dpns,
						  RangeTblEntry *rte,
						  deparse_columns *colinfo);
static void set_join_column_names(deparse_namespace *dpns, RangeTblEntry *rte,
					  deparse_columns *colinfo);
static bool colname_is_unique(char *colname, deparse_namespace *dpns,
				  deparse_columns *colinfo);
static char *make_colname_unique(char *colname, deparse_namespace *dpns,
					deparse_columns *colinfo);
static void expand_colnames_array_to(deparse_columns *colinfo, int n);
static void identify_join_columns(JoinExpr *j, RangeTblEntry *jrte,
					  deparse_columns *colinfo);
static void flatten_join_using_qual(Node *qual,
						List **leftvars, List **rightvars);
static char *get_rtable_name(int rtindex, deparse_context *context);
static void set_deparse_planstate(deparse_namespace *dpns, PlanState *ps);
static void push_child_plan(deparse_namespace *dpns, PlanState *ps,
				deparse_namespace *save_dpns);
static void pop_child_plan(deparse_namespace *dpns,
			   deparse_namespace *save_dpns);
static void push_ancestor_plan(deparse_namespace *dpns, ListCell *ancestor_cell,
				   deparse_namespace *save_dpns);
static void pop_ancestor_plan(deparse_namespace *dpns,
				  deparse_namespace *save_dpns);
static void make_ruledef(StringInfo buf, HeapTuple ruletup, TupleDesc rulettc,
			 int prettyFlags);
static void make_viewdef(StringInfo buf, HeapTuple ruletup, TupleDesc rulettc,
			 int prettyFlags, int wrapColumn);
static void get_query_def(Query *query, StringInfo buf, List *parentnamespace,
			  TupleDesc resultDesc,
			  int prettyFlags, int wrapColumn, int startIndent);
static void get_values_def(List *values_lists, deparse_context *context);
static void get_with_clause(Query *query, deparse_context *context);
static void get_select_query_def(Query *query, deparse_context *context,
					 TupleDesc resultDesc);
static void get_insert_query_def(Query *query, deparse_context *context);
static void get_update_query_def(Query *query, deparse_context *context);
static void get_update_query_targetlist_def(Query *query, List *targetList,
								deparse_context *context,
								RangeTblEntry *rte);
static void get_delete_query_def(Query *query, deparse_context *context);
static void get_utility_query_def(Query *query, deparse_context *context);
static void get_basic_select_query(Query *query, deparse_context *context,
					   TupleDesc resultDesc);
static void get_target_list(List *targetList, deparse_context *context,
				TupleDesc resultDesc);
static void get_setop_query(Node *setOp, Query *query,
				deparse_context *context,
				TupleDesc resultDesc);
static Node *get_rule_sortgroupclause(Index ref, List *tlist,
						 bool force_colno,
						 deparse_context *context);
static void get_rule_groupingset(GroupingSet *gset, List *targetlist,
					 bool omit_parens, deparse_context *context);
static void get_rule_orderby(List *orderList, List *targetList,
				 bool force_colno, deparse_context *context);
static void get_rule_windowclause(Query *query, deparse_context *context);
static void get_rule_windowspec(WindowClause *wc, List *targetList,
					deparse_context *context);
static char *get_variable(Var *var, int levelsup, bool istoplevel,
			 deparse_context *context);
static Node *find_param_referent(Param *param, deparse_context *context,
					deparse_namespace **dpns_p, ListCell **ancestor_cell_p);
static void get_parameter(Param *param, deparse_context *context);
static const char *get_simple_binary_op_name(OpExpr *expr);
static bool isSimpleNode(Node *node, Node *parentNode, int prettyFlags);
static void appendContextKeyword(deparse_context *context, const char *str,
					 int indentBefore, int indentAfter, int indentPlus);
static void removeStringInfoSpaces(StringInfo str);
static void get_rule_expr(Node *node, deparse_context *context,
			  bool showimplicit);
static void get_rule_expr_toplevel(Node *node, deparse_context *context,
					   bool showimplicit);
static void get_oper_expr(OpExpr *expr, deparse_context *context);
static void get_func_expr(FuncExpr *expr, deparse_context *context,
			  bool showimplicit);
static void get_agg_expr(Aggref *aggref, deparse_context *context);
static void get_windowfunc_expr(WindowFunc *wfunc, deparse_context *context);
static void get_coercion_expr(Node *arg, deparse_context *context,
				  Oid resulttype, int32 resulttypmod,
				  Node *parentNode);
static void get_const_expr(Const *constval, deparse_context *context,
			   int showtype);
static void get_const_collation(Const *constval, deparse_context *context);
static void simple_quote_literal(StringInfo buf, const char *val);
static void get_sublink_expr(SubLink *sublink, deparse_context *context);
static void get_from_clause(Query *query, const char *prefix,
				deparse_context *context);
static void get_from_clause_item(Node *jtnode, Query *query,
					 deparse_context *context);
static void get_column_alias_list(deparse_columns *colinfo,
					  deparse_context *context);
static void get_from_clause_coldeflist(RangeTblFunction *rtfunc,
						   deparse_columns *colinfo,
						   deparse_context *context);
static void get_tablesample_def(TableSampleClause *tablesample,
					deparse_context *context);
static void get_opclass_name(Oid opclass, Oid actual_datatype,
				 StringInfo buf);
static Node *processIndirection(Node *node, deparse_context *context,
				   bool printit);
static void printSubscripts(ArrayRef *aref, deparse_context *context);
static char *get_relation_name(Oid relid);
static char *generate_relation_name(Oid relid, List *namespaces);
static char *generate_qualified_relation_name(Oid relid);
static char *generate_function_name(Oid funcid, int nargs,
					   List *argnames, Oid *argtypes,
					   bool has_variadic, bool *use_variadic_p,
					   ParseExprKind special_exprkind);
static char *generate_operator_name(Oid operid, Oid arg1, Oid arg2);
static text *string_to_text(char *str);
static char *flatten_reloptions(Oid relid);

#define only_marker(rte)  ((rte)->inh ? "" : "ONLY ")


/* ----------
 * get_ruledef			- Do it all and return a text
 *				  that could be used as a statement
 *				  to recreate the rule
 * ----------
 */
Datum
pg_get_ruledef(PG_FUNCTION_ARGS)
{
	Oid			ruleoid = PG_GETARG_OID(0);
	int			prettyFlags;

	prettyFlags = PRETTYFLAG_INDENT;
	PG_RETURN_TEXT_P(string_to_text(pg_get_ruledef_worker(ruleoid, prettyFlags)));
}


Datum
pg_get_ruledef_ext(PG_FUNCTION_ARGS)
{
	Oid			ruleoid = PG_GETARG_OID(0);
	bool		pretty = PG_GETARG_BOOL(1);
	int			prettyFlags;

	prettyFlags = pretty ? PRETTYFLAG_PAREN | PRETTYFLAG_INDENT : PRETTYFLAG_INDENT;
	PG_RETURN_TEXT_P(string_to_text(pg_get_ruledef_worker(ruleoid, prettyFlags)));
}


static char *
pg_get_ruledef_worker(Oid ruleoid, int prettyFlags)
{
	Datum		args[1];
	char		nulls[1];
	int			spirc;
	HeapTuple	ruletup;
	TupleDesc	rulettc;
	StringInfoData buf;

	/*
	 * Do this first so that string is alloc'd in outer context not SPI's.
	 */
	initStringInfo(&buf);

	/*
	 * Connect to SPI manager
	 */
	if (SPI_connect() != SPI_OK_CONNECT)
		elog(ERROR, "SPI_connect failed");

	/*
	 * On the first call prepare the plan to lookup pg_rewrite. We read
	 * pg_rewrite over the SPI manager instead of using the syscache to be
	 * checked for read access on pg_rewrite.
	 */
	if (plan_getrulebyoid == NULL)
	{
		Oid			argtypes[1];
		SPIPlanPtr	plan;

		argtypes[0] = OIDOID;
		plan = SPI_prepare(query_getrulebyoid, 1, argtypes);
		if (plan == NULL)
			elog(ERROR, "SPI_prepare failed for \"%s\"", query_getrulebyoid);
		SPI_keepplan(plan);
		plan_getrulebyoid = plan;
	}

	/*
	 * Get the pg_rewrite tuple for this rule
	 */
	args[0] = ObjectIdGetDatum(ruleoid);
	nulls[0] = ' ';
	spirc = SPI_execute_plan(plan_getrulebyoid, args, nulls, true, 0);
	if (spirc != SPI_OK_SELECT)
		elog(ERROR, "failed to get pg_rewrite tuple for rule %u", ruleoid);
	if (SPI_processed != 1)
		appendStringInfoChar(&buf, '-');
	else
	{
		/*
		 * Get the rule's definition and put it into executor's memory
		 */
		ruletup = SPI_tuptable->vals[0];
		rulettc = SPI_tuptable->tupdesc;
		make_ruledef(&buf, ruletup, rulettc, prettyFlags);
	}

	/*
	 * Disconnect from SPI manager
	 */
	if (SPI_finish() != SPI_OK_FINISH)
		elog(ERROR, "SPI_finish failed");

	return buf.data;
}


/* ----------
 * get_viewdef			- Mainly the same thing, but we
 *				  only return the SELECT part of a view
 * ----------
 */
Datum
pg_get_viewdef(PG_FUNCTION_ARGS)
{
	/* By OID */
	Oid			viewoid = PG_GETARG_OID(0);
	int			prettyFlags;

	prettyFlags = PRETTYFLAG_INDENT;
	PG_RETURN_TEXT_P(string_to_text(pg_get_viewdef_worker(viewoid, prettyFlags, WRAP_COLUMN_DEFAULT)));
}


Datum
pg_get_viewdef_ext(PG_FUNCTION_ARGS)
{
	/* By OID */
	Oid			viewoid = PG_GETARG_OID(0);
	bool		pretty = PG_GETARG_BOOL(1);
	int			prettyFlags;

	prettyFlags = pretty ? PRETTYFLAG_PAREN | PRETTYFLAG_INDENT : PRETTYFLAG_INDENT;
	PG_RETURN_TEXT_P(string_to_text(pg_get_viewdef_worker(viewoid, prettyFlags, WRAP_COLUMN_DEFAULT)));
}

Datum
pg_get_viewdef_wrap(PG_FUNCTION_ARGS)
{
	/* By OID */
	Oid			viewoid = PG_GETARG_OID(0);
	int			wrap = PG_GETARG_INT32(1);
	int			prettyFlags;

	/* calling this implies we want pretty printing */
	prettyFlags = PRETTYFLAG_PAREN | PRETTYFLAG_INDENT;
	PG_RETURN_TEXT_P(string_to_text(pg_get_viewdef_worker(viewoid, prettyFlags, wrap)));
}

Datum
pg_get_viewdef_name(PG_FUNCTION_ARGS)
{
	/* By qualified name */
	text	   *viewname = PG_GETARG_TEXT_P(0);
	int			prettyFlags;
	RangeVar   *viewrel;
	Oid			viewoid;

	prettyFlags = PRETTYFLAG_INDENT;

	/* Look up view name.  Can't lock it - we might not have privileges. */
	viewrel = makeRangeVarFromNameList(textToQualifiedNameList(viewname));
	viewoid = RangeVarGetRelid(viewrel, NoLock, false);

	PG_RETURN_TEXT_P(string_to_text(pg_get_viewdef_worker(viewoid, prettyFlags, WRAP_COLUMN_DEFAULT)));
}


Datum
pg_get_viewdef_name_ext(PG_FUNCTION_ARGS)
{
	/* By qualified name */
	text	   *viewname = PG_GETARG_TEXT_P(0);
	bool		pretty = PG_GETARG_BOOL(1);
	int			prettyFlags;
	RangeVar   *viewrel;
	Oid			viewoid;

	prettyFlags = pretty ? PRETTYFLAG_PAREN | PRETTYFLAG_INDENT : PRETTYFLAG_INDENT;

	/* Look up view name.  Can't lock it - we might not have privileges. */
	viewrel = makeRangeVarFromNameList(textToQualifiedNameList(viewname));
	viewoid = RangeVarGetRelid(viewrel, NoLock, false);

	PG_RETURN_TEXT_P(string_to_text(pg_get_viewdef_worker(viewoid, prettyFlags, WRAP_COLUMN_DEFAULT)));
}

/*
 * Common code for by-OID and by-name variants of pg_get_viewdef
 */
static char *
pg_get_viewdef_worker(Oid viewoid, int prettyFlags, int wrapColumn)
{
	Datum		args[2];
	char		nulls[2];
	int			spirc;
	HeapTuple	ruletup;
	TupleDesc	rulettc;
	StringInfoData buf;

	/*
	 * Do this first so that string is alloc'd in outer context not SPI's.
	 */
	initStringInfo(&buf);

	/*
	 * Connect to SPI manager
	 */
	if (SPI_connect() != SPI_OK_CONNECT)
		elog(ERROR, "SPI_connect failed");

	/*
	 * On the first call prepare the plan to lookup pg_rewrite. We read
	 * pg_rewrite over the SPI manager instead of using the syscache to be
	 * checked for read access on pg_rewrite.
	 */
	if (plan_getviewrule == NULL)
	{
		Oid			argtypes[2];
		SPIPlanPtr	plan;

		argtypes[0] = OIDOID;
		argtypes[1] = NAMEOID;
		plan = SPI_prepare(query_getviewrule, 2, argtypes);
		if (plan == NULL)
			elog(ERROR, "SPI_prepare failed for \"%s\"", query_getviewrule);
		SPI_keepplan(plan);
		plan_getviewrule = plan;
	}

	/*
	 * Get the pg_rewrite tuple for the view's SELECT rule
	 */
	args[0] = ObjectIdGetDatum(viewoid);
	args[1] = DirectFunctionCall1(namein, CStringGetDatum(ViewSelectRuleName));
	nulls[0] = ' ';
	nulls[1] = ' ';
	spirc = SPI_execute_plan(plan_getviewrule, args, nulls, true, 0);
	if (spirc != SPI_OK_SELECT)
		elog(ERROR, "failed to get pg_rewrite tuple for view %u", viewoid);
	if (SPI_processed != 1)
		appendStringInfoString(&buf, "Not a view");
	else
	{
		/*
		 * Get the rule's definition and put it into executor's memory
		 */
		ruletup = SPI_tuptable->vals[0];
		rulettc = SPI_tuptable->tupdesc;
		make_viewdef(&buf, ruletup, rulettc, prettyFlags, wrapColumn);
	}

	/*
	 * Disconnect from SPI manager
	 */
	if (SPI_finish() != SPI_OK_FINISH)
		elog(ERROR, "SPI_finish failed");

	return buf.data;
}

/* ----------
 * get_triggerdef			- Get the definition of a trigger
 * ----------
 */
Datum
pg_get_triggerdef(PG_FUNCTION_ARGS)
{
	Oid			trigid = PG_GETARG_OID(0);

	PG_RETURN_TEXT_P(string_to_text(pg_get_triggerdef_worker(trigid, false)));
}

Datum
pg_get_triggerdef_ext(PG_FUNCTION_ARGS)
{
	Oid			trigid = PG_GETARG_OID(0);
	bool		pretty = PG_GETARG_BOOL(1);

	PG_RETURN_TEXT_P(string_to_text(pg_get_triggerdef_worker(trigid, pretty)));
}

static char *
pg_get_triggerdef_worker(Oid trigid, bool pretty)
{
	HeapTuple	ht_trig;
	Form_pg_trigger trigrec;
	StringInfoData buf;
	Relation	tgrel;
	ScanKeyData skey[1];
	SysScanDesc tgscan;
	int			findx = 0;
	char	   *tgname;
	Oid			argtypes[1];	/* dummy */
	Datum		value;
	bool		isnull;

	/*
	 * Fetch the pg_trigger tuple by the Oid of the trigger
	 */
	tgrel = heap_open(TriggerRelationId, AccessShareLock);

	ScanKeyInit(&skey[0],
				ObjectIdAttributeNumber,
				BTEqualStrategyNumber, F_OIDEQ,
				ObjectIdGetDatum(trigid));

	tgscan = systable_beginscan(tgrel, TriggerOidIndexId, true,
								NULL, 1, skey);

	ht_trig = systable_getnext(tgscan);

	if (!HeapTupleIsValid(ht_trig))
		elog(ERROR, "could not find tuple for trigger %u", trigid);

	trigrec = (Form_pg_trigger) GETSTRUCT(ht_trig);

	/*
	 * Start the trigger definition. Note that the trigger's name should never
	 * be schema-qualified, but the trigger rel's name may be.
	 */
	initStringInfo(&buf);

	tgname = NameStr(trigrec->tgname);
	appendStringInfo(&buf, "CREATE %sTRIGGER %s ",
					 OidIsValid(trigrec->tgconstraint) ? "CONSTRAINT " : "",
					 quote_identifier(tgname));

	if (TRIGGER_FOR_BEFORE(trigrec->tgtype))
		appendStringInfoString(&buf, "BEFORE");
	else if (TRIGGER_FOR_AFTER(trigrec->tgtype))
		appendStringInfoString(&buf, "AFTER");
	else if (TRIGGER_FOR_INSTEAD(trigrec->tgtype))
		appendStringInfoString(&buf, "INSTEAD OF");
	else
		elog(ERROR, "unexpected tgtype value: %d", trigrec->tgtype);

	if (TRIGGER_FOR_INSERT(trigrec->tgtype))
	{
		appendStringInfoString(&buf, " INSERT");
		findx++;
	}
	if (TRIGGER_FOR_DELETE(trigrec->tgtype))
	{
		if (findx > 0)
			appendStringInfoString(&buf, " OR DELETE");
		else
			appendStringInfoString(&buf, " DELETE");
		findx++;
	}
	if (TRIGGER_FOR_UPDATE(trigrec->tgtype))
	{
		if (findx > 0)
			appendStringInfoString(&buf, " OR UPDATE");
		else
			appendStringInfoString(&buf, " UPDATE");
		findx++;
		/* tgattr is first var-width field, so OK to access directly */
		if (trigrec->tgattr.dim1 > 0)
		{
			int			i;

			appendStringInfoString(&buf, " OF ");
			for (i = 0; i < trigrec->tgattr.dim1; i++)
			{
				char	   *attname;

				if (i > 0)
					appendStringInfoString(&buf, ", ");
				attname = get_relid_attribute_name(trigrec->tgrelid,
												   trigrec->tgattr.values[i]);
				appendStringInfoString(&buf, quote_identifier(attname));
			}
		}
	}
	if (TRIGGER_FOR_TRUNCATE(trigrec->tgtype))
	{
		if (findx > 0)
			appendStringInfoString(&buf, " OR TRUNCATE");
		else
			appendStringInfoString(&buf, " TRUNCATE");
		findx++;
	}
	appendStringInfo(&buf, " ON %s ",
					 generate_relation_name(trigrec->tgrelid, NIL));

	if (OidIsValid(trigrec->tgconstraint))
	{
		if (OidIsValid(trigrec->tgconstrrelid))
			appendStringInfo(&buf, "FROM %s ",
						generate_relation_name(trigrec->tgconstrrelid, NIL));
		if (!trigrec->tgdeferrable)
			appendStringInfoString(&buf, "NOT ");
		appendStringInfoString(&buf, "DEFERRABLE INITIALLY ");
		if (trigrec->tginitdeferred)
			appendStringInfoString(&buf, "DEFERRED ");
		else
			appendStringInfoString(&buf, "IMMEDIATE ");
	}

	if (TRIGGER_FOR_ROW(trigrec->tgtype))
		appendStringInfoString(&buf, "FOR EACH ROW ");
	else
		appendStringInfoString(&buf, "FOR EACH STATEMENT ");

	/* If the trigger has a WHEN qualification, add that */
	value = fastgetattr(ht_trig, Anum_pg_trigger_tgqual,
						tgrel->rd_att, &isnull);
	if (!isnull)
	{
		Node	   *qual;
		char		relkind;
		deparse_context context;
		deparse_namespace dpns;
		RangeTblEntry *oldrte;
		RangeTblEntry *newrte;

		appendStringInfoString(&buf, "WHEN (");

		qual = stringToNode(TextDatumGetCString(value));

		relkind = get_rel_relkind(trigrec->tgrelid);

		/* Build minimal OLD and NEW RTEs for the rel */
		oldrte = makeNode(RangeTblEntry);
		oldrte->rtekind = RTE_RELATION;
		oldrte->relid = trigrec->tgrelid;
		oldrte->relkind = relkind;
		oldrte->alias = makeAlias("old", NIL);
		oldrte->eref = oldrte->alias;
		oldrte->lateral = false;
		oldrte->inh = false;
		oldrte->inFromCl = true;

		newrte = makeNode(RangeTblEntry);
		newrte->rtekind = RTE_RELATION;
		newrte->relid = trigrec->tgrelid;
		newrte->relkind = relkind;
		newrte->alias = makeAlias("new", NIL);
		newrte->eref = newrte->alias;
		newrte->lateral = false;
		newrte->inh = false;
		newrte->inFromCl = true;

		/* Build two-element rtable */
		memset(&dpns, 0, sizeof(dpns));
		dpns.rtable = list_make2(oldrte, newrte);
		dpns.ctes = NIL;
		set_rtable_names(&dpns, NIL, NULL);
		set_simple_column_names(&dpns);

		/* Set up context with one-deep namespace stack */
		context.buf = &buf;
		context.namespaces = list_make1(&dpns);
		context.windowClause = NIL;
		context.windowTList = NIL;
		context.varprefix = true;
		context.prettyFlags = pretty ? PRETTYFLAG_PAREN | PRETTYFLAG_INDENT : PRETTYFLAG_INDENT;
		context.wrapColumn = WRAP_COLUMN_DEFAULT;
		context.indentLevel = PRETTYINDENT_STD;
		context.special_exprkind = EXPR_KIND_NONE;

		get_rule_expr(qual, &context, false);

		appendStringInfoString(&buf, ") ");
	}

	appendStringInfo(&buf, "EXECUTE PROCEDURE %s(",
					 generate_function_name(trigrec->tgfoid, 0,
											NIL, argtypes,
											false, NULL, EXPR_KIND_NONE));

	if (trigrec->tgnargs > 0)
	{
		char	   *p;
		int			i;

		value = fastgetattr(ht_trig, Anum_pg_trigger_tgargs,
							tgrel->rd_att, &isnull);
		if (isnull)
			elog(ERROR, "tgargs is null for trigger %u", trigid);
		p = (char *) VARDATA(DatumGetByteaP(value));
		for (i = 0; i < trigrec->tgnargs; i++)
		{
			if (i > 0)
				appendStringInfoString(&buf, ", ");
			simple_quote_literal(&buf, p);
			/* advance p to next string embedded in tgargs */
			while (*p)
				p++;
			p++;
		}
	}

	/* We deliberately do not put semi-colon at end */
	appendStringInfoChar(&buf, ')');

	/* Clean up */
	systable_endscan(tgscan);

	heap_close(tgrel, AccessShareLock);

	return buf.data;
}

/* ----------
 * get_indexdef			- Get the definition of an index
 *
 * In the extended version, there is a colno argument as well as pretty bool.
 *	if colno == 0, we want a complete index definition.
 *	if colno > 0, we only want the Nth index key's variable or expression.
 *
 * Note that the SQL-function versions of this omit any info about the
 * index tablespace; this is intentional because pg_dump wants it that way.
 * However pg_get_indexdef_string() includes index tablespace if not default.
 * ----------
 */
Datum
pg_get_indexdef(PG_FUNCTION_ARGS)
{
	Oid			indexrelid = PG_GETARG_OID(0);
	int			prettyFlags;

	prettyFlags = PRETTYFLAG_INDENT;
	PG_RETURN_TEXT_P(string_to_text(pg_get_indexdef_worker(indexrelid, 0,
														   NULL,
														   false, false,
														   prettyFlags)));
}

Datum
pg_get_indexdef_ext(PG_FUNCTION_ARGS)
{
	Oid			indexrelid = PG_GETARG_OID(0);
	int32		colno = PG_GETARG_INT32(1);
	bool		pretty = PG_GETARG_BOOL(2);
	int			prettyFlags;

	prettyFlags = pretty ? PRETTYFLAG_PAREN | PRETTYFLAG_INDENT : PRETTYFLAG_INDENT;
	PG_RETURN_TEXT_P(string_to_text(pg_get_indexdef_worker(indexrelid, colno,
														   NULL,
														   colno != 0,
														   false,
														   prettyFlags)));
}

/* Internal version that returns a palloc'd C string; no pretty-printing */
char *
pg_get_indexdef_string(Oid indexrelid)
{
	return pg_get_indexdef_worker(indexrelid, 0, NULL, false, true, 0);
}

/* Internal version that just reports the column definitions */
char *
pg_get_indexdef_columns(Oid indexrelid, bool pretty)
{
	int			prettyFlags;

	prettyFlags = pretty ? PRETTYFLAG_PAREN | PRETTYFLAG_INDENT : PRETTYFLAG_INDENT;
	return pg_get_indexdef_worker(indexrelid, 0, NULL, true, false, prettyFlags);
}

/*
 * Internal workhorse to decompile an index definition.
 *
 * This is now used for exclusion constraints as well: if excludeOps is not
 * NULL then it points to an array of exclusion operator OIDs.
 */
static char *
pg_get_indexdef_worker(Oid indexrelid, int colno,
					   const Oid *excludeOps,
					   bool attrsOnly, bool showTblSpc,
					   int prettyFlags)
{
	/* might want a separate isConstraint parameter later */
	bool		isConstraint = (excludeOps != NULL);
	HeapTuple	ht_idx;
	HeapTuple	ht_idxrel;
	HeapTuple	ht_am;
	Form_pg_index idxrec;
	Form_pg_class idxrelrec;
	Form_pg_am	amrec;
	List	   *indexprs;
	ListCell   *indexpr_item;
	List	   *context;
	Oid			indrelid;
	int			keyno;
	Datum		indcollDatum;
	Datum		indclassDatum;
	Datum		indoptionDatum;
	bool		isnull;
	oidvector  *indcollation;
	oidvector  *indclass;
	int2vector *indoption;
	StringInfoData buf;
	char	   *str;
	char	   *sep;

	/*
	 * Fetch the pg_index tuple by the Oid of the index
	 */
	ht_idx = SearchSysCache1(INDEXRELID, ObjectIdGetDatum(indexrelid));
	if (!HeapTupleIsValid(ht_idx))
		elog(ERROR, "cache lookup failed for index %u", indexrelid);
	idxrec = (Form_pg_index) GETSTRUCT(ht_idx);

	indrelid = idxrec->indrelid;
	Assert(indexrelid == idxrec->indexrelid);

	/* Must get indcollation, indclass, and indoption the hard way */
	indcollDatum = SysCacheGetAttr(INDEXRELID, ht_idx,
								   Anum_pg_index_indcollation, &isnull);
	Assert(!isnull);
	indcollation = (oidvector *) DatumGetPointer(indcollDatum);

	indclassDatum = SysCacheGetAttr(INDEXRELID, ht_idx,
									Anum_pg_index_indclass, &isnull);
	Assert(!isnull);
	indclass = (oidvector *) DatumGetPointer(indclassDatum);

	indoptionDatum = SysCacheGetAttr(INDEXRELID, ht_idx,
									 Anum_pg_index_indoption, &isnull);
	Assert(!isnull);
	indoption = (int2vector *) DatumGetPointer(indoptionDatum);

	/*
	 * Fetch the pg_class tuple of the index relation
	 */
	ht_idxrel = SearchSysCache1(RELOID, ObjectIdGetDatum(indexrelid));
	if (!HeapTupleIsValid(ht_idxrel))
		elog(ERROR, "cache lookup failed for relation %u", indexrelid);
	idxrelrec = (Form_pg_class) GETSTRUCT(ht_idxrel);

	/*
	 * Fetch the pg_am tuple of the index' access method
	 */
	ht_am = SearchSysCache1(AMOID, ObjectIdGetDatum(idxrelrec->relam));
	if (!HeapTupleIsValid(ht_am))
		elog(ERROR, "cache lookup failed for access method %u",
			 idxrelrec->relam);
	amrec = (Form_pg_am) GETSTRUCT(ht_am);

	/*
	 * Get the index expressions, if any.  (NOTE: we do not use the relcache
	 * versions of the expressions and predicate, because we want to display
	 * non-const-folded expressions.)
	 */
	if (!heap_attisnull(ht_idx, Anum_pg_index_indexprs))
	{
		Datum		exprsDatum;
		bool		isnull;
		char	   *exprsString;

		exprsDatum = SysCacheGetAttr(INDEXRELID, ht_idx,
									 Anum_pg_index_indexprs, &isnull);
		Assert(!isnull);
		exprsString = TextDatumGetCString(exprsDatum);
		indexprs = (List *) stringToNode(exprsString);
		pfree(exprsString);
	}
	else
		indexprs = NIL;

	indexpr_item = list_head(indexprs);

	context = deparse_context_for(get_relation_name(indrelid), indrelid);

	/*
	 * Start the index definition.  Note that the index's name should never be
	 * schema-qualified, but the indexed rel's name may be.
	 */
	initStringInfo(&buf);

	if (!attrsOnly)
	{
		if (!isConstraint)
			appendStringInfo(&buf, "CREATE %sINDEX %s ON %s USING %s (",
							 idxrec->indisunique ? "UNIQUE " : "",
							 quote_identifier(NameStr(idxrelrec->relname)),
							 generate_relation_name(indrelid, NIL),
							 quote_identifier(NameStr(amrec->amname)));
		else	/* currently, must be EXCLUDE constraint */
			appendStringInfo(&buf, "EXCLUDE USING %s (",
							 quote_identifier(NameStr(amrec->amname)));
	}

	/*
	 * Report the indexed attributes
	 */
	sep = "";
	for (keyno = 0; keyno < idxrec->indnatts; keyno++)
	{
		AttrNumber	attnum = idxrec->indkey.values[keyno];
		int16		opt = indoption->values[keyno];
		Oid			keycoltype;
		Oid			keycolcollation;

		if (!colno)
			appendStringInfoString(&buf, sep);
		sep = ", ";

		if (attnum != 0)
		{
			/* Simple index column */
			char	   *attname;
			int32		keycoltypmod;

			attname = get_relid_attribute_name(indrelid, attnum);
			if (!colno || colno == keyno + 1)
				appendStringInfoString(&buf, quote_identifier(attname));
			get_atttypetypmodcoll(indrelid, attnum,
								  &keycoltype, &keycoltypmod,
								  &keycolcollation);
		}
		else
		{
			/* expressional index */
			Node	   *indexkey;

			if (indexpr_item == NULL)
				elog(ERROR, "too few entries in indexprs list");
			indexkey = (Node *) lfirst(indexpr_item);
			indexpr_item = lnext(indexpr_item);
			/* Deparse */
			str = deparse_expression_pretty(indexkey, context, false, false,
											prettyFlags, 0);
			if (!colno || colno == keyno + 1)
			{
				/* Need parens if it's not a bare function call */
				if (indexkey && IsA(indexkey, FuncExpr) &&
				 ((FuncExpr *) indexkey)->funcformat == COERCE_EXPLICIT_CALL)
					appendStringInfoString(&buf, str);
				else
					appendStringInfo(&buf, "(%s)", str);
			}
			keycoltype = exprType(indexkey);
			keycolcollation = exprCollation(indexkey);
		}

		if (!attrsOnly && (!colno || colno == keyno + 1))
		{
			Oid			indcoll;

			/* Add collation, if not default for column */
			indcoll = indcollation->values[keyno];
			if (OidIsValid(indcoll) && indcoll != keycolcollation)
				appendStringInfo(&buf, " COLLATE %s",
								 generate_collation_name((indcoll)));

			/* Add the operator class name, if not default */
			get_opclass_name(indclass->values[keyno], keycoltype, &buf);

			/* Add options if relevant */
			if (amrec->amcanorder)
			{
				/* if it supports sort ordering, report DESC and NULLS opts */
				if (opt & INDOPTION_DESC)
				{
					appendStringInfoString(&buf, " DESC");
					/* NULLS FIRST is the default in this case */
					if (!(opt & INDOPTION_NULLS_FIRST))
						appendStringInfoString(&buf, " NULLS LAST");
				}
				else
				{
					if (opt & INDOPTION_NULLS_FIRST)
						appendStringInfoString(&buf, " NULLS FIRST");
				}
			}

			/* Add the exclusion operator if relevant */
			if (excludeOps != NULL)
				appendStringInfo(&buf, " WITH %s",
								 generate_operator_name(excludeOps[keyno],
														keycoltype,
														keycoltype));
		}
	}

	if (!attrsOnly)
	{
		appendStringInfoChar(&buf, ')');

		/*
		 * If it has options, append "WITH (options)"
		 */
		str = flatten_reloptions(indexrelid);
		if (str)
		{
			appendStringInfo(&buf, " WITH (%s)", str);
			pfree(str);
		}

		/*
		 * If it's in a nondefault tablespace, say so, but only if requested
		 */
		if (showTblSpc)
		{
			Oid			tblspc;

			tblspc = get_rel_tablespace(indexrelid);
			if (OidIsValid(tblspc))
			{
				if (isConstraint)
					appendStringInfoString(&buf, " USING INDEX");
				appendStringInfo(&buf, " TABLESPACE %s",
							  quote_identifier(get_tablespace_name(tblspc)));
			}
		}

		/*
		 * If it's a partial index, decompile and append the predicate
		 */
		if (!heap_attisnull(ht_idx, Anum_pg_index_indpred))
		{
			Node	   *node;
			Datum		predDatum;
			bool		isnull;
			char	   *predString;

			/* Convert text string to node tree */
			predDatum = SysCacheGetAttr(INDEXRELID, ht_idx,
										Anum_pg_index_indpred, &isnull);
			Assert(!isnull);
			predString = TextDatumGetCString(predDatum);
			node = (Node *) stringToNode(predString);
			pfree(predString);

			/* Deparse */
			str = deparse_expression_pretty(node, context, false, false,
											prettyFlags, 0);
			if (isConstraint)
				appendStringInfo(&buf, " WHERE (%s)", str);
			else
				appendStringInfo(&buf, " WHERE %s", str);
		}
	}

	/* Clean up */
	ReleaseSysCache(ht_idx);
	ReleaseSysCache(ht_idxrel);
	ReleaseSysCache(ht_am);

	return buf.data;
}


/*
 * pg_get_constraintdef
 *
 * Returns the definition for the constraint, ie, everything that needs to
 * appear after "ALTER TABLE ... ADD CONSTRAINT <constraintname>".
 */
Datum
pg_get_constraintdef(PG_FUNCTION_ARGS)
{
	Oid			constraintId = PG_GETARG_OID(0);
	int			prettyFlags;

	prettyFlags = PRETTYFLAG_INDENT;
	PG_RETURN_TEXT_P(string_to_text(pg_get_constraintdef_worker(constraintId,
																false,
															  prettyFlags)));
}

Datum
pg_get_constraintdef_ext(PG_FUNCTION_ARGS)
{
	Oid			constraintId = PG_GETARG_OID(0);
	bool		pretty = PG_GETARG_BOOL(1);
	int			prettyFlags;

	prettyFlags = pretty ? PRETTYFLAG_PAREN | PRETTYFLAG_INDENT : PRETTYFLAG_INDENT;
	PG_RETURN_TEXT_P(string_to_text(pg_get_constraintdef_worker(constraintId,
																false,
															  prettyFlags)));
}

/*
 * Internal version that returns a full ALTER TABLE ... ADD CONSTRAINT command
 */
char *
pg_get_constraintdef_command(Oid constraintId)
{
	return pg_get_constraintdef_worker(constraintId, true, 0);
}

/*
 * As of 9.4, we now use an MVCC snapshot for this.
 */
static char *
pg_get_constraintdef_worker(Oid constraintId, bool fullCommand,
							int prettyFlags)
{
	HeapTuple	tup;
	Form_pg_constraint conForm;
	StringInfoData buf;
	SysScanDesc scandesc;
	ScanKeyData scankey[1];
	Snapshot	snapshot = RegisterSnapshot(GetTransactionSnapshot());
	Relation	relation = heap_open(ConstraintRelationId, AccessShareLock);

	ScanKeyInit(&scankey[0],
				ObjectIdAttributeNumber,
				BTEqualStrategyNumber, F_OIDEQ,
				ObjectIdGetDatum(constraintId));

	scandesc = systable_beginscan(relation,
								  ConstraintOidIndexId,
								  true,
								  snapshot,
								  1,
								  scankey);

	/*
	 * We later use the tuple with SysCacheGetAttr() as if we had obtained it
	 * via SearchSysCache, which works fine.
	 */
	tup = systable_getnext(scandesc);

	UnregisterSnapshot(snapshot);

	if (!HeapTupleIsValid(tup)) /* should not happen */
		elog(ERROR, "cache lookup failed for constraint %u", constraintId);

	conForm = (Form_pg_constraint) GETSTRUCT(tup);

	initStringInfo(&buf);

	if (fullCommand)
	{
		/*
		 * Currently, callers want ALTER TABLE (without ONLY) for CHECK
		 * constraints, and other types of constraints don't inherit anyway so
		 * it doesn't matter whether we say ONLY or not.  Someday we might
		 * need to let callers specify whether to put ONLY in the command.
		 */
		appendStringInfo(&buf, "ALTER TABLE %s ADD CONSTRAINT %s ",
						 generate_qualified_relation_name(conForm->conrelid),
						 quote_identifier(NameStr(conForm->conname)));
	}

	switch (conForm->contype)
	{
		case CONSTRAINT_FOREIGN:
			{
				Datum		val;
				bool		isnull;
				const char *string;

				/* Start off the constraint definition */
				appendStringInfoString(&buf, "FOREIGN KEY (");

				/* Fetch and build referencing-column list */
				val = SysCacheGetAttr(CONSTROID, tup,
									  Anum_pg_constraint_conkey, &isnull);
				if (isnull)
					elog(ERROR, "null conkey for constraint %u",
						 constraintId);

				decompile_column_index_array(val, conForm->conrelid, &buf);

				/* add foreign relation name */
				appendStringInfo(&buf, ") REFERENCES %s(",
								 generate_relation_name(conForm->confrelid,
														NIL));

				/* Fetch and build referenced-column list */
				val = SysCacheGetAttr(CONSTROID, tup,
									  Anum_pg_constraint_confkey, &isnull);
				if (isnull)
					elog(ERROR, "null confkey for constraint %u",
						 constraintId);

				decompile_column_index_array(val, conForm->confrelid, &buf);

				appendStringInfoChar(&buf, ')');

				/* Add match type */
				switch (conForm->confmatchtype)
				{
					case FKCONSTR_MATCH_FULL:
						string = " MATCH FULL";
						break;
					case FKCONSTR_MATCH_PARTIAL:
						string = " MATCH PARTIAL";
						break;
					case FKCONSTR_MATCH_SIMPLE:
						string = "";
						break;
					default:
						elog(ERROR, "unrecognized confmatchtype: %d",
							 conForm->confmatchtype);
						string = "";	/* keep compiler quiet */
						break;
				}
				appendStringInfoString(&buf, string);

				/* Add ON UPDATE and ON DELETE clauses, if needed */
				switch (conForm->confupdtype)
				{
					case FKCONSTR_ACTION_NOACTION:
						string = NULL;	/* suppress default */
						break;
					case FKCONSTR_ACTION_RESTRICT:
						string = "RESTRICT";
						break;
					case FKCONSTR_ACTION_CASCADE:
						string = "CASCADE";
						break;
					case FKCONSTR_ACTION_SETNULL:
						string = "SET NULL";
						break;
					case FKCONSTR_ACTION_SETDEFAULT:
						string = "SET DEFAULT";
						break;
					default:
						elog(ERROR, "unrecognized confupdtype: %d",
							 conForm->confupdtype);
						string = NULL;	/* keep compiler quiet */
						break;
				}
				if (string)
					appendStringInfo(&buf, " ON UPDATE %s", string);

				switch (conForm->confdeltype)
				{
					case FKCONSTR_ACTION_NOACTION:
						string = NULL;	/* suppress default */
						break;
					case FKCONSTR_ACTION_RESTRICT:
						string = "RESTRICT";
						break;
					case FKCONSTR_ACTION_CASCADE:
						string = "CASCADE";
						break;
					case FKCONSTR_ACTION_SETNULL:
						string = "SET NULL";
						break;
					case FKCONSTR_ACTION_SETDEFAULT:
						string = "SET DEFAULT";
						break;
					default:
						elog(ERROR, "unrecognized confdeltype: %d",
							 conForm->confdeltype);
						string = NULL;	/* keep compiler quiet */
						break;
				}
				if (string)
					appendStringInfo(&buf, " ON DELETE %s", string);

				break;
			}
		case CONSTRAINT_PRIMARY:
		case CONSTRAINT_UNIQUE:
			{
				Datum		val;
				bool		isnull;
				Oid			indexId;

				/* Start off the constraint definition */
				if (conForm->contype == CONSTRAINT_PRIMARY)
					appendStringInfoString(&buf, "PRIMARY KEY (");
				else
					appendStringInfoString(&buf, "UNIQUE (");

				/* Fetch and build target column list */
				val = SysCacheGetAttr(CONSTROID, tup,
									  Anum_pg_constraint_conkey, &isnull);
				if (isnull)
					elog(ERROR, "null conkey for constraint %u",
						 constraintId);

				decompile_column_index_array(val, conForm->conrelid, &buf);

				appendStringInfoChar(&buf, ')');

				indexId = get_constraint_index(constraintId);

				/* XXX why do we only print these bits if fullCommand? */
				if (fullCommand && OidIsValid(indexId))
				{
					char	   *options = flatten_reloptions(indexId);
					Oid			tblspc;

					if (options)
					{
						appendStringInfo(&buf, " WITH (%s)", options);
						pfree(options);
					}

					tblspc = get_rel_tablespace(indexId);
					if (OidIsValid(tblspc))
						appendStringInfo(&buf, " USING INDEX TABLESPACE %s",
							  quote_identifier(get_tablespace_name(tblspc)));
				}

				break;
			}
		case CONSTRAINT_CHECK:
			{
				Datum		val;
				bool		isnull;
				char	   *conbin;
				char	   *consrc;
				Node	   *expr;
				List	   *context;

				/* Fetch constraint expression in parsetree form */
				val = SysCacheGetAttr(CONSTROID, tup,
									  Anum_pg_constraint_conbin, &isnull);
				if (isnull)
					elog(ERROR, "null conbin for constraint %u",
						 constraintId);

				conbin = TextDatumGetCString(val);
				expr = stringToNode(conbin);

				/* Set up deparsing context for Var nodes in constraint */
				if (conForm->conrelid != InvalidOid)
				{
					/* relation constraint */
					context = deparse_context_for(get_relation_name(conForm->conrelid),
												  conForm->conrelid);
				}
				else
				{
					/* domain constraint --- can't have Vars */
					context = NIL;
				}

				consrc = deparse_expression_pretty(expr, context, false, false,
												   prettyFlags, 0);

				/*
				 * Now emit the constraint definition, adding NO INHERIT if
				 * necessary.
				 *
				 * There are cases where the constraint expression will be
				 * fully parenthesized and we don't need the outer parens ...
				 * but there are other cases where we do need 'em.  Be
				 * conservative for now.
				 *
				 * Note that simply checking for leading '(' and trailing ')'
				 * would NOT be good enough, consider "(x > 0) AND (y > 0)".
				 */
				appendStringInfo(&buf, "CHECK (%s)%s",
								 consrc,
								 conForm->connoinherit ? " NO INHERIT" : "");
				break;
			}
		case CONSTRAINT_TRIGGER:

			/*
			 * There isn't an ALTER TABLE syntax for creating a user-defined
			 * constraint trigger, but it seems better to print something than
			 * throw an error; if we throw error then this function couldn't
			 * safely be applied to all rows of pg_constraint.
			 */
			appendStringInfoString(&buf, "TRIGGER");
			break;
		case CONSTRAINT_EXCLUSION:
			{
				Oid			indexOid = conForm->conindid;
				Datum		val;
				bool		isnull;
				Datum	   *elems;
				int			nElems;
				int			i;
				Oid		   *operators;

				/* Extract operator OIDs from the pg_constraint tuple */
				val = SysCacheGetAttr(CONSTROID, tup,
									  Anum_pg_constraint_conexclop,
									  &isnull);
				if (isnull)
					elog(ERROR, "null conexclop for constraint %u",
						 constraintId);

				deconstruct_array(DatumGetArrayTypeP(val),
								  OIDOID, sizeof(Oid), true, 'i',
								  &elems, NULL, &nElems);

				operators = (Oid *) palloc(nElems * sizeof(Oid));
				for (i = 0; i < nElems; i++)
					operators[i] = DatumGetObjectId(elems[i]);

				/* pg_get_indexdef_worker does the rest */
				/* suppress tablespace because pg_dump wants it that way */
				appendStringInfoString(&buf,
									   pg_get_indexdef_worker(indexOid,
															  0,
															  operators,
															  false,
															  false,
															  prettyFlags));
				break;
			}
		default:
			elog(ERROR, "invalid constraint type \"%c\"", conForm->contype);
			break;
	}

	if (conForm->condeferrable)
		appendStringInfoString(&buf, " DEFERRABLE");
	if (conForm->condeferred)
		appendStringInfoString(&buf, " INITIALLY DEFERRED");
	if (!conForm->convalidated)
		appendStringInfoString(&buf, " NOT VALID");

	/* Cleanup */
	systable_endscan(scandesc);
	heap_close(relation, AccessShareLock);

	return buf.data;
}


/*
 * Convert an int16[] Datum into a comma-separated list of column names
 * for the indicated relation; append the list to buf.
 */
static void
decompile_column_index_array(Datum column_index_array, Oid relId,
							 StringInfo buf)
{
	Datum	   *keys;
	int			nKeys;
	int			j;

	/* Extract data from array of int16 */
	deconstruct_array(DatumGetArrayTypeP(column_index_array),
					  INT2OID, 2, true, 's',
					  &keys, NULL, &nKeys);

	for (j = 0; j < nKeys; j++)
	{
		char	   *colName;

		colName = get_relid_attribute_name(relId, DatumGetInt16(keys[j]));

		if (j == 0)
			appendStringInfoString(buf, quote_identifier(colName));
		else
			appendStringInfo(buf, ", %s", quote_identifier(colName));
	}
}


/* ----------
 * get_expr			- Decompile an expression tree
 *
 * Input: an expression tree in nodeToString form, and a relation OID
 *
 * Output: reverse-listed expression
 *
 * Currently, the expression can only refer to a single relation, namely
 * the one specified by the second parameter.  This is sufficient for
 * partial indexes, column default expressions, etc.  We also support
 * Var-free expressions, for which the OID can be InvalidOid.
 * ----------
 */
Datum
pg_get_expr(PG_FUNCTION_ARGS)
{
	text	   *expr = PG_GETARG_TEXT_P(0);
	Oid			relid = PG_GETARG_OID(1);
	int			prettyFlags;
	char	   *relname;

	prettyFlags = PRETTYFLAG_INDENT;

	if (OidIsValid(relid))
	{
		/* Get the name for the relation */
		relname = get_rel_name(relid);

		/*
		 * If the OID isn't actually valid, don't throw an error, just return
		 * NULL.  This is a bit questionable, but it's what we've done
		 * historically, and it can help avoid unwanted failures when
		 * examining catalog entries for just-deleted relations.
		 */
		if (relname == NULL)
			PG_RETURN_NULL();
	}
	else
		relname = NULL;

	PG_RETURN_TEXT_P(pg_get_expr_worker(expr, relid, relname, prettyFlags));
}

Datum
pg_get_expr_ext(PG_FUNCTION_ARGS)
{
	text	   *expr = PG_GETARG_TEXT_P(0);
	Oid			relid = PG_GETARG_OID(1);
	bool		pretty = PG_GETARG_BOOL(2);
	int			prettyFlags;
	char	   *relname;

	prettyFlags = pretty ? PRETTYFLAG_PAREN | PRETTYFLAG_INDENT : PRETTYFLAG_INDENT;

	if (OidIsValid(relid))
	{
		/* Get the name for the relation */
		relname = get_rel_name(relid);
		/* See notes above */
		if (relname == NULL)
			PG_RETURN_NULL();
	}
	else
		relname = NULL;

	PG_RETURN_TEXT_P(pg_get_expr_worker(expr, relid, relname, prettyFlags));
}

static text *
pg_get_expr_worker(text *expr, Oid relid, const char *relname, int prettyFlags)
{
	Node	   *node;
	List	   *context;
	char	   *exprstr;
	char	   *str;

	/* Convert input TEXT object to C string */
	exprstr = text_to_cstring(expr);

	/* Convert expression to node tree */
	node = (Node *) stringToNode(exprstr);

	pfree(exprstr);

	/* Prepare deparse context if needed */
	if (OidIsValid(relid))
		context = deparse_context_for(relname, relid);
	else
		context = NIL;

	/* Deparse */
	str = deparse_expression_pretty(node, context, false, false,
									prettyFlags, 0);

	return string_to_text(str);
}


/* ----------
 * get_userbyid			- Get a user name by roleid and
 *				  fallback to 'unknown (OID=n)'
 * ----------
 */
Datum
pg_get_userbyid(PG_FUNCTION_ARGS)
{
	Oid			roleid = PG_GETARG_OID(0);
	Name		result;
	HeapTuple	roletup;
	Form_pg_authid role_rec;

	/*
	 * Allocate space for the result
	 */
	result = (Name) palloc(NAMEDATALEN);
	memset(NameStr(*result), 0, NAMEDATALEN);

	/*
	 * Get the pg_authid entry and print the result
	 */
	roletup = SearchSysCache1(AUTHOID, ObjectIdGetDatum(roleid));
	if (HeapTupleIsValid(roletup))
	{
		role_rec = (Form_pg_authid) GETSTRUCT(roletup);
		StrNCpy(NameStr(*result), NameStr(role_rec->rolname), NAMEDATALEN);
		ReleaseSysCache(roletup);
	}
	else
		sprintf(NameStr(*result), "unknown (OID=%u)", roleid);

	PG_RETURN_NAME(result);
}


/*
 * pg_get_serial_sequence
 *		Get the name of the sequence used by a serial column,
 *		formatted suitably for passing to setval, nextval or currval.
 *		First parameter is not treated as double-quoted, second parameter
 *		is --- see documentation for reason.
 */
Datum
pg_get_serial_sequence(PG_FUNCTION_ARGS)
{
	text	   *tablename = PG_GETARG_TEXT_P(0);
	text	   *columnname = PG_GETARG_TEXT_PP(1);
	RangeVar   *tablerv;
	Oid			tableOid;
	char	   *column;
	AttrNumber	attnum;
	Oid			sequenceId = InvalidOid;
	Relation	depRel;
	ScanKeyData key[3];
	SysScanDesc scan;
	HeapTuple	tup;

	/* Look up table name.  Can't lock it - we might not have privileges. */
	tablerv = makeRangeVarFromNameList(textToQualifiedNameList(tablename));
	tableOid = RangeVarGetRelid(tablerv, NoLock, false);

	/* Get the number of the column */
	column = text_to_cstring(columnname);

	attnum = get_attnum(tableOid, column);
	if (attnum == InvalidAttrNumber)
		ereport(ERROR,
				(errcode(ERRCODE_UNDEFINED_COLUMN),
				 errmsg("column \"%s\" of relation \"%s\" does not exist",
						column, tablerv->relname)));

	/* Search the dependency table for the dependent sequence */
	depRel = heap_open(DependRelationId, AccessShareLock);

	ScanKeyInit(&key[0],
				Anum_pg_depend_refclassid,
				BTEqualStrategyNumber, F_OIDEQ,
				ObjectIdGetDatum(RelationRelationId));
	ScanKeyInit(&key[1],
				Anum_pg_depend_refobjid,
				BTEqualStrategyNumber, F_OIDEQ,
				ObjectIdGetDatum(tableOid));
	ScanKeyInit(&key[2],
				Anum_pg_depend_refobjsubid,
				BTEqualStrategyNumber, F_INT4EQ,
				Int32GetDatum(attnum));

	scan = systable_beginscan(depRel, DependReferenceIndexId, true,
							  NULL, 3, key);

	while (HeapTupleIsValid(tup = systable_getnext(scan)))
	{
		Form_pg_depend deprec = (Form_pg_depend) GETSTRUCT(tup);

		/*
		 * We assume any auto dependency of a sequence on a column must be
		 * what we are looking for.  (We need the relkind test because indexes
		 * can also have auto dependencies on columns.)
		 */
		if (deprec->classid == RelationRelationId &&
			deprec->objsubid == 0 &&
			deprec->deptype == DEPENDENCY_AUTO &&
			get_rel_relkind(deprec->objid) == RELKIND_SEQUENCE)
		{
			sequenceId = deprec->objid;
			break;
		}
	}

	systable_endscan(scan);
	heap_close(depRel, AccessShareLock);

	if (OidIsValid(sequenceId))
	{
		char	   *result;

		result = generate_qualified_relation_name(sequenceId);

		PG_RETURN_TEXT_P(string_to_text(result));
	}

	PG_RETURN_NULL();
}


/*
 * pg_get_functiondef
 *		Returns the complete "CREATE OR REPLACE FUNCTION ..." statement for
 *		the specified function.
 *
 * Note: if you change the output format of this function, be careful not
 * to break psql's rules (in \ef and \sf) for identifying the start of the
 * function body.  To wit: the function body starts on a line that begins
 * with "AS ", and no preceding line will look like that.
 */
Datum
pg_get_functiondef(PG_FUNCTION_ARGS)
{
	Oid			funcid = PG_GETARG_OID(0);
	StringInfoData buf;
	StringInfoData dq;
	HeapTuple	proctup;
	Form_pg_proc proc;
	Datum		tmp;
	bool		isnull;
	const char *prosrc;
	const char *name;
	const char *nsp;
	float4		procost;
	int			oldlen;

	initStringInfo(&buf);

	/* Look up the function */
	proctup = SearchSysCache1(PROCOID, ObjectIdGetDatum(funcid));
	if (!HeapTupleIsValid(proctup))
		elog(ERROR, "cache lookup failed for function %u", funcid);
	proc = (Form_pg_proc) GETSTRUCT(proctup);
	name = NameStr(proc->proname);

	if (proc->proisagg)
		ereport(ERROR,
				(errcode(ERRCODE_WRONG_OBJECT_TYPE),
				 errmsg("\"%s\" is an aggregate function", name)));

	/*
	 * We always qualify the function name, to ensure the right function gets
	 * replaced.
	 */
	nsp = get_namespace_name(proc->pronamespace);
	appendStringInfo(&buf, "CREATE OR REPLACE FUNCTION %s(",
					 quote_qualified_identifier(nsp, name));
	(void) print_function_arguments(&buf, proctup, false, true);
	appendStringInfoString(&buf, ")\n RETURNS ");
	print_function_rettype(&buf, proctup);

	print_function_trftypes(&buf, proctup);

	appendStringInfo(&buf, "\n LANGUAGE %s\n",
				  quote_identifier(get_language_name(proc->prolang, false)));

	/* Emit some miscellaneous options on one line */
	oldlen = buf.len;

	if (proc->proiswindow)
		appendStringInfoString(&buf, " WINDOW");
	switch (proc->provolatile)
	{
		case PROVOLATILE_IMMUTABLE:
			appendStringInfoString(&buf, " IMMUTABLE");
			break;
		case PROVOLATILE_STABLE:
			appendStringInfoString(&buf, " STABLE");
			break;
		case PROVOLATILE_VOLATILE:
			break;
	}
	if (proc->proisstrict)
		appendStringInfoString(&buf, " STRICT");
	if (proc->prosecdef)
		appendStringInfoString(&buf, " SECURITY DEFINER");
	if (proc->proleakproof)
		appendStringInfoString(&buf, " LEAKPROOF");

	/* This code for the default cost and rows should match functioncmds.c */
	if (proc->prolang == INTERNALlanguageId ||
		proc->prolang == ClanguageId)
		procost = 1;
	else
		procost = 100;
	if (proc->procost != procost)
		appendStringInfo(&buf, " COST %g", proc->procost);

	if (proc->prorows > 0 && proc->prorows != 1000)
		appendStringInfo(&buf, " ROWS %g", proc->prorows);

	if (oldlen != buf.len)
		appendStringInfoChar(&buf, '\n');

	/* Emit any proconfig options, one per line */
	tmp = SysCacheGetAttr(PROCOID, proctup, Anum_pg_proc_proconfig, &isnull);
	if (!isnull)
	{
		ArrayType  *a = DatumGetArrayTypeP(tmp);
		int			i;

		Assert(ARR_ELEMTYPE(a) == TEXTOID);
		Assert(ARR_NDIM(a) == 1);
		Assert(ARR_LBOUND(a)[0] == 1);

		for (i = 1; i <= ARR_DIMS(a)[0]; i++)
		{
			Datum		d;

			d = array_ref(a, 1, &i,
						  -1 /* varlenarray */ ,
						  -1 /* TEXT's typlen */ ,
						  false /* TEXT's typbyval */ ,
						  'i' /* TEXT's typalign */ ,
						  &isnull);
			if (!isnull)
			{
				char	   *configitem = TextDatumGetCString(d);
				char	   *pos;

				pos = strchr(configitem, '=');
				if (pos == NULL)
					continue;
				*pos++ = '\0';

				appendStringInfo(&buf, " SET %s TO ",
								 quote_identifier(configitem));

				/*
				 * Some GUC variable names are 'LIST' type and hence must not
				 * be quoted.
				 */
				if (pg_strcasecmp(configitem, "DateStyle") == 0
					|| pg_strcasecmp(configitem, "search_path") == 0)
					appendStringInfoString(&buf, pos);
				else
					simple_quote_literal(&buf, pos);
				appendStringInfoChar(&buf, '\n');
			}
		}
	}

	/* And finally the function definition ... */
	appendStringInfoString(&buf, "AS ");

	tmp = SysCacheGetAttr(PROCOID, proctup, Anum_pg_proc_probin, &isnull);
	if (!isnull)
	{
		simple_quote_literal(&buf, TextDatumGetCString(tmp));
		appendStringInfoString(&buf, ", ");		/* assume prosrc isn't null */
	}

	tmp = SysCacheGetAttr(PROCOID, proctup, Anum_pg_proc_prosrc, &isnull);
	if (isnull)
		elog(ERROR, "null prosrc");
	prosrc = TextDatumGetCString(tmp);

	/*
	 * We always use dollar quoting.  Figure out a suitable delimiter.
	 *
	 * Since the user is likely to be editing the function body string, we
	 * shouldn't use a short delimiter that he might easily create a conflict
	 * with.  Hence prefer "$function$", but extend if needed.
	 */
	initStringInfo(&dq);
	appendStringInfoString(&dq, "$function");
	while (strstr(prosrc, dq.data) != NULL)
		appendStringInfoChar(&dq, 'x');
	appendStringInfoChar(&dq, '$');

	appendStringInfoString(&buf, dq.data);
	appendStringInfoString(&buf, prosrc);
	appendStringInfoString(&buf, dq.data);

	appendStringInfoChar(&buf, '\n');

	ReleaseSysCache(proctup);

	PG_RETURN_TEXT_P(string_to_text(buf.data));
}

/*
 * pg_get_function_arguments
 *		Get a nicely-formatted list of arguments for a function.
 *		This is everything that would go between the parentheses in
 *		CREATE FUNCTION.
 */
Datum
pg_get_function_arguments(PG_FUNCTION_ARGS)
{
	Oid			funcid = PG_GETARG_OID(0);
	StringInfoData buf;
	HeapTuple	proctup;

	initStringInfo(&buf);

	proctup = SearchSysCache1(PROCOID, ObjectIdGetDatum(funcid));
	if (!HeapTupleIsValid(proctup))
		elog(ERROR, "cache lookup failed for function %u", funcid);

	(void) print_function_arguments(&buf, proctup, false, true);

	ReleaseSysCache(proctup);

	PG_RETURN_TEXT_P(string_to_text(buf.data));
}

/*
 * pg_get_function_identity_arguments
 *		Get a formatted list of arguments for a function.
 *		This is everything that would go between the parentheses in
 *		ALTER FUNCTION, etc.  In particular, don't print defaults.
 */
Datum
pg_get_function_identity_arguments(PG_FUNCTION_ARGS)
{
	Oid			funcid = PG_GETARG_OID(0);
	StringInfoData buf;
	HeapTuple	proctup;

	initStringInfo(&buf);

	proctup = SearchSysCache1(PROCOID, ObjectIdGetDatum(funcid));
	if (!HeapTupleIsValid(proctup))
		elog(ERROR, "cache lookup failed for function %u", funcid);

	(void) print_function_arguments(&buf, proctup, false, false);

	ReleaseSysCache(proctup);

	PG_RETURN_TEXT_P(string_to_text(buf.data));
}

/*
 * pg_get_function_result
 *		Get a nicely-formatted version of the result type of a function.
 *		This is what would appear after RETURNS in CREATE FUNCTION.
 */
Datum
pg_get_function_result(PG_FUNCTION_ARGS)
{
	Oid			funcid = PG_GETARG_OID(0);
	StringInfoData buf;
	HeapTuple	proctup;

	initStringInfo(&buf);

	proctup = SearchSysCache1(PROCOID, ObjectIdGetDatum(funcid));
	if (!HeapTupleIsValid(proctup))
		elog(ERROR, "cache lookup failed for function %u", funcid);

	print_function_rettype(&buf, proctup);

	ReleaseSysCache(proctup);

	PG_RETURN_TEXT_P(string_to_text(buf.data));
}

/*
 * Guts of pg_get_function_result: append the function's return type
 * to the specified buffer.
 */
static void
print_function_rettype(StringInfo buf, HeapTuple proctup)
{
	Form_pg_proc proc = (Form_pg_proc) GETSTRUCT(proctup);
	int			ntabargs = 0;
	StringInfoData rbuf;

	initStringInfo(&rbuf);

	if (proc->proretset)
	{
		/* It might be a table function; try to print the arguments */
		appendStringInfoString(&rbuf, "TABLE(");
		ntabargs = print_function_arguments(&rbuf, proctup, true, false);
		if (ntabargs > 0)
			appendStringInfoChar(&rbuf, ')');
		else
			resetStringInfo(&rbuf);
	}

	if (ntabargs == 0)
	{
		/* Not a table function, so do the normal thing */
		if (proc->proretset)
			appendStringInfoString(&rbuf, "SETOF ");
		appendStringInfoString(&rbuf, format_type_be(proc->prorettype));
	}

	appendStringInfoString(buf, rbuf.data);
}

/*
 * Common code for pg_get_function_arguments and pg_get_function_result:
 * append the desired subset of arguments to buf.  We print only TABLE
 * arguments when print_table_args is true, and all the others when it's false.
 * We print argument defaults only if print_defaults is true.
 * Function return value is the number of arguments printed.
 */
static int
print_function_arguments(StringInfo buf, HeapTuple proctup,
						 bool print_table_args, bool print_defaults)
{
	Form_pg_proc proc = (Form_pg_proc) GETSTRUCT(proctup);
	int			numargs;
	Oid		   *argtypes;
	char	  **argnames;
	char	   *argmodes;
	int			insertorderbyat = -1;
	int			argsprinted;
	int			inputargno;
	int			nlackdefaults;
	ListCell   *nextargdefault = NULL;
	int			i;

	numargs = get_func_arg_info(proctup,
								&argtypes, &argnames, &argmodes);

	nlackdefaults = numargs;
	if (print_defaults && proc->pronargdefaults > 0)
	{
		Datum		proargdefaults;
		bool		isnull;

		proargdefaults = SysCacheGetAttr(PROCOID, proctup,
										 Anum_pg_proc_proargdefaults,
										 &isnull);
		if (!isnull)
		{
			char	   *str;
			List	   *argdefaults;

			str = TextDatumGetCString(proargdefaults);
			argdefaults = (List *) stringToNode(str);
			Assert(IsA(argdefaults, List));
			pfree(str);
			nextargdefault = list_head(argdefaults);
			/* nlackdefaults counts only *input* arguments lacking defaults */
			nlackdefaults = proc->pronargs - list_length(argdefaults);
		}
	}

	/* Check for special treatment of ordered-set aggregates */
	if (proc->proisagg)
	{
		HeapTuple	aggtup;
		Form_pg_aggregate agg;

		aggtup = SearchSysCache1(AGGFNOID,
								 ObjectIdGetDatum(HeapTupleGetOid(proctup)));
		if (!HeapTupleIsValid(aggtup))
			elog(ERROR, "cache lookup failed for aggregate %u",
				 HeapTupleGetOid(proctup));
		agg = (Form_pg_aggregate) GETSTRUCT(aggtup);
		if (AGGKIND_IS_ORDERED_SET(agg->aggkind))
			insertorderbyat = agg->aggnumdirectargs;
		ReleaseSysCache(aggtup);
	}

	argsprinted = 0;
	inputargno = 0;
	for (i = 0; i < numargs; i++)
	{
		Oid			argtype = argtypes[i];
		char	   *argname = argnames ? argnames[i] : NULL;
		char		argmode = argmodes ? argmodes[i] : PROARGMODE_IN;
		const char *modename;
		bool		isinput;

		switch (argmode)
		{
			case PROARGMODE_IN:
				modename = "";
				isinput = true;
				break;
			case PROARGMODE_INOUT:
				modename = "INOUT ";
				isinput = true;
				break;
			case PROARGMODE_OUT:
				modename = "OUT ";
				isinput = false;
				break;
			case PROARGMODE_VARIADIC:
				modename = "VARIADIC ";
				isinput = true;
				break;
			case PROARGMODE_TABLE:
				modename = "";
				isinput = false;
				break;
			default:
				elog(ERROR, "invalid parameter mode '%c'", argmode);
				modename = NULL;	/* keep compiler quiet */
				isinput = false;
				break;
		}
		if (isinput)
			inputargno++;		/* this is a 1-based counter */

		if (print_table_args != (argmode == PROARGMODE_TABLE))
			continue;

		if (argsprinted == insertorderbyat)
		{
			if (argsprinted)
				appendStringInfoChar(buf, ' ');
			appendStringInfoString(buf, "ORDER BY ");
		}
		else if (argsprinted)
			appendStringInfoString(buf, ", ");

		appendStringInfoString(buf, modename);
		if (argname && argname[0])
			appendStringInfo(buf, "%s ", quote_identifier(argname));
		appendStringInfoString(buf, format_type_be(argtype));
		if (print_defaults && isinput && inputargno > nlackdefaults)
		{
			Node	   *expr;

			Assert(nextargdefault != NULL);
			expr = (Node *) lfirst(nextargdefault);
			nextargdefault = lnext(nextargdefault);

			appendStringInfo(buf, " DEFAULT %s",
							 deparse_expression(expr, NIL, false, false));
		}
		argsprinted++;

		/* nasty hack: print the last arg twice for variadic ordered-set agg */
		if (argsprinted == insertorderbyat && i == numargs - 1)
		{
			i--;
			/* aggs shouldn't have defaults anyway, but just to be sure ... */
			print_defaults = false;
		}
	}

	return argsprinted;
}

static bool
is_input_argument(int nth, const char *argmodes)
{
	return (!argmodes
			|| argmodes[nth] == PROARGMODE_IN
			|| argmodes[nth] == PROARGMODE_INOUT
			|| argmodes[nth] == PROARGMODE_VARIADIC);
}

/*
 * Append used transformated types to specified buffer
 */
static void
print_function_trftypes(StringInfo buf, HeapTuple proctup)
{
	Oid		   *trftypes;
	int			ntypes;

	ntypes = get_func_trftypes(proctup, &trftypes);
	if (ntypes > 0)
	{
		int			i;

		appendStringInfoString(buf, "\n TRANSFORM ");
		for (i = 0; i < ntypes; i++)
		{
			if (i != 0)
				appendStringInfoString(buf, ", ");
			appendStringInfo(buf, "FOR TYPE %s", format_type_be(trftypes[i]));
		}
	}
}

/*
 * Get textual representation of a function argument's default value.  The
 * second argument of this function is the argument number among all arguments
 * (i.e. proallargtypes, *not* proargtypes), starting with 1, because that's
 * how information_schema.sql uses it.
 */
Datum
pg_get_function_arg_default(PG_FUNCTION_ARGS)
{
	Oid			funcid = PG_GETARG_OID(0);
	int32		nth_arg = PG_GETARG_INT32(1);
	HeapTuple	proctup;
	Form_pg_proc proc;
	int			numargs;
	Oid		   *argtypes;
	char	  **argnames;
	char	   *argmodes;
	int			i;
	List	   *argdefaults;
	Node	   *node;
	char	   *str;
	int			nth_inputarg;
	Datum		proargdefaults;
	bool		isnull;
	int			nth_default;

	proctup = SearchSysCache1(PROCOID, ObjectIdGetDatum(funcid));
	if (!HeapTupleIsValid(proctup))
		elog(ERROR, "cache lookup failed for function %u", funcid);

	numargs = get_func_arg_info(proctup, &argtypes, &argnames, &argmodes);
	if (nth_arg < 1 || nth_arg > numargs || !is_input_argument(nth_arg - 1, argmodes))
	{
		ReleaseSysCache(proctup);
		PG_RETURN_NULL();
	}

	nth_inputarg = 0;
	for (i = 0; i < nth_arg; i++)
		if (is_input_argument(i, argmodes))
			nth_inputarg++;

	proargdefaults = SysCacheGetAttr(PROCOID, proctup,
									 Anum_pg_proc_proargdefaults,
									 &isnull);
	if (isnull)
	{
		ReleaseSysCache(proctup);
		PG_RETURN_NULL();
	}

	str = TextDatumGetCString(proargdefaults);
	argdefaults = (List *) stringToNode(str);
	Assert(IsA(argdefaults, List));
	pfree(str);

	proc = (Form_pg_proc) GETSTRUCT(proctup);

	/*
	 * Calculate index into proargdefaults: proargdefaults corresponds to the
	 * last N input arguments, where N = pronargdefaults.
	 */
	nth_default = nth_inputarg - 1 - (proc->pronargs - proc->pronargdefaults);

	if (nth_default < 0 || nth_default >= list_length(argdefaults))
	{
		ReleaseSysCache(proctup);
		PG_RETURN_NULL();
	}
	node = list_nth(argdefaults, nth_default);
	str = deparse_expression(node, NIL, false, false);

	ReleaseSysCache(proctup);

	PG_RETURN_TEXT_P(string_to_text(str));
}


/*
 * deparse_expression			- General utility for deparsing expressions
 *
 * calls deparse_expression_pretty with all prettyPrinting disabled
 */
char *
deparse_expression(Node *expr, List *dpcontext,
				   bool forceprefix, bool showimplicit)
{
	return deparse_expression_pretty(expr, dpcontext, forceprefix,
									 showimplicit, 0, 0);
}

/* ----------
 * deparse_expression_pretty	- General utility for deparsing expressions
 *
 * expr is the node tree to be deparsed.  It must be a transformed expression
 * tree (ie, not the raw output of gram.y).
 *
 * dpcontext is a list of deparse_namespace nodes representing the context
 * for interpreting Vars in the node tree.  It can be NIL if no Vars are
 * expected.
 *
 * forceprefix is TRUE to force all Vars to be prefixed with their table names.
 *
 * showimplicit is TRUE to force all implicit casts to be shown explicitly.
 *
 * Tries to pretty up the output according to prettyFlags and startIndent.
 *
 * The result is a palloc'd string.
 * ----------
 */
static char *
deparse_expression_pretty(Node *expr, List *dpcontext,
						  bool forceprefix, bool showimplicit,
						  int prettyFlags, int startIndent)
{
	StringInfoData buf;
	deparse_context context;

	initStringInfo(&buf);
	context.buf = &buf;
	context.namespaces = dpcontext;
	context.windowClause = NIL;
	context.windowTList = NIL;
	context.varprefix = forceprefix;
	context.prettyFlags = prettyFlags;
	context.wrapColumn = WRAP_COLUMN_DEFAULT;
	context.indentLevel = startIndent;
	context.special_exprkind = EXPR_KIND_NONE;

	get_rule_expr(expr, &context, showimplicit);

	return buf.data;
}

/* ----------
 * deparse_context_for			- Build deparse context for a single relation
 *
 * Given the reference name (alias) and OID of a relation, build deparsing
 * context for an expression referencing only that relation (as varno 1,
 * varlevelsup 0).  This is sufficient for many uses of deparse_expression.
 * ----------
 */
List *
deparse_context_for(const char *aliasname, Oid relid)
{
	deparse_namespace *dpns;
	RangeTblEntry *rte;

	dpns = (deparse_namespace *) palloc0(sizeof(deparse_namespace));

	/* Build a minimal RTE for the rel */
	rte = makeNode(RangeTblEntry);
	rte->rtekind = RTE_RELATION;
	rte->relid = relid;
	rte->relkind = RELKIND_RELATION;	/* no need for exactness here */
	rte->alias = makeAlias(aliasname, NIL);
	rte->eref = rte->alias;
	rte->lateral = false;
	rte->inh = false;
	rte->inFromCl = true;

	/* Build one-element rtable */
	dpns->rtable = list_make1(rte);
	dpns->ctes = NIL;
	set_rtable_names(dpns, NIL, NULL);
	set_simple_column_names(dpns);

	/* Return a one-deep namespace stack */
	return list_make1(dpns);
}

/*
 * deparse_context_for_plan_rtable - Build deparse context for a plan's rtable
<<<<<<< HEAD
 *
 * When deparsing an expression in a Plan tree, we use the plan's rangetable
 * to resolve names of simple Vars.  The initialization of column names for
 * this is rather expensive if the rangetable is large, and it'll be the same
 * for every expression in the Plan tree; so we do it just once and re-use
 * the result of this function for each expression.  (Note that the result
 * is not usable until set_deparse_context_planstate() is applied to it.)
 *
 * In addition to the plan's rangetable list, pass the per-RTE alias names
 * assigned by a previous call to select_rtable_names_for_explain.
 */
List *
deparse_context_for_plan_rtable(List *rtable, List *rtable_names)
{
	deparse_namespace *dpns;

	dpns = (deparse_namespace *) palloc0(sizeof(deparse_namespace));

	/* Initialize fields that stay the same across the whole plan tree */
	dpns->rtable = rtable;
	dpns->rtable_names = rtable_names;
	dpns->ctes = NIL;

	/*
	 * Set up column name aliases.  We will get rather bogus results for join
	 * RTEs, but that doesn't matter because plan trees don't contain any join
	 * alias Vars.
	 */
	set_simple_column_names(dpns);

	/* Return a one-deep namespace stack */
	return list_make1(dpns);
}

/*
 * set_deparse_context_planstate	- Specify Plan node containing expression
 *
 * When deparsing an expression in a Plan tree, we might have to resolve
 * OUTER_VAR, INNER_VAR, or INDEX_VAR references.  To do this, the caller must
 * provide the parent PlanState node.  Then OUTER_VAR and INNER_VAR references
 * can be resolved by drilling down into the left and right child plans.
 * Similarly, INDEX_VAR references can be resolved by reference to the
 * indextlist given in the parent IndexOnlyScan node.  (Note that we don't
 * currently support deparsing of indexquals in regular IndexScan or
 * BitmapIndexScan nodes; for those, we can only deparse the indexqualorig
 * fields, which won't contain INDEX_VAR Vars.)
=======
>>>>>>> 8abb52fa
 *
 * When deparsing an expression in a Plan tree, we use the plan's rangetable
 * to resolve names of simple Vars.  The initialization of column names for
 * this is rather expensive if the rangetable is large, and it'll be the same
 * for every expression in the Plan tree; so we do it just once and re-use
 * the result of this function for each expression.  (Note that the result
 * is not usable until set_deparse_context_planstate() is applied to it.)
 *
<<<<<<< HEAD
 * The ancestors list is a list of the PlanState's parent PlanStates, the
 * most-closely-nested first.  This is needed to resolve PARAM_EXEC Params.
 * Note we assume that all the PlanStates share the same rtable.
 *
 * Once this function has been called, deparse_expression() can be called on
 * subsidiary expression(s) of the specified PlanState node.  To deparse
 * expressions of a different Plan node in the same Plan tree, re-call this
 * function to identify the new parent Plan node.
 *
 * The result is the same List passed in; this is a notational convenience.
 */
List *
set_deparse_context_planstate(List *dpcontext,
							  Node *planstate, List *ancestors)
=======
 * In addition to the plan's rangetable list, pass the per-RTE alias names
 * assigned by a previous call to select_rtable_names_for_explain.
 */
List *
deparse_context_for_plan_rtable(List *rtable, List *rtable_names)
>>>>>>> 8abb52fa
{
	deparse_namespace *dpns;

	/* Should always have one-entry namespace list for Plan deparsing */
	Assert(list_length(dpcontext) == 1);
	dpns = (deparse_namespace *) linitial(dpcontext);

	/* Return a one-deep namespace stack */
	return list_make1(dpns);
}

/*
 * set_deparse_context_planstate	- Specify Plan node containing expression
 *
 * When deparsing an expression in a Plan tree, we might have to resolve
 * OUTER_VAR, INNER_VAR, or INDEX_VAR references.  To do this, the caller must
 * provide the parent PlanState node.  Then OUTER_VAR and INNER_VAR references
 * can be resolved by drilling down into the left and right child plans.
 * Similarly, INDEX_VAR references can be resolved by reference to the
 * indextlist given in a parent IndexOnlyScan node, or to the scan tlist in
 * ForeignScan and CustomScan nodes.  (Note that we don't currently support
 * deparsing of indexquals in regular IndexScan or BitmapIndexScan nodes;
 * for those, we can only deparse the indexqualorig fields, which won't
 * contain INDEX_VAR Vars.)
 *
 * Note: planstate really ought to be declared as "PlanState *", but we use
 * "Node *" to avoid having to include execnodes.h in ruleutils.h.
 *
 * The ancestors list is a list of the PlanState's parent PlanStates, the
 * most-closely-nested first.  This is needed to resolve PARAM_EXEC Params.
 * Note we assume that all the PlanStates share the same rtable.
 *
 * Once this function has been called, deparse_expression() can be called on
 * subsidiary expression(s) of the specified PlanState node.  To deparse
 * expressions of a different Plan node in the same Plan tree, re-call this
 * function to identify the new parent Plan node.
 *
 * The result is the same List passed in; this is a notational convenience.
 */
List *
set_deparse_context_planstate(List *dpcontext,
							  Node *planstate, List *ancestors)
{
	deparse_namespace *dpns;

	/* Should always have one-entry namespace list for Plan deparsing */
	Assert(list_length(dpcontext) == 1);
	dpns = (deparse_namespace *) linitial(dpcontext);

	/* Set our attention on the specific plan node passed in */
	set_deparse_planstate(dpns, (PlanState *) planstate);
	dpns->ancestors = ancestors;

	return dpcontext;
}

/*
 * select_rtable_names_for_explain	- Select RTE aliases for EXPLAIN
 *
 * Determine the relation aliases we'll use during an EXPLAIN operation.
 * This is just a frontend to set_rtable_names.  We have to expose the aliases
 * to EXPLAIN because EXPLAIN needs to know the right alias names to print.
 */
List *
select_rtable_names_for_explain(List *rtable, Bitmapset *rels_used)
{
	deparse_namespace dpns;

	memset(&dpns, 0, sizeof(dpns));
	dpns.rtable = rtable;
	dpns.ctes = NIL;
	set_rtable_names(&dpns, NIL, rels_used);
	/* We needn't bother computing column aliases yet */

	return dpns.rtable_names;
}

/*
 * set_rtable_names: select RTE aliases to be used in printing a query
 *
 * We fill in dpns->rtable_names with a list of names that is one-for-one with
 * the already-filled dpns->rtable list.  Each RTE name is unique among those
 * in the new namespace plus any ancestor namespaces listed in
 * parent_namespaces.
 *
 * If rels_used isn't NULL, only RTE indexes listed in it are given aliases.
 *
 * Note that this function is only concerned with relation names, not column
 * names.
 */
static void
set_rtable_names(deparse_namespace *dpns, List *parent_namespaces,
				 Bitmapset *rels_used)
{
	HASHCTL		hash_ctl;
	HTAB	   *names_hash;
	NameHashEntry *hentry;
	bool		found;
	int			rtindex;
	ListCell   *lc;

	dpns->rtable_names = NIL;
	/* nothing more to do if empty rtable */
	if (dpns->rtable == NIL)
		return;

	/*
	 * We use a hash table to hold known names, so that this process is O(N)
	 * not O(N^2) for N names.
	 */
	MemSet(&hash_ctl, 0, sizeof(hash_ctl));
	hash_ctl.keysize = NAMEDATALEN;
	hash_ctl.entrysize = sizeof(NameHashEntry);
	hash_ctl.hcxt = CurrentMemoryContext;
	names_hash = hash_create("set_rtable_names names",
							 list_length(dpns->rtable),
							 &hash_ctl,
							 HASH_ELEM | HASH_CONTEXT);
	/* Preload the hash table with names appearing in parent_namespaces */
	foreach(lc, parent_namespaces)
	{
		deparse_namespace *olddpns = (deparse_namespace *) lfirst(lc);
		ListCell   *lc2;

		foreach(lc2, olddpns->rtable_names)
		{
			char	   *oldname = (char *) lfirst(lc2);

			if (oldname == NULL)
				continue;
			hentry = (NameHashEntry *) hash_search(names_hash,
												   oldname,
												   HASH_ENTER,
												   &found);
			/* we do not complain about duplicate names in parent namespaces */
			hentry->counter = 0;
		}
	}

	/* Now we can scan the rtable */
	rtindex = 1;
	foreach(lc, dpns->rtable)
	{
		RangeTblEntry *rte = (RangeTblEntry *) lfirst(lc);
		char	   *refname;

		/* Just in case this takes an unreasonable amount of time ... */
		CHECK_FOR_INTERRUPTS();

		if (rels_used && !bms_is_member(rtindex, rels_used))
		{
			/* Ignore unreferenced RTE */
			refname = NULL;
		}
		else if (rte->alias)
		{
			/* If RTE has a user-defined alias, prefer that */
			refname = rte->alias->aliasname;
		}
		else if (rte->rtekind == RTE_RELATION)
		{
			/* Use the current actual name of the relation */
			refname = get_rel_name(rte->relid);
		}
		else if (rte->rtekind == RTE_JOIN)
		{
			/* Unnamed join has no refname */
			refname = NULL;
		}
		else
		{
			/* Otherwise use whatever the parser assigned */
			refname = rte->eref->aliasname;
		}

		/*
		 * If the selected name isn't unique, append digits to make it so, and
		 * make a new hash entry for it once we've got a unique name.  For a
		 * very long input name, we might have to truncate to stay within
		 * NAMEDATALEN.
		 */
		if (refname)
		{
			hentry = (NameHashEntry *) hash_search(names_hash,
												   refname,
												   HASH_ENTER,
												   &found);
			if (found)
			{
				/* Name already in use, must choose a new one */
				int			refnamelen = strlen(refname);
				char	   *modname = (char *) palloc(refnamelen + 16);
				NameHashEntry *hentry2;

				do
				{
					hentry->counter++;
					for (;;)
					{
						/*
						 * We avoid using %.*s here because it can misbehave
						 * if the data is not valid in what libc thinks is the
						 * prevailing encoding.
						 */
						memcpy(modname, refname, refnamelen);
						sprintf(modname + refnamelen, "_%d", hentry->counter);
						if (strlen(modname) < NAMEDATALEN)
							break;
						/* drop chars from refname to keep all the digits */
						refnamelen = pg_mbcliplen(refname, refnamelen,
												  refnamelen - 1);
					}
					hentry2 = (NameHashEntry *) hash_search(names_hash,
															modname,
															HASH_ENTER,
															&found);
				} while (found);
				hentry2->counter = 0;	/* init new hash entry */
				refname = modname;
			}
			else
			{
				/* Name not previously used, need only initialize hentry */
				hentry->counter = 0;
			}
		}

		dpns->rtable_names = lappend(dpns->rtable_names, refname);
		rtindex++;
	}

	hash_destroy(names_hash);
}

/*
 * set_deparse_for_query: set up deparse_namespace for deparsing a Query tree
 *
 * For convenience, this is defined to initialize the deparse_namespace struct
 * from scratch.
 */
static void
set_deparse_for_query(deparse_namespace *dpns, Query *query,
					  List *parent_namespaces)
{
	ListCell   *lc;
	ListCell   *lc2;

	/* Initialize *dpns and fill rtable/ctes links */
	memset(dpns, 0, sizeof(deparse_namespace));
	dpns->rtable = query->rtable;
	dpns->ctes = query->cteList;

	/* Assign a unique relation alias to each RTE */
	set_rtable_names(dpns, parent_namespaces, NULL);

	/* Initialize dpns->rtable_columns to contain zeroed structs */
	dpns->rtable_columns = NIL;
	while (list_length(dpns->rtable_columns) < list_length(dpns->rtable))
		dpns->rtable_columns = lappend(dpns->rtable_columns,
									   palloc0(sizeof(deparse_columns)));

	/* If it's a utility query, it won't have a jointree */
	if (query->jointree)
	{
		/* Detect whether global uniqueness of USING names is needed */
		dpns->unique_using =
			has_dangerous_join_using(dpns, (Node *) query->jointree);

		/*
		 * Select names for columns merged by USING, via a recursive pass over
		 * the query jointree.
		 */
		set_using_names(dpns, (Node *) query->jointree, NIL);
	}

	/*
	 * Now assign remaining column aliases for each RTE.  We do this in a
	 * linear scan of the rtable, so as to process RTEs whether or not they
	 * are in the jointree (we mustn't miss NEW.*, INSERT target relations,
	 * etc).  JOIN RTEs must be processed after their children, but this is
	 * okay because they appear later in the rtable list than their children
	 * (cf Asserts in identify_join_columns()).
	 */
	forboth(lc, dpns->rtable, lc2, dpns->rtable_columns)
	{
		RangeTblEntry *rte = (RangeTblEntry *) lfirst(lc);
		deparse_columns *colinfo = (deparse_columns *) lfirst(lc2);

		if (rte->rtekind == RTE_JOIN)
			set_join_column_names(dpns, rte, colinfo);
		else
			set_relation_column_names(dpns, rte, colinfo);
	}
}

/*
 * set_simple_column_names: fill in column aliases for non-query situations
 *
 * This handles EXPLAIN and cases where we only have relation RTEs.  Without
 * a join tree, we can't do anything smart about join RTEs, but we don't
 * need to (note that EXPLAIN should never see join alias Vars anyway).
 * If we do hit a join RTE we'll just process it like a non-table base RTE.
 */
static void
set_simple_column_names(deparse_namespace *dpns)
{
	ListCell   *lc;
	ListCell   *lc2;

	/* Initialize dpns->rtable_columns to contain zeroed structs */
	dpns->rtable_columns = NIL;
	while (list_length(dpns->rtable_columns) < list_length(dpns->rtable))
		dpns->rtable_columns = lappend(dpns->rtable_columns,
									   palloc0(sizeof(deparse_columns)));

	/* Assign unique column aliases within each RTE */
	forboth(lc, dpns->rtable, lc2, dpns->rtable_columns)
	{
		RangeTblEntry *rte = (RangeTblEntry *) lfirst(lc);
		deparse_columns *colinfo = (deparse_columns *) lfirst(lc2);

		set_relation_column_names(dpns, rte, colinfo);
	}
}

/*
 * has_dangerous_join_using: search jointree for unnamed JOIN USING
 *
 * Merged columns of a JOIN USING may act differently from either of the input
 * columns, either because they are merged with COALESCE (in a FULL JOIN) or
 * because an implicit coercion of the underlying input column is required.
 * In such a case the column must be referenced as a column of the JOIN not as
 * a column of either input.  And this is problematic if the join is unnamed
 * (alias-less): we cannot qualify the column's name with an RTE name, since
 * there is none.  (Forcibly assigning an alias to the join is not a solution,
 * since that will prevent legal references to tables below the join.)
 * To ensure that every column in the query is unambiguously referenceable,
 * we must assign such merged columns names that are globally unique across
 * the whole query, aliasing other columns out of the way as necessary.
 *
 * Because the ensuing re-aliasing is fairly damaging to the readability of
 * the query, we don't do this unless we have to.  So, we must pre-scan
 * the join tree to see if we have to, before starting set_using_names().
 */
static bool
has_dangerous_join_using(deparse_namespace *dpns, Node *jtnode)
{
	if (IsA(jtnode, RangeTblRef))
	{
		/* nothing to do here */
	}
	else if (IsA(jtnode, FromExpr))
	{
		FromExpr   *f = (FromExpr *) jtnode;
		ListCell   *lc;

		foreach(lc, f->fromlist)
		{
			if (has_dangerous_join_using(dpns, (Node *) lfirst(lc)))
				return true;
		}
	}
	else if (IsA(jtnode, JoinExpr))
	{
		JoinExpr   *j = (JoinExpr *) jtnode;

		/* Is it an unnamed JOIN with USING? */
		if (j->alias == NULL && j->usingClause)
		{
			/*
			 * Yes, so check each join alias var to see if any of them are not
			 * simple references to underlying columns.  If so, we have a
			 * dangerous situation and must pick unique aliases.
			 */
			RangeTblEntry *jrte = rt_fetch(j->rtindex, dpns->rtable);
			ListCell   *lc;

			foreach(lc, jrte->joinaliasvars)
			{
				Var		   *aliasvar = (Var *) lfirst(lc);

				if (aliasvar != NULL && !IsA(aliasvar, Var))
					return true;
			}
		}

		/* Nope, but inspect children */
		if (has_dangerous_join_using(dpns, j->larg))
			return true;
		if (has_dangerous_join_using(dpns, j->rarg))
			return true;
	}
	else
		elog(ERROR, "unrecognized node type: %d",
			 (int) nodeTag(jtnode));
	return false;
}

/*
 * set_using_names: select column aliases to be used for merged USING columns
 *
 * We do this during a recursive descent of the query jointree.
 * dpns->unique_using must already be set to determine the global strategy.
 *
 * Column alias info is saved in the dpns->rtable_columns list, which is
 * assumed to be filled with pre-zeroed deparse_columns structs.
 *
 * parentUsing is a list of all USING aliases assigned in parent joins of
 * the current jointree node.  (The passed-in list must not be modified.)
 */
static void
set_using_names(deparse_namespace *dpns, Node *jtnode, List *parentUsing)
{
	if (IsA(jtnode, RangeTblRef))
	{
		/* nothing to do now */
	}
	else if (IsA(jtnode, FromExpr))
	{
		FromExpr   *f = (FromExpr *) jtnode;
		ListCell   *lc;

		foreach(lc, f->fromlist)
			set_using_names(dpns, (Node *) lfirst(lc), parentUsing);
	}
	else if (IsA(jtnode, JoinExpr))
	{
		JoinExpr   *j = (JoinExpr *) jtnode;
		RangeTblEntry *rte = rt_fetch(j->rtindex, dpns->rtable);
		deparse_columns *colinfo = deparse_columns_fetch(j->rtindex, dpns);
		int		   *leftattnos;
		int		   *rightattnos;
		deparse_columns *leftcolinfo;
		deparse_columns *rightcolinfo;
		int			i;
		ListCell   *lc;

		/* Get info about the shape of the join */
		identify_join_columns(j, rte, colinfo);
		leftattnos = colinfo->leftattnos;
		rightattnos = colinfo->rightattnos;

		/* Look up the not-yet-filled-in child deparse_columns structs */
		leftcolinfo = deparse_columns_fetch(colinfo->leftrti, dpns);
		rightcolinfo = deparse_columns_fetch(colinfo->rightrti, dpns);

		/*
		 * If this join is unnamed, then we cannot substitute new aliases at
		 * this level, so any name requirements pushed down to here must be
		 * pushed down again to the children.
		 */
		if (rte->alias == NULL)
		{
			for (i = 0; i < colinfo->num_cols; i++)
			{
				char	   *colname = colinfo->colnames[i];

				if (colname == NULL)
					continue;

				/* Push down to left column, unless it's a system column */
				if (leftattnos[i] > 0)
				{
					expand_colnames_array_to(leftcolinfo, leftattnos[i]);
					leftcolinfo->colnames[leftattnos[i] - 1] = colname;
				}

				/* Same on the righthand side */
				if (rightattnos[i] > 0)
				{
					expand_colnames_array_to(rightcolinfo, rightattnos[i]);
					rightcolinfo->colnames[rightattnos[i] - 1] = colname;
				}
			}
		}

		/*
		 * If there's a USING clause, select the USING column names and push
		 * those names down to the children.  We have two strategies:
		 *
		 * If dpns->unique_using is TRUE, we force all USING names to be
		 * unique across the whole query level.  In principle we'd only need
		 * the names of dangerous USING columns to be globally unique, but to
		 * safely assign all USING names in a single pass, we have to enforce
		 * the same uniqueness rule for all of them.  However, if a USING
		 * column's name has been pushed down from the parent, we should use
		 * it as-is rather than making a uniqueness adjustment.  This is
		 * necessary when we're at an unnamed join, and it creates no risk of
		 * ambiguity.  Also, if there's a user-written output alias for a
		 * merged column, we prefer to use that rather than the input name;
		 * this simplifies the logic and seems likely to lead to less aliasing
		 * overall.
		 *
		 * If dpns->unique_using is FALSE, we only need USING names to be
		 * unique within their own join RTE.  We still need to honor
		 * pushed-down names, though.
		 *
		 * Though significantly different in results, these two strategies are
		 * implemented by the same code, with only the difference of whether
		 * to put assigned names into dpns->using_names.
		 */
		if (j->usingClause)
		{
			/* Copy the input parentUsing list so we don't modify it */
			parentUsing = list_copy(parentUsing);

			/* USING names must correspond to the first join output columns */
			expand_colnames_array_to(colinfo, list_length(j->usingClause));
			i = 0;
			foreach(lc, j->usingClause)
			{
				char	   *colname = strVal(lfirst(lc));

				/* Assert it's a merged column */
				Assert(leftattnos[i] != 0 && rightattnos[i] != 0);

				/* Adopt passed-down name if any, else select unique name */
				if (colinfo->colnames[i] != NULL)
					colname = colinfo->colnames[i];
				else
				{
					/* Prefer user-written output alias if any */
					if (rte->alias && i < list_length(rte->alias->colnames))
						colname = strVal(list_nth(rte->alias->colnames, i));
					/* Make it appropriately unique */
					colname = make_colname_unique(colname, dpns, colinfo);
					if (dpns->unique_using)
						dpns->using_names = lappend(dpns->using_names,
													colname);
					/* Save it as output column name, too */
					colinfo->colnames[i] = colname;
				}

				/* Remember selected names for use later */
				colinfo->usingNames = lappend(colinfo->usingNames, colname);
				parentUsing = lappend(parentUsing, colname);

				/* Push down to left column, unless it's a system column */
				if (leftattnos[i] > 0)
				{
					expand_colnames_array_to(leftcolinfo, leftattnos[i]);
					leftcolinfo->colnames[leftattnos[i] - 1] = colname;
				}

				/* Same on the righthand side */
				if (rightattnos[i] > 0)
				{
					expand_colnames_array_to(rightcolinfo, rightattnos[i]);
					rightcolinfo->colnames[rightattnos[i] - 1] = colname;
				}

				i++;
			}
		}

		/* Mark child deparse_columns structs with correct parentUsing info */
		leftcolinfo->parentUsing = parentUsing;
		rightcolinfo->parentUsing = parentUsing;

		/* Now recursively assign USING column names in children */
		set_using_names(dpns, j->larg, parentUsing);
		set_using_names(dpns, j->rarg, parentUsing);
	}
	else
		elog(ERROR, "unrecognized node type: %d",
			 (int) nodeTag(jtnode));
}

/*
 * set_relation_column_names: select column aliases for a non-join RTE
 *
 * Column alias info is saved in *colinfo, which is assumed to be pre-zeroed.
 * If any colnames entries are already filled in, those override local
 * choices.
 */
static void
set_relation_column_names(deparse_namespace *dpns, RangeTblEntry *rte,
						  deparse_columns *colinfo)
{
	int			ncolumns;
	char	  **real_colnames;
	bool		changed_any;
	int			noldcolumns;
	int			i;
	int			j;

	/*
	 * Extract the RTE's "real" column names.  This is comparable to
	 * get_rte_attribute_name, except that it's important to disregard dropped
	 * columns.  We put NULL into the array for a dropped column.
	 */
	if (rte->rtekind == RTE_RELATION)
	{
		/* Relation --- look to the system catalogs for up-to-date info */
		Relation	rel;
		TupleDesc	tupdesc;

		rel = relation_open(rte->relid, AccessShareLock);
		tupdesc = RelationGetDescr(rel);

		ncolumns = tupdesc->natts;
		real_colnames = (char **) palloc(ncolumns * sizeof(char *));

		for (i = 0; i < ncolumns; i++)
		{
			if (tupdesc->attrs[i]->attisdropped)
				real_colnames[i] = NULL;
			else
				real_colnames[i] = pstrdup(NameStr(tupdesc->attrs[i]->attname));
		}
		relation_close(rel, AccessShareLock);
	}
	else
	{
		/* Otherwise use the column names from eref */
		ListCell   *lc;

		ncolumns = list_length(rte->eref->colnames);
		real_colnames = (char **) palloc(ncolumns * sizeof(char *));

		i = 0;
		foreach(lc, rte->eref->colnames)
		{
			/*
			 * If the column name shown in eref is an empty string, then it's
			 * a column that was dropped at the time of parsing the query, so
			 * treat it as dropped.
			 */
			char	   *cname = strVal(lfirst(lc));

			if (cname[0] == '\0')
				cname = NULL;
			real_colnames[i] = cname;
			i++;
		}
	}

	/*
	 * Ensure colinfo->colnames has a slot for each column.  (It could be long
	 * enough already, if we pushed down a name for the last column.)  Note:
	 * it's possible that there are now more columns than there were when the
	 * query was parsed, ie colnames could be longer than rte->eref->colnames.
	 * We must assign unique aliases to the new columns too, else there could
	 * be unresolved conflicts when the view/rule is reloaded.
	 */
	expand_colnames_array_to(colinfo, ncolumns);
	Assert(colinfo->num_cols == ncolumns);

	/*
	 * Make sufficiently large new_colnames and is_new_col arrays, too.
	 *
	 * Note: because we leave colinfo->num_new_cols zero until after the loop,
	 * colname_is_unique will not consult that array, which is fine because it
	 * would only be duplicate effort.
	 */
	colinfo->new_colnames = (char **) palloc(ncolumns * sizeof(char *));
	colinfo->is_new_col = (bool *) palloc(ncolumns * sizeof(bool));

	/*
	 * Scan the columns, select a unique alias for each one, and store it in
	 * colinfo->colnames and colinfo->new_colnames.  The former array has NULL
	 * entries for dropped columns, the latter omits them.  Also mark
	 * new_colnames entries as to whether they are new since parse time; this
	 * is the case for entries beyond the length of rte->eref->colnames.
	 */
	noldcolumns = list_length(rte->eref->colnames);
	changed_any = false;
	j = 0;
	for (i = 0; i < ncolumns; i++)
	{
		char	   *real_colname = real_colnames[i];
		char	   *colname = colinfo->colnames[i];

		/* Skip dropped columns */
		if (real_colname == NULL)
		{
			Assert(colname == NULL);	/* colnames[i] is already NULL */
			continue;
		}

		/* If alias already assigned, that's what to use */
		if (colname == NULL)
		{
			/* If user wrote an alias, prefer that over real column name */
			if (rte->alias && i < list_length(rte->alias->colnames))
				colname = strVal(list_nth(rte->alias->colnames, i));
			else
				colname = real_colname;

			/* Unique-ify and insert into colinfo */
			colname = make_colname_unique(colname, dpns, colinfo);

			colinfo->colnames[i] = colname;
		}

		/* Put names of non-dropped columns in new_colnames[] too */
		colinfo->new_colnames[j] = colname;
		/* And mark them as new or not */
		colinfo->is_new_col[j] = (i >= noldcolumns);
		j++;

		/* Remember if any assigned aliases differ from "real" name */
		if (!changed_any && strcmp(colname, real_colname) != 0)
			changed_any = true;
	}

	/*
	 * Set correct length for new_colnames[] array.  (Note: if columns have
	 * been added, colinfo->num_cols includes them, which is not really quite
	 * right but is harmless, since any new columns must be at the end where
	 * they won't affect varattnos of pre-existing columns.)
	 */
	colinfo->num_new_cols = j;

	/*
	 * For a relation RTE, we need only print the alias column names if any
	 * are different from the underlying "real" names.  For a function RTE,
	 * always emit a complete column alias list; this is to protect against
	 * possible instability of the default column names (eg, from altering
	 * parameter names).  For other RTE types, print if we changed anything OR
	 * if there were user-written column aliases (since the latter would be
	 * part of the underlying "reality").
	 */
	if (rte->rtekind == RTE_RELATION)
		colinfo->printaliases = changed_any;
	else if (rte->rtekind == RTE_FUNCTION)
		colinfo->printaliases = true;
	else if (rte->alias && rte->alias->colnames != NIL)
		colinfo->printaliases = true;
	else
		colinfo->printaliases = changed_any;
}

/*
 * set_join_column_names: select column aliases for a join RTE
 *
 * Column alias info is saved in *colinfo, which is assumed to be pre-zeroed.
 * If any colnames entries are already filled in, those override local
 * choices.  Also, names for USING columns were already chosen by
 * set_using_names().  We further expect that column alias selection has been
 * completed for both input RTEs.
 */
static void
set_join_column_names(deparse_namespace *dpns, RangeTblEntry *rte,
					  deparse_columns *colinfo)
{
	deparse_columns *leftcolinfo;
	deparse_columns *rightcolinfo;
	bool		changed_any;
	int			noldcolumns;
	int			nnewcolumns;
	Bitmapset  *leftmerged = NULL;
	Bitmapset  *rightmerged = NULL;
	int			i;
	int			j;
	int			ic;
	int			jc;

	/* Look up the previously-filled-in child deparse_columns structs */
	leftcolinfo = deparse_columns_fetch(colinfo->leftrti, dpns);
	rightcolinfo = deparse_columns_fetch(colinfo->rightrti, dpns);

	/*
	 * Ensure colinfo->colnames has a slot for each column.  (It could be long
	 * enough already, if we pushed down a name for the last column.)  Note:
	 * it's possible that one or both inputs now have more columns than there
	 * were when the query was parsed, but we'll deal with that below.  We
	 * only need entries in colnames for pre-existing columns.
	 */
	noldcolumns = list_length(rte->eref->colnames);
	expand_colnames_array_to(colinfo, noldcolumns);
	Assert(colinfo->num_cols == noldcolumns);

	/*
	 * Scan the join output columns, select an alias for each one, and store
	 * it in colinfo->colnames.  If there are USING columns, set_using_names()
	 * already selected their names, so we can start the loop at the first
	 * non-merged column.
	 */
	changed_any = false;
	for (i = list_length(colinfo->usingNames); i < noldcolumns; i++)
	{
		char	   *colname = colinfo->colnames[i];
		char	   *real_colname;

		/* Ignore dropped column (only possible for non-merged column) */
		if (colinfo->leftattnos[i] == 0 && colinfo->rightattnos[i] == 0)
		{
			Assert(colname == NULL);
			continue;
		}

		/* Get the child column name */
		if (colinfo->leftattnos[i] > 0)
			real_colname = leftcolinfo->colnames[colinfo->leftattnos[i] - 1];
		else if (colinfo->rightattnos[i] > 0)
			real_colname = rightcolinfo->colnames[colinfo->rightattnos[i] - 1];
		else
		{
			/* We're joining system columns --- use eref name */
			real_colname = strVal(list_nth(rte->eref->colnames, i));
		}
		Assert(real_colname != NULL);

		/* In an unnamed join, just report child column names as-is */
		if (rte->alias == NULL)
		{
			colinfo->colnames[i] = real_colname;
			continue;
		}

		/* If alias already assigned, that's what to use */
		if (colname == NULL)
		{
			/* If user wrote an alias, prefer that over real column name */
			if (rte->alias && i < list_length(rte->alias->colnames))
				colname = strVal(list_nth(rte->alias->colnames, i));
			else
				colname = real_colname;

			/* Unique-ify and insert into colinfo */
			colname = make_colname_unique(colname, dpns, colinfo);

			colinfo->colnames[i] = colname;
		}

		/* Remember if any assigned aliases differ from "real" name */
		if (!changed_any && strcmp(colname, real_colname) != 0)
			changed_any = true;
	}

	/*
	 * Calculate number of columns the join would have if it were re-parsed
	 * now, and create storage for the new_colnames and is_new_col arrays.
	 *
	 * Note: colname_is_unique will be consulting new_colnames[] during the
	 * loops below, so its not-yet-filled entries must be zeroes.
	 */
	nnewcolumns = leftcolinfo->num_new_cols + rightcolinfo->num_new_cols -
		list_length(colinfo->usingNames);
	colinfo->num_new_cols = nnewcolumns;
	colinfo->new_colnames = (char **) palloc0(nnewcolumns * sizeof(char *));
	colinfo->is_new_col = (bool *) palloc0(nnewcolumns * sizeof(bool));

	/*
	 * Generating the new_colnames array is a bit tricky since any new columns
	 * added since parse time must be inserted in the right places.  This code
	 * must match the parser, which will order a join's columns as merged
	 * columns first (in USING-clause order), then non-merged columns from the
	 * left input (in attnum order), then non-merged columns from the right
	 * input (ditto).  If one of the inputs is itself a join, its columns will
	 * be ordered according to the same rule, which means newly-added columns
	 * might not be at the end.  We can figure out what's what by consulting
	 * the leftattnos and rightattnos arrays plus the input is_new_col arrays.
	 *
	 * In these loops, i indexes leftattnos/rightattnos (so it's join varattno
	 * less one), j indexes new_colnames/is_new_col, and ic/jc have similar
	 * meanings for the current child RTE.
	 */

	/* Handle merged columns; they are first and can't be new */
	i = j = 0;
	while (i < noldcolumns &&
		   colinfo->leftattnos[i] != 0 &&
		   colinfo->rightattnos[i] != 0)
	{
		/* column name is already determined and known unique */
		colinfo->new_colnames[j] = colinfo->colnames[i];
		colinfo->is_new_col[j] = false;

		/* build bitmapsets of child attnums of merged columns */
		if (colinfo->leftattnos[i] > 0)
			leftmerged = bms_add_member(leftmerged, colinfo->leftattnos[i]);
		if (colinfo->rightattnos[i] > 0)
			rightmerged = bms_add_member(rightmerged, colinfo->rightattnos[i]);

		i++, j++;
	}

	/* Handle non-merged left-child columns */
	ic = 0;
	for (jc = 0; jc < leftcolinfo->num_new_cols; jc++)
	{
		char	   *child_colname = leftcolinfo->new_colnames[jc];

		if (!leftcolinfo->is_new_col[jc])
		{
			/* Advance ic to next non-dropped old column of left child */
			while (ic < leftcolinfo->num_cols &&
				   leftcolinfo->colnames[ic] == NULL)
				ic++;
			Assert(ic < leftcolinfo->num_cols);
			ic++;
			/* If it is a merged column, we already processed it */
			if (bms_is_member(ic, leftmerged))
				continue;
			/* Else, advance i to the corresponding existing join column */
			while (i < colinfo->num_cols &&
				   colinfo->colnames[i] == NULL)
				i++;
			Assert(i < colinfo->num_cols);
			Assert(ic == colinfo->leftattnos[i]);
			/* Use the already-assigned name of this column */
			colinfo->new_colnames[j] = colinfo->colnames[i];
			i++;
		}
		else
		{
			/*
			 * Unique-ify the new child column name and assign, unless we're
			 * in an unnamed join, in which case just copy
			 */
			if (rte->alias != NULL)
			{
				colinfo->new_colnames[j] =
					make_colname_unique(child_colname, dpns, colinfo);
				if (!changed_any &&
					strcmp(colinfo->new_colnames[j], child_colname) != 0)
					changed_any = true;
			}
			else
				colinfo->new_colnames[j] = child_colname;
		}

		colinfo->is_new_col[j] = leftcolinfo->is_new_col[jc];
		j++;
	}

	/* Handle non-merged right-child columns in exactly the same way */
	ic = 0;
	for (jc = 0; jc < rightcolinfo->num_new_cols; jc++)
	{
		char	   *child_colname = rightcolinfo->new_colnames[jc];

		if (!rightcolinfo->is_new_col[jc])
		{
			/* Advance ic to next non-dropped old column of right child */
			while (ic < rightcolinfo->num_cols &&
				   rightcolinfo->colnames[ic] == NULL)
				ic++;
			Assert(ic < rightcolinfo->num_cols);
			ic++;
			/* If it is a merged column, we already processed it */
			if (bms_is_member(ic, rightmerged))
				continue;
			/* Else, advance i to the corresponding existing join column */
			while (i < colinfo->num_cols &&
				   colinfo->colnames[i] == NULL)
				i++;
			Assert(i < colinfo->num_cols);
			Assert(ic == colinfo->rightattnos[i]);
			/* Use the already-assigned name of this column */
			colinfo->new_colnames[j] = colinfo->colnames[i];
			i++;
		}
		else
		{
			/*
			 * Unique-ify the new child column name and assign, unless we're
			 * in an unnamed join, in which case just copy
			 */
			if (rte->alias != NULL)
			{
				colinfo->new_colnames[j] =
					make_colname_unique(child_colname, dpns, colinfo);
				if (!changed_any &&
					strcmp(colinfo->new_colnames[j], child_colname) != 0)
					changed_any = true;
			}
			else
				colinfo->new_colnames[j] = child_colname;
		}

		colinfo->is_new_col[j] = rightcolinfo->is_new_col[jc];
		j++;
	}

	/* Assert we processed the right number of columns */
#ifdef USE_ASSERT_CHECKING
	while (i < colinfo->num_cols && colinfo->colnames[i] == NULL)
		i++;
	Assert(i == colinfo->num_cols);
	Assert(j == nnewcolumns);
#endif

	/*
	 * For a named join, print column aliases if we changed any from the child
	 * names.  Unnamed joins cannot print aliases.
	 */
	if (rte->alias != NULL)
		colinfo->printaliases = changed_any;
	else
		colinfo->printaliases = false;
}

/*
 * colname_is_unique: is colname distinct from already-chosen column names?
 *
 * dpns is query-wide info, colinfo is for the column's RTE
 */
static bool
colname_is_unique(char *colname, deparse_namespace *dpns,
				  deparse_columns *colinfo)
{
	int			i;
	ListCell   *lc;

	/* Check against already-assigned column aliases within RTE */
	for (i = 0; i < colinfo->num_cols; i++)
	{
		char	   *oldname = colinfo->colnames[i];

		if (oldname && strcmp(oldname, colname) == 0)
			return false;
	}

	/*
	 * If we're building a new_colnames array, check that too (this will be
	 * partially but not completely redundant with the previous checks)
	 */
	for (i = 0; i < colinfo->num_new_cols; i++)
	{
		char	   *oldname = colinfo->new_colnames[i];

		if (oldname && strcmp(oldname, colname) == 0)
			return false;
	}

	/* Also check against USING-column names that must be globally unique */
	foreach(lc, dpns->using_names)
	{
		char	   *oldname = (char *) lfirst(lc);

		if (strcmp(oldname, colname) == 0)
			return false;
	}

	/* Also check against names already assigned for parent-join USING cols */
	foreach(lc, colinfo->parentUsing)
	{
		char	   *oldname = (char *) lfirst(lc);

		if (strcmp(oldname, colname) == 0)
			return false;
	}

	return true;
}

/*
 * make_colname_unique: modify colname if necessary to make it unique
 *
 * dpns is query-wide info, colinfo is for the column's RTE
 */
static char *
make_colname_unique(char *colname, deparse_namespace *dpns,
					deparse_columns *colinfo)
{
	/*
	 * If the selected name isn't unique, append digits to make it so.  For a
	 * very long input name, we might have to truncate to stay within
	 * NAMEDATALEN.
	 */
	if (!colname_is_unique(colname, dpns, colinfo))
	{
		int			colnamelen = strlen(colname);
		char	   *modname = (char *) palloc(colnamelen + 16);
		int			i = 0;

		do
		{
			i++;
			for (;;)
			{
				/*
				 * We avoid using %.*s here because it can misbehave if the
				 * data is not valid in what libc thinks is the prevailing
				 * encoding.
				 */
				memcpy(modname, colname, colnamelen);
				sprintf(modname + colnamelen, "_%d", i);
				if (strlen(modname) < NAMEDATALEN)
					break;
				/* drop chars from colname to keep all the digits */
				colnamelen = pg_mbcliplen(colname, colnamelen,
										  colnamelen - 1);
			}
		} while (!colname_is_unique(modname, dpns, colinfo));
		colname = modname;
	}
	return colname;
}

/*
 * expand_colnames_array_to: make colinfo->colnames at least n items long
 *
 * Any added array entries are initialized to zero.
 */
static void
expand_colnames_array_to(deparse_columns *colinfo, int n)
{
	if (n > colinfo->num_cols)
	{
		if (colinfo->colnames == NULL)
			colinfo->colnames = (char **) palloc0(n * sizeof(char *));
		else
		{
			colinfo->colnames = (char **) repalloc(colinfo->colnames,
												   n * sizeof(char *));
			memset(colinfo->colnames + colinfo->num_cols, 0,
				   (n - colinfo->num_cols) * sizeof(char *));
		}
		colinfo->num_cols = n;
	}
}

/*
 * identify_join_columns: figure out where columns of a join come from
 *
 * Fills the join-specific fields of the colinfo struct, except for
 * usingNames which is filled later.
 */
static void
identify_join_columns(JoinExpr *j, RangeTblEntry *jrte,
					  deparse_columns *colinfo)
{
	int			numjoincols;
	int			i;
	ListCell   *lc;

	/* Extract left/right child RT indexes */
	if (IsA(j->larg, RangeTblRef))
		colinfo->leftrti = ((RangeTblRef *) j->larg)->rtindex;
	else if (IsA(j->larg, JoinExpr))
		colinfo->leftrti = ((JoinExpr *) j->larg)->rtindex;
	else
		elog(ERROR, "unrecognized node type in jointree: %d",
			 (int) nodeTag(j->larg));
	if (IsA(j->rarg, RangeTblRef))
		colinfo->rightrti = ((RangeTblRef *) j->rarg)->rtindex;
	else if (IsA(j->rarg, JoinExpr))
		colinfo->rightrti = ((JoinExpr *) j->rarg)->rtindex;
	else
		elog(ERROR, "unrecognized node type in jointree: %d",
			 (int) nodeTag(j->rarg));

	/* Assert children will be processed earlier than join in second pass */
	Assert(colinfo->leftrti < j->rtindex);
	Assert(colinfo->rightrti < j->rtindex);

	/* Initialize result arrays with zeroes */
	numjoincols = list_length(jrte->joinaliasvars);
	Assert(numjoincols == list_length(jrte->eref->colnames));
	colinfo->leftattnos = (int *) palloc0(numjoincols * sizeof(int));
	colinfo->rightattnos = (int *) palloc0(numjoincols * sizeof(int));

	/* Scan the joinaliasvars list to identify simple column references */
	i = 0;
	foreach(lc, jrte->joinaliasvars)
	{
		Var		   *aliasvar = (Var *) lfirst(lc);

		/* get rid of any implicit coercion above the Var */
		aliasvar = (Var *) strip_implicit_coercions((Node *) aliasvar);

		if (aliasvar == NULL)
		{
			/* It's a dropped column; nothing to do here */
		}
		else if (IsA(aliasvar, Var))
		{
			Assert(aliasvar->varlevelsup == 0);
			Assert(aliasvar->varattno != 0);
			if (aliasvar->varno == colinfo->leftrti)
				colinfo->leftattnos[i] = aliasvar->varattno;
			else if (aliasvar->varno == colinfo->rightrti)
				colinfo->rightattnos[i] = aliasvar->varattno;
			else
				elog(ERROR, "unexpected varno %d in JOIN RTE",
					 aliasvar->varno);
		}
		else if (IsA(aliasvar, CoalesceExpr))
		{
			/*
			 * It's a merged column in FULL JOIN USING.  Ignore it for now and
			 * let the code below identify the merged columns.
			 */
		}
		else
			elog(ERROR, "unrecognized node type in join alias vars: %d",
				 (int) nodeTag(aliasvar));

		i++;
	}

	/*
	 * If there's a USING clause, deconstruct the join quals to identify the
	 * merged columns.  This is a tad painful but if we cannot rely on the
	 * column names, there is no other representation of which columns were
	 * joined by USING.  (Unless the join type is FULL, we can't tell from the
	 * joinaliasvars list which columns are merged.)  Note: we assume that the
	 * merged columns are the first output column(s) of the join.
	 */
	if (j->usingClause)
	{
		List	   *leftvars = NIL;
		List	   *rightvars = NIL;
		ListCell   *lc2;

		/* Extract left- and right-side Vars from the qual expression */
		flatten_join_using_qual(j->quals, &leftvars, &rightvars);
		Assert(list_length(leftvars) == list_length(j->usingClause));
		Assert(list_length(rightvars) == list_length(j->usingClause));

		/* Mark the output columns accordingly */
		i = 0;
		forboth(lc, leftvars, lc2, rightvars)
		{
			Var		   *leftvar = (Var *) lfirst(lc);
			Var		   *rightvar = (Var *) lfirst(lc2);

			Assert(leftvar->varlevelsup == 0);
			Assert(leftvar->varattno != 0);
			if (leftvar->varno != colinfo->leftrti)
				elog(ERROR, "unexpected varno %d in JOIN USING qual",
					 leftvar->varno);
			colinfo->leftattnos[i] = leftvar->varattno;

			Assert(rightvar->varlevelsup == 0);
			Assert(rightvar->varattno != 0);
			if (rightvar->varno != colinfo->rightrti)
				elog(ERROR, "unexpected varno %d in JOIN USING qual",
					 rightvar->varno);
			colinfo->rightattnos[i] = rightvar->varattno;

			i++;
		}
	}
}

/*
 * flatten_join_using_qual: extract Vars being joined from a JOIN/USING qual
 *
 * We assume that transformJoinUsingClause won't have produced anything except
 * AND nodes, equality operator nodes, and possibly implicit coercions, and
 * that the AND node inputs match left-to-right with the original USING list.
 *
 * Caller must initialize the result lists to NIL.
 */
static void
flatten_join_using_qual(Node *qual, List **leftvars, List **rightvars)
{
	if (IsA(qual, BoolExpr))
	{
		/* Handle AND nodes by recursion */
		BoolExpr   *b = (BoolExpr *) qual;
		ListCell   *lc;

		Assert(b->boolop == AND_EXPR);
		foreach(lc, b->args)
		{
			flatten_join_using_qual((Node *) lfirst(lc),
									leftvars, rightvars);
		}
	}
	else if (IsA(qual, OpExpr))
	{
		/* Otherwise we should have an equality operator */
		OpExpr	   *op = (OpExpr *) qual;
		Var		   *var;

		if (list_length(op->args) != 2)
			elog(ERROR, "unexpected unary operator in JOIN/USING qual");
		/* Arguments should be Vars with perhaps implicit coercions */
		var = (Var *) strip_implicit_coercions((Node *) linitial(op->args));
		if (!IsA(var, Var))
			elog(ERROR, "unexpected node type in JOIN/USING qual: %d",
				 (int) nodeTag(var));
		*leftvars = lappend(*leftvars, var);
		var = (Var *) strip_implicit_coercions((Node *) lsecond(op->args));
		if (!IsA(var, Var))
			elog(ERROR, "unexpected node type in JOIN/USING qual: %d",
				 (int) nodeTag(var));
		*rightvars = lappend(*rightvars, var);
	}
	else
	{
		/* Perhaps we have an implicit coercion to boolean? */
		Node	   *q = strip_implicit_coercions(qual);

		if (q != qual)
			flatten_join_using_qual(q, leftvars, rightvars);
		else
			elog(ERROR, "unexpected node type in JOIN/USING qual: %d",
				 (int) nodeTag(qual));
	}
}

/*
 * get_rtable_name: convenience function to get a previously assigned RTE alias
 *
 * The RTE must belong to the topmost namespace level in "context".
 */
static char *
get_rtable_name(int rtindex, deparse_context *context)
{
	deparse_namespace *dpns = (deparse_namespace *) linitial(context->namespaces);

	Assert(rtindex > 0 && rtindex <= list_length(dpns->rtable_names));
	return (char *) list_nth(dpns->rtable_names, rtindex - 1);
}

/*
 * set_deparse_planstate: set up deparse_namespace to parse subexpressions
 * of a given PlanState node
 *
 * This sets the planstate, outer_planstate, inner_planstate, outer_tlist,
 * inner_tlist, and index_tlist fields.  Caller is responsible for adjusting
 * the ancestors list if necessary.  Note that the rtable and ctes fields do
 * not need to change when shifting attention to different plan nodes in a
 * single plan tree.
 */
static void
set_deparse_planstate(deparse_namespace *dpns, PlanState *ps)
{
	dpns->planstate = ps;

	/*
	 * We special-case Append and MergeAppend to pretend that the first child
	 * plan is the OUTER referent; we have to interpret OUTER Vars in their
	 * tlists according to one of the children, and the first one is the most
	 * natural choice.  Likewise special-case ModifyTable to pretend that the
	 * first child plan is the OUTER referent; this is to support RETURNING
	 * lists containing references to non-target relations.
	 */
	if (IsA(ps, AppendState))
		dpns->outer_planstate = ((AppendState *) ps)->appendplans[0];
	else if (IsA(ps, MergeAppendState))
		dpns->outer_planstate = ((MergeAppendState *) ps)->mergeplans[0];
	else if (IsA(ps, ModifyTableState))
		dpns->outer_planstate = ((ModifyTableState *) ps)->mt_plans[0];
	else
		dpns->outer_planstate = outerPlanState(ps);

	if (dpns->outer_planstate)
		dpns->outer_tlist = dpns->outer_planstate->plan->targetlist;
	else
		dpns->outer_tlist = NIL;

	/*
	 * For a SubqueryScan, pretend the subplan is INNER referent.  (We don't
	 * use OUTER because that could someday conflict with the normal meaning.)
	 * Likewise, for a CteScan, pretend the subquery's plan is INNER referent.
	 * For ON CONFLICT .. UPDATE we just need the inner tlist to point to the
	 * excluded expression's tlist. (Similar to the SubqueryScan we don't want
	 * to reuse OUTER, it's used for RETURNING in some modify table cases,
	 * although not INSERT .. CONFLICT).
	 */
	if (IsA(ps, SubqueryScanState))
		dpns->inner_planstate = ((SubqueryScanState *) ps)->subplan;
	else if (IsA(ps, CteScanState))
		dpns->inner_planstate = ((CteScanState *) ps)->cteplanstate;
	else if (IsA(ps, ModifyTableState))
		dpns->inner_planstate = ps;
	else
		dpns->inner_planstate = innerPlanState(ps);

	if (IsA(ps, ModifyTableState))
		dpns->inner_tlist = ((ModifyTableState *) ps)->mt_excludedtlist;
	else if (dpns->inner_planstate)
		dpns->inner_tlist = dpns->inner_planstate->plan->targetlist;
	else
		dpns->inner_tlist = NIL;

	/* Set up referent for INDEX_VAR Vars, if needed */
	if (IsA(ps->plan, IndexOnlyScan))
		dpns->index_tlist = ((IndexOnlyScan *) ps->plan)->indextlist;
	else if (IsA(ps->plan, ForeignScan))
		dpns->index_tlist = ((ForeignScan *) ps->plan)->fdw_scan_tlist;
	else if (IsA(ps->plan, CustomScan))
		dpns->index_tlist = ((CustomScan *) ps->plan)->custom_scan_tlist;
	else
		dpns->index_tlist = NIL;
}

/*
 * push_child_plan: temporarily transfer deparsing attention to a child plan
 *
 * When expanding an OUTER_VAR or INNER_VAR reference, we must adjust the
 * deparse context in case the referenced expression itself uses
 * OUTER_VAR/INNER_VAR.  We modify the top stack entry in-place to avoid
 * affecting levelsup issues (although in a Plan tree there really shouldn't
 * be any).
 *
 * Caller must provide a local deparse_namespace variable to save the
 * previous state for pop_child_plan.
 */
static void
push_child_plan(deparse_namespace *dpns, PlanState *ps,
				deparse_namespace *save_dpns)
{
	/* Save state for restoration later */
	*save_dpns = *dpns;

	/* Link current plan node into ancestors list */
	dpns->ancestors = lcons(dpns->planstate, dpns->ancestors);

	/* Set attention on selected child */
	set_deparse_planstate(dpns, ps);
}

/*
 * pop_child_plan: undo the effects of push_child_plan
 */
static void
pop_child_plan(deparse_namespace *dpns, deparse_namespace *save_dpns)
{
	List	   *ancestors;

	/* Get rid of ancestors list cell added by push_child_plan */
	ancestors = list_delete_first(dpns->ancestors);

	/* Restore fields changed by push_child_plan */
	*dpns = *save_dpns;

	/* Make sure dpns->ancestors is right (may be unnecessary) */
	dpns->ancestors = ancestors;
}

/*
 * push_ancestor_plan: temporarily transfer deparsing attention to an
 * ancestor plan
 *
 * When expanding a Param reference, we must adjust the deparse context
 * to match the plan node that contains the expression being printed;
 * otherwise we'd fail if that expression itself contains a Param or
 * OUTER_VAR/INNER_VAR/INDEX_VAR variable.
 *
 * The target ancestor is conveniently identified by the ListCell holding it
 * in dpns->ancestors.
 *
 * Caller must provide a local deparse_namespace variable to save the
 * previous state for pop_ancestor_plan.
 */
static void
push_ancestor_plan(deparse_namespace *dpns, ListCell *ancestor_cell,
				   deparse_namespace *save_dpns)
{
	PlanState  *ps = (PlanState *) lfirst(ancestor_cell);
	List	   *ancestors;

	/* Save state for restoration later */
	*save_dpns = *dpns;

	/* Build a new ancestor list with just this node's ancestors */
	ancestors = NIL;
	while ((ancestor_cell = lnext(ancestor_cell)) != NULL)
		ancestors = lappend(ancestors, lfirst(ancestor_cell));
	dpns->ancestors = ancestors;

	/* Set attention on selected ancestor */
	set_deparse_planstate(dpns, ps);
}

/*
 * pop_ancestor_plan: undo the effects of push_ancestor_plan
 */
static void
pop_ancestor_plan(deparse_namespace *dpns, deparse_namespace *save_dpns)
{
	/* Free the ancestor list made in push_ancestor_plan */
	list_free(dpns->ancestors);

	/* Restore fields changed by push_ancestor_plan */
	*dpns = *save_dpns;
}


/* ----------
 * make_ruledef			- reconstruct the CREATE RULE command
 *				  for a given pg_rewrite tuple
 * ----------
 */
static void
make_ruledef(StringInfo buf, HeapTuple ruletup, TupleDesc rulettc,
			 int prettyFlags)
{
	char	   *rulename;
	char		ev_type;
	Oid			ev_class;
	bool		is_instead;
	char	   *ev_qual;
	char	   *ev_action;
	List	   *actions = NIL;
	int			fno;
	Datum		dat;
	bool		isnull;

	/*
	 * Get the attribute values from the rules tuple
	 */
	fno = SPI_fnumber(rulettc, "rulename");
	dat = SPI_getbinval(ruletup, rulettc, fno, &isnull);
	Assert(!isnull);
	rulename = NameStr(*(DatumGetName(dat)));

	fno = SPI_fnumber(rulettc, "ev_type");
	dat = SPI_getbinval(ruletup, rulettc, fno, &isnull);
	Assert(!isnull);
	ev_type = DatumGetChar(dat);

	fno = SPI_fnumber(rulettc, "ev_class");
	dat = SPI_getbinval(ruletup, rulettc, fno, &isnull);
	Assert(!isnull);
	ev_class = DatumGetObjectId(dat);

	fno = SPI_fnumber(rulettc, "is_instead");
	dat = SPI_getbinval(ruletup, rulettc, fno, &isnull);
	Assert(!isnull);
	is_instead = DatumGetBool(dat);

	/* these could be nulls */
	fno = SPI_fnumber(rulettc, "ev_qual");
	ev_qual = SPI_getvalue(ruletup, rulettc, fno);

	fno = SPI_fnumber(rulettc, "ev_action");
	ev_action = SPI_getvalue(ruletup, rulettc, fno);
	if (ev_action != NULL)
		actions = (List *) stringToNode(ev_action);

	/*
	 * Build the rules definition text
	 */
	appendStringInfo(buf, "CREATE RULE %s AS",
					 quote_identifier(rulename));

	if (prettyFlags & PRETTYFLAG_INDENT)
		appendStringInfoString(buf, "\n    ON ");
	else
		appendStringInfoString(buf, " ON ");

	/* The event the rule is fired for */
	switch (ev_type)
	{
		case '1':
			appendStringInfoString(buf, "SELECT");
			break;

		case '2':
			appendStringInfoString(buf, "UPDATE");
			break;

		case '3':
			appendStringInfoString(buf, "INSERT");
			break;

		case '4':
			appendStringInfoString(buf, "DELETE");
			break;

		default:
			ereport(ERROR,
					(errcode(ERRCODE_FEATURE_NOT_SUPPORTED),
					 errmsg("rule \"%s\" has unsupported event type %d",
							rulename, ev_type)));
			break;
	}

	/* The relation the rule is fired on */
	appendStringInfo(buf, " TO %s", generate_relation_name(ev_class, NIL));

	/* If the rule has an event qualification, add it */
	if (ev_qual == NULL)
		ev_qual = "";
	if (strlen(ev_qual) > 0 && strcmp(ev_qual, "<>") != 0)
	{
		Node	   *qual;
		Query	   *query;
		deparse_context context;
		deparse_namespace dpns;

		if (prettyFlags & PRETTYFLAG_INDENT)
			appendStringInfoString(buf, "\n  ");
		appendStringInfoString(buf, " WHERE ");

		qual = stringToNode(ev_qual);

		/*
		 * We need to make a context for recognizing any Vars in the qual
		 * (which can only be references to OLD and NEW).  Use the rtable of
		 * the first query in the action list for this purpose.
		 */
		query = (Query *) linitial(actions);

		/*
		 * If the action is INSERT...SELECT, OLD/NEW have been pushed down
		 * into the SELECT, and that's what we need to look at. (Ugly kluge
		 * ... try to fix this when we redesign querytrees.)
		 */
		query = getInsertSelectQuery(query, NULL);

		/* Must acquire locks right away; see notes in get_query_def() */
		AcquireRewriteLocks(query, false, false);

		context.buf = buf;
		context.namespaces = list_make1(&dpns);
		context.windowClause = NIL;
		context.windowTList = NIL;
		context.varprefix = (list_length(query->rtable) != 1);
		context.prettyFlags = prettyFlags;
		context.wrapColumn = WRAP_COLUMN_DEFAULT;
		context.indentLevel = PRETTYINDENT_STD;
		context.special_exprkind = EXPR_KIND_NONE;

		set_deparse_for_query(&dpns, query, NIL);

		get_rule_expr(qual, &context, false);
	}

	appendStringInfoString(buf, " DO ");

	/* The INSTEAD keyword (if so) */
	if (is_instead)
		appendStringInfoString(buf, "INSTEAD ");

	/* Finally the rules actions */
	if (list_length(actions) > 1)
	{
		ListCell   *action;
		Query	   *query;

		appendStringInfoChar(buf, '(');
		foreach(action, actions)
		{
			query = (Query *) lfirst(action);
			get_query_def(query, buf, NIL, NULL,
						  prettyFlags, WRAP_COLUMN_DEFAULT, 0);
			if (prettyFlags)
				appendStringInfoString(buf, ";\n");
			else
				appendStringInfoString(buf, "; ");
		}
		appendStringInfoString(buf, ");");
	}
	else if (list_length(actions) == 0)
	{
		appendStringInfoString(buf, "NOTHING;");
	}
	else
	{
		Query	   *query;

		query = (Query *) linitial(actions);
		get_query_def(query, buf, NIL, NULL,
					  prettyFlags, WRAP_COLUMN_DEFAULT, 0);
		appendStringInfoChar(buf, ';');
	}
}


/* ----------
 * make_viewdef			- reconstruct the SELECT part of a
 *				  view rewrite rule
 * ----------
 */
static void
make_viewdef(StringInfo buf, HeapTuple ruletup, TupleDesc rulettc,
			 int prettyFlags, int wrapColumn)
{
	Query	   *query;
	char		ev_type;
	Oid			ev_class;
	bool		is_instead;
	char	   *ev_qual;
	char	   *ev_action;
	List	   *actions = NIL;
	Relation	ev_relation;
	int			fno;
	bool		isnull;

	/*
	 * Get the attribute values from the rules tuple
	 */
	fno = SPI_fnumber(rulettc, "ev_type");
	ev_type = (char) SPI_getbinval(ruletup, rulettc, fno, &isnull);

	fno = SPI_fnumber(rulettc, "ev_class");
	ev_class = (Oid) SPI_getbinval(ruletup, rulettc, fno, &isnull);

	fno = SPI_fnumber(rulettc, "is_instead");
	is_instead = (bool) SPI_getbinval(ruletup, rulettc, fno, &isnull);

	fno = SPI_fnumber(rulettc, "ev_qual");
	ev_qual = SPI_getvalue(ruletup, rulettc, fno);

	fno = SPI_fnumber(rulettc, "ev_action");
	ev_action = SPI_getvalue(ruletup, rulettc, fno);
	if (ev_action != NULL)
		actions = (List *) stringToNode(ev_action);

	if (list_length(actions) != 1)
	{
		appendStringInfoString(buf, "Not a view");
		return;
	}

	query = (Query *) linitial(actions);

	if (ev_type != '1' || !is_instead ||
		strcmp(ev_qual, "<>") != 0 || query->commandType != CMD_SELECT)
	{
		appendStringInfoString(buf, "Not a view");
		return;
	}

	ev_relation = heap_open(ev_class, AccessShareLock);

	get_query_def(query, buf, NIL, RelationGetDescr(ev_relation),
				  prettyFlags, wrapColumn, 0);
	appendStringInfoChar(buf, ';');

	heap_close(ev_relation, AccessShareLock);
}


/* ----------
 * get_query_def			- Parse back one query parsetree
 *
 * If resultDesc is not NULL, then it is the output tuple descriptor for
 * the view represented by a SELECT query.
 * ----------
 */
static void
get_query_def(Query *query, StringInfo buf, List *parentnamespace,
			  TupleDesc resultDesc,
			  int prettyFlags, int wrapColumn, int startIndent)
{
	deparse_context context;
	deparse_namespace dpns;

	/* Guard against excessively long or deeply-nested queries */
	CHECK_FOR_INTERRUPTS();
	check_stack_depth();

	/*
	 * Before we begin to examine the query, acquire locks on referenced
	 * relations, and fix up deleted columns in JOIN RTEs.  This ensures
	 * consistent results.  Note we assume it's OK to scribble on the passed
	 * querytree!
	 *
	 * We are only deparsing the query (we are not about to execute it), so we
	 * only need AccessShareLock on the relations it mentions.
	 */
	AcquireRewriteLocks(query, false, false);

	context.buf = buf;
	context.namespaces = lcons(&dpns, list_copy(parentnamespace));
	context.windowClause = NIL;
	context.windowTList = NIL;
	context.varprefix = (parentnamespace != NIL ||
						 list_length(query->rtable) != 1);
	context.prettyFlags = prettyFlags;
	context.wrapColumn = wrapColumn;
	context.indentLevel = startIndent;
	context.special_exprkind = EXPR_KIND_NONE;

	set_deparse_for_query(&dpns, query, parentnamespace);

	switch (query->commandType)
	{
		case CMD_SELECT:
			get_select_query_def(query, &context, resultDesc);
			break;

		case CMD_UPDATE:
			get_update_query_def(query, &context);
			break;

		case CMD_INSERT:
			get_insert_query_def(query, &context);
			break;

		case CMD_DELETE:
			get_delete_query_def(query, &context);
			break;

		case CMD_NOTHING:
			appendStringInfoString(buf, "NOTHING");
			break;

		case CMD_UTILITY:
			get_utility_query_def(query, &context);
			break;

		default:
			elog(ERROR, "unrecognized query command type: %d",
				 query->commandType);
			break;
	}
}

/* ----------
 * get_values_def			- Parse back a VALUES list
 * ----------
 */
static void
get_values_def(List *values_lists, deparse_context *context)
{
	StringInfo	buf = context->buf;
	bool		first_list = true;
	ListCell   *vtl;

	appendStringInfoString(buf, "VALUES ");

	foreach(vtl, values_lists)
	{
		List	   *sublist = (List *) lfirst(vtl);
		bool		first_col = true;
		ListCell   *lc;

		if (first_list)
			first_list = false;
		else
			appendStringInfoString(buf, ", ");

		appendStringInfoChar(buf, '(');
		foreach(lc, sublist)
		{
			Node	   *col = (Node *) lfirst(lc);

			if (first_col)
				first_col = false;
			else
				appendStringInfoChar(buf, ',');

			/*
			 * Strip any top-level nodes representing indirection assignments,
			 * then print the result.  Whole-row Vars need special treatment.
			 */
			get_rule_expr_toplevel(processIndirection(col, context, false),
								   context, false);
		}
		appendStringInfoChar(buf, ')');
	}
}

/* ----------
 * get_with_clause			- Parse back a WITH clause
 * ----------
 */
static void
get_with_clause(Query *query, deparse_context *context)
{
	StringInfo	buf = context->buf;
	const char *sep;
	ListCell   *l;

	if (query->cteList == NIL)
		return;

	if (PRETTY_INDENT(context))
	{
		context->indentLevel += PRETTYINDENT_STD;
		appendStringInfoChar(buf, ' ');
	}

	if (query->hasRecursive)
		sep = "WITH RECURSIVE ";
	else
		sep = "WITH ";
	foreach(l, query->cteList)
	{
		CommonTableExpr *cte = (CommonTableExpr *) lfirst(l);

		appendStringInfoString(buf, sep);
		appendStringInfoString(buf, quote_identifier(cte->ctename));
		if (cte->aliascolnames)
		{
			bool		first = true;
			ListCell   *col;

			appendStringInfoChar(buf, '(');
			foreach(col, cte->aliascolnames)
			{
				if (first)
					first = false;
				else
					appendStringInfoString(buf, ", ");
				appendStringInfoString(buf,
									   quote_identifier(strVal(lfirst(col))));
			}
			appendStringInfoChar(buf, ')');
		}
		appendStringInfoString(buf, " AS (");
		if (PRETTY_INDENT(context))
			appendContextKeyword(context, "", 0, 0, 0);
		get_query_def((Query *) cte->ctequery, buf, context->namespaces, NULL,
					  context->prettyFlags, context->wrapColumn,
					  context->indentLevel);
		if (PRETTY_INDENT(context))
			appendContextKeyword(context, "", 0, 0, 0);
		appendStringInfoChar(buf, ')');
		sep = ", ";
	}

	if (PRETTY_INDENT(context))
	{
		context->indentLevel -= PRETTYINDENT_STD;
		appendContextKeyword(context, "", 0, 0, 0);
	}
	else
		appendStringInfoChar(buf, ' ');
}

/* ----------
 * get_select_query_def			- Parse back a SELECT parsetree
 * ----------
 */
static void
get_select_query_def(Query *query, deparse_context *context,
					 TupleDesc resultDesc)
{
	StringInfo	buf = context->buf;
	List	   *save_windowclause;
	List	   *save_windowtlist;
	bool		force_colno;
	ListCell   *l;

	/* Insert the WITH clause if given */
	get_with_clause(query, context);

	/* Set up context for possible window functions */
	save_windowclause = context->windowClause;
	context->windowClause = query->windowClause;
	save_windowtlist = context->windowTList;
	context->windowTList = query->targetList;

	/*
	 * If the Query node has a setOperations tree, then it's the top level of
	 * a UNION/INTERSECT/EXCEPT query; only the WITH, ORDER BY and LIMIT
	 * fields are interesting in the top query itself.
	 */
	if (query->setOperations)
	{
		get_setop_query(query->setOperations, query, context, resultDesc);
		/* ORDER BY clauses must be simple in this case */
		force_colno = true;
	}
	else
	{
		get_basic_select_query(query, context, resultDesc);
		force_colno = false;
	}

	/* Add the ORDER BY clause if given */
	if (query->sortClause != NIL)
	{
		appendContextKeyword(context, " ORDER BY ",
							 -PRETTYINDENT_STD, PRETTYINDENT_STD, 1);
		get_rule_orderby(query->sortClause, query->targetList,
						 force_colno, context);
	}

	/* Add the LIMIT clause if given */
	if (query->limitOffset != NULL)
	{
		appendContextKeyword(context, " OFFSET ",
							 -PRETTYINDENT_STD, PRETTYINDENT_STD, 0);
		get_rule_expr(query->limitOffset, context, false);
	}
	if (query->limitCount != NULL)
	{
		appendContextKeyword(context, " LIMIT ",
							 -PRETTYINDENT_STD, PRETTYINDENT_STD, 0);
		if (IsA(query->limitCount, Const) &&
			((Const *) query->limitCount)->constisnull)
			appendStringInfoString(buf, "ALL");
		else
			get_rule_expr(query->limitCount, context, false);
	}

	/* Add FOR [KEY] UPDATE/SHARE clauses if present */
	if (query->hasForUpdate)
	{
		foreach(l, query->rowMarks)
		{
			RowMarkClause *rc = (RowMarkClause *) lfirst(l);

			/* don't print implicit clauses */
			if (rc->pushedDown)
				continue;

			switch (rc->strength)
			{
				case LCS_NONE:
					/* we intentionally throw an error for LCS_NONE */
					elog(ERROR, "unrecognized LockClauseStrength %d",
						 (int) rc->strength);
					break;
				case LCS_FORKEYSHARE:
					appendContextKeyword(context, " FOR KEY SHARE",
									 -PRETTYINDENT_STD, PRETTYINDENT_STD, 0);
					break;
				case LCS_FORSHARE:
					appendContextKeyword(context, " FOR SHARE",
									 -PRETTYINDENT_STD, PRETTYINDENT_STD, 0);
					break;
				case LCS_FORNOKEYUPDATE:
					appendContextKeyword(context, " FOR NO KEY UPDATE",
									 -PRETTYINDENT_STD, PRETTYINDENT_STD, 0);
					break;
				case LCS_FORUPDATE:
					appendContextKeyword(context, " FOR UPDATE",
									 -PRETTYINDENT_STD, PRETTYINDENT_STD, 0);
					break;
			}

			appendStringInfo(buf, " OF %s",
							 quote_identifier(get_rtable_name(rc->rti,
															  context)));
			if (rc->waitPolicy == LockWaitError)
				appendStringInfoString(buf, " NOWAIT");
			else if (rc->waitPolicy == LockWaitSkip)
				appendStringInfoString(buf, " SKIP LOCKED");
		}
	}

	context->windowClause = save_windowclause;
	context->windowTList = save_windowtlist;
}

/*
 * Detect whether query looks like SELECT ... FROM VALUES();
 * if so, return the VALUES RTE.  Otherwise return NULL.
 */
static RangeTblEntry *
get_simple_values_rte(Query *query)
{
	RangeTblEntry *result = NULL;
	ListCell   *lc;

	/*
	 * We want to return TRUE even if the Query also contains OLD or NEW rule
	 * RTEs.  So the idea is to scan the rtable and see if there is only one
	 * inFromCl RTE that is a VALUES RTE.
	 */
	foreach(lc, query->rtable)
	{
		RangeTblEntry *rte = (RangeTblEntry *) lfirst(lc);

		if (rte->rtekind == RTE_VALUES && rte->inFromCl)
		{
			if (result)
				return NULL;	/* multiple VALUES (probably not possible) */
			result = rte;
		}
		else if (rte->rtekind == RTE_RELATION && !rte->inFromCl)
			continue;			/* ignore rule entries */
		else
			return NULL;		/* something else -> not simple VALUES */
	}

	/*
	 * We don't need to check the targetlist in any great detail, because
	 * parser/analyze.c will never generate a "bare" VALUES RTE --- they only
	 * appear inside auto-generated sub-queries with very restricted
	 * structure.  However, DefineView might have modified the tlist by
	 * injecting new column aliases; so compare tlist resnames against the
	 * RTE's names to detect that.
	 */
	if (result)
	{
		ListCell   *lcn;

		if (list_length(query->targetList) != list_length(result->eref->colnames))
			return NULL;		/* this probably cannot happen */
		forboth(lc, query->targetList, lcn, result->eref->colnames)
		{
			TargetEntry *tle = (TargetEntry *) lfirst(lc);
			char	   *cname = strVal(lfirst(lcn));

			if (tle->resjunk)
				return NULL;	/* this probably cannot happen */
			if (tle->resname == NULL || strcmp(tle->resname, cname) != 0)
				return NULL;	/* column name has been changed */
		}
	}

	return result;
}

static void
get_basic_select_query(Query *query, deparse_context *context,
					   TupleDesc resultDesc)
{
	StringInfo	buf = context->buf;
	RangeTblEntry *values_rte;
	char	   *sep;
	ListCell   *l;

	if (PRETTY_INDENT(context))
	{
		context->indentLevel += PRETTYINDENT_STD;
		appendStringInfoChar(buf, ' ');
	}

	/*
	 * If the query looks like SELECT * FROM (VALUES ...), then print just the
	 * VALUES part.  This reverses what transformValuesClause() did at parse
	 * time.
	 */
	values_rte = get_simple_values_rte(query);
	if (values_rte)
	{
		get_values_def(values_rte->values_lists, context);
		return;
	}

	/*
	 * Build up the query string - first we say SELECT
	 */
	appendStringInfoString(buf, "SELECT");

	/* Add the DISTINCT clause if given */
	if (query->distinctClause != NIL)
	{
		if (query->hasDistinctOn)
		{
			appendStringInfoString(buf, " DISTINCT ON (");
			sep = "";
			foreach(l, query->distinctClause)
			{
				SortGroupClause *srt = (SortGroupClause *) lfirst(l);

				appendStringInfoString(buf, sep);
				get_rule_sortgroupclause(srt->tleSortGroupRef, query->targetList,
										 false, context);
				sep = ", ";
			}
			appendStringInfoChar(buf, ')');
		}
		else
			appendStringInfoString(buf, " DISTINCT");
	}

	/* Then we tell what to select (the targetlist) */
	get_target_list(query->targetList, context, resultDesc);

	/* Add the FROM clause if needed */
	get_from_clause(query, " FROM ", context);

	/* Add the WHERE clause if given */
	if (query->jointree->quals != NULL)
	{
		appendContextKeyword(context, " WHERE ",
							 -PRETTYINDENT_STD, PRETTYINDENT_STD, 1);
		get_rule_expr(query->jointree->quals, context, false);
	}

	/* Add the GROUP BY clause if given */
	if (query->groupClause != NULL || query->groupingSets != NULL)
	{
		ParseExprKind save_exprkind;

		appendContextKeyword(context, " GROUP BY ",
							 -PRETTYINDENT_STD, PRETTYINDENT_STD, 1);

		save_exprkind = context->special_exprkind;
		context->special_exprkind = EXPR_KIND_GROUP_BY;

		if (query->groupingSets == NIL)
		{
			sep = "";
			foreach(l, query->groupClause)
			{
				SortGroupClause *grp = (SortGroupClause *) lfirst(l);

				appendStringInfoString(buf, sep);
				get_rule_sortgroupclause(grp->tleSortGroupRef, query->targetList,
										 false, context);
				sep = ", ";
			}
		}
		else
		{
			sep = "";
			foreach(l, query->groupingSets)
			{
				GroupingSet *grp = lfirst(l);

				appendStringInfoString(buf, sep);
				get_rule_groupingset(grp, query->targetList, true, context);
				sep = ", ";
			}
		}

		context->special_exprkind = save_exprkind;
	}

	/* Add the HAVING clause if given */
	if (query->havingQual != NULL)
	{
		appendContextKeyword(context, " HAVING ",
							 -PRETTYINDENT_STD, PRETTYINDENT_STD, 0);
		get_rule_expr(query->havingQual, context, false);
	}

	/* Add the WINDOW clause if needed */
	if (query->windowClause != NIL)
		get_rule_windowclause(query, context);
}

/* ----------
 * get_target_list			- Parse back a SELECT target list
 *
 * This is also used for RETURNING lists in INSERT/UPDATE/DELETE.
 * ----------
 */
static void
get_target_list(List *targetList, deparse_context *context,
				TupleDesc resultDesc)
{
	StringInfo	buf = context->buf;
	StringInfoData targetbuf;
	bool		last_was_multiline = false;
	char	   *sep;
	int			colno;
	ListCell   *l;

	/* we use targetbuf to hold each TLE's text temporarily */
	initStringInfo(&targetbuf);

	sep = " ";
	colno = 0;
	foreach(l, targetList)
	{
		TargetEntry *tle = (TargetEntry *) lfirst(l);
		char	   *colname;
		char	   *attname;

		if (tle->resjunk)
			continue;			/* ignore junk entries */

		appendStringInfoString(buf, sep);
		sep = ", ";
		colno++;

		/*
		 * Put the new field text into targetbuf so we can decide after we've
		 * got it whether or not it needs to go on a new line.
		 */
		resetStringInfo(&targetbuf);
		context->buf = &targetbuf;

		/*
		 * We special-case Var nodes rather than using get_rule_expr. This is
		 * needed because get_rule_expr will display a whole-row Var as
		 * "foo.*", which is the preferred notation in most contexts, but at
		 * the top level of a SELECT list it's not right (the parser will
		 * expand that notation into multiple columns, yielding behavior
		 * different from a whole-row Var).  We need to call get_variable
		 * directly so that we can tell it to do the right thing, and so that
		 * we can get the attribute name which is the default AS label.
		 */
		if (tle->expr && (IsA(tle->expr, Var)))
		{
			attname = get_variable((Var *) tle->expr, 0, true, context);
		}
		else
		{
			get_rule_expr((Node *) tle->expr, context, true);
			/* We'll show the AS name unless it's this: */
			attname = "?column?";
		}

		/*
		 * Figure out what the result column should be called.  In the context
		 * of a view, use the view's tuple descriptor (so as to pick up the
		 * effects of any column RENAME that's been done on the view).
		 * Otherwise, just use what we can find in the TLE.
		 */
		if (resultDesc && colno <= resultDesc->natts)
			colname = NameStr(resultDesc->attrs[colno - 1]->attname);
		else
			colname = tle->resname;

		/* Show AS unless the column's name is correct as-is */
		if (colname)			/* resname could be NULL */
		{
			if (attname == NULL || strcmp(attname, colname) != 0)
				appendStringInfo(&targetbuf, " AS %s", quote_identifier(colname));
		}

		/* Restore context's output buffer */
		context->buf = buf;

		/* Consider line-wrapping if enabled */
		if (PRETTY_INDENT(context) && context->wrapColumn >= 0)
		{
			int			leading_nl_pos;

			/* Does the new field start with a new line? */
			if (targetbuf.len > 0 && targetbuf.data[0] == '\n')
				leading_nl_pos = 0;
			else
				leading_nl_pos = -1;

			/* If so, we shouldn't add anything */
			if (leading_nl_pos >= 0)
			{
				/* instead, remove any trailing spaces currently in buf */
				removeStringInfoSpaces(buf);
			}
			else
			{
				char	   *trailing_nl;

				/* Locate the start of the current line in the output buffer */
				trailing_nl = strrchr(buf->data, '\n');
				if (trailing_nl == NULL)
					trailing_nl = buf->data;
				else
					trailing_nl++;

				/*
				 * Add a newline, plus some indentation, if the new field is
				 * not the first and either the new field would cause an
				 * overflow or the last field used more than one line.
				 */
				if (colno > 1 &&
					((strlen(trailing_nl) + targetbuf.len > context->wrapColumn) ||
					 last_was_multiline))
					appendContextKeyword(context, "", -PRETTYINDENT_STD,
										 PRETTYINDENT_STD, PRETTYINDENT_VAR);
			}

			/* Remember this field's multiline status for next iteration */
			last_was_multiline =
				(strchr(targetbuf.data + leading_nl_pos + 1, '\n') != NULL);
		}

		/* Add the new field */
		appendStringInfoString(buf, targetbuf.data);
	}

	/* clean up */
	pfree(targetbuf.data);
}

static void
get_setop_query(Node *setOp, Query *query, deparse_context *context,
				TupleDesc resultDesc)
{
	StringInfo	buf = context->buf;
	bool		need_paren;

	/* Guard against excessively long or deeply-nested queries */
	CHECK_FOR_INTERRUPTS();
	check_stack_depth();

	if (IsA(setOp, RangeTblRef))
	{
		RangeTblRef *rtr = (RangeTblRef *) setOp;
		RangeTblEntry *rte = rt_fetch(rtr->rtindex, query->rtable);
		Query	   *subquery = rte->subquery;

		Assert(subquery != NULL);
		Assert(subquery->setOperations == NULL);
		/* Need parens if WITH, ORDER BY, FOR UPDATE, or LIMIT; see gram.y */
		need_paren = (subquery->cteList ||
					  subquery->sortClause ||
					  subquery->rowMarks ||
					  subquery->limitOffset ||
					  subquery->limitCount);
		if (need_paren)
			appendStringInfoChar(buf, '(');
		get_query_def(subquery, buf, context->namespaces, resultDesc,
					  context->prettyFlags, context->wrapColumn,
					  context->indentLevel);
		if (need_paren)
			appendStringInfoChar(buf, ')');
	}
	else if (IsA(setOp, SetOperationStmt))
	{
		SetOperationStmt *op = (SetOperationStmt *) setOp;
		int			subindent;

		/*
		 * We force parens when nesting two SetOperationStmts, except when the
		 * lefthand input is another setop of the same kind.  Syntactically,
		 * we could omit parens in rather more cases, but it seems best to use
		 * parens to flag cases where the setop operator changes.  If we use
		 * parens, we also increase the indentation level for the child query.
		 *
		 * There are some cases in which parens are needed around a leaf query
		 * too, but those are more easily handled at the next level down (see
		 * code above).
		 */
		if (IsA(op->larg, SetOperationStmt))
		{
			SetOperationStmt *lop = (SetOperationStmt *) op->larg;

			if (op->op == lop->op && op->all == lop->all)
				need_paren = false;
			else
				need_paren = true;
		}
		else
			need_paren = false;

		if (need_paren)
		{
			appendStringInfoChar(buf, '(');
			subindent = PRETTYINDENT_STD;
			appendContextKeyword(context, "", subindent, 0, 0);
		}
		else
			subindent = 0;

		get_setop_query(op->larg, query, context, resultDesc);

		if (need_paren)
			appendContextKeyword(context, ") ", -subindent, 0, 0);
		else if (PRETTY_INDENT(context))
			appendContextKeyword(context, "", -subindent, 0, 0);
		else
			appendStringInfoChar(buf, ' ');

		switch (op->op)
		{
			case SETOP_UNION:
				appendStringInfoString(buf, "UNION ");
				break;
			case SETOP_INTERSECT:
				appendStringInfoString(buf, "INTERSECT ");
				break;
			case SETOP_EXCEPT:
				appendStringInfoString(buf, "EXCEPT ");
				break;
			default:
				elog(ERROR, "unrecognized set op: %d",
					 (int) op->op);
		}
		if (op->all)
			appendStringInfoString(buf, "ALL ");

		/* Always parenthesize if RHS is another setop */
		need_paren = IsA(op->rarg, SetOperationStmt);

		/*
		 * The indentation code here is deliberately a bit different from that
		 * for the lefthand input, because we want the line breaks in
		 * different places.
		 */
		if (need_paren)
		{
			appendStringInfoChar(buf, '(');
			subindent = PRETTYINDENT_STD;
		}
		else
			subindent = 0;
		appendContextKeyword(context, "", subindent, 0, 0);

		get_setop_query(op->rarg, query, context, resultDesc);

		if (PRETTY_INDENT(context))
			context->indentLevel -= subindent;
		if (need_paren)
			appendContextKeyword(context, ")", 0, 0, 0);
	}
	else
	{
		elog(ERROR, "unrecognized node type: %d",
			 (int) nodeTag(setOp));
	}
}

/*
 * Display a sort/group clause.
 *
 * Also returns the expression tree, so caller need not find it again.
 */
static Node *
get_rule_sortgroupclause(Index ref, List *tlist, bool force_colno,
						 deparse_context *context)
{
	StringInfo	buf = context->buf;
	TargetEntry *tle;
	Node	   *expr;

	tle = get_sortgroupref_tle(ref, tlist);
	expr = (Node *) tle->expr;

	/*
	 * Use column-number form if requested by caller.  Otherwise, if
	 * expression is a constant, force it to be dumped with an explicit cast
	 * as decoration --- this is because a simple integer constant is
	 * ambiguous (and will be misinterpreted by findTargetlistEntry()) if we
	 * dump it without any decoration.  If it's anything more complex than a
	 * simple Var, then force extra parens around it, to ensure it can't be
	 * misinterpreted as a cube() or rollup() construct.
	 */
	if (force_colno)
	{
		Assert(!tle->resjunk);
		appendStringInfo(buf, "%d", tle->resno);
	}
	else if (expr && IsA(expr, Const))
		get_const_expr((Const *) expr, context, 1);
	else if (!expr || IsA(expr, Var))
		get_rule_expr(expr, context, true);
	else
	{
		/*
		 * We must force parens for function-like expressions even if
		 * PRETTY_PAREN is off, since those are the ones in danger of
		 * misparsing. For other expressions we need to force them only if
		 * PRETTY_PAREN is on, since otherwise the expression will output them
		 * itself. (We can't skip the parens.)
		 */
		bool		need_paren = (PRETTY_PAREN(context)
								  || IsA(expr, FuncExpr)
								  ||IsA(expr, Aggref)
								  ||IsA(expr, WindowFunc));

		if (need_paren)
			appendStringInfoString(context->buf, "(");
		get_rule_expr(expr, context, true);
		if (need_paren)
			appendStringInfoString(context->buf, ")");
	}

	return expr;
}

/*
 * Display a GroupingSet
 */
static void
get_rule_groupingset(GroupingSet *gset, List *targetlist,
					 bool omit_parens, deparse_context *context)
{
	ListCell   *l;
	StringInfo	buf = context->buf;
	bool		omit_child_parens = true;
	char	   *sep = "";

	switch (gset->kind)
	{
		case GROUPING_SET_EMPTY:
			appendStringInfoString(buf, "()");
			return;

		case GROUPING_SET_SIMPLE:
			{
				if (!omit_parens || list_length(gset->content) != 1)
					appendStringInfoString(buf, "(");

				foreach(l, gset->content)
				{
					Index		ref = lfirst_int(l);

					appendStringInfoString(buf, sep);
					get_rule_sortgroupclause(ref, targetlist,
											 false, context);
					sep = ", ";
				}

				if (!omit_parens || list_length(gset->content) != 1)
					appendStringInfoString(buf, ")");
			}
			return;

		case GROUPING_SET_ROLLUP:
			appendStringInfoString(buf, "ROLLUP(");
			break;
		case GROUPING_SET_CUBE:
			appendStringInfoString(buf, "CUBE(");
			break;
		case GROUPING_SET_SETS:
			appendStringInfoString(buf, "GROUPING SETS (");
			omit_child_parens = false;
			break;
	}

	foreach(l, gset->content)
	{
		appendStringInfoString(buf, sep);
		get_rule_groupingset(lfirst(l), targetlist, omit_child_parens, context);
		sep = ", ";
	}

	appendStringInfoString(buf, ")");
}

/*
 * Display an ORDER BY list.
 */
static void
get_rule_orderby(List *orderList, List *targetList,
				 bool force_colno, deparse_context *context)
{
	StringInfo	buf = context->buf;
	const char *sep;
	ListCell   *l;

	sep = "";
	foreach(l, orderList)
	{
		SortGroupClause *srt = (SortGroupClause *) lfirst(l);
		Node	   *sortexpr;
		Oid			sortcoltype;
		TypeCacheEntry *typentry;

		appendStringInfoString(buf, sep);
		sortexpr = get_rule_sortgroupclause(srt->tleSortGroupRef, targetList,
											force_colno, context);
		sortcoltype = exprType(sortexpr);
		/* See whether operator is default < or > for datatype */
		typentry = lookup_type_cache(sortcoltype,
									 TYPECACHE_LT_OPR | TYPECACHE_GT_OPR);
		if (srt->sortop == typentry->lt_opr)
		{
			/* ASC is default, so emit nothing for it */
			if (srt->nulls_first)
				appendStringInfoString(buf, " NULLS FIRST");
		}
		else if (srt->sortop == typentry->gt_opr)
		{
			appendStringInfoString(buf, " DESC");
			/* DESC defaults to NULLS FIRST */
			if (!srt->nulls_first)
				appendStringInfoString(buf, " NULLS LAST");
		}
		else
		{
			appendStringInfo(buf, " USING %s",
							 generate_operator_name(srt->sortop,
													sortcoltype,
													sortcoltype));
			/* be specific to eliminate ambiguity */
			if (srt->nulls_first)
				appendStringInfoString(buf, " NULLS FIRST");
			else
				appendStringInfoString(buf, " NULLS LAST");
		}
		sep = ", ";
	}
}

/*
 * Display a WINDOW clause.
 *
 * Note that the windowClause list might contain only anonymous window
 * specifications, in which case we should print nothing here.
 */
static void
get_rule_windowclause(Query *query, deparse_context *context)
{
	StringInfo	buf = context->buf;
	const char *sep;
	ListCell   *l;

	sep = NULL;
	foreach(l, query->windowClause)
	{
		WindowClause *wc = (WindowClause *) lfirst(l);

		if (wc->name == NULL)
			continue;			/* ignore anonymous windows */

		if (sep == NULL)
			appendContextKeyword(context, " WINDOW ",
								 -PRETTYINDENT_STD, PRETTYINDENT_STD, 1);
		else
			appendStringInfoString(buf, sep);

		appendStringInfo(buf, "%s AS ", quote_identifier(wc->name));

		get_rule_windowspec(wc, query->targetList, context);

		sep = ", ";
	}
}

/*
 * Display a window definition
 */
static void
get_rule_windowspec(WindowClause *wc, List *targetList,
					deparse_context *context)
{
	StringInfo	buf = context->buf;
	bool		needspace = false;
	const char *sep;
	ListCell   *l;

	appendStringInfoChar(buf, '(');
	if (wc->refname)
	{
		appendStringInfoString(buf, quote_identifier(wc->refname));
		needspace = true;
	}
	/* partition clauses are always inherited, so only print if no refname */
	if (wc->partitionClause && !wc->refname)
	{
		if (needspace)
			appendStringInfoChar(buf, ' ');
		appendStringInfoString(buf, "PARTITION BY ");
		sep = "";
		foreach(l, wc->partitionClause)
		{
			SortGroupClause *grp = (SortGroupClause *) lfirst(l);

			appendStringInfoString(buf, sep);
			get_rule_sortgroupclause(grp->tleSortGroupRef, targetList,
									 false, context);
			sep = ", ";
		}
		needspace = true;
	}
	/* print ordering clause only if not inherited */
	if (wc->orderClause && !wc->copiedOrder)
	{
		if (needspace)
			appendStringInfoChar(buf, ' ');
		appendStringInfoString(buf, "ORDER BY ");
		get_rule_orderby(wc->orderClause, targetList, false, context);
		needspace = true;
	}
	/* framing clause is never inherited, so print unless it's default */
	if (wc->frameOptions & FRAMEOPTION_NONDEFAULT)
	{
		if (needspace)
			appendStringInfoChar(buf, ' ');
		if (wc->frameOptions & FRAMEOPTION_RANGE)
			appendStringInfoString(buf, "RANGE ");
		else if (wc->frameOptions & FRAMEOPTION_ROWS)
			appendStringInfoString(buf, "ROWS ");
		else
			Assert(false);
		if (wc->frameOptions & FRAMEOPTION_BETWEEN)
			appendStringInfoString(buf, "BETWEEN ");
		if (wc->frameOptions & FRAMEOPTION_START_UNBOUNDED_PRECEDING)
			appendStringInfoString(buf, "UNBOUNDED PRECEDING ");
		else if (wc->frameOptions & FRAMEOPTION_START_CURRENT_ROW)
			appendStringInfoString(buf, "CURRENT ROW ");
		else if (wc->frameOptions & FRAMEOPTION_START_VALUE)
		{
			get_rule_expr(wc->startOffset, context, false);
			if (wc->frameOptions & FRAMEOPTION_START_VALUE_PRECEDING)
				appendStringInfoString(buf, " PRECEDING ");
			else if (wc->frameOptions & FRAMEOPTION_START_VALUE_FOLLOWING)
				appendStringInfoString(buf, " FOLLOWING ");
			else
				Assert(false);
		}
		else
			Assert(false);
		if (wc->frameOptions & FRAMEOPTION_BETWEEN)
		{
			appendStringInfoString(buf, "AND ");
			if (wc->frameOptions & FRAMEOPTION_END_UNBOUNDED_FOLLOWING)
				appendStringInfoString(buf, "UNBOUNDED FOLLOWING ");
			else if (wc->frameOptions & FRAMEOPTION_END_CURRENT_ROW)
				appendStringInfoString(buf, "CURRENT ROW ");
			else if (wc->frameOptions & FRAMEOPTION_END_VALUE)
			{
				get_rule_expr(wc->endOffset, context, false);
				if (wc->frameOptions & FRAMEOPTION_END_VALUE_PRECEDING)
					appendStringInfoString(buf, " PRECEDING ");
				else if (wc->frameOptions & FRAMEOPTION_END_VALUE_FOLLOWING)
					appendStringInfoString(buf, " FOLLOWING ");
				else
					Assert(false);
			}
			else
				Assert(false);
		}
		/* we will now have a trailing space; remove it */
		buf->len--;
	}
	appendStringInfoChar(buf, ')');
}

/* ----------
 * get_insert_query_def			- Parse back an INSERT parsetree
 * ----------
 */
static void
get_insert_query_def(Query *query, deparse_context *context)
{
	StringInfo	buf = context->buf;
	RangeTblEntry *select_rte = NULL;
	RangeTblEntry *values_rte = NULL;
	RangeTblEntry *rte;
	char	   *sep;
	ListCell   *values_cell;
	ListCell   *l;
	List	   *strippedexprs;

	/* Insert the WITH clause if given */
	get_with_clause(query, context);

	/*
	 * If it's an INSERT ... SELECT or multi-row VALUES, there will be a
	 * single RTE for the SELECT or VALUES.  Plain VALUES has neither.
	 */
	foreach(l, query->rtable)
	{
		rte = (RangeTblEntry *) lfirst(l);

		if (rte->rtekind == RTE_SUBQUERY)
		{
			if (select_rte)
				elog(ERROR, "too many subquery RTEs in INSERT");
			select_rte = rte;
		}

		if (rte->rtekind == RTE_VALUES)
		{
			if (values_rte)
				elog(ERROR, "too many values RTEs in INSERT");
			values_rte = rte;
		}
	}
	if (select_rte && values_rte)
		elog(ERROR, "both subquery and values RTEs in INSERT");

	/*
	 * Start the query with INSERT INTO relname
	 */
	rte = rt_fetch(query->resultRelation, query->rtable);
	Assert(rte->rtekind == RTE_RELATION);

	if (PRETTY_INDENT(context))
	{
		context->indentLevel += PRETTYINDENT_STD;
		appendStringInfoChar(buf, ' ');
	}
	appendStringInfo(buf, "INSERT INTO %s ",
					 generate_relation_name(rte->relid, NIL));
	/* INSERT requires AS keyword for target alias */
	if (rte->alias != NULL)
		appendStringInfo(buf, "AS %s ",
						 quote_identifier(rte->alias->aliasname));

	/*
	 * Add the insert-column-names list.  To handle indirection properly, we
	 * need to look for indirection nodes in the top targetlist (if it's
	 * INSERT ... SELECT or INSERT ... single VALUES), or in the first
	 * expression list of the VALUES RTE (if it's INSERT ... multi VALUES). We
	 * assume that all the expression lists will have similar indirection in
	 * the latter case.
	 */
	if (values_rte)
		values_cell = list_head((List *) linitial(values_rte->values_lists));
	else
		values_cell = NULL;
	strippedexprs = NIL;
	sep = "";
	if (query->targetList)
		appendStringInfoChar(buf, '(');
	foreach(l, query->targetList)
	{
		TargetEntry *tle = (TargetEntry *) lfirst(l);

		if (tle->resjunk)
			continue;			/* ignore junk entries */

		appendStringInfoString(buf, sep);
		sep = ", ";

		/*
		 * Put out name of target column; look in the catalogs, not at
		 * tle->resname, since resname will fail to track RENAME.
		 */
		appendStringInfoString(buf,
						quote_identifier(get_relid_attribute_name(rte->relid,
															   tle->resno)));

		/*
		 * Print any indirection needed (subfields or subscripts), and strip
		 * off the top-level nodes representing the indirection assignments.
		 */
		if (values_cell)
		{
			/* we discard the stripped expression in this case */
			processIndirection((Node *) lfirst(values_cell), context, true);
			values_cell = lnext(values_cell);
		}
		else
		{
			/* we keep a list of the stripped expressions in this case */
			strippedexprs = lappend(strippedexprs,
									processIndirection((Node *) tle->expr,
													   context, true));
		}
	}
	if (query->targetList)
		appendStringInfoString(buf, ") ");

	if (select_rte)
	{
		/* Add the SELECT */
		get_query_def(select_rte->subquery, buf, NIL, NULL,
					  context->prettyFlags, context->wrapColumn,
					  context->indentLevel);
	}
	else if (values_rte)
	{
		/* Add the multi-VALUES expression lists */
		get_values_def(values_rte->values_lists, context);
	}
	else if (strippedexprs)
	{
		/* Add the single-VALUES expression list */
		appendContextKeyword(context, "VALUES (",
							 -PRETTYINDENT_STD, PRETTYINDENT_STD, 2);
		get_rule_expr((Node *) strippedexprs, context, false);
		appendStringInfoChar(buf, ')');
	}
	else
	{
		/* No expressions, so it must be DEFAULT VALUES */
		appendStringInfoString(buf, "DEFAULT VALUES");
	}

	/* Add ON CONFLICT if present */
	if (query->onConflict)
	{
		OnConflictExpr *confl = query->onConflict;

		appendStringInfoString(buf, " ON CONFLICT");

		if (confl->arbiterElems)
		{
			/* Add the single-VALUES expression list */
			appendStringInfoChar(buf, '(');
			get_rule_expr((Node *) confl->arbiterElems, context, false);
			appendStringInfoChar(buf, ')');

			/* Add a WHERE clause (for partial indexes) if given */
			if (confl->arbiterWhere != NULL)
			{
				appendContextKeyword(context, " WHERE ",
									 -PRETTYINDENT_STD, PRETTYINDENT_STD, 1);
				get_rule_expr(confl->arbiterWhere, context, false);
			}
		}
		else if (confl->constraint != InvalidOid)
		{
			char	   *constraint = get_constraint_name(confl->constraint);

			appendStringInfo(buf, " ON CONSTRAINT %s",
							 quote_qualified_identifier(NULL, constraint));
		}

		if (confl->action == ONCONFLICT_NOTHING)
		{
			appendStringInfoString(buf, " DO NOTHING");
		}
		else
		{
			appendStringInfoString(buf, " DO UPDATE SET ");
			/* Deparse targetlist */
			get_update_query_targetlist_def(query, confl->onConflictSet,
											context, rte);

			/* Add a WHERE clause if given */
			if (confl->onConflictWhere != NULL)
			{
				appendContextKeyword(context, " WHERE ",
									 -PRETTYINDENT_STD, PRETTYINDENT_STD, 1);
				get_rule_expr(confl->onConflictWhere, context, false);
			}
		}
	}

	/* Add RETURNING if present */
	if (query->returningList)
	{
		appendContextKeyword(context, " RETURNING",
							 -PRETTYINDENT_STD, PRETTYINDENT_STD, 1);
		get_target_list(query->returningList, context, NULL);
	}
}


/* ----------
 * get_update_query_def			- Parse back an UPDATE parsetree
 * ----------
 */
static void
get_update_query_def(Query *query, deparse_context *context)
{
	StringInfo	buf = context->buf;
	RangeTblEntry *rte;

	/* Insert the WITH clause if given */
	get_with_clause(query, context);

	/*
	 * Start the query with UPDATE relname SET
	 */
	rte = rt_fetch(query->resultRelation, query->rtable);
	Assert(rte->rtekind == RTE_RELATION);
	if (PRETTY_INDENT(context))
	{
		appendStringInfoChar(buf, ' ');
		context->indentLevel += PRETTYINDENT_STD;
	}
	appendStringInfo(buf, "UPDATE %s%s",
					 only_marker(rte),
					 generate_relation_name(rte->relid, NIL));
	if (rte->alias != NULL)
		appendStringInfo(buf, " %s",
						 quote_identifier(rte->alias->aliasname));
	appendStringInfoString(buf, " SET ");

	/* Deparse targetlist */
	get_update_query_targetlist_def(query, query->targetList, context, rte);

	/* Add the FROM clause if needed */
	get_from_clause(query, " FROM ", context);

	/* Add a WHERE clause if given */
	if (query->jointree->quals != NULL)
	{
		appendContextKeyword(context, " WHERE ",
							 -PRETTYINDENT_STD, PRETTYINDENT_STD, 1);
		get_rule_expr(query->jointree->quals, context, false);
	}

	/* Add RETURNING if present */
	if (query->returningList)
	{
		appendContextKeyword(context, " RETURNING",
							 -PRETTYINDENT_STD, PRETTYINDENT_STD, 1);
		get_target_list(query->returningList, context, NULL);
	}
}


/* ----------
 * get_update_query_targetlist_def			- Parse back an UPDATE targetlist
 * ----------
 */
static void
get_update_query_targetlist_def(Query *query, List *targetList,
								deparse_context *context, RangeTblEntry *rte)
{
	StringInfo	buf = context->buf;
	ListCell   *l;
	ListCell   *next_ma_cell;
	int			remaining_ma_columns;
	const char *sep;
	SubLink    *cur_ma_sublink;
	List	   *ma_sublinks;

	/*
	 * Prepare to deal with MULTIEXPR assignments: collect the source SubLinks
	 * into a list.  We expect them to appear, in ID order, in resjunk tlist
	 * entries.
	 */
	ma_sublinks = NIL;
	if (query->hasSubLinks)		/* else there can't be any */
	{
		foreach(l, targetList)
		{
			TargetEntry *tle = (TargetEntry *) lfirst(l);

			if (tle->resjunk && IsA(tle->expr, SubLink))
			{
				SubLink    *sl = (SubLink *) tle->expr;

				if (sl->subLinkType == MULTIEXPR_SUBLINK)
				{
					ma_sublinks = lappend(ma_sublinks, sl);
					Assert(sl->subLinkId == list_length(ma_sublinks));
				}
			}
		}
	}
	next_ma_cell = list_head(ma_sublinks);
	cur_ma_sublink = NULL;
	remaining_ma_columns = 0;

	/* Add the comma separated list of 'attname = value' */
	sep = "";
	foreach(l, targetList)
	{
		TargetEntry *tle = (TargetEntry *) lfirst(l);
		Node	   *expr;

		if (tle->resjunk)
			continue;			/* ignore junk entries */

		/* Emit separator (OK whether we're in multiassignment or not) */
		appendStringInfoString(buf, sep);
		sep = ", ";

		/*
		 * Check to see if we're starting a multiassignment group: if so,
		 * output a left paren.
		 */
		if (next_ma_cell != NULL && cur_ma_sublink == NULL)
		{
			/*
			 * We must dig down into the expr to see if it's a PARAM_MULTIEXPR
			 * Param.  That could be buried under FieldStores and ArrayRefs
			 * (cf processIndirection()), and underneath those there could be
			 * an implicit type coercion.
			 */
			expr = (Node *) tle->expr;
			while (expr)
			{
				if (IsA(expr, FieldStore))
				{
					FieldStore *fstore = (FieldStore *) expr;

					expr = (Node *) linitial(fstore->newvals);
				}
				else if (IsA(expr, ArrayRef))
				{
					ArrayRef   *aref = (ArrayRef *) expr;

					if (aref->refassgnexpr == NULL)
						break;
					expr = (Node *) aref->refassgnexpr;
				}
				else
					break;
			}
			expr = strip_implicit_coercions(expr);

			if (expr && IsA(expr, Param) &&
				((Param *) expr)->paramkind == PARAM_MULTIEXPR)
			{
				cur_ma_sublink = (SubLink *) lfirst(next_ma_cell);
				next_ma_cell = lnext(next_ma_cell);
				remaining_ma_columns = count_nonjunk_tlist_entries(
						  ((Query *) cur_ma_sublink->subselect)->targetList);
				Assert(((Param *) expr)->paramid ==
					   ((cur_ma_sublink->subLinkId << 16) | 1));
				appendStringInfoChar(buf, '(');
			}
		}

		/*
		 * Put out name of target column; look in the catalogs, not at
		 * tle->resname, since resname will fail to track RENAME.
		 */
		appendStringInfoString(buf,
						quote_identifier(get_relid_attribute_name(rte->relid,
															   tle->resno)));

		/*
		 * Print any indirection needed (subfields or subscripts), and strip
		 * off the top-level nodes representing the indirection assignments.
		 */
		expr = processIndirection((Node *) tle->expr, context, true);

		/*
		 * If we're in a multiassignment, skip printing anything more, unless
		 * this is the last column; in which case, what we print should be the
		 * sublink, not the Param.
		 */
		if (cur_ma_sublink != NULL)
		{
			if (--remaining_ma_columns > 0)
				continue;		/* not the last column of multiassignment */
			appendStringInfoChar(buf, ')');
			expr = (Node *) cur_ma_sublink;
			cur_ma_sublink = NULL;
		}

		appendStringInfoString(buf, " = ");

		get_rule_expr(expr, context, false);
	}
}


/* ----------
 * get_delete_query_def			- Parse back a DELETE parsetree
 * ----------
 */
static void
get_delete_query_def(Query *query, deparse_context *context)
{
	StringInfo	buf = context->buf;
	RangeTblEntry *rte;

	/* Insert the WITH clause if given */
	get_with_clause(query, context);

	/*
	 * Start the query with DELETE FROM relname
	 */
	rte = rt_fetch(query->resultRelation, query->rtable);
	Assert(rte->rtekind == RTE_RELATION);
	if (PRETTY_INDENT(context))
	{
		appendStringInfoChar(buf, ' ');
		context->indentLevel += PRETTYINDENT_STD;
	}
	appendStringInfo(buf, "DELETE FROM %s%s",
					 only_marker(rte),
					 generate_relation_name(rte->relid, NIL));
	if (rte->alias != NULL)
		appendStringInfo(buf, " %s",
						 quote_identifier(rte->alias->aliasname));

	/* Add the USING clause if given */
	get_from_clause(query, " USING ", context);

	/* Add a WHERE clause if given */
	if (query->jointree->quals != NULL)
	{
		appendContextKeyword(context, " WHERE ",
							 -PRETTYINDENT_STD, PRETTYINDENT_STD, 1);
		get_rule_expr(query->jointree->quals, context, false);
	}

	/* Add RETURNING if present */
	if (query->returningList)
	{
		appendContextKeyword(context, " RETURNING",
							 -PRETTYINDENT_STD, PRETTYINDENT_STD, 1);
		get_target_list(query->returningList, context, NULL);
	}
}


/* ----------
 * get_utility_query_def			- Parse back a UTILITY parsetree
 * ----------
 */
static void
get_utility_query_def(Query *query, deparse_context *context)
{
	StringInfo	buf = context->buf;

	if (query->utilityStmt && IsA(query->utilityStmt, NotifyStmt))
	{
		NotifyStmt *stmt = (NotifyStmt *) query->utilityStmt;

		appendContextKeyword(context, "",
							 0, PRETTYINDENT_STD, 1);
		appendStringInfo(buf, "NOTIFY %s",
						 quote_identifier(stmt->conditionname));
		if (stmt->payload)
		{
			appendStringInfoString(buf, ", ");
			simple_quote_literal(buf, stmt->payload);
		}
	}
	else
	{
		/* Currently only NOTIFY utility commands can appear in rules */
		elog(ERROR, "unexpected utility statement type");
	}
}


/*
 * Display a Var appropriately.
 *
 * In some cases (currently only when recursing into an unnamed join)
 * the Var's varlevelsup has to be interpreted with respect to a context
 * above the current one; levelsup indicates the offset.
 *
 * If istoplevel is TRUE, the Var is at the top level of a SELECT's
 * targetlist, which means we need special treatment of whole-row Vars.
 * Instead of the normal "tab.*", we'll print "tab.*::typename", which is a
 * dirty hack to prevent "tab.*" from being expanded into multiple columns.
 * (The parser will strip the useless coercion, so no inefficiency is added in
 * dump and reload.)  We used to print just "tab" in such cases, but that is
 * ambiguous and will yield the wrong result if "tab" is also a plain column
 * name in the query.
 *
 * Returns the attname of the Var, or NULL if the Var has no attname (because
 * it is a whole-row Var or a subplan output reference).
 */
static char *
get_variable(Var *var, int levelsup, bool istoplevel, deparse_context *context)
{
	StringInfo	buf = context->buf;
	RangeTblEntry *rte;
	AttrNumber	attnum;
	int			netlevelsup;
	deparse_namespace *dpns;
	deparse_columns *colinfo;
	char	   *refname;
	char	   *attname;

	/* Find appropriate nesting depth */
	netlevelsup = var->varlevelsup + levelsup;
	if (netlevelsup >= list_length(context->namespaces))
		elog(ERROR, "bogus varlevelsup: %d offset %d",
			 var->varlevelsup, levelsup);
	dpns = (deparse_namespace *) list_nth(context->namespaces,
										  netlevelsup);

	/*
	 * Try to find the relevant RTE in this rtable.  In a plan tree, it's
	 * likely that varno is OUTER_VAR or INNER_VAR, in which case we must dig
	 * down into the subplans, or INDEX_VAR, which is resolved similarly. Also
	 * find the aliases previously assigned for this RTE.
	 */
	if (var->varno >= 1 && var->varno <= list_length(dpns->rtable))
	{
		rte = rt_fetch(var->varno, dpns->rtable);
		refname = (char *) list_nth(dpns->rtable_names, var->varno - 1);
		colinfo = deparse_columns_fetch(var->varno, dpns);
		attnum = var->varattno;
	}
	else if (var->varno == OUTER_VAR && dpns->outer_tlist)
	{
		TargetEntry *tle;
		deparse_namespace save_dpns;

		tle = get_tle_by_resno(dpns->outer_tlist, var->varattno);
		if (!tle)
			elog(ERROR, "bogus varattno for OUTER_VAR var: %d", var->varattno);

		Assert(netlevelsup == 0);
		push_child_plan(dpns, dpns->outer_planstate, &save_dpns);

		/*
		 * Force parentheses because our caller probably assumed a Var is a
		 * simple expression.
		 */
		if (!IsA(tle->expr, Var))
			appendStringInfoChar(buf, '(');
		get_rule_expr((Node *) tle->expr, context, true);
		if (!IsA(tle->expr, Var))
			appendStringInfoChar(buf, ')');

		pop_child_plan(dpns, &save_dpns);
		return NULL;
	}
	else if (var->varno == INNER_VAR && dpns->inner_tlist)
	{
		TargetEntry *tle;
		deparse_namespace save_dpns;

		tle = get_tle_by_resno(dpns->inner_tlist, var->varattno);
		if (!tle)
			elog(ERROR, "bogus varattno for INNER_VAR var: %d", var->varattno);

		Assert(netlevelsup == 0);
		push_child_plan(dpns, dpns->inner_planstate, &save_dpns);

		/*
		 * Force parentheses because our caller probably assumed a Var is a
		 * simple expression.
		 */
		if (!IsA(tle->expr, Var))
			appendStringInfoChar(buf, '(');
		get_rule_expr((Node *) tle->expr, context, true);
		if (!IsA(tle->expr, Var))
			appendStringInfoChar(buf, ')');

		pop_child_plan(dpns, &save_dpns);
		return NULL;
	}
	else if (var->varno == INDEX_VAR && dpns->index_tlist)
	{
		TargetEntry *tle;

		tle = get_tle_by_resno(dpns->index_tlist, var->varattno);
		if (!tle)
			elog(ERROR, "bogus varattno for INDEX_VAR var: %d", var->varattno);

		Assert(netlevelsup == 0);

		/*
		 * Force parentheses because our caller probably assumed a Var is a
		 * simple expression.
		 */
		if (!IsA(tle->expr, Var))
			appendStringInfoChar(buf, '(');
		get_rule_expr((Node *) tle->expr, context, true);
		if (!IsA(tle->expr, Var))
			appendStringInfoChar(buf, ')');

		return NULL;
	}
	else
	{
		elog(ERROR, "bogus varno: %d", var->varno);
		return NULL;			/* keep compiler quiet */
	}

	/*
	 * The planner will sometimes emit Vars referencing resjunk elements of a
	 * subquery's target list (this is currently only possible if it chooses
	 * to generate a "physical tlist" for a SubqueryScan or CteScan node).
	 * Although we prefer to print subquery-referencing Vars using the
	 * subquery's alias, that's not possible for resjunk items since they have
	 * no alias.  So in that case, drill down to the subplan and print the
	 * contents of the referenced tlist item.  This works because in a plan
	 * tree, such Vars can only occur in a SubqueryScan or CteScan node, and
	 * we'll have set dpns->inner_planstate to reference the child plan node.
	 */
	if ((rte->rtekind == RTE_SUBQUERY || rte->rtekind == RTE_CTE) &&
		attnum > list_length(rte->eref->colnames) &&
		dpns->inner_planstate)
	{
		TargetEntry *tle;
		deparse_namespace save_dpns;

		tle = get_tle_by_resno(dpns->inner_tlist, var->varattno);
		if (!tle)
			elog(ERROR, "bogus varattno for subquery var: %d", var->varattno);

		Assert(netlevelsup == 0);
		push_child_plan(dpns, dpns->inner_planstate, &save_dpns);

		/*
		 * Force parentheses because our caller probably assumed a Var is a
		 * simple expression.
		 */
		if (!IsA(tle->expr, Var))
			appendStringInfoChar(buf, '(');
		get_rule_expr((Node *) tle->expr, context, true);
		if (!IsA(tle->expr, Var))
			appendStringInfoChar(buf, ')');

		pop_child_plan(dpns, &save_dpns);
		return NULL;
	}

	/*
	 * If it's an unnamed join, look at the expansion of the alias variable.
	 * If it's a simple reference to one of the input vars, then recursively
	 * print the name of that var instead.  When it's not a simple reference,
	 * we have to just print the unqualified join column name.  (This can only
	 * happen with "dangerous" merged columns in a JOIN USING; we took pains
	 * previously to make the unqualified column name unique in such cases.)
	 *
	 * This wouldn't work in decompiling plan trees, because we don't store
	 * joinaliasvars lists after planning; but a plan tree should never
	 * contain a join alias variable.
	 */
	if (rte->rtekind == RTE_JOIN && rte->alias == NULL)
	{
		if (rte->joinaliasvars == NIL)
			elog(ERROR, "cannot decompile join alias var in plan tree");
		if (attnum > 0)
		{
			Var		   *aliasvar;

			aliasvar = (Var *) list_nth(rte->joinaliasvars, attnum - 1);
			/* we intentionally don't strip implicit coercions here */
			if (aliasvar && IsA(aliasvar, Var))
			{
				return get_variable(aliasvar, var->varlevelsup + levelsup,
									istoplevel, context);
			}
		}

		/*
		 * Unnamed join has no refname.  (Note: since it's unnamed, there is
		 * no way the user could have referenced it to create a whole-row Var
		 * for it.  So we don't have to cover that case below.)
		 */
		Assert(refname == NULL);
	}

	if (attnum == InvalidAttrNumber)
		attname = NULL;
	else if (attnum > 0)
	{
		/* Get column name to use from the colinfo struct */
		Assert(attnum <= colinfo->num_cols);
		attname = colinfo->colnames[attnum - 1];
		Assert(attname != NULL);
	}
	else
	{
		/* System column - name is fixed, get it from the catalog */
		attname = get_rte_attribute_name(rte, attnum);
	}

	if (refname && (context->varprefix || attname == NULL))
	{
		appendStringInfoString(buf, quote_identifier(refname));
		appendStringInfoChar(buf, '.');
	}
	if (attname)
		appendStringInfoString(buf, quote_identifier(attname));
	else
	{
		appendStringInfoChar(buf, '*');
		if (istoplevel)
			appendStringInfo(buf, "::%s",
							 format_type_with_typemod(var->vartype,
													  var->vartypmod));
	}

	return attname;
}


/*
 * Get the name of a field of an expression of composite type.  The
 * expression is usually a Var, but we handle other cases too.
 *
 * levelsup is an extra offset to interpret the Var's varlevelsup correctly.
 *
 * This is fairly straightforward when the expression has a named composite
 * type; we need only look up the type in the catalogs.  However, the type
 * could also be RECORD.  Since no actual table or view column is allowed to
 * have type RECORD, a Var of type RECORD must refer to a JOIN or FUNCTION RTE
 * or to a subquery output.  We drill down to find the ultimate defining
 * expression and attempt to infer the field name from it.  We ereport if we
 * can't determine the name.
 *
 * Similarly, a PARAM of type RECORD has to refer to some expression of
 * a determinable composite type.
 */
static const char *
get_name_for_var_field(Var *var, int fieldno,
					   int levelsup, deparse_context *context)
{
	RangeTblEntry *rte;
	AttrNumber	attnum;
	int			netlevelsup;
	deparse_namespace *dpns;
	TupleDesc	tupleDesc;
	Node	   *expr;

	/*
	 * If it's a RowExpr that was expanded from a whole-row Var, use the
	 * column names attached to it.
	 */
	if (IsA(var, RowExpr))
	{
		RowExpr    *r = (RowExpr *) var;

		if (fieldno > 0 && fieldno <= list_length(r->colnames))
			return strVal(list_nth(r->colnames, fieldno - 1));
	}

	/*
	 * If it's a Param of type RECORD, try to find what the Param refers to.
	 */
	if (IsA(var, Param))
	{
		Param	   *param = (Param *) var;
		ListCell   *ancestor_cell;

		expr = find_param_referent(param, context, &dpns, &ancestor_cell);
		if (expr)
		{
			/* Found a match, so recurse to decipher the field name */
			deparse_namespace save_dpns;
			const char *result;

			push_ancestor_plan(dpns, ancestor_cell, &save_dpns);
			result = get_name_for_var_field((Var *) expr, fieldno,
											0, context);
			pop_ancestor_plan(dpns, &save_dpns);
			return result;
		}
	}

	/*
	 * If it's a Var of type RECORD, we have to find what the Var refers to;
	 * if not, we can use get_expr_result_type. If that fails, we try
	 * lookup_rowtype_tupdesc, which will probably fail too, but will ereport
	 * an acceptable message.
	 */
	if (!IsA(var, Var) ||
		var->vartype != RECORDOID)
	{
		if (get_expr_result_type((Node *) var, NULL, &tupleDesc) != TYPEFUNC_COMPOSITE)
			tupleDesc = lookup_rowtype_tupdesc_copy(exprType((Node *) var),
													exprTypmod((Node *) var));
		Assert(tupleDesc);
		/* Got the tupdesc, so we can extract the field name */
		Assert(fieldno >= 1 && fieldno <= tupleDesc->natts);
		return NameStr(tupleDesc->attrs[fieldno - 1]->attname);
	}

	/* Find appropriate nesting depth */
	netlevelsup = var->varlevelsup + levelsup;
	if (netlevelsup >= list_length(context->namespaces))
		elog(ERROR, "bogus varlevelsup: %d offset %d",
			 var->varlevelsup, levelsup);
	dpns = (deparse_namespace *) list_nth(context->namespaces,
										  netlevelsup);

	/*
	 * Try to find the relevant RTE in this rtable.  In a plan tree, it's
	 * likely that varno is OUTER_VAR or INNER_VAR, in which case we must dig
	 * down into the subplans, or INDEX_VAR, which is resolved similarly.
	 */
	if (var->varno >= 1 && var->varno <= list_length(dpns->rtable))
	{
		rte = rt_fetch(var->varno, dpns->rtable);
		attnum = var->varattno;
	}
	else if (var->varno == OUTER_VAR && dpns->outer_tlist)
	{
		TargetEntry *tle;
		deparse_namespace save_dpns;
		const char *result;

		tle = get_tle_by_resno(dpns->outer_tlist, var->varattno);
		if (!tle)
			elog(ERROR, "bogus varattno for OUTER_VAR var: %d", var->varattno);

		Assert(netlevelsup == 0);
		push_child_plan(dpns, dpns->outer_planstate, &save_dpns);

		result = get_name_for_var_field((Var *) tle->expr, fieldno,
										levelsup, context);

		pop_child_plan(dpns, &save_dpns);
		return result;
	}
	else if (var->varno == INNER_VAR && dpns->inner_tlist)
	{
		TargetEntry *tle;
		deparse_namespace save_dpns;
		const char *result;

		tle = get_tle_by_resno(dpns->inner_tlist, var->varattno);
		if (!tle)
			elog(ERROR, "bogus varattno for INNER_VAR var: %d", var->varattno);

		Assert(netlevelsup == 0);
		push_child_plan(dpns, dpns->inner_planstate, &save_dpns);

		result = get_name_for_var_field((Var *) tle->expr, fieldno,
										levelsup, context);

		pop_child_plan(dpns, &save_dpns);
		return result;
	}
	else if (var->varno == INDEX_VAR && dpns->index_tlist)
	{
		TargetEntry *tle;
		const char *result;

		tle = get_tle_by_resno(dpns->index_tlist, var->varattno);
		if (!tle)
			elog(ERROR, "bogus varattno for INDEX_VAR var: %d", var->varattno);

		Assert(netlevelsup == 0);

		result = get_name_for_var_field((Var *) tle->expr, fieldno,
										levelsup, context);

		return result;
	}
	else
	{
		elog(ERROR, "bogus varno: %d", var->varno);
		return NULL;			/* keep compiler quiet */
	}

	if (attnum == InvalidAttrNumber)
	{
		/* Var is whole-row reference to RTE, so select the right field */
		return get_rte_attribute_name(rte, fieldno);
	}

	/*
	 * This part has essentially the same logic as the parser's
	 * expandRecordVariable() function, but we are dealing with a different
	 * representation of the input context, and we only need one field name
	 * not a TupleDesc.  Also, we need special cases for finding subquery and
	 * CTE subplans when deparsing Plan trees.
	 */
	expr = (Node *) var;		/* default if we can't drill down */

	switch (rte->rtekind)
	{
		case RTE_RELATION:
		case RTE_VALUES:

			/*
			 * This case should not occur: a column of a table or values list
			 * shouldn't have type RECORD.  Fall through and fail (most
			 * likely) at the bottom.
			 */
			break;
		case RTE_SUBQUERY:
			/* Subselect-in-FROM: examine sub-select's output expr */
			{
				if (rte->subquery)
				{
					TargetEntry *ste = get_tle_by_resno(rte->subquery->targetList,
														attnum);

					if (ste == NULL || ste->resjunk)
						elog(ERROR, "subquery %s does not have attribute %d",
							 rte->eref->aliasname, attnum);
					expr = (Node *) ste->expr;
					if (IsA(expr, Var))
					{
						/*
						 * Recurse into the sub-select to see what its Var
						 * refers to. We have to build an additional level of
						 * namespace to keep in step with varlevelsup in the
						 * subselect.
						 */
						deparse_namespace mydpns;
						const char *result;

						set_deparse_for_query(&mydpns, rte->subquery,
											  context->namespaces);

						context->namespaces = lcons(&mydpns,
													context->namespaces);

						result = get_name_for_var_field((Var *) expr, fieldno,
														0, context);

						context->namespaces =
							list_delete_first(context->namespaces);

						return result;
					}
					/* else fall through to inspect the expression */
				}
				else
				{
					/*
					 * We're deparsing a Plan tree so we don't have complete
					 * RTE entries (in particular, rte->subquery is NULL). But
					 * the only place we'd see a Var directly referencing a
					 * SUBQUERY RTE is in a SubqueryScan plan node, and we can
					 * look into the child plan's tlist instead.
					 */
					TargetEntry *tle;
					deparse_namespace save_dpns;
					const char *result;

					if (!dpns->inner_planstate)
						elog(ERROR, "failed to find plan for subquery %s",
							 rte->eref->aliasname);
					tle = get_tle_by_resno(dpns->inner_tlist, attnum);
					if (!tle)
						elog(ERROR, "bogus varattno for subquery var: %d",
							 attnum);
					Assert(netlevelsup == 0);
					push_child_plan(dpns, dpns->inner_planstate, &save_dpns);

					result = get_name_for_var_field((Var *) tle->expr, fieldno,
													levelsup, context);

					pop_child_plan(dpns, &save_dpns);
					return result;
				}
			}
			break;
		case RTE_JOIN:
			/* Join RTE --- recursively inspect the alias variable */
			if (rte->joinaliasvars == NIL)
				elog(ERROR, "cannot decompile join alias var in plan tree");
			Assert(attnum > 0 && attnum <= list_length(rte->joinaliasvars));
			expr = (Node *) list_nth(rte->joinaliasvars, attnum - 1);
			Assert(expr != NULL);
			/* we intentionally don't strip implicit coercions here */
			if (IsA(expr, Var))
				return get_name_for_var_field((Var *) expr, fieldno,
											  var->varlevelsup + levelsup,
											  context);
			/* else fall through to inspect the expression */
			break;
		case RTE_FUNCTION:

			/*
			 * We couldn't get here unless a function is declared with one of
			 * its result columns as RECORD, which is not allowed.
			 */
			break;
		case RTE_CTE:
			/* CTE reference: examine subquery's output expr */
			{
				CommonTableExpr *cte = NULL;
				Index		ctelevelsup;
				ListCell   *lc;

				/*
				 * Try to find the referenced CTE using the namespace stack.
				 */
				ctelevelsup = rte->ctelevelsup + netlevelsup;
				if (ctelevelsup >= list_length(context->namespaces))
					lc = NULL;
				else
				{
					deparse_namespace *ctedpns;

					ctedpns = (deparse_namespace *)
						list_nth(context->namespaces, ctelevelsup);
					foreach(lc, ctedpns->ctes)
					{
						cte = (CommonTableExpr *) lfirst(lc);
						if (strcmp(cte->ctename, rte->ctename) == 0)
							break;
					}
				}
				if (lc != NULL)
				{
					Query	   *ctequery = (Query *) cte->ctequery;
					TargetEntry *ste = get_tle_by_resno(GetCTETargetList(cte),
														attnum);

					if (ste == NULL || ste->resjunk)
						elog(ERROR, "subquery %s does not have attribute %d",
							 rte->eref->aliasname, attnum);
					expr = (Node *) ste->expr;
					if (IsA(expr, Var))
					{
						/*
						 * Recurse into the CTE to see what its Var refers to.
						 * We have to build an additional level of namespace
						 * to keep in step with varlevelsup in the CTE.
						 * Furthermore it could be an outer CTE, so we may
						 * have to delete some levels of namespace.
						 */
						List	   *save_nslist = context->namespaces;
						List	   *new_nslist;
						deparse_namespace mydpns;
						const char *result;

						set_deparse_for_query(&mydpns, ctequery,
											  context->namespaces);

						new_nslist = list_copy_tail(context->namespaces,
													ctelevelsup);
						context->namespaces = lcons(&mydpns, new_nslist);

						result = get_name_for_var_field((Var *) expr, fieldno,
														0, context);

						context->namespaces = save_nslist;

						return result;
					}
					/* else fall through to inspect the expression */
				}
				else
				{
					/*
					 * We're deparsing a Plan tree so we don't have a CTE
					 * list.  But the only place we'd see a Var directly
					 * referencing a CTE RTE is in a CteScan plan node, and we
					 * can look into the subplan's tlist instead.
					 */
					TargetEntry *tle;
					deparse_namespace save_dpns;
					const char *result;

					if (!dpns->inner_planstate)
						elog(ERROR, "failed to find plan for CTE %s",
							 rte->eref->aliasname);
					tle = get_tle_by_resno(dpns->inner_tlist, attnum);
					if (!tle)
						elog(ERROR, "bogus varattno for subquery var: %d",
							 attnum);
					Assert(netlevelsup == 0);
					push_child_plan(dpns, dpns->inner_planstate, &save_dpns);

					result = get_name_for_var_field((Var *) tle->expr, fieldno,
													levelsup, context);

					pop_child_plan(dpns, &save_dpns);
					return result;
				}
			}
			break;
	}

	/*
	 * We now have an expression we can't expand any more, so see if
	 * get_expr_result_type() can do anything with it.  If not, pass to
	 * lookup_rowtype_tupdesc() which will probably fail, but will give an
	 * appropriate error message while failing.
	 */
	if (get_expr_result_type(expr, NULL, &tupleDesc) != TYPEFUNC_COMPOSITE)
		tupleDesc = lookup_rowtype_tupdesc_copy(exprType(expr),
												exprTypmod(expr));
	Assert(tupleDesc);
	/* Got the tupdesc, so we can extract the field name */
	Assert(fieldno >= 1 && fieldno <= tupleDesc->natts);
	return NameStr(tupleDesc->attrs[fieldno - 1]->attname);
}

/*
 * Try to find the referenced expression for a PARAM_EXEC Param that might
 * reference a parameter supplied by an upper NestLoop or SubPlan plan node.
 *
 * If successful, return the expression and set *dpns_p and *ancestor_cell_p
 * appropriately for calling push_ancestor_plan().  If no referent can be
 * found, return NULL.
 */
static Node *
find_param_referent(Param *param, deparse_context *context,
					deparse_namespace **dpns_p, ListCell **ancestor_cell_p)
{
	/* Initialize output parameters to prevent compiler warnings */
	*dpns_p = NULL;
	*ancestor_cell_p = NULL;

	/*
	 * If it's a PARAM_EXEC parameter, look for a matching NestLoopParam or
	 * SubPlan argument.  This will necessarily be in some ancestor of the
	 * current expression's PlanState.
	 */
	if (param->paramkind == PARAM_EXEC)
	{
		deparse_namespace *dpns;
		PlanState  *child_ps;
		bool		in_same_plan_level;
		ListCell   *lc;

		dpns = (deparse_namespace *) linitial(context->namespaces);
		child_ps = dpns->planstate;
		in_same_plan_level = true;

		foreach(lc, dpns->ancestors)
		{
			PlanState  *ps = (PlanState *) lfirst(lc);
			ListCell   *lc2;

			/*
			 * NestLoops transmit params to their inner child only; also, once
			 * we've crawled up out of a subplan, this couldn't possibly be
			 * the right match.
			 */
			if (IsA(ps, NestLoopState) &&
				child_ps == innerPlanState(ps) &&
				in_same_plan_level)
			{
				NestLoop   *nl = (NestLoop *) ps->plan;

				foreach(lc2, nl->nestParams)
				{
					NestLoopParam *nlp = (NestLoopParam *) lfirst(lc2);

					if (nlp->paramno == param->paramid)
					{
						/* Found a match, so return it */
						*dpns_p = dpns;
						*ancestor_cell_p = lc;
						return (Node *) nlp->paramval;
					}
				}
			}

			/*
			 * Check to see if we're crawling up from a subplan.
			 */
			foreach(lc2, ps->subPlan)
			{
				SubPlanState *sstate = (SubPlanState *) lfirst(lc2);
				SubPlan    *subplan = (SubPlan *) sstate->xprstate.expr;
				ListCell   *lc3;
				ListCell   *lc4;

				if (child_ps != sstate->planstate)
					continue;

				/* Matched subplan, so check its arguments */
				forboth(lc3, subplan->parParam, lc4, subplan->args)
				{
					int			paramid = lfirst_int(lc3);
					Node	   *arg = (Node *) lfirst(lc4);

					if (paramid == param->paramid)
					{
						/* Found a match, so return it */
						*dpns_p = dpns;
						*ancestor_cell_p = lc;
						return arg;
					}
				}

				/* Keep looking, but we are emerging from a subplan. */
				in_same_plan_level = false;
				break;
			}

			/*
			 * Likewise check to see if we're emerging from an initplan.
			 * Initplans never have any parParams, so no need to search that
			 * list, but we need to know if we should reset
			 * in_same_plan_level.
			 */
			foreach(lc2, ps->initPlan)
			{
				SubPlanState *sstate = (SubPlanState *) lfirst(lc2);

				if (child_ps != sstate->planstate)
					continue;

				/* No parameters to be had here. */
				Assert(((SubPlan *) sstate->xprstate.expr)->parParam == NIL);

				/* Keep looking, but we are emerging from an initplan. */
				in_same_plan_level = false;
				break;
			}

			/* No luck, crawl up to next ancestor */
			child_ps = ps;
		}
	}

	/* No referent found */
	return NULL;
}

/*
 * Display a Param appropriately.
 */
static void
get_parameter(Param *param, deparse_context *context)
{
	Node	   *expr;
	deparse_namespace *dpns;
	ListCell   *ancestor_cell;

	/*
	 * If it's a PARAM_EXEC parameter, try to locate the expression from which
	 * the parameter was computed.  Note that failing to find a referent isn't
	 * an error, since the Param might well be a subplan output rather than an
	 * input.
	 */
	expr = find_param_referent(param, context, &dpns, &ancestor_cell);
	if (expr)
	{
		/* Found a match, so print it */
		deparse_namespace save_dpns;
		bool		save_varprefix;
		bool		need_paren;

		/* Switch attention to the ancestor plan node */
		push_ancestor_plan(dpns, ancestor_cell, &save_dpns);

		/*
		 * Force prefixing of Vars, since they won't belong to the relation
		 * being scanned in the original plan node.
		 */
		save_varprefix = context->varprefix;
		context->varprefix = true;

		/*
		 * A Param's expansion is typically a Var, Aggref, or upper-level
		 * Param, which wouldn't need extra parentheses.  Otherwise, insert
		 * parens to ensure the expression looks atomic.
		 */
		need_paren = !(IsA(expr, Var) ||
					   IsA(expr, Aggref) ||
					   IsA(expr, Param));
		if (need_paren)
			appendStringInfoChar(context->buf, '(');

		get_rule_expr(expr, context, false);

		if (need_paren)
			appendStringInfoChar(context->buf, ')');

		context->varprefix = save_varprefix;

		pop_ancestor_plan(dpns, &save_dpns);

		return;
	}

	/*
	 * Not PARAM_EXEC, or couldn't find referent: just print $N.
	 */
	appendStringInfo(context->buf, "$%d", param->paramid);
}

/*
 * get_simple_binary_op_name
 *
 * helper function for isSimpleNode
 * will return single char binary operator name, or NULL if it's not
 */
static const char *
get_simple_binary_op_name(OpExpr *expr)
{
	List	   *args = expr->args;

	if (list_length(args) == 2)
	{
		/* binary operator */
		Node	   *arg1 = (Node *) linitial(args);
		Node	   *arg2 = (Node *) lsecond(args);
		const char *op;

		op = generate_operator_name(expr->opno, exprType(arg1), exprType(arg2));
		if (strlen(op) == 1)
			return op;
	}
	return NULL;
}


/*
 * isSimpleNode - check if given node is simple (doesn't need parenthesizing)
 *
 *	true   : simple in the context of parent node's type
 *	false  : not simple
 */
static bool
isSimpleNode(Node *node, Node *parentNode, int prettyFlags)
{
	if (!node)
		return false;

	switch (nodeTag(node))
	{
		case T_Var:
		case T_Const:
		case T_Param:
		case T_CoerceToDomainValue:
		case T_SetToDefault:
		case T_CurrentOfExpr:
			/* single words: always simple */
			return true;

		case T_ArrayRef:
		case T_ArrayExpr:
		case T_RowExpr:
		case T_CoalesceExpr:
		case T_MinMaxExpr:
		case T_XmlExpr:
		case T_NullIfExpr:
		case T_Aggref:
		case T_WindowFunc:
		case T_FuncExpr:
			/* function-like: name(..) or name[..] */
			return true;

			/* CASE keywords act as parentheses */
		case T_CaseExpr:
			return true;

		case T_FieldSelect:

			/*
			 * appears simple since . has top precedence, unless parent is
			 * T_FieldSelect itself!
			 */
			return (IsA(parentNode, FieldSelect) ? false : true);

		case T_FieldStore:

			/*
			 * treat like FieldSelect (probably doesn't matter)
			 */
			return (IsA(parentNode, FieldStore) ? false : true);

		case T_CoerceToDomain:
			/* maybe simple, check args */
			return isSimpleNode((Node *) ((CoerceToDomain *) node)->arg,
								node, prettyFlags);
		case T_RelabelType:
			return isSimpleNode((Node *) ((RelabelType *) node)->arg,
								node, prettyFlags);
		case T_CoerceViaIO:
			return isSimpleNode((Node *) ((CoerceViaIO *) node)->arg,
								node, prettyFlags);
		case T_ArrayCoerceExpr:
			return isSimpleNode((Node *) ((ArrayCoerceExpr *) node)->arg,
								node, prettyFlags);
		case T_ConvertRowtypeExpr:
			return isSimpleNode((Node *) ((ConvertRowtypeExpr *) node)->arg,
								node, prettyFlags);

		case T_OpExpr:
			{
				/* depends on parent node type; needs further checking */
				if (prettyFlags & PRETTYFLAG_PAREN && IsA(parentNode, OpExpr))
				{
					const char *op;
					const char *parentOp;
					bool		is_lopriop;
					bool		is_hipriop;
					bool		is_lopriparent;
					bool		is_hipriparent;

					op = get_simple_binary_op_name((OpExpr *) node);
					if (!op)
						return false;

					/* We know only the basic operators + - and * / % */
					is_lopriop = (strchr("+-", *op) != NULL);
					is_hipriop = (strchr("*/%", *op) != NULL);
					if (!(is_lopriop || is_hipriop))
						return false;

					parentOp = get_simple_binary_op_name((OpExpr *) parentNode);
					if (!parentOp)
						return false;

					is_lopriparent = (strchr("+-", *parentOp) != NULL);
					is_hipriparent = (strchr("*/%", *parentOp) != NULL);
					if (!(is_lopriparent || is_hipriparent))
						return false;

					if (is_hipriop && is_lopriparent)
						return true;	/* op binds tighter than parent */

					if (is_lopriop && is_hipriparent)
						return false;

					/*
					 * Operators are same priority --- can skip parens only if
					 * we have (a - b) - c, not a - (b - c).
					 */
					if (node == (Node *) linitial(((OpExpr *) parentNode)->args))
						return true;

					return false;
				}
				/* else do the same stuff as for T_SubLink et al. */
				/* FALL THROUGH */
			}

		case T_SubLink:
		case T_NullTest:
		case T_BooleanTest:
		case T_DistinctExpr:
			switch (nodeTag(parentNode))
			{
				case T_FuncExpr:
					{
						/* special handling for casts */
						CoercionForm type = ((FuncExpr *) parentNode)->funcformat;

						if (type == COERCE_EXPLICIT_CAST ||
							type == COERCE_IMPLICIT_CAST)
							return false;
						return true;	/* own parentheses */
					}
				case T_BoolExpr:		/* lower precedence */
				case T_ArrayRef:		/* other separators */
				case T_ArrayExpr:		/* other separators */
				case T_RowExpr:	/* other separators */
				case T_CoalesceExpr:	/* own parentheses */
				case T_MinMaxExpr:		/* own parentheses */
				case T_XmlExpr:	/* own parentheses */
				case T_NullIfExpr:		/* other separators */
				case T_Aggref:	/* own parentheses */
				case T_WindowFunc:		/* own parentheses */
				case T_CaseExpr:		/* other separators */
					return true;
				default:
					return false;
			}

		case T_BoolExpr:
			switch (nodeTag(parentNode))
			{
				case T_BoolExpr:
					if (prettyFlags & PRETTYFLAG_PAREN)
					{
						BoolExprType type;
						BoolExprType parentType;

						type = ((BoolExpr *) node)->boolop;
						parentType = ((BoolExpr *) parentNode)->boolop;
						switch (type)
						{
							case NOT_EXPR:
							case AND_EXPR:
								if (parentType == AND_EXPR || parentType == OR_EXPR)
									return true;
								break;
							case OR_EXPR:
								if (parentType == OR_EXPR)
									return true;
								break;
						}
					}
					return false;
				case T_FuncExpr:
					{
						/* special handling for casts */
						CoercionForm type = ((FuncExpr *) parentNode)->funcformat;

						if (type == COERCE_EXPLICIT_CAST ||
							type == COERCE_IMPLICIT_CAST)
							return false;
						return true;	/* own parentheses */
					}
				case T_ArrayRef:		/* other separators */
				case T_ArrayExpr:		/* other separators */
				case T_RowExpr:	/* other separators */
				case T_CoalesceExpr:	/* own parentheses */
				case T_MinMaxExpr:		/* own parentheses */
				case T_XmlExpr:	/* own parentheses */
				case T_NullIfExpr:		/* other separators */
				case T_Aggref:	/* own parentheses */
				case T_WindowFunc:		/* own parentheses */
				case T_CaseExpr:		/* other separators */
					return true;
				default:
					return false;
			}

		default:
			break;
	}
	/* those we don't know: in dubio complexo */
	return false;
}


/*
 * appendContextKeyword - append a keyword to buffer
 *
 * If prettyPrint is enabled, perform a line break, and adjust indentation.
 * Otherwise, just append the keyword.
 */
static void
appendContextKeyword(deparse_context *context, const char *str,
					 int indentBefore, int indentAfter, int indentPlus)
{
	StringInfo	buf = context->buf;

	if (PRETTY_INDENT(context))
	{
		int			indentAmount;

		context->indentLevel += indentBefore;

		/* remove any trailing spaces currently in the buffer ... */
		removeStringInfoSpaces(buf);
		/* ... then add a newline and some spaces */
		appendStringInfoChar(buf, '\n');

		if (context->indentLevel < PRETTYINDENT_LIMIT)
			indentAmount = Max(context->indentLevel, 0) + indentPlus;
		else
		{
			/*
			 * If we're indented more than PRETTYINDENT_LIMIT characters, try
			 * to conserve horizontal space by reducing the per-level
			 * indentation.  For best results the scale factor here should
			 * divide all the indent amounts that get added to indentLevel
			 * (PRETTYINDENT_STD, etc).  It's important that the indentation
			 * not grow unboundedly, else deeply-nested trees use O(N^2)
			 * whitespace; so we also wrap modulo PRETTYINDENT_LIMIT.
			 */
			indentAmount = PRETTYINDENT_LIMIT +
				(context->indentLevel - PRETTYINDENT_LIMIT) /
				(PRETTYINDENT_STD / 2);
			indentAmount %= PRETTYINDENT_LIMIT;
			/* scale/wrap logic affects indentLevel, but not indentPlus */
			indentAmount += indentPlus;
		}
		appendStringInfoSpaces(buf, indentAmount);

		appendStringInfoString(buf, str);

		context->indentLevel += indentAfter;
		if (context->indentLevel < 0)
			context->indentLevel = 0;
	}
	else
		appendStringInfoString(buf, str);
}

/*
 * removeStringInfoSpaces - delete trailing spaces from a buffer.
 *
 * Possibly this should move to stringinfo.c at some point.
 */
static void
removeStringInfoSpaces(StringInfo str)
{
	while (str->len > 0 && str->data[str->len - 1] == ' ')
		str->data[--(str->len)] = '\0';
}


/*
 * get_rule_expr_paren	- deparse expr using get_rule_expr,
 * embracing the string with parentheses if necessary for prettyPrint.
 *
 * Never embrace if prettyFlags=0, because it's done in the calling node.
 *
 * Any node that does *not* embrace its argument node by sql syntax (with
 * parentheses, non-operator keywords like CASE/WHEN/ON, or comma etc) should
 * use get_rule_expr_paren instead of get_rule_expr so parentheses can be
 * added.
 */
static void
get_rule_expr_paren(Node *node, deparse_context *context,
					bool showimplicit, Node *parentNode)
{
	bool		need_paren;

	need_paren = PRETTY_PAREN(context) &&
		!isSimpleNode(node, parentNode, context->prettyFlags);

	if (need_paren)
		appendStringInfoChar(context->buf, '(');

	get_rule_expr(node, context, showimplicit);

	if (need_paren)
		appendStringInfoChar(context->buf, ')');
}


/* ----------
 * get_rule_expr			- Parse back an expression
 *
 * Note: showimplicit determines whether we display any implicit cast that
 * is present at the top of the expression tree.  It is a passed argument,
 * not a field of the context struct, because we change the value as we
 * recurse down into the expression.  In general we suppress implicit casts
 * when the result type is known with certainty (eg, the arguments of an
 * OR must be boolean).  We display implicit casts for arguments of functions
 * and operators, since this is needed to be certain that the same function
 * or operator will be chosen when the expression is re-parsed.
 * ----------
 */
static void
get_rule_expr(Node *node, deparse_context *context,
			  bool showimplicit)
{
	StringInfo	buf = context->buf;

	if (node == NULL)
		return;

	/* Guard against excessively long or deeply-nested queries */
	CHECK_FOR_INTERRUPTS();
	check_stack_depth();

	/*
	 * Each level of get_rule_expr must emit an indivisible term
	 * (parenthesized if necessary) to ensure result is reparsed into the same
	 * expression tree.  The only exception is that when the input is a List,
	 * we emit the component items comma-separated with no surrounding
	 * decoration; this is convenient for most callers.
	 */
	switch (nodeTag(node))
	{
		case T_Var:
			(void) get_variable((Var *) node, 0, false, context);
			break;

		case T_Const:
			get_const_expr((Const *) node, context, 0);
			break;

		case T_Param:
			get_parameter((Param *) node, context);
			break;

		case T_Aggref:
			get_agg_expr((Aggref *) node, context);
			break;

		case T_GroupingFunc:
			{
				GroupingFunc *gexpr = (GroupingFunc *) node;

				appendStringInfoString(buf, "GROUPING(");
				get_rule_expr((Node *) gexpr->args, context, true);
				appendStringInfoChar(buf, ')');
			}
			break;

		case T_WindowFunc:
			get_windowfunc_expr((WindowFunc *) node, context);
			break;

		case T_ArrayRef:
			{
				ArrayRef   *aref = (ArrayRef *) node;
				bool		need_parens;

				/*
				 * If the argument is a CaseTestExpr, we must be inside a
				 * FieldStore, ie, we are assigning to an element of an array
				 * within a composite column.  Since we already punted on
				 * displaying the FieldStore's target information, just punt
				 * here too, and display only the assignment source
				 * expression.
				 */
				if (IsA(aref->refexpr, CaseTestExpr))
				{
					Assert(aref->refassgnexpr);
					get_rule_expr((Node *) aref->refassgnexpr,
								  context, showimplicit);
					break;
				}

				/*
				 * Parenthesize the argument unless it's a simple Var or a
				 * FieldSelect.  (In particular, if it's another ArrayRef, we
				 * *must* parenthesize to avoid confusion.)
				 */
				need_parens = !IsA(aref->refexpr, Var) &&
					!IsA(aref->refexpr, FieldSelect);
				if (need_parens)
					appendStringInfoChar(buf, '(');
				get_rule_expr((Node *) aref->refexpr, context, showimplicit);
				if (need_parens)
					appendStringInfoChar(buf, ')');

				/*
				 * If there's a refassgnexpr, we want to print the node in the
				 * format "array[subscripts] := refassgnexpr".  This is not
				 * legal SQL, so decompilation of INSERT or UPDATE statements
				 * should always use processIndirection as part of the
				 * statement-level syntax.  We should only see this when
				 * EXPLAIN tries to print the targetlist of a plan resulting
				 * from such a statement.
				 */
				if (aref->refassgnexpr)
				{
					Node	   *refassgnexpr;

					/*
					 * Use processIndirection to print this node's subscripts
					 * as well as any additional field selections or
					 * subscripting in immediate descendants.  It returns the
					 * RHS expr that is actually being "assigned".
					 */
					refassgnexpr = processIndirection(node, context, true);
					appendStringInfoString(buf, " := ");
					get_rule_expr(refassgnexpr, context, showimplicit);
				}
				else
				{
					/* Just an ordinary array fetch, so print subscripts */
					printSubscripts(aref, context);
				}
			}
			break;

		case T_FuncExpr:
			get_func_expr((FuncExpr *) node, context, showimplicit);
			break;

		case T_NamedArgExpr:
			{
				NamedArgExpr *na = (NamedArgExpr *) node;

				appendStringInfo(buf, "%s => ", quote_identifier(na->name));
				get_rule_expr((Node *) na->arg, context, showimplicit);
			}
			break;

		case T_OpExpr:
			get_oper_expr((OpExpr *) node, context);
			break;

		case T_DistinctExpr:
			{
				DistinctExpr *expr = (DistinctExpr *) node;
				List	   *args = expr->args;
				Node	   *arg1 = (Node *) linitial(args);
				Node	   *arg2 = (Node *) lsecond(args);

				if (!PRETTY_PAREN(context))
					appendStringInfoChar(buf, '(');
				get_rule_expr_paren(arg1, context, true, node);
				appendStringInfoString(buf, " IS DISTINCT FROM ");
				get_rule_expr_paren(arg2, context, true, node);
				if (!PRETTY_PAREN(context))
					appendStringInfoChar(buf, ')');
			}
			break;

		case T_NullIfExpr:
			{
				NullIfExpr *nullifexpr = (NullIfExpr *) node;

				appendStringInfoString(buf, "NULLIF(");
				get_rule_expr((Node *) nullifexpr->args, context, true);
				appendStringInfoChar(buf, ')');
			}
			break;

		case T_ScalarArrayOpExpr:
			{
				ScalarArrayOpExpr *expr = (ScalarArrayOpExpr *) node;
				List	   *args = expr->args;
				Node	   *arg1 = (Node *) linitial(args);
				Node	   *arg2 = (Node *) lsecond(args);

				if (!PRETTY_PAREN(context))
					appendStringInfoChar(buf, '(');
				get_rule_expr_paren(arg1, context, true, node);
				appendStringInfo(buf, " %s %s (",
								 generate_operator_name(expr->opno,
														exprType(arg1),
									  get_base_element_type(exprType(arg2))),
								 expr->useOr ? "ANY" : "ALL");
				get_rule_expr_paren(arg2, context, true, node);
				appendStringInfoChar(buf, ')');
				if (!PRETTY_PAREN(context))
					appendStringInfoChar(buf, ')');
			}
			break;

		case T_BoolExpr:
			{
				BoolExpr   *expr = (BoolExpr *) node;
				Node	   *first_arg = linitial(expr->args);
				ListCell   *arg = lnext(list_head(expr->args));

				switch (expr->boolop)
				{
					case AND_EXPR:
						if (!PRETTY_PAREN(context))
							appendStringInfoChar(buf, '(');
						get_rule_expr_paren(first_arg, context,
											false, node);
						while (arg)
						{
							appendStringInfoString(buf, " AND ");
							get_rule_expr_paren((Node *) lfirst(arg), context,
												false, node);
							arg = lnext(arg);
						}
						if (!PRETTY_PAREN(context))
							appendStringInfoChar(buf, ')');
						break;

					case OR_EXPR:
						if (!PRETTY_PAREN(context))
							appendStringInfoChar(buf, '(');
						get_rule_expr_paren(first_arg, context,
											false, node);
						while (arg)
						{
							appendStringInfoString(buf, " OR ");
							get_rule_expr_paren((Node *) lfirst(arg), context,
												false, node);
							arg = lnext(arg);
						}
						if (!PRETTY_PAREN(context))
							appendStringInfoChar(buf, ')');
						break;

					case NOT_EXPR:
						if (!PRETTY_PAREN(context))
							appendStringInfoChar(buf, '(');
						appendStringInfoString(buf, "NOT ");
						get_rule_expr_paren(first_arg, context,
											false, node);
						if (!PRETTY_PAREN(context))
							appendStringInfoChar(buf, ')');
						break;

					default:
						elog(ERROR, "unrecognized boolop: %d",
							 (int) expr->boolop);
				}
			}
			break;

		case T_SubLink:
			get_sublink_expr((SubLink *) node, context);
			break;

		case T_SubPlan:
			{
				SubPlan    *subplan = (SubPlan *) node;

				/*
				 * We cannot see an already-planned subplan in rule deparsing,
				 * only while EXPLAINing a query plan.  We don't try to
				 * reconstruct the original SQL, just reference the subplan
				 * that appears elsewhere in EXPLAIN's result.
				 */
				if (subplan->useHashTable)
					appendStringInfo(buf, "(hashed %s)", subplan->plan_name);
				else
					appendStringInfo(buf, "(%s)", subplan->plan_name);
			}
			break;

		case T_AlternativeSubPlan:
			{
				AlternativeSubPlan *asplan = (AlternativeSubPlan *) node;
				ListCell   *lc;

				/* As above, this can only happen during EXPLAIN */
				appendStringInfoString(buf, "(alternatives: ");
				foreach(lc, asplan->subplans)
				{
					SubPlan    *splan = (SubPlan *) lfirst(lc);

					Assert(IsA(splan, SubPlan));
					if (splan->useHashTable)
						appendStringInfo(buf, "hashed %s", splan->plan_name);
					else
						appendStringInfoString(buf, splan->plan_name);
					if (lnext(lc))
						appendStringInfoString(buf, " or ");
				}
				appendStringInfoChar(buf, ')');
			}
			break;

		case T_FieldSelect:
			{
				FieldSelect *fselect = (FieldSelect *) node;
				Node	   *arg = (Node *) fselect->arg;
				int			fno = fselect->fieldnum;
				const char *fieldname;
				bool		need_parens;

				/*
				 * Parenthesize the argument unless it's an ArrayRef or
				 * another FieldSelect.  Note in particular that it would be
				 * WRONG to not parenthesize a Var argument; simplicity is not
				 * the issue here, having the right number of names is.
				 */
				need_parens = !IsA(arg, ArrayRef) &&!IsA(arg, FieldSelect);
				if (need_parens)
					appendStringInfoChar(buf, '(');
				get_rule_expr(arg, context, true);
				if (need_parens)
					appendStringInfoChar(buf, ')');

				/*
				 * Get and print the field name.
				 */
				fieldname = get_name_for_var_field((Var *) arg, fno,
												   0, context);
				appendStringInfo(buf, ".%s", quote_identifier(fieldname));
			}
			break;

		case T_FieldStore:
			{
				FieldStore *fstore = (FieldStore *) node;
				bool		need_parens;

				/*
				 * There is no good way to represent a FieldStore as real SQL,
				 * so decompilation of INSERT or UPDATE statements should
				 * always use processIndirection as part of the
				 * statement-level syntax.  We should only get here when
				 * EXPLAIN tries to print the targetlist of a plan resulting
				 * from such a statement.  The plan case is even harder than
				 * ordinary rules would be, because the planner tries to
				 * collapse multiple assignments to the same field or subfield
				 * into one FieldStore; so we can see a list of target fields
				 * not just one, and the arguments could be FieldStores
				 * themselves.  We don't bother to try to print the target
				 * field names; we just print the source arguments, with a
				 * ROW() around them if there's more than one.  This isn't
				 * terribly complete, but it's probably good enough for
				 * EXPLAIN's purposes; especially since anything more would be
				 * either hopelessly confusing or an even poorer
				 * representation of what the plan is actually doing.
				 */
				need_parens = (list_length(fstore->newvals) != 1);
				if (need_parens)
					appendStringInfoString(buf, "ROW(");
				get_rule_expr((Node *) fstore->newvals, context, showimplicit);
				if (need_parens)
					appendStringInfoChar(buf, ')');
			}
			break;

		case T_RelabelType:
			{
				RelabelType *relabel = (RelabelType *) node;
				Node	   *arg = (Node *) relabel->arg;

				if (relabel->relabelformat == COERCE_IMPLICIT_CAST &&
					!showimplicit)
				{
					/* don't show the implicit cast */
					get_rule_expr_paren(arg, context, false, node);
				}
				else
				{
					get_coercion_expr(arg, context,
									  relabel->resulttype,
									  relabel->resulttypmod,
									  node);
				}
			}
			break;

		case T_CoerceViaIO:
			{
				CoerceViaIO *iocoerce = (CoerceViaIO *) node;
				Node	   *arg = (Node *) iocoerce->arg;

				if (iocoerce->coerceformat == COERCE_IMPLICIT_CAST &&
					!showimplicit)
				{
					/* don't show the implicit cast */
					get_rule_expr_paren(arg, context, false, node);
				}
				else
				{
					get_coercion_expr(arg, context,
									  iocoerce->resulttype,
									  -1,
									  node);
				}
			}
			break;

		case T_ArrayCoerceExpr:
			{
				ArrayCoerceExpr *acoerce = (ArrayCoerceExpr *) node;
				Node	   *arg = (Node *) acoerce->arg;

				if (acoerce->coerceformat == COERCE_IMPLICIT_CAST &&
					!showimplicit)
				{
					/* don't show the implicit cast */
					get_rule_expr_paren(arg, context, false, node);
				}
				else
				{
					get_coercion_expr(arg, context,
									  acoerce->resulttype,
									  acoerce->resulttypmod,
									  node);
				}
			}
			break;

		case T_ConvertRowtypeExpr:
			{
				ConvertRowtypeExpr *convert = (ConvertRowtypeExpr *) node;
				Node	   *arg = (Node *) convert->arg;

				if (convert->convertformat == COERCE_IMPLICIT_CAST &&
					!showimplicit)
				{
					/* don't show the implicit cast */
					get_rule_expr_paren(arg, context, false, node);
				}
				else
				{
					get_coercion_expr(arg, context,
									  convert->resulttype, -1,
									  node);
				}
			}
			break;

		case T_CollateExpr:
			{
				CollateExpr *collate = (CollateExpr *) node;
				Node	   *arg = (Node *) collate->arg;

				if (!PRETTY_PAREN(context))
					appendStringInfoChar(buf, '(');
				get_rule_expr_paren(arg, context, showimplicit, node);
				appendStringInfo(buf, " COLLATE %s",
								 generate_collation_name(collate->collOid));
				if (!PRETTY_PAREN(context))
					appendStringInfoChar(buf, ')');
			}
			break;

		case T_CaseExpr:
			{
				CaseExpr   *caseexpr = (CaseExpr *) node;
				ListCell   *temp;

				appendContextKeyword(context, "CASE",
									 0, PRETTYINDENT_VAR, 0);
				if (caseexpr->arg)
				{
					appendStringInfoChar(buf, ' ');
					get_rule_expr((Node *) caseexpr->arg, context, true);
				}
				foreach(temp, caseexpr->args)
				{
					CaseWhen   *when = (CaseWhen *) lfirst(temp);
					Node	   *w = (Node *) when->expr;

					if (caseexpr->arg)
					{
						/*
						 * The parser should have produced WHEN clauses of the
						 * form "CaseTestExpr = RHS", possibly with an
						 * implicit coercion inserted above the CaseTestExpr.
						 * For accurate decompilation of rules it's essential
						 * that we show just the RHS.  However in an
						 * expression that's been through the optimizer, the
						 * WHEN clause could be almost anything (since the
						 * equality operator could have been expanded into an
						 * inline function).  If we don't recognize the form
						 * of the WHEN clause, just punt and display it as-is.
						 */
						if (IsA(w, OpExpr))
						{
							List	   *args = ((OpExpr *) w)->args;

							if (list_length(args) == 2 &&
								IsA(strip_implicit_coercions(linitial(args)),
									CaseTestExpr))
								w = (Node *) lsecond(args);
						}
					}

					if (!PRETTY_INDENT(context))
						appendStringInfoChar(buf, ' ');
					appendContextKeyword(context, "WHEN ",
										 0, 0, 0);
					get_rule_expr(w, context, false);
					appendStringInfoString(buf, " THEN ");
					get_rule_expr((Node *) when->result, context, true);
				}
				if (!PRETTY_INDENT(context))
					appendStringInfoChar(buf, ' ');
				appendContextKeyword(context, "ELSE ",
									 0, 0, 0);
				get_rule_expr((Node *) caseexpr->defresult, context, true);
				if (!PRETTY_INDENT(context))
					appendStringInfoChar(buf, ' ');
				appendContextKeyword(context, "END",
									 -PRETTYINDENT_VAR, 0, 0);
			}
			break;

		case T_CaseTestExpr:
			{
				/*
				 * Normally we should never get here, since for expressions
				 * that can contain this node type we attempt to avoid
				 * recursing to it.  But in an optimized expression we might
				 * be unable to avoid that (see comments for CaseExpr).  If we
				 * do see one, print it as CASE_TEST_EXPR.
				 */
				appendStringInfoString(buf, "CASE_TEST_EXPR");
			}
			break;

		case T_ArrayExpr:
			{
				ArrayExpr  *arrayexpr = (ArrayExpr *) node;

				appendStringInfoString(buf, "ARRAY[");
				get_rule_expr((Node *) arrayexpr->elements, context, true);
				appendStringInfoChar(buf, ']');

				/*
				 * If the array isn't empty, we assume its elements are
				 * coerced to the desired type.  If it's empty, though, we
				 * need an explicit coercion to the array type.
				 */
				if (arrayexpr->elements == NIL)
					appendStringInfo(buf, "::%s",
					  format_type_with_typemod(arrayexpr->array_typeid, -1));
			}
			break;

		case T_RowExpr:
			{
				RowExpr    *rowexpr = (RowExpr *) node;
				TupleDesc	tupdesc = NULL;
				ListCell   *arg;
				int			i;
				char	   *sep;

				/*
				 * If it's a named type and not RECORD, we may have to skip
				 * dropped columns and/or claim there are NULLs for added
				 * columns.
				 */
				if (rowexpr->row_typeid != RECORDOID)
				{
					tupdesc = lookup_rowtype_tupdesc(rowexpr->row_typeid, -1);
					Assert(list_length(rowexpr->args) <= tupdesc->natts);
				}

				/*
				 * SQL99 allows "ROW" to be omitted when there is more than
				 * one column, but for simplicity we always print it.
				 */
				appendStringInfoString(buf, "ROW(");
				sep = "";
				i = 0;
				foreach(arg, rowexpr->args)
				{
					Node	   *e = (Node *) lfirst(arg);

					if (tupdesc == NULL ||
						!tupdesc->attrs[i]->attisdropped)
					{
						appendStringInfoString(buf, sep);
						/* Whole-row Vars need special treatment here */
						get_rule_expr_toplevel(e, context, true);
						sep = ", ";
					}
					i++;
				}
				if (tupdesc != NULL)
				{
					while (i < tupdesc->natts)
					{
						if (!tupdesc->attrs[i]->attisdropped)
						{
							appendStringInfoString(buf, sep);
							appendStringInfoString(buf, "NULL");
							sep = ", ";
						}
						i++;
					}

					ReleaseTupleDesc(tupdesc);
				}
				appendStringInfoChar(buf, ')');
				if (rowexpr->row_format == COERCE_EXPLICIT_CAST)
					appendStringInfo(buf, "::%s",
						  format_type_with_typemod(rowexpr->row_typeid, -1));
			}
			break;

		case T_RowCompareExpr:
			{
				RowCompareExpr *rcexpr = (RowCompareExpr *) node;
				ListCell   *arg;
				char	   *sep;

				/*
				 * SQL99 allows "ROW" to be omitted when there is more than
				 * one column, but for simplicity we always print it.
				 */
				appendStringInfoString(buf, "(ROW(");
				sep = "";
				foreach(arg, rcexpr->largs)
				{
					Node	   *e = (Node *) lfirst(arg);

					appendStringInfoString(buf, sep);
					get_rule_expr(e, context, true);
					sep = ", ";
				}

				/*
				 * We assume that the name of the first-column operator will
				 * do for all the rest too.  This is definitely open to
				 * failure, eg if some but not all operators were renamed
				 * since the construct was parsed, but there seems no way to
				 * be perfect.
				 */
				appendStringInfo(buf, ") %s ROW(",
						  generate_operator_name(linitial_oid(rcexpr->opnos),
										   exprType(linitial(rcexpr->largs)),
										 exprType(linitial(rcexpr->rargs))));
				sep = "";
				foreach(arg, rcexpr->rargs)
				{
					Node	   *e = (Node *) lfirst(arg);

					appendStringInfoString(buf, sep);
					get_rule_expr(e, context, true);
					sep = ", ";
				}
				appendStringInfoString(buf, "))");
			}
			break;

		case T_CoalesceExpr:
			{
				CoalesceExpr *coalesceexpr = (CoalesceExpr *) node;

				appendStringInfoString(buf, "COALESCE(");
				get_rule_expr((Node *) coalesceexpr->args, context, true);
				appendStringInfoChar(buf, ')');
			}
			break;

		case T_MinMaxExpr:
			{
				MinMaxExpr *minmaxexpr = (MinMaxExpr *) node;

				switch (minmaxexpr->op)
				{
					case IS_GREATEST:
						appendStringInfoString(buf, "GREATEST(");
						break;
					case IS_LEAST:
						appendStringInfoString(buf, "LEAST(");
						break;
				}
				get_rule_expr((Node *) minmaxexpr->args, context, true);
				appendStringInfoChar(buf, ')');
			}
			break;

		case T_XmlExpr:
			{
				XmlExpr    *xexpr = (XmlExpr *) node;
				bool		needcomma = false;
				ListCell   *arg;
				ListCell   *narg;
				Const	   *con;

				switch (xexpr->op)
				{
					case IS_XMLCONCAT:
						appendStringInfoString(buf, "XMLCONCAT(");
						break;
					case IS_XMLELEMENT:
						appendStringInfoString(buf, "XMLELEMENT(");
						break;
					case IS_XMLFOREST:
						appendStringInfoString(buf, "XMLFOREST(");
						break;
					case IS_XMLPARSE:
						appendStringInfoString(buf, "XMLPARSE(");
						break;
					case IS_XMLPI:
						appendStringInfoString(buf, "XMLPI(");
						break;
					case IS_XMLROOT:
						appendStringInfoString(buf, "XMLROOT(");
						break;
					case IS_XMLSERIALIZE:
						appendStringInfoString(buf, "XMLSERIALIZE(");
						break;
					case IS_DOCUMENT:
						break;
				}
				if (xexpr->op == IS_XMLPARSE || xexpr->op == IS_XMLSERIALIZE)
				{
					if (xexpr->xmloption == XMLOPTION_DOCUMENT)
						appendStringInfoString(buf, "DOCUMENT ");
					else
						appendStringInfoString(buf, "CONTENT ");
				}
				if (xexpr->name)
				{
					appendStringInfo(buf, "NAME %s",
									 quote_identifier(map_xml_name_to_sql_identifier(xexpr->name)));
					needcomma = true;
				}
				if (xexpr->named_args)
				{
					if (xexpr->op != IS_XMLFOREST)
					{
						if (needcomma)
							appendStringInfoString(buf, ", ");
						appendStringInfoString(buf, "XMLATTRIBUTES(");
						needcomma = false;
					}
					forboth(arg, xexpr->named_args, narg, xexpr->arg_names)
					{
						Node	   *e = (Node *) lfirst(arg);
						char	   *argname = strVal(lfirst(narg));

						if (needcomma)
							appendStringInfoString(buf, ", ");
						get_rule_expr((Node *) e, context, true);
						appendStringInfo(buf, " AS %s",
										 quote_identifier(map_xml_name_to_sql_identifier(argname)));
						needcomma = true;
					}
					if (xexpr->op != IS_XMLFOREST)
						appendStringInfoChar(buf, ')');
				}
				if (xexpr->args)
				{
					if (needcomma)
						appendStringInfoString(buf, ", ");
					switch (xexpr->op)
					{
						case IS_XMLCONCAT:
						case IS_XMLELEMENT:
						case IS_XMLFOREST:
						case IS_XMLPI:
						case IS_XMLSERIALIZE:
							/* no extra decoration needed */
							get_rule_expr((Node *) xexpr->args, context, true);
							break;
						case IS_XMLPARSE:
							Assert(list_length(xexpr->args) == 2);

							get_rule_expr((Node *) linitial(xexpr->args),
										  context, true);

							con = (Const *) lsecond(xexpr->args);
							Assert(IsA(con, Const));
							Assert(!con->constisnull);
							if (DatumGetBool(con->constvalue))
								appendStringInfoString(buf,
													 " PRESERVE WHITESPACE");
							else
								appendStringInfoString(buf,
													   " STRIP WHITESPACE");
							break;
						case IS_XMLROOT:
							Assert(list_length(xexpr->args) == 3);

							get_rule_expr((Node *) linitial(xexpr->args),
										  context, true);

							appendStringInfoString(buf, ", VERSION ");
							con = (Const *) lsecond(xexpr->args);
							if (IsA(con, Const) &&
								con->constisnull)
								appendStringInfoString(buf, "NO VALUE");
							else
								get_rule_expr((Node *) con, context, false);

							con = (Const *) lthird(xexpr->args);
							Assert(IsA(con, Const));
							if (con->constisnull)
								 /* suppress STANDALONE NO VALUE */ ;
							else
							{
								switch (DatumGetInt32(con->constvalue))
								{
									case XML_STANDALONE_YES:
										appendStringInfoString(buf,
														 ", STANDALONE YES");
										break;
									case XML_STANDALONE_NO:
										appendStringInfoString(buf,
														  ", STANDALONE NO");
										break;
									case XML_STANDALONE_NO_VALUE:
										appendStringInfoString(buf,
													", STANDALONE NO VALUE");
										break;
									default:
										break;
								}
							}
							break;
						case IS_DOCUMENT:
							get_rule_expr_paren((Node *) xexpr->args, context, false, node);
							break;
					}

				}
				if (xexpr->op == IS_XMLSERIALIZE)
					appendStringInfo(buf, " AS %s",
									 format_type_with_typemod(xexpr->type,
															  xexpr->typmod));
				if (xexpr->op == IS_DOCUMENT)
					appendStringInfoString(buf, " IS DOCUMENT");
				else
					appendStringInfoChar(buf, ')');
			}
			break;

		case T_NullTest:
			{
				NullTest   *ntest = (NullTest *) node;

				if (!PRETTY_PAREN(context))
					appendStringInfoChar(buf, '(');
				get_rule_expr_paren((Node *) ntest->arg, context, true, node);
				switch (ntest->nulltesttype)
				{
					case IS_NULL:
						appendStringInfoString(buf, " IS NULL");
						break;
					case IS_NOT_NULL:
						appendStringInfoString(buf, " IS NOT NULL");
						break;
					default:
						elog(ERROR, "unrecognized nulltesttype: %d",
							 (int) ntest->nulltesttype);
				}
				if (!PRETTY_PAREN(context))
					appendStringInfoChar(buf, ')');
			}
			break;

		case T_BooleanTest:
			{
				BooleanTest *btest = (BooleanTest *) node;

				if (!PRETTY_PAREN(context))
					appendStringInfoChar(buf, '(');
				get_rule_expr_paren((Node *) btest->arg, context, false, node);
				switch (btest->booltesttype)
				{
					case IS_TRUE:
						appendStringInfoString(buf, " IS TRUE");
						break;
					case IS_NOT_TRUE:
						appendStringInfoString(buf, " IS NOT TRUE");
						break;
					case IS_FALSE:
						appendStringInfoString(buf, " IS FALSE");
						break;
					case IS_NOT_FALSE:
						appendStringInfoString(buf, " IS NOT FALSE");
						break;
					case IS_UNKNOWN:
						appendStringInfoString(buf, " IS UNKNOWN");
						break;
					case IS_NOT_UNKNOWN:
						appendStringInfoString(buf, " IS NOT UNKNOWN");
						break;
					default:
						elog(ERROR, "unrecognized booltesttype: %d",
							 (int) btest->booltesttype);
				}
				if (!PRETTY_PAREN(context))
					appendStringInfoChar(buf, ')');
			}
			break;

		case T_CoerceToDomain:
			{
				CoerceToDomain *ctest = (CoerceToDomain *) node;
				Node	   *arg = (Node *) ctest->arg;

				if (ctest->coercionformat == COERCE_IMPLICIT_CAST &&
					!showimplicit)
				{
					/* don't show the implicit cast */
					get_rule_expr(arg, context, false);
				}
				else
				{
					get_coercion_expr(arg, context,
									  ctest->resulttype,
									  ctest->resulttypmod,
									  node);
				}
			}
			break;

		case T_CoerceToDomainValue:
			appendStringInfoString(buf, "VALUE");
			break;

		case T_SetToDefault:
			appendStringInfoString(buf, "DEFAULT");
			break;

		case T_CurrentOfExpr:
			{
				CurrentOfExpr *cexpr = (CurrentOfExpr *) node;

				if (cexpr->cursor_name)
					appendStringInfo(buf, "CURRENT OF %s",
									 quote_identifier(cexpr->cursor_name));
				else
					appendStringInfo(buf, "CURRENT OF $%d",
									 cexpr->cursor_param);
			}
			break;

		case T_InferenceElem:
			{
				InferenceElem *iexpr = (InferenceElem *) node;
				bool		varprefix = context->varprefix;
				bool		need_parens;

				/*
				 * InferenceElem can only refer to target relation, so a
				 * prefix is never useful.
				 */
				context->varprefix = false;

				/*
				 * Parenthesize the element unless it's a simple Var or a bare
				 * function call.  Follows pg_get_indexdef_worker().
				 */
				need_parens = !IsA(iexpr->expr, Var);
				if (IsA(iexpr->expr, FuncExpr) &&
					((FuncExpr *) iexpr->expr)->funcformat ==
					COERCE_EXPLICIT_CALL)
					need_parens = false;

				if (need_parens)
					appendStringInfoChar(buf, '(');
				get_rule_expr((Node *) iexpr->expr,
							  context, false);
				if (need_parens)
					appendStringInfoChar(buf, ')');

				context->varprefix = varprefix;

				if (iexpr->infercollid)
					appendStringInfo(buf, " COLLATE %s",
								generate_collation_name(iexpr->infercollid));

				/* Add the operator class name, if not default */
				if (iexpr->inferopclass)
				{
					Oid			inferopclass = iexpr->inferopclass;
					Oid			inferopcinputtype = get_opclass_input_type(iexpr->inferopclass);

					get_opclass_name(inferopclass, inferopcinputtype, buf);
				}
			}
			break;

		case T_List:
			{
				char	   *sep;
				ListCell   *l;

				sep = "";
				foreach(l, (List *) node)
				{
					appendStringInfoString(buf, sep);
					get_rule_expr((Node *) lfirst(l), context, showimplicit);
					sep = ", ";
				}
			}
			break;

		default:
			elog(ERROR, "unrecognized node type: %d", (int) nodeTag(node));
			break;
	}
}

/*
 * get_rule_expr_toplevel		- Parse back a toplevel expression
 *
 * Same as get_rule_expr(), except that if the expr is just a Var, we pass
 * istoplevel = true not false to get_variable().  This causes whole-row Vars
 * to get printed with decoration that will prevent expansion of "*".
 * We need to use this in contexts such as ROW() and VALUES(), where the
 * parser would expand "foo.*" appearing at top level.  (In principle we'd
 * use this in get_target_list() too, but that has additional worries about
 * whether to print AS, so it needs to invoke get_variable() directly anyway.)
 */
static void
get_rule_expr_toplevel(Node *node, deparse_context *context,
					   bool showimplicit)
{
	if (node && IsA(node, Var))
		(void) get_variable((Var *) node, 0, true, context);
	else
		get_rule_expr(node, context, showimplicit);
}


/*
 * get_oper_expr			- Parse back an OpExpr node
 */
static void
get_oper_expr(OpExpr *expr, deparse_context *context)
{
	StringInfo	buf = context->buf;
	Oid			opno = expr->opno;
	List	   *args = expr->args;

	if (!PRETTY_PAREN(context))
		appendStringInfoChar(buf, '(');
	if (list_length(args) == 2)
	{
		/* binary operator */
		Node	   *arg1 = (Node *) linitial(args);
		Node	   *arg2 = (Node *) lsecond(args);

		get_rule_expr_paren(arg1, context, true, (Node *) expr);
		appendStringInfo(buf, " %s ",
						 generate_operator_name(opno,
												exprType(arg1),
												exprType(arg2)));
		get_rule_expr_paren(arg2, context, true, (Node *) expr);
	}
	else
	{
		/* unary operator --- but which side? */
		Node	   *arg = (Node *) linitial(args);
		HeapTuple	tp;
		Form_pg_operator optup;

		tp = SearchSysCache1(OPEROID, ObjectIdGetDatum(opno));
		if (!HeapTupleIsValid(tp))
			elog(ERROR, "cache lookup failed for operator %u", opno);
		optup = (Form_pg_operator) GETSTRUCT(tp);
		switch (optup->oprkind)
		{
			case 'l':
				appendStringInfo(buf, "%s ",
								 generate_operator_name(opno,
														InvalidOid,
														exprType(arg)));
				get_rule_expr_paren(arg, context, true, (Node *) expr);
				break;
			case 'r':
				get_rule_expr_paren(arg, context, true, (Node *) expr);
				appendStringInfo(buf, " %s",
								 generate_operator_name(opno,
														exprType(arg),
														InvalidOid));
				break;
			default:
				elog(ERROR, "bogus oprkind: %d", optup->oprkind);
		}
		ReleaseSysCache(tp);
	}
	if (!PRETTY_PAREN(context))
		appendStringInfoChar(buf, ')');
}

/*
 * get_func_expr			- Parse back a FuncExpr node
 */
static void
get_func_expr(FuncExpr *expr, deparse_context *context,
			  bool showimplicit)
{
	StringInfo	buf = context->buf;
	Oid			funcoid = expr->funcid;
	Oid			argtypes[FUNC_MAX_ARGS];
	int			nargs;
	List	   *argnames;
	bool		use_variadic;
	ListCell   *l;

	/*
	 * If the function call came from an implicit coercion, then just show the
	 * first argument --- unless caller wants to see implicit coercions.
	 */
	if (expr->funcformat == COERCE_IMPLICIT_CAST && !showimplicit)
	{
		get_rule_expr_paren((Node *) linitial(expr->args), context,
							false, (Node *) expr);
		return;
	}

	/*
	 * If the function call came from a cast, then show the first argument
	 * plus an explicit cast operation.
	 */
	if (expr->funcformat == COERCE_EXPLICIT_CAST ||
		expr->funcformat == COERCE_IMPLICIT_CAST)
	{
		Node	   *arg = linitial(expr->args);
		Oid			rettype = expr->funcresulttype;
		int32		coercedTypmod;

		/* Get the typmod if this is a length-coercion function */
		(void) exprIsLengthCoercion((Node *) expr, &coercedTypmod);

		get_coercion_expr(arg, context,
						  rettype, coercedTypmod,
						  (Node *) expr);

		return;
	}

	/*
	 * Normal function: display as proname(args).  First we need to extract
	 * the argument datatypes.
	 */
	if (list_length(expr->args) > FUNC_MAX_ARGS)
		ereport(ERROR,
				(errcode(ERRCODE_TOO_MANY_ARGUMENTS),
				 errmsg("too many arguments")));
	nargs = 0;
	argnames = NIL;
	foreach(l, expr->args)
	{
		Node	   *arg = (Node *) lfirst(l);

		if (IsA(arg, NamedArgExpr))
			argnames = lappend(argnames, ((NamedArgExpr *) arg)->name);
		argtypes[nargs] = exprType(arg);
		nargs++;
	}

	appendStringInfo(buf, "%s(",
					 generate_function_name(funcoid, nargs,
											argnames, argtypes,
											expr->funcvariadic,
											&use_variadic,
											context->special_exprkind));
	nargs = 0;
	foreach(l, expr->args)
	{
		if (nargs++ > 0)
			appendStringInfoString(buf, ", ");
		if (use_variadic && lnext(l) == NULL)
			appendStringInfoString(buf, "VARIADIC ");
		get_rule_expr((Node *) lfirst(l), context, true);
	}
	appendStringInfoChar(buf, ')');
}

/*
 * get_agg_expr			- Parse back an Aggref node
 */
static void
get_agg_expr(Aggref *aggref, deparse_context *context)
{
	StringInfo	buf = context->buf;
	Oid			argtypes[FUNC_MAX_ARGS];
	int			nargs;
	bool		use_variadic;

	/* Extract the argument types as seen by the parser */
	nargs = get_aggregate_argtypes(aggref, argtypes);

	/* Print the aggregate name, schema-qualified if needed */
	appendStringInfo(buf, "%s(%s",
					 generate_function_name(aggref->aggfnoid, nargs,
											NIL, argtypes,
											aggref->aggvariadic,
											&use_variadic,
											context->special_exprkind),
					 (aggref->aggdistinct != NIL) ? "DISTINCT " : "");

	if (AGGKIND_IS_ORDERED_SET(aggref->aggkind))
	{
		/*
		 * Ordered-set aggregates do not use "*" syntax.  Also, we needn't
		 * worry about inserting VARIADIC.  So we can just dump the direct
		 * args as-is.
		 */
		Assert(!aggref->aggvariadic);
		get_rule_expr((Node *) aggref->aggdirectargs, context, true);
		Assert(aggref->aggorder != NIL);
		appendStringInfoString(buf, ") WITHIN GROUP (ORDER BY ");
		get_rule_orderby(aggref->aggorder, aggref->args, false, context);
	}
	else
	{
		/* aggstar can be set only in zero-argument aggregates */
		if (aggref->aggstar)
			appendStringInfoChar(buf, '*');
		else
		{
			ListCell   *l;
			int			i;

			i = 0;
			foreach(l, aggref->args)
			{
				TargetEntry *tle = (TargetEntry *) lfirst(l);
				Node	   *arg = (Node *) tle->expr;

				Assert(!IsA(arg, NamedArgExpr));
				if (tle->resjunk)
					continue;
				if (i++ > 0)
					appendStringInfoString(buf, ", ");
				if (use_variadic && i == nargs)
					appendStringInfoString(buf, "VARIADIC ");
				get_rule_expr(arg, context, true);
			}
		}

		if (aggref->aggorder != NIL)
		{
			appendStringInfoString(buf, " ORDER BY ");
			get_rule_orderby(aggref->aggorder, aggref->args, false, context);
		}
	}

	if (aggref->aggfilter != NULL)
	{
		appendStringInfoString(buf, ") FILTER (WHERE ");
		get_rule_expr((Node *) aggref->aggfilter, context, false);
	}

	appendStringInfoChar(buf, ')');
}

/*
 * get_windowfunc_expr	- Parse back a WindowFunc node
 */
static void
get_windowfunc_expr(WindowFunc *wfunc, deparse_context *context)
{
	StringInfo	buf = context->buf;
	Oid			argtypes[FUNC_MAX_ARGS];
	int			nargs;
	List	   *argnames;
	ListCell   *l;

	if (list_length(wfunc->args) > FUNC_MAX_ARGS)
		ereport(ERROR,
				(errcode(ERRCODE_TOO_MANY_ARGUMENTS),
				 errmsg("too many arguments")));
	nargs = 0;
	argnames = NIL;
	foreach(l, wfunc->args)
	{
		Node	   *arg = (Node *) lfirst(l);

		if (IsA(arg, NamedArgExpr))
			argnames = lappend(argnames, ((NamedArgExpr *) arg)->name);
		argtypes[nargs] = exprType(arg);
		nargs++;
	}

	appendStringInfo(buf, "%s(",
					 generate_function_name(wfunc->winfnoid, nargs,
											argnames, argtypes,
											false, NULL,
											context->special_exprkind));
	/* winstar can be set only in zero-argument aggregates */
	if (wfunc->winstar)
		appendStringInfoChar(buf, '*');
	else
		get_rule_expr((Node *) wfunc->args, context, true);

	if (wfunc->aggfilter != NULL)
	{
		appendStringInfoString(buf, ") FILTER (WHERE ");
		get_rule_expr((Node *) wfunc->aggfilter, context, false);
	}

	appendStringInfoString(buf, ") OVER ");

	foreach(l, context->windowClause)
	{
		WindowClause *wc = (WindowClause *) lfirst(l);

		if (wc->winref == wfunc->winref)
		{
			if (wc->name)
				appendStringInfoString(buf, quote_identifier(wc->name));
			else
				get_rule_windowspec(wc, context->windowTList, context);
			break;
		}
	}
	if (l == NULL)
	{
		if (context->windowClause)
			elog(ERROR, "could not find window clause for winref %u",
				 wfunc->winref);

		/*
		 * In EXPLAIN, we don't have window context information available, so
		 * we have to settle for this:
		 */
		appendStringInfoString(buf, "(?)");
	}
}

/* ----------
 * get_coercion_expr
 *
 *	Make a string representation of a value coerced to a specific type
 * ----------
 */
static void
get_coercion_expr(Node *arg, deparse_context *context,
				  Oid resulttype, int32 resulttypmod,
				  Node *parentNode)
{
	StringInfo	buf = context->buf;

	/*
	 * Since parse_coerce.c doesn't immediately collapse application of
	 * length-coercion functions to constants, what we'll typically see in
	 * such cases is a Const with typmod -1 and a length-coercion function
	 * right above it.  Avoid generating redundant output. However, beware of
	 * suppressing casts when the user actually wrote something like
	 * 'foo'::text::char(3).
	 *
	 * Note: it might seem that we are missing the possibility of needing to
	 * print a COLLATE clause for such a Const.  However, a Const could only
	 * have nondefault collation in a post-constant-folding tree, in which the
	 * length coercion would have been folded too.  See also the special
	 * handling of CollateExpr in coerce_to_target_type(): any collation
	 * marking will be above the coercion node, not below it.
	 */
	if (arg && IsA(arg, Const) &&
		((Const *) arg)->consttype == resulttype &&
		((Const *) arg)->consttypmod == -1)
	{
		/* Show the constant without normal ::typename decoration */
		get_const_expr((Const *) arg, context, -1);
	}
	else
	{
		if (!PRETTY_PAREN(context))
			appendStringInfoChar(buf, '(');
		get_rule_expr_paren(arg, context, false, parentNode);
		if (!PRETTY_PAREN(context))
			appendStringInfoChar(buf, ')');
	}
	appendStringInfo(buf, "::%s",
					 format_type_with_typemod(resulttype, resulttypmod));
}

/* ----------
 * get_const_expr
 *
 *	Make a string representation of a Const
 *
 * showtype can be -1 to never show "::typename" decoration, or +1 to always
 * show it, or 0 to show it only if the constant wouldn't be assumed to be
 * the right type by default.
 *
 * If the Const's collation isn't default for its type, show that too.
 * We mustn't do this when showtype is -1 (since that means the caller will
 * print "::typename", and we can't put a COLLATE clause in between).  It's
 * caller's responsibility that collation isn't missed in such cases.
 * ----------
 */
static void
get_const_expr(Const *constval, deparse_context *context, int showtype)
{
	StringInfo	buf = context->buf;
	Oid			typoutput;
	bool		typIsVarlena;
	char	   *extval;
	bool		needlabel = false;

	if (constval->constisnull)
	{
		/*
		 * Always label the type of a NULL constant to prevent misdecisions
		 * about type when reparsing.
		 */
		appendStringInfoString(buf, "NULL");
		if (showtype >= 0)
		{
			appendStringInfo(buf, "::%s",
							 format_type_with_typemod(constval->consttype,
													  constval->consttypmod));
			get_const_collation(constval, context);
		}
		return;
	}

	getTypeOutputInfo(constval->consttype,
					  &typoutput, &typIsVarlena);

	extval = OidOutputFunctionCall(typoutput, constval->constvalue);

	switch (constval->consttype)
	{
		case INT4OID:

			/*
			 * INT4 can be printed without any decoration, unless it is
			 * negative; in that case print it as '-nnn'::integer to ensure
			 * that the output will re-parse as a constant, not as a constant
			 * plus operator.  In most cases we could get away with printing
			 * (-nnn) instead, because of the way that gram.y handles negative
			 * literals; but that doesn't work for INT_MIN, and it doesn't
			 * seem that much prettier anyway.
			 */
			if (extval[0] != '-')
				appendStringInfoString(buf, extval);
			else
			{
				appendStringInfo(buf, "'%s'", extval);
				needlabel = true;		/* we must attach a cast */
			}
			break;

		case NUMERICOID:

			/*
			 * NUMERIC can be printed without quotes if it looks like a float
			 * constant (not an integer, and not Infinity or NaN) and doesn't
			 * have a leading sign (for the same reason as for INT4).
			 */
			if (isdigit((unsigned char) extval[0]) &&
				strcspn(extval, "eE.") != strlen(extval))
			{
				appendStringInfoString(buf, extval);
			}
			else
			{
				appendStringInfo(buf, "'%s'", extval);
				needlabel = true;		/* we must attach a cast */
			}
			break;

		case BITOID:
		case VARBITOID:
			appendStringInfo(buf, "B'%s'", extval);
			break;

		case BOOLOID:
			if (strcmp(extval, "t") == 0)
				appendStringInfoString(buf, "true");
			else
				appendStringInfoString(buf, "false");
			break;

		default:
			simple_quote_literal(buf, extval);
			break;
	}

	pfree(extval);

	if (showtype < 0)
		return;

	/*
	 * For showtype == 0, append ::typename unless the constant will be
	 * implicitly typed as the right type when it is read in.
	 *
	 * XXX this code has to be kept in sync with the behavior of the parser,
	 * especially make_const.
	 */
	switch (constval->consttype)
	{
		case BOOLOID:
		case UNKNOWNOID:
			/* These types can be left unlabeled */
			needlabel = false;
			break;
		case INT4OID:
			/* We determined above whether a label is needed */
			break;
		case NUMERICOID:

			/*
			 * Float-looking constants will be typed as numeric, which we
			 * checked above; but if there's a nondefault typmod we need to
			 * show it.
			 */
			needlabel |= (constval->consttypmod >= 0);
			break;
		default:
			needlabel = true;
			break;
	}
	if (needlabel || showtype > 0)
		appendStringInfo(buf, "::%s",
						 format_type_with_typemod(constval->consttype,
												  constval->consttypmod));

	get_const_collation(constval, context);
}

/*
 * helper for get_const_expr: append COLLATE if needed
 */
static void
get_const_collation(Const *constval, deparse_context *context)
{
	StringInfo	buf = context->buf;

	if (OidIsValid(constval->constcollid))
	{
		Oid			typcollation = get_typcollation(constval->consttype);

		if (constval->constcollid != typcollation)
		{
			appendStringInfo(buf, " COLLATE %s",
							 generate_collation_name(constval->constcollid));
		}
	}
}

/*
 * simple_quote_literal - Format a string as a SQL literal, append to buf
 */
static void
simple_quote_literal(StringInfo buf, const char *val)
{
	const char *valptr;

	/*
	 * We form the string literal according to the prevailing setting of
	 * standard_conforming_strings; we never use E''. User is responsible for
	 * making sure result is used correctly.
	 */
	appendStringInfoChar(buf, '\'');
	for (valptr = val; *valptr; valptr++)
	{
		char		ch = *valptr;

		if (SQL_STR_DOUBLE(ch, !standard_conforming_strings))
			appendStringInfoChar(buf, ch);
		appendStringInfoChar(buf, ch);
	}
	appendStringInfoChar(buf, '\'');
}


/* ----------
 * get_sublink_expr			- Parse back a sublink
 * ----------
 */
static void
get_sublink_expr(SubLink *sublink, deparse_context *context)
{
	StringInfo	buf = context->buf;
	Query	   *query = (Query *) (sublink->subselect);
	char	   *opname = NULL;
	bool		need_paren;

	if (sublink->subLinkType == ARRAY_SUBLINK)
		appendStringInfoString(buf, "ARRAY(");
	else
		appendStringInfoChar(buf, '(');

	/*
	 * Note that we print the name of only the first operator, when there are
	 * multiple combining operators.  This is an approximation that could go
	 * wrong in various scenarios (operators in different schemas, renamed
	 * operators, etc) but there is not a whole lot we can do about it, since
	 * the syntax allows only one operator to be shown.
	 */
	if (sublink->testexpr)
	{
		if (IsA(sublink->testexpr, OpExpr))
		{
			/* single combining operator */
			OpExpr	   *opexpr = (OpExpr *) sublink->testexpr;

			get_rule_expr(linitial(opexpr->args), context, true);
			opname = generate_operator_name(opexpr->opno,
											exprType(linitial(opexpr->args)),
											exprType(lsecond(opexpr->args)));
		}
		else if (IsA(sublink->testexpr, BoolExpr))
		{
			/* multiple combining operators, = or <> cases */
			char	   *sep;
			ListCell   *l;

			appendStringInfoChar(buf, '(');
			sep = "";
			foreach(l, ((BoolExpr *) sublink->testexpr)->args)
			{
				OpExpr	   *opexpr = (OpExpr *) lfirst(l);

				Assert(IsA(opexpr, OpExpr));
				appendStringInfoString(buf, sep);
				get_rule_expr(linitial(opexpr->args), context, true);
				if (!opname)
					opname = generate_operator_name(opexpr->opno,
											exprType(linitial(opexpr->args)),
											exprType(lsecond(opexpr->args)));
				sep = ", ";
			}
			appendStringInfoChar(buf, ')');
		}
		else if (IsA(sublink->testexpr, RowCompareExpr))
		{
			/* multiple combining operators, < <= > >= cases */
			RowCompareExpr *rcexpr = (RowCompareExpr *) sublink->testexpr;

			appendStringInfoChar(buf, '(');
			get_rule_expr((Node *) rcexpr->largs, context, true);
			opname = generate_operator_name(linitial_oid(rcexpr->opnos),
											exprType(linitial(rcexpr->largs)),
										  exprType(linitial(rcexpr->rargs)));
			appendStringInfoChar(buf, ')');
		}
		else
			elog(ERROR, "unrecognized testexpr type: %d",
				 (int) nodeTag(sublink->testexpr));
	}

	need_paren = true;

	switch (sublink->subLinkType)
	{
		case EXISTS_SUBLINK:
			appendStringInfoString(buf, "EXISTS ");
			break;

		case ANY_SUBLINK:
			if (strcmp(opname, "=") == 0)		/* Represent = ANY as IN */
				appendStringInfoString(buf, " IN ");
			else
				appendStringInfo(buf, " %s ANY ", opname);
			break;

		case ALL_SUBLINK:
			appendStringInfo(buf, " %s ALL ", opname);
			break;

		case ROWCOMPARE_SUBLINK:
			appendStringInfo(buf, " %s ", opname);
			break;

		case EXPR_SUBLINK:
		case MULTIEXPR_SUBLINK:
		case ARRAY_SUBLINK:
			need_paren = false;
			break;

		case CTE_SUBLINK:		/* shouldn't occur in a SubLink */
		default:
			elog(ERROR, "unrecognized sublink type: %d",
				 (int) sublink->subLinkType);
			break;
	}

	if (need_paren)
		appendStringInfoChar(buf, '(');

	get_query_def(query, buf, context->namespaces, NULL,
				  context->prettyFlags, context->wrapColumn,
				  context->indentLevel);

	if (need_paren)
		appendStringInfoString(buf, "))");
	else
		appendStringInfoChar(buf, ')');
}


/* ----------
 * get_from_clause			- Parse back a FROM clause
 *
 * "prefix" is the keyword that denotes the start of the list of FROM
 * elements. It is FROM when used to parse back SELECT and UPDATE, but
 * is USING when parsing back DELETE.
 * ----------
 */
static void
get_from_clause(Query *query, const char *prefix, deparse_context *context)
{
	StringInfo	buf = context->buf;
	bool		first = true;
	ListCell   *l;

	/*
	 * We use the query's jointree as a guide to what to print.  However, we
	 * must ignore auto-added RTEs that are marked not inFromCl. (These can
	 * only appear at the top level of the jointree, so it's sufficient to
	 * check here.)  This check also ensures we ignore the rule pseudo-RTEs
	 * for NEW and OLD.
	 */
	foreach(l, query->jointree->fromlist)
	{
		Node	   *jtnode = (Node *) lfirst(l);

		if (IsA(jtnode, RangeTblRef))
		{
			int			varno = ((RangeTblRef *) jtnode)->rtindex;
			RangeTblEntry *rte = rt_fetch(varno, query->rtable);

			if (!rte->inFromCl)
				continue;
		}

		if (first)
		{
			appendContextKeyword(context, prefix,
								 -PRETTYINDENT_STD, PRETTYINDENT_STD, 2);
			first = false;

			get_from_clause_item(jtnode, query, context);
		}
		else
		{
			StringInfoData itembuf;

			appendStringInfoString(buf, ", ");

			/*
			 * Put the new FROM item's text into itembuf so we can decide
			 * after we've got it whether or not it needs to go on a new line.
			 */
			initStringInfo(&itembuf);
			context->buf = &itembuf;

			get_from_clause_item(jtnode, query, context);

			/* Restore context's output buffer */
			context->buf = buf;

			/* Consider line-wrapping if enabled */
			if (PRETTY_INDENT(context) && context->wrapColumn >= 0)
			{
				/* Does the new item start with a new line? */
				if (itembuf.len > 0 && itembuf.data[0] == '\n')
				{
					/* If so, we shouldn't add anything */
					/* instead, remove any trailing spaces currently in buf */
					removeStringInfoSpaces(buf);
				}
				else
				{
					char	   *trailing_nl;

					/* Locate the start of the current line in the buffer */
					trailing_nl = strrchr(buf->data, '\n');
					if (trailing_nl == NULL)
						trailing_nl = buf->data;
					else
						trailing_nl++;

					/*
					 * Add a newline, plus some indentation, if the new item
					 * would cause an overflow.
					 */
					if (strlen(trailing_nl) + itembuf.len > context->wrapColumn)
						appendContextKeyword(context, "", -PRETTYINDENT_STD,
											 PRETTYINDENT_STD,
											 PRETTYINDENT_VAR);
				}
			}

			/* Add the new item */
			appendStringInfoString(buf, itembuf.data);

			/* clean up */
			pfree(itembuf.data);
		}
	}
}

static void
get_from_clause_item(Node *jtnode, Query *query, deparse_context *context)
{
	StringInfo	buf = context->buf;
	deparse_namespace *dpns = (deparse_namespace *) linitial(context->namespaces);

	if (IsA(jtnode, RangeTblRef))
	{
		int			varno = ((RangeTblRef *) jtnode)->rtindex;
		RangeTblEntry *rte = rt_fetch(varno, query->rtable);
		char	   *refname = get_rtable_name(varno, context);
		deparse_columns *colinfo = deparse_columns_fetch(varno, dpns);
		RangeTblFunction *rtfunc1 = NULL;
		bool		printalias;

		if (rte->lateral)
			appendStringInfoString(buf, "LATERAL ");

		/* Print the FROM item proper */
		switch (rte->rtekind)
		{
			case RTE_RELATION:
				/* Normal relation RTE */
				appendStringInfo(buf, "%s%s",
								 only_marker(rte),
								 generate_relation_name(rte->relid,
														context->namespaces));
				break;
			case RTE_SUBQUERY:
				/* Subquery RTE */
				appendStringInfoChar(buf, '(');
				get_query_def(rte->subquery, buf, context->namespaces, NULL,
							  context->prettyFlags, context->wrapColumn,
							  context->indentLevel);
				appendStringInfoChar(buf, ')');
				break;
			case RTE_FUNCTION:
				/* Function RTE */
				rtfunc1 = (RangeTblFunction *) linitial(rte->functions);

				/*
				 * Omit ROWS FROM() syntax for just one function, unless it
				 * has both a coldeflist and WITH ORDINALITY. If it has both,
				 * we must use ROWS FROM() syntax to avoid ambiguity about
				 * whether the coldeflist includes the ordinality column.
				 */
				if (list_length(rte->functions) == 1 &&
					(rtfunc1->funccolnames == NIL || !rte->funcordinality))
				{
					get_rule_expr(rtfunc1->funcexpr, context, true);
					/* we'll print the coldeflist below, if it has one */
				}
				else
				{
					bool		all_unnest;
					ListCell   *lc;

					/*
					 * If all the function calls in the list are to unnest,
					 * and none need a coldeflist, then collapse the list back
					 * down to UNNEST(args).  (If we had more than one
					 * built-in unnest function, this would get more
					 * difficult.)
					 *
					 * XXX This is pretty ugly, since it makes not-terribly-
					 * future-proof assumptions about what the parser would do
					 * with the output; but the alternative is to emit our
					 * nonstandard ROWS FROM() notation for what might have
					 * been a perfectly spec-compliant multi-argument
					 * UNNEST().
					 */
					all_unnest = true;
					foreach(lc, rte->functions)
					{
						RangeTblFunction *rtfunc = (RangeTblFunction *) lfirst(lc);

						if (!IsA(rtfunc->funcexpr, FuncExpr) ||
							((FuncExpr *) rtfunc->funcexpr)->funcid != F_ARRAY_UNNEST ||
							rtfunc->funccolnames != NIL)
						{
							all_unnest = false;
							break;
						}
					}

					if (all_unnest)
					{
						List	   *allargs = NIL;

						foreach(lc, rte->functions)
						{
							RangeTblFunction *rtfunc = (RangeTblFunction *) lfirst(lc);
							List	   *args = ((FuncExpr *) rtfunc->funcexpr)->args;

							allargs = list_concat(allargs, list_copy(args));
						}

						appendStringInfoString(buf, "UNNEST(");
						get_rule_expr((Node *) allargs, context, true);
						appendStringInfoChar(buf, ')');
					}
					else
					{
						int			funcno = 0;

						appendStringInfoString(buf, "ROWS FROM(");
						foreach(lc, rte->functions)
						{
							RangeTblFunction *rtfunc = (RangeTblFunction *) lfirst(lc);

							if (funcno > 0)
								appendStringInfoString(buf, ", ");
							get_rule_expr(rtfunc->funcexpr, context, true);
							if (rtfunc->funccolnames != NIL)
							{
								/* Reconstruct the column definition list */
								appendStringInfoString(buf, " AS ");
								get_from_clause_coldeflist(rtfunc,
														   NULL,
														   context);
							}
							funcno++;
						}
						appendStringInfoChar(buf, ')');
					}
					/* prevent printing duplicate coldeflist below */
					rtfunc1 = NULL;
				}
				if (rte->funcordinality)
					appendStringInfoString(buf, " WITH ORDINALITY");
				break;
			case RTE_VALUES:
				/* Values list RTE */
				appendStringInfoChar(buf, '(');
				get_values_def(rte->values_lists, context);
				appendStringInfoChar(buf, ')');
				break;
			case RTE_CTE:
				appendStringInfoString(buf, quote_identifier(rte->ctename));
				break;
			default:
				elog(ERROR, "unrecognized RTE kind: %d", (int) rte->rtekind);
				break;
		}

		/* Print the relation alias, if needed */
		printalias = false;
		if (rte->alias != NULL)
		{
			/* Always print alias if user provided one */
			printalias = true;
		}
		else if (colinfo->printaliases)
		{
			/* Always print alias if we need to print column aliases */
			printalias = true;
		}
		else if (rte->rtekind == RTE_RELATION)
		{
			/*
			 * No need to print alias if it's same as relation name (this
			 * would normally be the case, but not if set_rtable_names had to
			 * resolve a conflict).
			 */
			if (strcmp(refname, get_relation_name(rte->relid)) != 0)
				printalias = true;
		}
		else if (rte->rtekind == RTE_FUNCTION)
		{
			/*
			 * For a function RTE, always print alias.  This covers possible
			 * renaming of the function and/or instability of the
			 * FigureColname rules for things that aren't simple functions.
			 * Note we'd need to force it anyway for the columndef list case.
			 */
			printalias = true;
		}
		else if (rte->rtekind == RTE_VALUES)
		{
			/* Alias is syntactically required for VALUES */
			printalias = true;
		}
		else if (rte->rtekind == RTE_CTE)
		{
			/*
			 * No need to print alias if it's same as CTE name (this would
			 * normally be the case, but not if set_rtable_names had to
			 * resolve a conflict).
			 */
			if (strcmp(refname, rte->ctename) != 0)
				printalias = true;
		}
		if (printalias)
			appendStringInfo(buf, " %s", quote_identifier(refname));

		/* Print the column definitions or aliases, if needed */
		if (rtfunc1 && rtfunc1->funccolnames != NIL)
		{
			/* Reconstruct the columndef list, which is also the aliases */
			get_from_clause_coldeflist(rtfunc1, colinfo, context);
		}
		else
		{
			/* Else print column aliases as needed */
			get_column_alias_list(colinfo, context);
		}

		/* Tablesample clause must go after any alias */
		if (rte->rtekind == RTE_RELATION && rte->tablesample)
			get_tablesample_def(rte->tablesample, context);
	}
	else if (IsA(jtnode, JoinExpr))
	{
		JoinExpr   *j = (JoinExpr *) jtnode;
		deparse_columns *colinfo = deparse_columns_fetch(j->rtindex, dpns);
		bool		need_paren_on_right;

		need_paren_on_right = PRETTY_PAREN(context) &&
			!IsA(j->rarg, RangeTblRef) &&
			!(IsA(j->rarg, JoinExpr) &&((JoinExpr *) j->rarg)->alias != NULL);

		if (!PRETTY_PAREN(context) || j->alias != NULL)
			appendStringInfoChar(buf, '(');

		get_from_clause_item(j->larg, query, context);

		switch (j->jointype)
		{
			case JOIN_INNER:
				if (j->quals)
					appendContextKeyword(context, " JOIN ",
										 -PRETTYINDENT_STD,
										 PRETTYINDENT_STD,
										 PRETTYINDENT_JOIN);
				else
					appendContextKeyword(context, " CROSS JOIN ",
										 -PRETTYINDENT_STD,
										 PRETTYINDENT_STD,
										 PRETTYINDENT_JOIN);
				break;
			case JOIN_LEFT:
				appendContextKeyword(context, " LEFT JOIN ",
									 -PRETTYINDENT_STD,
									 PRETTYINDENT_STD,
									 PRETTYINDENT_JOIN);
				break;
			case JOIN_FULL:
				appendContextKeyword(context, " FULL JOIN ",
									 -PRETTYINDENT_STD,
									 PRETTYINDENT_STD,
									 PRETTYINDENT_JOIN);
				break;
			case JOIN_RIGHT:
				appendContextKeyword(context, " RIGHT JOIN ",
									 -PRETTYINDENT_STD,
									 PRETTYINDENT_STD,
									 PRETTYINDENT_JOIN);
				break;
			default:
				elog(ERROR, "unrecognized join type: %d",
					 (int) j->jointype);
		}

		if (need_paren_on_right)
			appendStringInfoChar(buf, '(');
		get_from_clause_item(j->rarg, query, context);
		if (need_paren_on_right)
			appendStringInfoChar(buf, ')');

		if (j->usingClause)
		{
			ListCell   *lc;
			bool		first = true;

			appendStringInfoString(buf, " USING (");
			/* Use the assigned names, not what's in usingClause */
			foreach(lc, colinfo->usingNames)
			{
				char	   *colname = (char *) lfirst(lc);

				if (first)
					first = false;
				else
					appendStringInfoString(buf, ", ");
				appendStringInfoString(buf, quote_identifier(colname));
			}
			appendStringInfoChar(buf, ')');
		}
		else if (j->quals)
		{
			appendStringInfoString(buf, " ON ");
			if (!PRETTY_PAREN(context))
				appendStringInfoChar(buf, '(');
			get_rule_expr(j->quals, context, false);
			if (!PRETTY_PAREN(context))
				appendStringInfoChar(buf, ')');
		}

		if (!PRETTY_PAREN(context) || j->alias != NULL)
			appendStringInfoChar(buf, ')');

		/* Yes, it's correct to put alias after the right paren ... */
		if (j->alias != NULL)
		{
			appendStringInfo(buf, " %s",
							 quote_identifier(j->alias->aliasname));
			get_column_alias_list(colinfo, context);
		}
	}
	else
		elog(ERROR, "unrecognized node type: %d",
			 (int) nodeTag(jtnode));
}

/*
 * get_column_alias_list - print column alias list for an RTE
 *
 * Caller must already have printed the relation's alias name.
 */
static void
get_column_alias_list(deparse_columns *colinfo, deparse_context *context)
{
	StringInfo	buf = context->buf;
	int			i;
	bool		first = true;

	/* Don't print aliases if not needed */
	if (!colinfo->printaliases)
		return;

	for (i = 0; i < colinfo->num_new_cols; i++)
	{
		char	   *colname = colinfo->new_colnames[i];

		if (first)
		{
			appendStringInfoChar(buf, '(');
			first = false;
		}
		else
			appendStringInfoString(buf, ", ");
		appendStringInfoString(buf, quote_identifier(colname));
	}
	if (!first)
		appendStringInfoChar(buf, ')');
}

/*
 * get_from_clause_coldeflist - reproduce FROM clause coldeflist
 *
 * When printing a top-level coldeflist (which is syntactically also the
 * relation's column alias list), use column names from colinfo.  But when
 * printing a coldeflist embedded inside ROWS FROM(), we prefer to use the
 * original coldeflist's names, which are available in rtfunc->funccolnames.
 * Pass NULL for colinfo to select the latter behavior.
 *
 * The coldeflist is appended immediately (no space) to buf.  Caller is
 * responsible for ensuring that an alias or AS is present before it.
 */
static void
get_from_clause_coldeflist(RangeTblFunction *rtfunc,
						   deparse_columns *colinfo,
						   deparse_context *context)
{
	StringInfo	buf = context->buf;
	ListCell   *l1;
	ListCell   *l2;
	ListCell   *l3;
	ListCell   *l4;
	int			i;

	appendStringInfoChar(buf, '(');

	/* there's no forfour(), so must chase one list the hard way */
	i = 0;
	l4 = list_head(rtfunc->funccolnames);
	forthree(l1, rtfunc->funccoltypes,
			 l2, rtfunc->funccoltypmods,
			 l3, rtfunc->funccolcollations)
	{
		Oid			atttypid = lfirst_oid(l1);
		int32		atttypmod = lfirst_int(l2);
		Oid			attcollation = lfirst_oid(l3);
		char	   *attname;

		if (colinfo)
			attname = colinfo->colnames[i];
		else
			attname = strVal(lfirst(l4));

		Assert(attname);		/* shouldn't be any dropped columns here */

		if (i > 0)
			appendStringInfoString(buf, ", ");
		appendStringInfo(buf, "%s %s",
						 quote_identifier(attname),
						 format_type_with_typemod(atttypid, atttypmod));
		if (OidIsValid(attcollation) &&
			attcollation != get_typcollation(atttypid))
			appendStringInfo(buf, " COLLATE %s",
							 generate_collation_name(attcollation));

		l4 = lnext(l4);
		i++;
	}

	appendStringInfoChar(buf, ')');
}

/*
 * get_tablesample_def			- print a TableSampleClause
 */
static void
get_tablesample_def(TableSampleClause *tablesample, deparse_context *context)
{
	StringInfo	buf = context->buf;
	Oid			argtypes[1];
	int			nargs;
	ListCell   *l;

	/*
	 * We should qualify the handler's function name if it wouldn't be
	 * resolved by lookup in the current search path.
	 */
	argtypes[0] = INTERNALOID;
	appendStringInfo(buf, " TABLESAMPLE %s (",
					 generate_function_name(tablesample->tsmhandler, 1,
											NIL, argtypes,
											false, NULL, EXPR_KIND_NONE));

	nargs = 0;
	foreach(l, tablesample->args)
	{
		if (nargs++ > 0)
			appendStringInfoString(buf, ", ");
		get_rule_expr((Node *) lfirst(l), context, false);
	}
	appendStringInfoChar(buf, ')');

	if (tablesample->repeatable != NULL)
	{
		appendStringInfoString(buf, " REPEATABLE (");
		get_rule_expr((Node *) tablesample->repeatable, context, false);
		appendStringInfoChar(buf, ')');
	}
}

/*
 * get_opclass_name			- fetch name of an index operator class
 *
 * The opclass name is appended (after a space) to buf.
 *
 * Output is suppressed if the opclass is the default for the given
 * actual_datatype.  (If you don't want this behavior, just pass
 * InvalidOid for actual_datatype.)
 */
static void
get_opclass_name(Oid opclass, Oid actual_datatype,
				 StringInfo buf)
{
	HeapTuple	ht_opc;
	Form_pg_opclass opcrec;
	char	   *opcname;
	char	   *nspname;

	ht_opc = SearchSysCache1(CLAOID, ObjectIdGetDatum(opclass));
	if (!HeapTupleIsValid(ht_opc))
		elog(ERROR, "cache lookup failed for opclass %u", opclass);
	opcrec = (Form_pg_opclass) GETSTRUCT(ht_opc);

	if (!OidIsValid(actual_datatype) ||
		GetDefaultOpClass(actual_datatype, opcrec->opcmethod) != opclass)
	{
		/* Okay, we need the opclass name.  Do we need to qualify it? */
		opcname = NameStr(opcrec->opcname);
		if (OpclassIsVisible(opclass))
			appendStringInfo(buf, " %s", quote_identifier(opcname));
		else
		{
			nspname = get_namespace_name(opcrec->opcnamespace);
			appendStringInfo(buf, " %s.%s",
							 quote_identifier(nspname),
							 quote_identifier(opcname));
		}
	}
	ReleaseSysCache(ht_opc);
}

/*
 * processIndirection - take care of array and subfield assignment
 *
 * We strip any top-level FieldStore or assignment ArrayRef nodes that
 * appear in the input, and return the subexpression that's to be assigned.
 * If printit is true, we also print out the appropriate decoration for the
 * base column name (that the caller just printed).
 */
static Node *
processIndirection(Node *node, deparse_context *context, bool printit)
{
	StringInfo	buf = context->buf;

	for (;;)
	{
		if (node == NULL)
			break;
		if (IsA(node, FieldStore))
		{
			FieldStore *fstore = (FieldStore *) node;
			Oid			typrelid;
			char	   *fieldname;

			/* lookup tuple type */
			typrelid = get_typ_typrelid(fstore->resulttype);
			if (!OidIsValid(typrelid))
				elog(ERROR, "argument type %s of FieldStore is not a tuple type",
					 format_type_be(fstore->resulttype));

			/*
			 * Print the field name.  There should only be one target field in
			 * stored rules.  There could be more than that in executable
			 * target lists, but this function cannot be used for that case.
			 */
			Assert(list_length(fstore->fieldnums) == 1);
			fieldname = get_relid_attribute_name(typrelid,
											linitial_int(fstore->fieldnums));
			if (printit)
				appendStringInfo(buf, ".%s", quote_identifier(fieldname));

			/*
			 * We ignore arg since it should be an uninteresting reference to
			 * the target column or subcolumn.
			 */
			node = (Node *) linitial(fstore->newvals);
		}
		else if (IsA(node, ArrayRef))
		{
			ArrayRef   *aref = (ArrayRef *) node;

			if (aref->refassgnexpr == NULL)
				break;
			if (printit)
				printSubscripts(aref, context);

			/*
			 * We ignore refexpr since it should be an uninteresting reference
			 * to the target column or subcolumn.
			 */
			node = (Node *) aref->refassgnexpr;
		}
		else
			break;
	}

	return node;
}

static void
printSubscripts(ArrayRef *aref, deparse_context *context)
{
	StringInfo	buf = context->buf;
	ListCell   *lowlist_item;
	ListCell   *uplist_item;

	lowlist_item = list_head(aref->reflowerindexpr);	/* could be NULL */
	foreach(uplist_item, aref->refupperindexpr)
	{
		appendStringInfoChar(buf, '[');
		if (lowlist_item)
		{
			get_rule_expr((Node *) lfirst(lowlist_item), context, false);
			appendStringInfoChar(buf, ':');
			lowlist_item = lnext(lowlist_item);
		}
		get_rule_expr((Node *) lfirst(uplist_item), context, false);
		appendStringInfoChar(buf, ']');
	}
}

/*
 * quote_identifier			- Quote an identifier only if needed
 *
 * When quotes are needed, we palloc the required space; slightly
 * space-wasteful but well worth it for notational simplicity.
 */
const char *
quote_identifier(const char *ident)
{
	/*
	 * Can avoid quoting if ident starts with a lowercase letter or underscore
	 * and contains only lowercase letters, digits, and underscores, *and* is
	 * not any SQL keyword.  Otherwise, supply quotes.
	 */
	int			nquotes = 0;
	bool		safe;
	const char *ptr;
	char	   *result;
	char	   *optr;

	/*
	 * would like to use <ctype.h> macros here, but they might yield unwanted
	 * locale-specific results...
	 */
	safe = ((ident[0] >= 'a' && ident[0] <= 'z') || ident[0] == '_');

	for (ptr = ident; *ptr; ptr++)
	{
		char		ch = *ptr;

		if ((ch >= 'a' && ch <= 'z') ||
			(ch >= '0' && ch <= '9') ||
			(ch == '_'))
		{
			/* okay */
		}
		else
		{
			safe = false;
			if (ch == '"')
				nquotes++;
		}
	}

	if (quote_all_identifiers)
		safe = false;

	if (safe)
	{
		/*
		 * Check for keyword.  We quote keywords except for unreserved ones.
		 * (In some cases we could avoid quoting a col_name or type_func_name
		 * keyword, but it seems much harder than it's worth to tell that.)
		 *
		 * Note: ScanKeywordLookup() does case-insensitive comparison, but
		 * that's fine, since we already know we have all-lower-case.
		 */
		const ScanKeyword *keyword = ScanKeywordLookup(ident,
													   ScanKeywords,
													   NumScanKeywords);

		if (keyword != NULL && keyword->category != UNRESERVED_KEYWORD)
			safe = false;
	}

	if (safe)
		return ident;			/* no change needed */

	result = (char *) palloc(strlen(ident) + nquotes + 2 + 1);

	optr = result;
	*optr++ = '"';
	for (ptr = ident; *ptr; ptr++)
	{
		char		ch = *ptr;

		if (ch == '"')
			*optr++ = '"';
		*optr++ = ch;
	}
	*optr++ = '"';
	*optr = '\0';

	return result;
}

/*
 * quote_qualified_identifier	- Quote a possibly-qualified identifier
 *
 * Return a name of the form qualifier.ident, or just ident if qualifier
 * is NULL, quoting each component if necessary.  The result is palloc'd.
 */
char *
quote_qualified_identifier(const char *qualifier,
						   const char *ident)
{
	StringInfoData buf;

	initStringInfo(&buf);
	if (qualifier)
		appendStringInfo(&buf, "%s.", quote_identifier(qualifier));
	appendStringInfoString(&buf, quote_identifier(ident));
	return buf.data;
}

/*
 * get_relation_name
 *		Get the unqualified name of a relation specified by OID
 *
 * This differs from the underlying get_rel_name() function in that it will
 * throw error instead of silently returning NULL if the OID is bad.
 */
static char *
get_relation_name(Oid relid)
{
	char	   *relname = get_rel_name(relid);

	if (!relname)
		elog(ERROR, "cache lookup failed for relation %u", relid);
	return relname;
}

/*
 * generate_relation_name
 *		Compute the name to display for a relation specified by OID
 *
 * The result includes all necessary quoting and schema-prefixing.
 *
 * If namespaces isn't NIL, it must be a list of deparse_namespace nodes.
 * We will forcibly qualify the relation name if it equals any CTE name
 * visible in the namespace list.
 */
static char *
generate_relation_name(Oid relid, List *namespaces)
{
	HeapTuple	tp;
	Form_pg_class reltup;
	bool		need_qual;
	ListCell   *nslist;
	char	   *relname;
	char	   *nspname;
	char	   *result;

	tp = SearchSysCache1(RELOID, ObjectIdGetDatum(relid));
	if (!HeapTupleIsValid(tp))
		elog(ERROR, "cache lookup failed for relation %u", relid);
	reltup = (Form_pg_class) GETSTRUCT(tp);
	relname = NameStr(reltup->relname);

	/* Check for conflicting CTE name */
	need_qual = false;
	foreach(nslist, namespaces)
	{
		deparse_namespace *dpns = (deparse_namespace *) lfirst(nslist);
		ListCell   *ctlist;

		foreach(ctlist, dpns->ctes)
		{
			CommonTableExpr *cte = (CommonTableExpr *) lfirst(ctlist);

			if (strcmp(cte->ctename, relname) == 0)
			{
				need_qual = true;
				break;
			}
		}
		if (need_qual)
			break;
	}

	/* Otherwise, qualify the name if not visible in search path */
	if (!need_qual)
		need_qual = !RelationIsVisible(relid);

	if (need_qual)
		nspname = get_namespace_name(reltup->relnamespace);
	else
		nspname = NULL;

	result = quote_qualified_identifier(nspname, relname);

	ReleaseSysCache(tp);

	return result;
}

/*
 * generate_qualified_relation_name
 *		Compute the name to display for a relation specified by OID
 *
 * As above, but unconditionally schema-qualify the name.
 */
static char *
generate_qualified_relation_name(Oid relid)
{
	HeapTuple	tp;
	Form_pg_class reltup;
	char	   *relname;
	char	   *nspname;
	char	   *result;

	tp = SearchSysCache1(RELOID, ObjectIdGetDatum(relid));
	if (!HeapTupleIsValid(tp))
		elog(ERROR, "cache lookup failed for relation %u", relid);
	reltup = (Form_pg_class) GETSTRUCT(tp);
	relname = NameStr(reltup->relname);

	nspname = get_namespace_name(reltup->relnamespace);
	if (!nspname)
		elog(ERROR, "cache lookup failed for namespace %u",
			 reltup->relnamespace);

	result = quote_qualified_identifier(nspname, relname);

	ReleaseSysCache(tp);

	return result;
}

/*
 * generate_function_name
 *		Compute the name to display for a function specified by OID,
 *		given that it is being called with the specified actual arg names and
 *		types.  (Those matter because of ambiguous-function resolution rules.)
 *
 * If we're dealing with a potentially variadic function (in practice, this
 * means a FuncExpr or Aggref, not some other way of calling a function), then
 * has_variadic must specify whether variadic arguments have been merged,
 * and *use_variadic_p will be set to indicate whether to print VARIADIC in
 * the output.  For non-FuncExpr cases, has_variadic should be FALSE and
 * use_variadic_p can be NULL.
 *
 * The result includes all necessary quoting and schema-prefixing.
 */
static char *
generate_function_name(Oid funcid, int nargs, List *argnames, Oid *argtypes,
					   bool has_variadic, bool *use_variadic_p,
					   ParseExprKind special_exprkind)
{
	char	   *result;
	HeapTuple	proctup;
	Form_pg_proc procform;
	char	   *proname;
	bool		use_variadic;
	char	   *nspname;
	FuncDetailCode p_result;
	Oid			p_funcid;
	Oid			p_rettype;
	bool		p_retset;
	int			p_nvargs;
	Oid			p_vatype;
	Oid		   *p_true_typeids;
	bool		force_qualify = false;

	proctup = SearchSysCache1(PROCOID, ObjectIdGetDatum(funcid));
	if (!HeapTupleIsValid(proctup))
		elog(ERROR, "cache lookup failed for function %u", funcid);
	procform = (Form_pg_proc) GETSTRUCT(proctup);
	proname = NameStr(procform->proname);

	/*
	 * Due to parser hacks to avoid needing to reserve CUBE, we need to force
	 * qualification in some special cases.
	 */
	if (special_exprkind == EXPR_KIND_GROUP_BY)
	{
		if (strcmp(proname, "cube") == 0 || strcmp(proname, "rollup") == 0)
			force_qualify = true;
	}

	/*
	 * Determine whether VARIADIC should be printed.  We must do this first
	 * since it affects the lookup rules in func_get_detail().
	 *
	 * Currently, we always print VARIADIC if the function has a merged
	 * variadic-array argument.  Note that this is always the case for
	 * functions taking a VARIADIC argument type other than VARIADIC ANY.
	 *
	 * In principle, if VARIADIC wasn't originally specified and the array
	 * actual argument is deconstructable, we could print the array elements
	 * separately and not print VARIADIC, thus more nearly reproducing the
	 * original input.  For the moment that seems like too much complication
	 * for the benefit, and anyway we do not know whether VARIADIC was
	 * originally specified if it's a non-ANY type.
	 */
	if (use_variadic_p)
	{
		/* Parser should not have set funcvariadic unless fn is variadic */
		Assert(!has_variadic || OidIsValid(procform->provariadic));
		use_variadic = has_variadic;
		*use_variadic_p = use_variadic;
	}
	else
	{
		Assert(!has_variadic);
		use_variadic = false;
	}

	/*
	 * The idea here is to schema-qualify only if the parser would fail to
	 * resolve the correct function given the unqualified func name with the
	 * specified argtypes and VARIADIC flag.  But if we already decided to
	 * force qualification, then we can skip the lookup and pretend we didn't
	 * find it.
	 */
	if (!force_qualify)
		p_result = func_get_detail(list_make1(makeString(proname)),
								   NIL, argnames, nargs, argtypes,
								   !use_variadic, true,
								   &p_funcid, &p_rettype,
								   &p_retset, &p_nvargs, &p_vatype,
								   &p_true_typeids, NULL);
	else
	{
		p_result = FUNCDETAIL_NOTFOUND;
		p_funcid = InvalidOid;
	}

	if ((p_result == FUNCDETAIL_NORMAL ||
		 p_result == FUNCDETAIL_AGGREGATE ||
		 p_result == FUNCDETAIL_WINDOWFUNC) &&
		p_funcid == funcid)
		nspname = NULL;
	else
		nspname = get_namespace_name(procform->pronamespace);

	result = quote_qualified_identifier(nspname, proname);

	ReleaseSysCache(proctup);

	return result;
}

/*
 * generate_operator_name
 *		Compute the name to display for an operator specified by OID,
 *		given that it is being called with the specified actual arg types.
 *		(Arg types matter because of ambiguous-operator resolution rules.
 *		Pass InvalidOid for unused arg of a unary operator.)
 *
 * The result includes all necessary quoting and schema-prefixing,
 * plus the OPERATOR() decoration needed to use a qualified operator name
 * in an expression.
 */
static char *
generate_operator_name(Oid operid, Oid arg1, Oid arg2)
{
	StringInfoData buf;
	HeapTuple	opertup;
	Form_pg_operator operform;
	char	   *oprname;
	char	   *nspname;
	Operator	p_result;

	initStringInfo(&buf);

	opertup = SearchSysCache1(OPEROID, ObjectIdGetDatum(operid));
	if (!HeapTupleIsValid(opertup))
		elog(ERROR, "cache lookup failed for operator %u", operid);
	operform = (Form_pg_operator) GETSTRUCT(opertup);
	oprname = NameStr(operform->oprname);

	/*
	 * The idea here is to schema-qualify only if the parser would fail to
	 * resolve the correct operator given the unqualified op name with the
	 * specified argtypes.
	 */
	switch (operform->oprkind)
	{
		case 'b':
			p_result = oper(NULL, list_make1(makeString(oprname)), arg1, arg2,
							true, -1);
			break;
		case 'l':
			p_result = left_oper(NULL, list_make1(makeString(oprname)), arg2,
								 true, -1);
			break;
		case 'r':
			p_result = right_oper(NULL, list_make1(makeString(oprname)), arg1,
								  true, -1);
			break;
		default:
			elog(ERROR, "unrecognized oprkind: %d", operform->oprkind);
			p_result = NULL;	/* keep compiler quiet */
			break;
	}

	if (p_result != NULL && oprid(p_result) == operid)
		nspname = NULL;
	else
	{
		nspname = get_namespace_name(operform->oprnamespace);
		appendStringInfo(&buf, "OPERATOR(%s.", quote_identifier(nspname));
	}

	appendStringInfoString(&buf, oprname);

	if (nspname)
		appendStringInfoChar(&buf, ')');

	if (p_result != NULL)
		ReleaseSysCache(p_result);

	ReleaseSysCache(opertup);

	return buf.data;
}

/*
 * generate_collation_name
 *		Compute the name to display for a collation specified by OID
 *
 * The result includes all necessary quoting and schema-prefixing.
 */
char *
generate_collation_name(Oid collid)
{
	HeapTuple	tp;
	Form_pg_collation colltup;
	char	   *collname;
	char	   *nspname;
	char	   *result;

	tp = SearchSysCache1(COLLOID, ObjectIdGetDatum(collid));
	if (!HeapTupleIsValid(tp))
		elog(ERROR, "cache lookup failed for collation %u", collid);
	colltup = (Form_pg_collation) GETSTRUCT(tp);
	collname = NameStr(colltup->collname);

	if (!CollationIsVisible(collid))
		nspname = get_namespace_name(colltup->collnamespace);
	else
		nspname = NULL;

	result = quote_qualified_identifier(nspname, collname);

	ReleaseSysCache(tp);

	return result;
}

/*
 * Given a C string, produce a TEXT datum.
 *
 * We assume that the input was palloc'd and may be freed.
 */
static text *
string_to_text(char *str)
{
	text	   *result;

	result = cstring_to_text(str);
	pfree(str);
	return result;
}

/*
 * Generate a C string representing a relation's reloptions, or NULL if none.
 */
static char *
flatten_reloptions(Oid relid)
{
	char	   *result = NULL;
	HeapTuple	tuple;
	Datum		reloptions;
	bool		isnull;

	tuple = SearchSysCache1(RELOID, ObjectIdGetDatum(relid));
	if (!HeapTupleIsValid(tuple))
		elog(ERROR, "cache lookup failed for relation %u", relid);

	reloptions = SysCacheGetAttr(RELOID, tuple,
								 Anum_pg_class_reloptions, &isnull);
	if (!isnull)
	{
		Datum		sep,
					txt;

		/*
		 * We want to use array_to_text(reloptions, ', ') --- but
		 * DirectFunctionCall2(array_to_text) does not work, because
		 * array_to_text() relies on flinfo to be valid.  So use
		 * OidFunctionCall2.
		 */
		sep = CStringGetTextDatum(", ");
		txt = OidFunctionCall2(F_ARRAY_TO_TEXT, reloptions, sep);
		result = TextDatumGetCString(txt);
	}

	ReleaseSysCache(tuple);

	return result;
}<|MERGE_RESOLUTION|>--- conflicted
+++ resolved
@@ -2558,7 +2558,6 @@
 
 /*
  * deparse_context_for_plan_rtable - Build deparse context for a plan's rtable
-<<<<<<< HEAD
  *
  * When deparsing an expression in a Plan tree, we use the plan's rangetable
  * to resolve names of simple Vars.  The initialization of column names for
@@ -2588,61 +2587,6 @@
 	 * alias Vars.
 	 */
 	set_simple_column_names(dpns);
-
-	/* Return a one-deep namespace stack */
-	return list_make1(dpns);
-}
-
-/*
- * set_deparse_context_planstate	- Specify Plan node containing expression
- *
- * When deparsing an expression in a Plan tree, we might have to resolve
- * OUTER_VAR, INNER_VAR, or INDEX_VAR references.  To do this, the caller must
- * provide the parent PlanState node.  Then OUTER_VAR and INNER_VAR references
- * can be resolved by drilling down into the left and right child plans.
- * Similarly, INDEX_VAR references can be resolved by reference to the
- * indextlist given in the parent IndexOnlyScan node.  (Note that we don't
- * currently support deparsing of indexquals in regular IndexScan or
- * BitmapIndexScan nodes; for those, we can only deparse the indexqualorig
- * fields, which won't contain INDEX_VAR Vars.)
-=======
->>>>>>> 8abb52fa
- *
- * When deparsing an expression in a Plan tree, we use the plan's rangetable
- * to resolve names of simple Vars.  The initialization of column names for
- * this is rather expensive if the rangetable is large, and it'll be the same
- * for every expression in the Plan tree; so we do it just once and re-use
- * the result of this function for each expression.  (Note that the result
- * is not usable until set_deparse_context_planstate() is applied to it.)
- *
-<<<<<<< HEAD
- * The ancestors list is a list of the PlanState's parent PlanStates, the
- * most-closely-nested first.  This is needed to resolve PARAM_EXEC Params.
- * Note we assume that all the PlanStates share the same rtable.
- *
- * Once this function has been called, deparse_expression() can be called on
- * subsidiary expression(s) of the specified PlanState node.  To deparse
- * expressions of a different Plan node in the same Plan tree, re-call this
- * function to identify the new parent Plan node.
- *
- * The result is the same List passed in; this is a notational convenience.
- */
-List *
-set_deparse_context_planstate(List *dpcontext,
-							  Node *planstate, List *ancestors)
-=======
- * In addition to the plan's rangetable list, pass the per-RTE alias names
- * assigned by a previous call to select_rtable_names_for_explain.
- */
-List *
-deparse_context_for_plan_rtable(List *rtable, List *rtable_names)
->>>>>>> 8abb52fa
-{
-	deparse_namespace *dpns;
-
-	/* Should always have one-entry namespace list for Plan deparsing */
-	Assert(list_length(dpcontext) == 1);
-	dpns = (deparse_namespace *) linitial(dpcontext);
 
 	/* Return a one-deep namespace stack */
 	return list_make1(dpns);
