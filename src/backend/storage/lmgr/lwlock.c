--- conflicted
+++ resolved
@@ -85,7 +85,6 @@
 #include "pg_trace.h"
 #include "postmaster/postmaster.h"
 #include "replication/slot.h"
-#include "storage/barrier.h"
 #include "storage/ipc.h"
 #include "storage/predicate.h"
 #include "storage/proc.h"
@@ -153,12 +152,6 @@
 static int	lock_addin_request = 0;
 static bool lock_addin_request_allowed = true;
 
-<<<<<<< HEAD
-static inline bool LWLockAcquireCommon(LWLock *l, LWLockMode mode,
-					uint64 *valptr, uint64 val);
-
-=======
->>>>>>> 8abb52fa
 #ifdef LWLOCK_STATS
 typedef struct lwlock_stats_key
 {
@@ -801,14 +794,6 @@
 
 }
 
-<<<<<<< HEAD
-/* internal function to implement LWLockAcquire and LWLockAcquireWithVar */
-static inline bool
-LWLockAcquireCommon(LWLock *l, LWLockMode mode, uint64 *valptr, uint64 val)
-{
-	volatile LWLock *lock = l;
-	volatile uint64 *valp = valptr;
-=======
 /*
  * Remove ourselves from the waitlist.
  *
@@ -919,7 +904,6 @@
 bool
 LWLockAcquire(LWLock *lock, LWLockMode mode)
 {
->>>>>>> 8abb52fa
 	PGPROC	   *proc = MyProc;
 	bool		result = true;
 	int			extraWaits = 0;
@@ -1065,18 +1049,7 @@
 		result = false;
 	}
 
-<<<<<<< HEAD
-	/* If there's a variable associated with this lock, initialize it */
-	if (valp)
-		*valp = val;
-
-	/* We are done updating shared state of the lock itself. */
-	SpinLockRelease(&lock->mutex);
-
-	TRACE_POSTGRESQL_LWLOCK_ACQUIRE(T_NAME(l), T_ID(l), mode);
-=======
 	TRACE_POSTGRESQL_LWLOCK_ACQUIRE(T_NAME(lock), T_ID(lock), mode);
->>>>>>> 8abb52fa
 
 	/* Add lock to list of locks held by this backend */
 	held_lwlocks[num_held_lwlocks].lock = lock;
@@ -1392,24 +1365,6 @@
 		 * Set RELEASE_OK flag, to make sure we get woken up as soon as the
 		 * lock is released.
 		 */
-<<<<<<< HEAD
-		proc->lwWaiting = true;
-		proc->lwWaitMode = LW_WAIT_UNTIL_FREE;
-		/* waiters are added to the front of the queue */
-		proc->lwWaitLink = lock->head;
-		if (lock->head == NULL)
-			lock->tail = proc;
-		lock->head = proc;
-
-		/*
-		 * Set releaseOK, to make sure we get woken up as soon as the lock is
-		 * released.
-		 */
-		lock->releaseOK = true;
-
-		/* Can release the mutex now */
-		SpinLockRelease(&lock->mutex);
-=======
 		pg_atomic_fetch_or_u32(&lock->state, LW_FLAG_RELEASE_OK);
 
 		/*
@@ -1427,7 +1382,6 @@
 			LWLockDequeueSelf(lock);
 			break;
 		}
->>>>>>> 8abb52fa
 
 		/*
 		 * Wait until awakened.
@@ -1552,15 +1506,6 @@
 	 */
 	dlist_foreach_modify(iter, &wakeup)
 	{
-<<<<<<< HEAD
-		proc = head;
-		head = proc->lwWaitLink;
-		proc->lwWaitLink = NULL;
-		/* check comment in LWLockRelease() about this barrier */
-		pg_write_barrier();
-		proc->lwWaiting = false;
-		PGSemaphoreUnlock(&proc->sem);
-=======
 		PGPROC	   *waiter = dlist_container(PGPROC, lwWaitLink, iter.cur);
 
 		dlist_delete(&waiter->lwWaitLink);
@@ -1568,7 +1513,6 @@
 		pg_write_barrier();
 		waiter->lwWaiting = false;
 		PGSemaphoreUnlock(&waiter->sem);
->>>>>>> 8abb52fa
 	}
 }
 
@@ -1634,29 +1578,9 @@
 	 */
 	if (check_waiters)
 	{
-<<<<<<< HEAD
-		LOG_LWDEBUG("LWLockRelease", T_NAME(l), T_ID(l), "release waiter");
-		proc = head;
-		head = proc->lwWaitLink;
-		proc->lwWaitLink = NULL;
-		/*
-		 * Guarantee that lwWaiting being unset only becomes visible once the
-		 * unlink from the link has completed. Otherwise the target backend
-		 * could be woken up for other reason and enqueue for a new lock - if
-		 * that happens before the list unlink happens, the list would end up
-		 * being corrupted.
-		 *
-		 * The barrier pairs with the SpinLockAcquire() when enqueing for
-		 * another lock.
-		 */
-		pg_write_barrier();
-		proc->lwWaiting = false;
-		PGSemaphoreUnlock(&proc->sem);
-=======
 		/* XXX: remove before commit? */
 		LOG_LWDEBUG("LWLockRelease", lock, "releasing waiters");
 		LWLockWakeup(lock);
->>>>>>> 8abb52fa
 	}
 
 	TRACE_POSTGRESQL_LWLOCK_RELEASE(T_NAME(lock), T_ID(lock));
