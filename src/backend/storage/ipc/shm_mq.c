/*-------------------------------------------------------------------------
 *
 * shm_mq.c
 *	  single-reader, single-writer shared memory message queue
 *
 * Both the sender and the receiver must have a PGPROC; their respective
 * process latches are used for synchronization.  Only the sender may send,
 * and only the receiver may receive.  This is intended to allow a user
 * backend to communicate with worker backends that it has registered.
 *
 * Portions Copyright (c) 1996-2015, PostgreSQL Global Development Group
 * Portions Copyright (c) 1994, Regents of the University of California
 *
 * src/include/storage/shm_mq.h
 *
 *-------------------------------------------------------------------------
 */

#include "postgres.h"

#include "miscadmin.h"
#include "postmaster/bgworker.h"
#include "storage/procsignal.h"
#include "storage/shm_mq.h"
#include "storage/spin.h"

/*
 * This structure represents the actual queue, stored in shared memory.
 *
 * Some notes on synchronization:
 *
 * mq_receiver and mq_bytes_read can only be changed by the receiver; and
 * mq_sender and mq_bytes_written can only be changed by the sender.  However,
 * because most of these fields are 8 bytes and we don't assume that 8 byte
 * reads and writes are atomic, the spinlock must be taken whenever the field
 * is updated, and whenever it is read by a process other than the one allowed
 * to modify it. But the process that is allowed to modify it is also allowed
 * to read it without the lock.  On architectures where 8-byte writes are
 * atomic, we could replace these spinlocks with memory barriers, but
 * testing found no performance benefit, so it seems best to keep things
 * simple for now.
 *
 * mq_detached can be set by either the sender or the receiver, so the mutex
 * must be held to read or write it.  Memory barriers could be used here as
 * well, if needed.
 *
 * mq_ring_size and mq_ring_offset never change after initialization, and
 * can therefore be read without the lock.
 *
 * Importantly, mq_ring can be safely read and written without a lock.  Were
 * this not the case, we'd have to hold the spinlock for much longer
 * intervals, and performance might suffer.  Fortunately, that's not
 * necessary.  At any given time, the difference between mq_bytes_read and
 * mq_bytes_written defines the number of bytes within mq_ring that contain
 * unread data, and mq_bytes_read defines the position where those bytes
 * begin.  The sender can increase the number of unread bytes at any time,
 * but only the receiver can give license to overwrite those bytes, by
 * incrementing mq_bytes_read.  Therefore, it's safe for the receiver to read
 * the unread bytes it knows to be present without the lock.  Conversely,
 * the sender can write to the unused portion of the ring buffer without
 * the lock, because nobody else can be reading or writing those bytes.  The
 * receiver could be making more bytes unused by incrementing mq_bytes_read,
 * but that's OK.  Note that it would be unsafe for the receiver to read any
 * data it's already marked as read, or to write any data; and it would be
 * unsafe for the sender to reread any data after incrementing
 * mq_bytes_written, but fortunately there's no need for any of that.
 */
struct shm_mq
{
	slock_t		mq_mutex;
	PGPROC	   *mq_receiver;
	PGPROC	   *mq_sender;
	uint64		mq_bytes_read;
	uint64		mq_bytes_written;
	Size		mq_ring_size;
	bool		mq_detached;
	uint8		mq_ring_offset;
	char		mq_ring[FLEXIBLE_ARRAY_MEMBER];
};

/*
 * This structure is a backend-private handle for access to a queue.
 *
 * mqh_queue is a pointer to the queue we've attached, and mqh_segment is
 * a pointer to the dynamic shared memory segment that contains it.
 *
 * If this queue is intended to connect the current process with a background
 * worker that started it, the user can pass a pointer to the worker handle
 * to shm_mq_attach(), and we'll store it in mqh_handle.  The point of this
 * is to allow us to begin sending to or receiving from that queue before the
 * process we'll be communicating with has even been started.  If it fails
 * to start, the handle will allow us to notice that and fail cleanly, rather
 * than waiting forever; see shm_mq_wait_internal.  This is mostly useful in
 * simple cases - e.g. where there are just 2 processes communicating; in
 * more complex scenarios, every process may not have a BackgroundWorkerHandle
 * available, or may need to watch for the failure of more than one other
 * process at a time.
 *
 * When a message exists as a contiguous chunk of bytes in the queue - that is,
 * it is smaller than the size of the ring buffer and does not wrap around
 * the end - we return the message to the caller as a pointer into the buffer.
 * For messages that are larger or happen to wrap, we reassemble the message
 * locally by copying the chunks into a backend-local buffer.  mqh_buffer is
 * the buffer, and mqh_buflen is the number of bytes allocated for it.
 *
 * mqh_partial_message_bytes, mqh_expected_bytes, and mqh_length_word_complete
 * are used to track the state of non-blocking operations.  When the caller
 * attempts a non-blocking operation that returns SHM_MQ_WOULD_BLOCK, they
 * are expected to retry the call at a later time with the same argument;
 * we need to retain enough state to pick up where we left off.
 * mqh_length_word_complete tracks whether we are done sending or receiving
 * (whichever we're doing) the entire length word.  mqh_partial_bytes tracks
 * the number of bytes read or written for either the length word or the
 * message itself, and mqh_expected_bytes - which is used only for reads -
 * tracks the expected total size of the payload.
 *
 * mqh_counterparty_attached tracks whether we know the counterparty to have
 * attached to the queue at some previous point.  This lets us avoid some
 * mutex acquisitions.
 *
 * mqh_context is the memory context in effect at the time we attached to
 * the shm_mq.  The shm_mq_handle itself is allocated in this context, and
 * we make sure any other allocations we do happen in this context as well,
 * to avoid nasty surprises.
 */
struct shm_mq_handle
{
	shm_mq	   *mqh_queue;
	dsm_segment *mqh_segment;
	BackgroundWorkerHandle *mqh_handle;
	char	   *mqh_buffer;
	Size		mqh_buflen;
	Size		mqh_consume_pending;
	Size		mqh_partial_bytes;
	Size		mqh_expected_bytes;
	bool		mqh_length_word_complete;
	bool		mqh_counterparty_attached;
	MemoryContext mqh_context;
};

static shm_mq_result shm_mq_send_bytes(shm_mq_handle *mq, Size nbytes,
				  const void *data, bool nowait, Size *bytes_written);
static shm_mq_result shm_mq_receive_bytes(shm_mq *mq, Size bytes_needed,
					 bool nowait, Size *nbytesp, void **datap);
static bool shm_mq_counterparty_gone(volatile shm_mq *mq,
						 BackgroundWorkerHandle *handle);
static bool shm_mq_wait_internal(volatile shm_mq *mq, PGPROC *volatile * ptr,
					 BackgroundWorkerHandle *handle);
static uint64 shm_mq_get_bytes_read(volatile shm_mq *mq, bool *detached);
static void shm_mq_inc_bytes_read(volatile shm_mq *mq, Size n);
static uint64 shm_mq_get_bytes_written(volatile shm_mq *mq, bool *detached);
static void shm_mq_inc_bytes_written(volatile shm_mq *mq, Size n);
static shm_mq_result shm_mq_notify_receiver(volatile shm_mq *mq);
static void shm_mq_detach_callback(dsm_segment *seg, Datum arg);

/* Minimum queue size is enough for header and at least one chunk of data. */
const Size	shm_mq_minimum_size =
MAXALIGN(offsetof(shm_mq, mq_ring)) + MAXIMUM_ALIGNOF;

#define MQH_INITIAL_BUFSIZE				8192

/*
 * Initialize a new shared message queue.
 */
shm_mq *
shm_mq_create(void *address, Size size)
{
	shm_mq	   *mq = address;
	Size		data_offset = MAXALIGN(offsetof(shm_mq, mq_ring));

	/* If the size isn't MAXALIGN'd, just discard the odd bytes. */
	size = MAXALIGN_DOWN(size);

	/* Queue size must be large enough to hold some data. */
	Assert(size > data_offset);

	/* Initialize queue header. */
	SpinLockInit(&mq->mq_mutex);
	mq->mq_receiver = NULL;
	mq->mq_sender = NULL;
	mq->mq_bytes_read = 0;
	mq->mq_bytes_written = 0;
	mq->mq_ring_size = size - data_offset;
	mq->mq_detached = false;
	mq->mq_ring_offset = data_offset - offsetof(shm_mq, mq_ring);

	return mq;
}

/*
 * Set the identity of the process that will receive from a shared message
 * queue.
 */
void
shm_mq_set_receiver(shm_mq *mq, PGPROC *proc)
{
	volatile shm_mq *vmq = mq;
	PGPROC	   *sender;

	SpinLockAcquire(&mq->mq_mutex);
	Assert(vmq->mq_receiver == NULL);
	vmq->mq_receiver = proc;
	sender = vmq->mq_sender;
	SpinLockRelease(&mq->mq_mutex);

	if (sender != NULL)
		SetLatch(&sender->procLatch);
}

/*
 * Set the identity of the process that will send to a shared message queue.
 */
void
shm_mq_set_sender(shm_mq *mq, PGPROC *proc)
{
	volatile shm_mq *vmq = mq;
	PGPROC	   *receiver;

	SpinLockAcquire(&mq->mq_mutex);
	Assert(vmq->mq_sender == NULL);
	vmq->mq_sender = proc;
	receiver = vmq->mq_receiver;
	SpinLockRelease(&mq->mq_mutex);

	if (receiver != NULL)
		SetLatch(&receiver->procLatch);
}

/*
 * Get the configured receiver.
 */
PGPROC *
shm_mq_get_receiver(shm_mq *mq)
{
	volatile shm_mq *vmq = mq;
	PGPROC	   *receiver;

	SpinLockAcquire(&mq->mq_mutex);
	receiver = vmq->mq_receiver;
	SpinLockRelease(&mq->mq_mutex);

	return receiver;
}

/*
 * Get the configured sender.
 */
PGPROC *
shm_mq_get_sender(shm_mq *mq)
{
	volatile shm_mq *vmq = mq;
	PGPROC	   *sender;

	SpinLockAcquire(&mq->mq_mutex);
	sender = vmq->mq_sender;
	SpinLockRelease(&mq->mq_mutex);

	return sender;
}

/*
 * Attach to a shared message queue so we can send or receive messages.
 *
 * The memory context in effect at the time this function is called should
 * be one which will last for at least as long as the message queue itself.
 * We'll allocate the handle in that context, and future allocations that
 * are needed to buffer incoming data will happen in that context as well.
 *
 * If seg != NULL, the queue will be automatically detached when that dynamic
 * shared memory segment is detached.
 *
 * If handle != NULL, the queue can be read or written even before the
 * other process has attached.  We'll wait for it to do so if needed.  The
 * handle must be for a background worker initialized with bgw_notify_pid
 * equal to our PID.
 *
 * shm_mq_detach() should be called when done.  This will free the
 * shm_mq_handle and mark the queue itself as detached, so that our
 * counterpart won't get stuck waiting for us to fill or drain the queue
 * after we've already lost interest.
 */
shm_mq_handle *
shm_mq_attach(shm_mq *mq, dsm_segment *seg, BackgroundWorkerHandle *handle)
{
	shm_mq_handle *mqh = palloc(sizeof(shm_mq_handle));

	Assert(mq->mq_receiver == MyProc || mq->mq_sender == MyProc);
	mqh->mqh_queue = mq;
	mqh->mqh_segment = seg;
	mqh->mqh_buffer = NULL;
	mqh->mqh_handle = handle;
	mqh->mqh_buflen = 0;
	mqh->mqh_consume_pending = 0;
	mqh->mqh_context = CurrentMemoryContext;
	mqh->mqh_partial_bytes = 0;
	mqh->mqh_length_word_complete = false;
	mqh->mqh_counterparty_attached = false;

	if (seg != NULL)
		on_dsm_detach(seg, shm_mq_detach_callback, PointerGetDatum(mq));

	return mqh;
}

/*
 * Associate a BackgroundWorkerHandle with a shm_mq_handle just as if it had
 * been passed to shm_mq_attach.
 */
void
shm_mq_set_handle(shm_mq_handle *mqh, BackgroundWorkerHandle *handle)
{
	Assert(mqh->mqh_handle == NULL);
	mqh->mqh_handle = handle;
}

/*
 * Write a message into a shared message queue.
 */
shm_mq_result
shm_mq_send(shm_mq_handle *mqh, Size nbytes, const void *data, bool nowait)
{
	shm_mq_iovec iov;

	iov.data = data;
	iov.len = nbytes;

	return shm_mq_sendv(mqh, &iov, 1, nowait);
}

/*
 * Write a message into a shared message queue, gathered from multiple
 * addresses.
 *
 * When nowait = false, we'll wait on our process latch when the ring buffer
 * fills up, and then continue writing once the receiver has drained some data.
 * The process latch is reset after each wait.
 *
 * When nowait = true, we do not manipulate the state of the process latch;
 * instead, if the buffer becomes full, we return SHM_MQ_WOULD_BLOCK.  In
 * this case, the caller should call this function again, with the same
 * arguments, each time the process latch is set.  (Once begun, the sending
 * of a message cannot be aborted except by detaching from the queue; changing
 * the length or payload will corrupt the queue.)
 */
shm_mq_result
shm_mq_sendv(shm_mq_handle *mqh, shm_mq_iovec *iov, int iovcnt, bool nowait)
{
	shm_mq_result res;
	shm_mq	   *mq = mqh->mqh_queue;
	Size		nbytes = 0;
	Size		bytes_written;
	int			i;
	int			which_iov = 0;
	Size		offset;

	Assert(mq->mq_sender == MyProc);

	/* Compute total size of write. */
	for (i = 0; i < iovcnt; ++i)
		nbytes += iov[i].len;

	/* Try to write, or finish writing, the length word into the buffer. */
	while (!mqh->mqh_length_word_complete)
	{
		Assert(mqh->mqh_partial_bytes < sizeof(Size));
		res = shm_mq_send_bytes(mqh, sizeof(Size) - mqh->mqh_partial_bytes,
								((char *) &nbytes) +mqh->mqh_partial_bytes,
								nowait, &bytes_written);
		mqh->mqh_partial_bytes += bytes_written;
		if (res != SHM_MQ_SUCCESS)
			return res;

		if (mqh->mqh_partial_bytes >= sizeof(Size))
		{
			Assert(mqh->mqh_partial_bytes == sizeof(Size));

			mqh->mqh_partial_bytes = 0;
			mqh->mqh_length_word_complete = true;
		}

		/* Length word can't be split unless bigger than required alignment. */
		Assert(mqh->mqh_length_word_complete || sizeof(Size) > MAXIMUM_ALIGNOF);
	}

	/* Write the actual data bytes into the buffer. */
	Assert(mqh->mqh_partial_bytes <= nbytes);
	offset = mqh->mqh_partial_bytes;
	do
	{
		Size		chunksize;

		/* Figure out which bytes need to be sent next. */
		if (offset >= iov[which_iov].len)
		{
			offset -= iov[which_iov].len;
			++which_iov;
			if (which_iov >= iovcnt)
				break;
			continue;
		}

		/*
		 * We want to avoid copying the data if at all possible, but every
		 * chunk of bytes we write into the queue has to be MAXALIGN'd, except
		 * the last.  Thus, if a chunk other than the last one ends on a
		 * non-MAXALIGN'd boundary, we have to combine the tail end of its
		 * data with data from one or more following chunks until we either
		 * reach the last chunk or accumulate a number of bytes which is
		 * MAXALIGN'd.
		 */
		if (which_iov + 1 < iovcnt &&
			offset + MAXIMUM_ALIGNOF > iov[which_iov].len)
		{
			char		tmpbuf[MAXIMUM_ALIGNOF];
			int			j = 0;

			for (;;)
			{
				if (offset < iov[which_iov].len)
				{
					tmpbuf[j] = iov[which_iov].data[offset];
					j++;
					offset++;
					if (j == MAXIMUM_ALIGNOF)
						break;
				}
				else
				{
					offset -= iov[which_iov].len;
					which_iov++;
					if (which_iov >= iovcnt)
						break;
				}
			}
			res = shm_mq_send_bytes(mqh, j, tmpbuf, nowait, &bytes_written);
			mqh->mqh_partial_bytes += bytes_written;
			if (res != SHM_MQ_SUCCESS)
				return res;
			continue;
		}

		/*
		 * If this is the last chunk, we can write all the data, even if it
		 * isn't a multiple of MAXIMUM_ALIGNOF.  Otherwise, we need to
		 * MAXALIGN_DOWN the write size.
		 */
		chunksize = iov[which_iov].len - offset;
		if (which_iov + 1 < iovcnt)
			chunksize = MAXALIGN_DOWN(chunksize);
		res = shm_mq_send_bytes(mqh, chunksize, &iov[which_iov].data[offset],
								nowait, &bytes_written);
		mqh->mqh_partial_bytes += bytes_written;
		offset += bytes_written;
		if (res != SHM_MQ_SUCCESS)
			return res;
	} while (mqh->mqh_partial_bytes < nbytes);

	/* Reset for next message. */
	mqh->mqh_partial_bytes = 0;
	mqh->mqh_length_word_complete = false;

	/* Notify receiver of the newly-written data, and return. */
	return shm_mq_notify_receiver(mq);
}

/*
 * Receive a message from a shared message queue.
 *
 * We set *nbytes to the message length and *data to point to the message
 * payload.  If the entire message exists in the queue as a single,
 * contiguous chunk, *data will point directly into shared memory; otherwise,
 * it will point to a temporary buffer.  This mostly avoids data copying in
 * the hoped-for case where messages are short compared to the buffer size,
 * while still allowing longer messages.  In either case, the return value
 * remains valid until the next receive operation is perfomed on the queue.
 *
 * When nowait = false, we'll wait on our process latch when the ring buffer
 * is empty and we have not yet received a full message.  The sender will
 * set our process latch after more data has been written, and we'll resume
 * processing.  Each call will therefore return a complete message
 * (unless the sender detaches the queue).
 *
 * When nowait = true, we do not manipulate the state of the process latch;
 * instead, whenever the buffer is empty and we need to read from it, we
 * return SHM_MQ_WOULD_BLOCK.  In this case, the caller should call this
 * function again after the process latch has been set.
 */
shm_mq_result
shm_mq_receive(shm_mq_handle *mqh, Size *nbytesp, void **datap, bool nowait)
{
	shm_mq	   *mq = mqh->mqh_queue;
	shm_mq_result res;
	Size		rb = 0;
	Size		nbytes;
	void	   *rawdata;

	Assert(mq->mq_receiver == MyProc);

	/* We can't receive data until the sender has attached. */
	if (!mqh->mqh_counterparty_attached)
	{
		if (nowait)
		{
			int			counterparty_gone;

			/*
			 * We shouldn't return at this point at all unless the sender
			 * hasn't attached yet.  However, the correct return value depends
			 * on whether the sender is still attached.  If we first test
			 * whether the sender has ever attached and then test whether the
			 * sender has detached, there's a race condition: a sender that
			 * attaches and detaches very quickly might fool us into thinking
			 * the sender never attached at all.  So, test whether our
			 * counterparty is definitively gone first, and only afterwards
			 * check whether the sender ever attached in the first place.
			 */
			counterparty_gone = shm_mq_counterparty_gone(mq, mqh->mqh_handle);
			if (shm_mq_get_sender(mq) == NULL)
			{
				if (counterparty_gone)
					return SHM_MQ_DETACHED;
				else
					return SHM_MQ_WOULD_BLOCK;
			}
		}
		else if (!shm_mq_wait_internal(mq, &mq->mq_sender, mqh->mqh_handle)
				 && shm_mq_get_sender(mq) == NULL)
		{
			mq->mq_detached = true;
			return SHM_MQ_DETACHED;
		}
		mqh->mqh_counterparty_attached = true;
	}

	/* Consume any zero-copy data from previous receive operation. */
	if (mqh->mqh_consume_pending > 0)
	{
		shm_mq_inc_bytes_read(mq, mqh->mqh_consume_pending);
		mqh->mqh_consume_pending = 0;
	}

	/* Try to read, or finish reading, the length word from the buffer. */
	while (!mqh->mqh_length_word_complete)
	{
		/* Try to receive the message length word. */
		Assert(mqh->mqh_partial_bytes < sizeof(Size));
		res = shm_mq_receive_bytes(mq, sizeof(Size) - mqh->mqh_partial_bytes,
								   nowait, &rb, &rawdata);
		if (res != SHM_MQ_SUCCESS)
			return res;

		/*
		 * Hopefully, we'll receive the entire message length word at once.
		 * But if sizeof(Size) > MAXIMUM_ALIGNOF, then it might be split over
		 * multiple reads.
		 */
		if (mqh->mqh_partial_bytes == 0 && rb >= sizeof(Size))
		{
			Size		needed;

			nbytes = *(Size *) rawdata;

			/* If we've already got the whole message, we're done. */
			needed = MAXALIGN(sizeof(Size)) + MAXALIGN(nbytes);
			if (rb >= needed)
			{
				/*
				 * Technically, we could consume the message length
				 * information at this point, but the extra write to shared
				 * memory wouldn't be free and in most cases we would reap no
				 * benefit.
				 */
				mqh->mqh_consume_pending = needed;
				*nbytesp = nbytes;
				*datap = ((char *) rawdata) + MAXALIGN(sizeof(Size));
				return SHM_MQ_SUCCESS;
			}

			/*
			 * We don't have the whole message, but we at least have the whole
			 * length word.
			 */
			mqh->mqh_expected_bytes = nbytes;
			mqh->mqh_length_word_complete = true;
			shm_mq_inc_bytes_read(mq, MAXALIGN(sizeof(Size)));
			rb -= MAXALIGN(sizeof(Size));
		}
		else
		{
			Size		lengthbytes;

			/* Can't be split unless bigger than required alignment. */
			Assert(sizeof(Size) > MAXIMUM_ALIGNOF);

			/* Message word is split; need buffer to reassemble. */
			if (mqh->mqh_buffer == NULL)
			{
				mqh->mqh_buffer = MemoryContextAlloc(mqh->mqh_context,
													 MQH_INITIAL_BUFSIZE);
				mqh->mqh_buflen = MQH_INITIAL_BUFSIZE;
			}
			Assert(mqh->mqh_buflen >= sizeof(Size));

			/* Copy and consume partial length word. */
			if (mqh->mqh_partial_bytes + rb > sizeof(Size))
				lengthbytes = sizeof(Size) - mqh->mqh_partial_bytes;
			else
				lengthbytes = rb;
			memcpy(&mqh->mqh_buffer[mqh->mqh_partial_bytes], rawdata,
				   lengthbytes);
			mqh->mqh_partial_bytes += lengthbytes;
			shm_mq_inc_bytes_read(mq, MAXALIGN(lengthbytes));
			rb -= lengthbytes;

			/* If we now have the whole word, we're ready to read payload. */
			if (mqh->mqh_partial_bytes >= sizeof(Size))
			{
				Assert(mqh->mqh_partial_bytes == sizeof(Size));
				mqh->mqh_expected_bytes = *(Size *) mqh->mqh_buffer;
				mqh->mqh_length_word_complete = true;
				mqh->mqh_partial_bytes = 0;
			}
		}
	}
	nbytes = mqh->mqh_expected_bytes;

	if (mqh->mqh_partial_bytes == 0)
	{
		/*
		 * Try to obtain the whole message in a single chunk.  If this works,
		 * we need not copy the data and can return a pointer directly into
		 * shared memory.
		 */
		res = shm_mq_receive_bytes(mq, nbytes, nowait, &rb, &rawdata);
		if (res != SHM_MQ_SUCCESS)
			return res;
		if (rb >= nbytes)
		{
			mqh->mqh_length_word_complete = false;
			mqh->mqh_consume_pending = MAXALIGN(nbytes);
			*nbytesp = nbytes;
			*datap = rawdata;
			return SHM_MQ_SUCCESS;
		}

		/*
		 * The message has wrapped the buffer.  We'll need to copy it in order
		 * to return it to the client in one chunk.  First, make sure we have
		 * a large enough buffer available.
		 */
		if (mqh->mqh_buflen < nbytes)
		{
			Size		newbuflen = Max(mqh->mqh_buflen, MQH_INITIAL_BUFSIZE);

			while (newbuflen < nbytes)
				newbuflen *= 2;

			if (mqh->mqh_buffer != NULL)
			{
				pfree(mqh->mqh_buffer);
				mqh->mqh_buffer = NULL;
				mqh->mqh_buflen = 0;
			}
			mqh->mqh_buffer = MemoryContextAlloc(mqh->mqh_context, newbuflen);
			mqh->mqh_buflen = newbuflen;
		}
	}

	/* Loop until we've copied the entire message. */
	for (;;)
	{
		Size		still_needed;

		/* Copy as much as we can. */
		Assert(mqh->mqh_partial_bytes + rb <= nbytes);
		memcpy(&mqh->mqh_buffer[mqh->mqh_partial_bytes], rawdata, rb);
		mqh->mqh_partial_bytes += rb;

		/*
		 * Update count of bytes read, with alignment padding.  Note that this
		 * will never actually insert any padding except at the end of a
		 * message, because the buffer size is a multiple of MAXIMUM_ALIGNOF,
		 * and each read and write is as well.
		 */
		Assert(mqh->mqh_partial_bytes == nbytes || rb == MAXALIGN(rb));
		shm_mq_inc_bytes_read(mq, MAXALIGN(rb));

		/* If we got all the data, exit the loop. */
		if (mqh->mqh_partial_bytes >= nbytes)
			break;

		/* Wait for some more data. */
		still_needed = nbytes - mqh->mqh_partial_bytes;
		res = shm_mq_receive_bytes(mq, still_needed, nowait, &rb, &rawdata);
		if (res != SHM_MQ_SUCCESS)
			return res;
		if (rb > still_needed)
			rb = still_needed;
	}

	/* Return the complete message, and reset for next message. */
	*nbytesp = nbytes;
	*datap = mqh->mqh_buffer;
	mqh->mqh_length_word_complete = false;
	mqh->mqh_partial_bytes = 0;
	return SHM_MQ_SUCCESS;
}

/*
 * Wait for the other process that's supposed to use this queue to attach
 * to it.
 *
 * The return value is SHM_MQ_DETACHED if the worker has already detached or
 * if it dies; it is SHM_MQ_SUCCESS if we detect that the worker has attached.
 * Note that we will only be able to detect that the worker has died before
 * attaching if a background worker handle was passed to shm_mq_attach().
 */
shm_mq_result
shm_mq_wait_for_attach(shm_mq_handle *mqh)
{
	shm_mq	   *mq = mqh->mqh_queue;
	PGPROC	  **victim;

	if (shm_mq_get_receiver(mq) == MyProc)
		victim = &mq->mq_sender;
	else
	{
		Assert(shm_mq_get_sender(mq) == MyProc);
		victim = &mq->mq_receiver;
	}

	if (shm_mq_wait_internal(mq, victim, mqh->mqh_handle))
		return SHM_MQ_SUCCESS;
	else
		return SHM_MQ_DETACHED;
}

/*
 * Detach a shared message queue.
 *
 * The purpose of this function is to make sure that the process
 * with which we're communicating doesn't block forever waiting for us to
 * fill or drain the queue once we've lost interest.  Whem the sender
 * detaches, the receiver can read any messages remaining in the queue;
 * further reads will return SHM_MQ_DETACHED.  If the receiver detaches,
 * further attempts to send messages will likewise return SHM_MQ_DETACHED.
 */
void
shm_mq_detach(shm_mq *mq)
{
	volatile shm_mq *vmq = mq;
	PGPROC	   *victim;

	SpinLockAcquire(&mq->mq_mutex);
	if (vmq->mq_sender == MyProc)
		victim = vmq->mq_receiver;
	else
	{
		Assert(vmq->mq_receiver == MyProc);
		victim = vmq->mq_sender;
	}
	vmq->mq_detached = true;
	SpinLockRelease(&mq->mq_mutex);

	if (victim != NULL)
		SetLatch(&victim->procLatch);
}

/*
 * Get the shm_mq from handle.
 */
shm_mq *
shm_mq_get_queue(shm_mq_handle *mqh)
{
	return mqh->mqh_queue;
}

/*
 * Write bytes into a shared message queue.
 */
static shm_mq_result
shm_mq_send_bytes(shm_mq_handle *mqh, Size nbytes, const void *data,
				  bool nowait, Size *bytes_written)
{
	shm_mq	   *mq = mqh->mqh_queue;
	Size		sent = 0;
	uint64		used;
	Size		ringsize = mq->mq_ring_size;
	Size		available;

	while (sent < nbytes)
	{
		bool		detached;
		uint64		rb;

		/* Compute number of ring buffer bytes used and available. */
		rb = shm_mq_get_bytes_read(mq, &detached);
		Assert(mq->mq_bytes_written >= rb);
		used = mq->mq_bytes_written - rb;
		Assert(used <= ringsize);
		available = Min(ringsize - used, nbytes - sent);

		/* Bail out if the queue has been detached. */
		if (detached)
		{
			*bytes_written = sent;
			return SHM_MQ_DETACHED;
		}

		if (available == 0 && !mqh->mqh_counterparty_attached)
		{
			/*
			 * The queue is full, so if the receiver isn't yet known to be
			 * attached, we must wait for that to happen.
			 */
			if (nowait)
			{
<<<<<<< HEAD
=======
				if (shm_mq_counterparty_gone(mq, mqh->mqh_handle))
				{
					*bytes_written = sent;
					return SHM_MQ_DETACHED;
				}
>>>>>>> 8abb52fa
				if (shm_mq_get_receiver(mq) == NULL)
				{
					*bytes_written = sent;
					return SHM_MQ_WOULD_BLOCK;
				}
			}
			else if (!shm_mq_wait_internal(mq, &mq->mq_receiver,
										   mqh->mqh_handle))
			{
				mq->mq_detached = true;
				*bytes_written = sent;
				return SHM_MQ_DETACHED;
			}
			mqh->mqh_counterparty_attached = true;

			/*
			 * The receiver may have read some data after attaching, so we
			 * must not wait without rechecking the queue state.
			 */
		}
		else if (available == 0)
		{
			shm_mq_result res;

			/* Let the receiver know that we need them to read some data. */
			res = shm_mq_notify_receiver(mq);
			if (res != SHM_MQ_SUCCESS)
			{
				*bytes_written = sent;
				return res;
			}

			/* Skip manipulation of our latch if nowait = true. */
			if (nowait)
			{
				*bytes_written = sent;
				return SHM_MQ_WOULD_BLOCK;
			}

			/*
			 * Wait for our latch to be set.  It might already be set for some
			 * unrelated reason, but that'll just result in one extra trip
			 * through the loop.  It's worth it to avoid resetting the latch
			 * at top of loop, because setting an already-set latch is much
			 * cheaper than setting one that has been reset.
			 */
			WaitLatch(MyLatch, WL_LATCH_SET, 0);

			/* An interrupt may have occurred while we were waiting. */
			CHECK_FOR_INTERRUPTS();

			/* Reset the latch so we don't spin. */
			ResetLatch(MyLatch);
		}
		else
		{
			Size		offset = mq->mq_bytes_written % (uint64) ringsize;
			Size		sendnow = Min(available, ringsize - offset);

			/* Write as much data as we can via a single memcpy(). */
			memcpy(&mq->mq_ring[mq->mq_ring_offset + offset],
				   (char *) data + sent, sendnow);
			sent += sendnow;

			/*
			 * Update count of bytes written, with alignment padding.  Note
			 * that this will never actually insert any padding except at the
			 * end of a run of bytes, because the buffer size is a multiple of
			 * MAXIMUM_ALIGNOF, and each read is as well.
			 */
			Assert(sent == nbytes || sendnow == MAXALIGN(sendnow));
			shm_mq_inc_bytes_written(mq, MAXALIGN(sendnow));

			/*
			 * For efficiency, we don't set the reader's latch here.  We'll do
			 * that only when the buffer fills up or after writing an entire
			 * message.
			 */
		}
	}

	*bytes_written = sent;
	return SHM_MQ_SUCCESS;
}

/*
 * Wait until at least *nbytesp bytes are available to be read from the
 * shared message queue, or until the buffer wraps around.  If the queue is
 * detached, returns SHM_MQ_DETACHED.  If nowait is specified and a wait
 * would be required, returns SHM_MQ_WOULD_BLOCK.  Otherwise, *datap is set
 * to the location at which data bytes can be read, *nbytesp is set to the
 * number of bytes which can be read at that address, and the return value
 * is SHM_MQ_SUCCESS.
 */
static shm_mq_result
shm_mq_receive_bytes(shm_mq *mq, Size bytes_needed, bool nowait,
					 Size *nbytesp, void **datap)
{
	Size		ringsize = mq->mq_ring_size;
	uint64		used;
	uint64		written;

	for (;;)
	{
		Size		offset;
		bool		detached;

		/* Get bytes written, so we can compute what's available to read. */
		written = shm_mq_get_bytes_written(mq, &detached);
		used = written - mq->mq_bytes_read;
		Assert(used <= ringsize);
		offset = mq->mq_bytes_read % (uint64) ringsize;

		/* If we have enough data or buffer has wrapped, we're done. */
		if (used >= bytes_needed || offset + used >= ringsize)
		{
			*nbytesp = Min(used, ringsize - offset);
			*datap = &mq->mq_ring[mq->mq_ring_offset + offset];
			return SHM_MQ_SUCCESS;
		}

		/*
		 * Fall out before waiting if the queue has been detached.
		 *
		 * Note that we don't check for this until *after* considering whether
		 * the data already available is enough, since the receiver can finish
		 * receiving a message stored in the buffer even after the sender has
		 * detached.
		 */
		if (detached)
			return SHM_MQ_DETACHED;

		/* Skip manipulation of our latch if nowait = true. */
		if (nowait)
			return SHM_MQ_WOULD_BLOCK;

		/*
		 * Wait for our latch to be set.  It might already be set for some
		 * unrelated reason, but that'll just result in one extra trip through
		 * the loop.  It's worth it to avoid resetting the latch at top of
		 * loop, because setting an already-set latch is much cheaper than
		 * setting one that has been reset.
		 */
		WaitLatch(MyLatch, WL_LATCH_SET, 0);

		/* An interrupt may have occurred while we were waiting. */
		CHECK_FOR_INTERRUPTS();

		/* Reset the latch so we don't spin. */
		ResetLatch(MyLatch);
	}
}

/*
 * Test whether a counterparty who may not even be alive yet is definitely gone.
 */
static bool
shm_mq_counterparty_gone(volatile shm_mq *mq, BackgroundWorkerHandle *handle)
{
	bool	detached;
	pid_t	pid;

	/* Acquire the lock just long enough to check the pointer. */
	SpinLockAcquire(&mq->mq_mutex);
	detached = mq->mq_detached;
	SpinLockRelease(&mq->mq_mutex);

	/* If the queue has been detached, counterparty is definitely gone. */
	if (detached)
		return true;

	/* If there's a handle, check worker status. */
	if (handle != NULL)
	{
		BgwHandleStatus status;

		/* Check for unexpected worker death. */
		status = GetBackgroundWorkerPid(handle, &pid);
		if (status != BGWH_STARTED && status != BGWH_NOT_YET_STARTED)
		{
			/* Mark it detached, just to make it official. */
			SpinLockAcquire(&mq->mq_mutex);
			mq->mq_detached = true;
			SpinLockRelease(&mq->mq_mutex);
			return true;
		}
	}

	/* Counterparty is not definitively gone. */
	return false;
}

/*
 * This is used when a process is waiting for its counterpart to attach to the
 * queue.  We exit when the other process attaches as expected, or, if
 * handle != NULL, when the referenced background process or the postmaster
 * dies.  Note that if handle == NULL, and the process fails to attach, we'll
 * potentially get stuck here forever waiting for a process that may never
 * start.  We do check for interrupts, though.
 *
 * ptr is a pointer to the memory address that we're expecting to become
 * non-NULL when our counterpart attaches to the queue.
 */
static bool
shm_mq_wait_internal(volatile shm_mq *mq, PGPROC *volatile * ptr,
					 BackgroundWorkerHandle *handle)
{
	bool		save_set_latch_on_sigusr1;
	bool		result = false;

	save_set_latch_on_sigusr1 = set_latch_on_sigusr1;
	if (handle != NULL)
		set_latch_on_sigusr1 = true;

	PG_TRY();
	{
		for (;;)
		{
			BgwHandleStatus status;
			pid_t		pid;
			bool		detached;

			/* Acquire the lock just long enough to check the pointer. */
			SpinLockAcquire(&mq->mq_mutex);
			detached = mq->mq_detached;
			result = (*ptr != NULL);
			SpinLockRelease(&mq->mq_mutex);

			/* Fail if detached; else succeed if initialized. */
			if (detached)
			{
				result = false;
				break;
			}
			if (result)
				break;

			if (handle != NULL)
			{
				/* Check for unexpected worker death. */
				status = GetBackgroundWorkerPid(handle, &pid);
				if (status != BGWH_STARTED && status != BGWH_NOT_YET_STARTED)
				{
					result = false;
					break;
				}
			}

			/* Wait to be signalled. */
			WaitLatch(MyLatch, WL_LATCH_SET, 0);

			/* An interrupt may have occurred while we were waiting. */
			CHECK_FOR_INTERRUPTS();

			/* Reset the latch so we don't spin. */
			ResetLatch(MyLatch);
		}
	}
	PG_CATCH();
	{
		set_latch_on_sigusr1 = save_set_latch_on_sigusr1;
		PG_RE_THROW();
	}
	PG_END_TRY();

	return result;
}

/*
 * Get the number of bytes read.  The receiver need not use this to access
 * the count of bytes read, but the sender must.
 */
static uint64
shm_mq_get_bytes_read(volatile shm_mq *mq, bool *detached)
{
	uint64		v;

	SpinLockAcquire(&mq->mq_mutex);
	v = mq->mq_bytes_read;
	*detached = mq->mq_detached;
	SpinLockRelease(&mq->mq_mutex);

	return v;
}

/*
 * Increment the number of bytes read.
 */
static void
shm_mq_inc_bytes_read(volatile shm_mq *mq, Size n)
{
	PGPROC	   *sender;

	SpinLockAcquire(&mq->mq_mutex);
	mq->mq_bytes_read += n;
	sender = mq->mq_sender;
	SpinLockRelease(&mq->mq_mutex);

	/* We shoudn't have any bytes to read without a sender. */
	Assert(sender != NULL);
	SetLatch(&sender->procLatch);
}

/*
 * Get the number of bytes written.  The sender need not use this to access
 * the count of bytes written, but the receiver must.
 */
static uint64
shm_mq_get_bytes_written(volatile shm_mq *mq, bool *detached)
{
	uint64		v;

	SpinLockAcquire(&mq->mq_mutex);
	v = mq->mq_bytes_written;
	*detached = mq->mq_detached;
	SpinLockRelease(&mq->mq_mutex);

	return v;
}

/*
 * Increment the number of bytes written.
 */
static void
shm_mq_inc_bytes_written(volatile shm_mq *mq, Size n)
{
	SpinLockAcquire(&mq->mq_mutex);
	mq->mq_bytes_written += n;
	SpinLockRelease(&mq->mq_mutex);
}

/*
 * Set sender's latch, unless queue is detached.
 */
static shm_mq_result
shm_mq_notify_receiver(volatile shm_mq *mq)
{
	PGPROC	   *receiver;
	bool		detached;

	SpinLockAcquire(&mq->mq_mutex);
	detached = mq->mq_detached;
	receiver = mq->mq_receiver;
	SpinLockRelease(&mq->mq_mutex);

	if (detached)
		return SHM_MQ_DETACHED;
	if (receiver)
		SetLatch(&receiver->procLatch);
	return SHM_MQ_SUCCESS;
}

/* Shim for on_dsm_callback. */
static void
shm_mq_detach_callback(dsm_segment *seg, Datum arg)
{
	shm_mq	   *mq = (shm_mq *) DatumGetPointer(arg);

	shm_mq_detach(mq);
}<|MERGE_RESOLUTION|>--- conflicted
+++ resolved
@@ -815,14 +815,11 @@
 			 */
 			if (nowait)
 			{
-<<<<<<< HEAD
-=======
 				if (shm_mq_counterparty_gone(mq, mqh->mqh_handle))
 				{
 					*bytes_written = sent;
 					return SHM_MQ_DETACHED;
 				}
->>>>>>> 8abb52fa
 				if (shm_mq_get_receiver(mq) == NULL)
 				{
 					*bytes_written = sent;
