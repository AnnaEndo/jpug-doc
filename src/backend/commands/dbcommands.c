/*-------------------------------------------------------------------------
 *
 * dbcommands.c
 *		Database management commands (create/drop database).
 *
 * Note: database creation/destruction commands use exclusive locks on
 * the database objects (as expressed by LockSharedObject()) to avoid
 * stepping on each others' toes.  Formerly we used table-level locks
 * on pg_database, but that's too coarse-grained.
 *
 * Portions Copyright (c) 1996-2015, PostgreSQL Global Development Group
 * Portions Copyright (c) 1994, Regents of the University of California
 *
 *
 * IDENTIFICATION
 *	  src/backend/commands/dbcommands.c
 *
 *-------------------------------------------------------------------------
 */
#include "postgres.h"

#include <fcntl.h>
#include <locale.h>
#include <unistd.h>
#include <sys/stat.h>

#include "access/genam.h"
#include "access/heapam.h"
#include "access/htup_details.h"
#include "access/xact.h"
#include "access/xloginsert.h"
#include "access/xlogutils.h"
#include "catalog/catalog.h"
#include "catalog/dependency.h"
#include "catalog/indexing.h"
#include "catalog/objectaccess.h"
#include "catalog/pg_authid.h"
#include "catalog/pg_database.h"
#include "catalog/pg_db_role_setting.h"
#include "catalog/pg_tablespace.h"
#include "commands/comment.h"
#include "commands/dbcommands.h"
#include "commands/dbcommands_xlog.h"
#include "commands/defrem.h"
#include "commands/seclabel.h"
#include "commands/tablespace.h"
#include "mb/pg_wchar.h"
#include "miscadmin.h"
#include "pgstat.h"
#include "postmaster/bgwriter.h"
#include "replication/slot.h"
#include "storage/copydir.h"
#include "storage/fd.h"
#include "storage/lmgr.h"
#include "storage/ipc.h"
#include "storage/procarray.h"
#include "storage/smgr.h"
#include "utils/acl.h"
#include "utils/builtins.h"
#include "utils/fmgroids.h"
#include "utils/pg_locale.h"
#include "utils/snapmgr.h"
#include "utils/syscache.h"
#include "utils/tqual.h"


typedef struct
{
	Oid			src_dboid;		/* source (template) DB */
	Oid			dest_dboid;		/* DB we are trying to create */
} createdb_failure_params;

typedef struct
{
	Oid			dest_dboid;		/* DB we are trying to move */
	Oid			dest_tsoid;		/* tablespace we are trying to move to */
} movedb_failure_params;

/* non-export function prototypes */
static void createdb_failure_callback(int code, Datum arg);
static void movedb(const char *dbname, const char *tblspcname);
static void movedb_failure_callback(int code, Datum arg);
static bool get_db_info(const char *name, LOCKMODE lockmode,
			Oid *dbIdP, Oid *ownerIdP,
			int *encodingP, bool *dbIsTemplateP, bool *dbAllowConnP,
			Oid *dbLastSysOidP, TransactionId *dbFrozenXidP,
			MultiXactId *dbMinMultiP,
			Oid *dbTablespace, char **dbCollate, char **dbCtype);
static bool have_createdb_privilege(void);
static void remove_dbtablespaces(Oid db_id);
static bool check_db_file_conflict(Oid db_id);
static int	errdetail_busy_db(int notherbackends, int npreparedxacts);


/*
 * CREATE DATABASE
 */
Oid
createdb(const CreatedbStmt *stmt)
{
	HeapScanDesc scan;
	Relation	rel;
	Oid			src_dboid;
	Oid			src_owner;
	int			src_encoding;
	char	   *src_collate;
	char	   *src_ctype;
	bool		src_istemplate;
	bool		src_allowconn;
	Oid			src_lastsysoid;
	TransactionId src_frozenxid;
	MultiXactId src_minmxid;
	Oid			src_deftablespace;
	volatile Oid dst_deftablespace;
	Relation	pg_database_rel;
	HeapTuple	tuple;
	Datum		new_record[Natts_pg_database];
	bool		new_record_nulls[Natts_pg_database];
	Oid			dboid;
	Oid			datdba;
	ListCell   *option;
	DefElem    *dtablespacename = NULL;
	DefElem    *downer = NULL;
	DefElem    *dtemplate = NULL;
	DefElem    *dencoding = NULL;
	DefElem    *dcollate = NULL;
	DefElem    *dctype = NULL;
	DefElem    *distemplate = NULL;
	DefElem    *dallowconnections = NULL;
	DefElem    *dconnlimit = NULL;
	char	   *dbname = stmt->dbname;
	char	   *dbowner = NULL;
	const char *dbtemplate = NULL;
	char	   *dbcollate = NULL;
	char	   *dbctype = NULL;
	char	   *canonname;
	int			encoding = -1;
	bool		dbistemplate = false;
	bool		dballowconnections = true;
	int			dbconnlimit = -1;
	int			notherbackends;
	int			npreparedxacts;
	createdb_failure_params fparms;

	/* Extract options from the statement node tree */
	foreach(option, stmt->options)
	{
		DefElem    *defel = (DefElem *) lfirst(option);

		if (strcmp(defel->defname, "tablespace") == 0)
		{
			if (dtablespacename)
				ereport(ERROR,
						(errcode(ERRCODE_SYNTAX_ERROR),
						 errmsg("conflicting or redundant options")));
			dtablespacename = defel;
		}
		else if (strcmp(defel->defname, "owner") == 0)
		{
			if (downer)
				ereport(ERROR,
						(errcode(ERRCODE_SYNTAX_ERROR),
						 errmsg("conflicting or redundant options")));
			downer = defel;
		}
		else if (strcmp(defel->defname, "template") == 0)
		{
			if (dtemplate)
				ereport(ERROR,
						(errcode(ERRCODE_SYNTAX_ERROR),
						 errmsg("conflicting or redundant options")));
			dtemplate = defel;
		}
		else if (strcmp(defel->defname, "encoding") == 0)
		{
			if (dencoding)
				ereport(ERROR,
						(errcode(ERRCODE_SYNTAX_ERROR),
						 errmsg("conflicting or redundant options")));
			dencoding = defel;
		}
		else if (strcmp(defel->defname, "lc_collate") == 0)
		{
			if (dcollate)
				ereport(ERROR,
						(errcode(ERRCODE_SYNTAX_ERROR),
						 errmsg("conflicting or redundant options")));
			dcollate = defel;
		}
		else if (strcmp(defel->defname, "lc_ctype") == 0)
		{
			if (dctype)
				ereport(ERROR,
						(errcode(ERRCODE_SYNTAX_ERROR),
						 errmsg("conflicting or redundant options")));
			dctype = defel;
		}
		else if (strcmp(defel->defname, "is_template") == 0)
		{
			if (distemplate)
				ereport(ERROR,
						(errcode(ERRCODE_SYNTAX_ERROR),
						 errmsg("conflicting or redundant options")));
			distemplate = defel;
		}
		else if (strcmp(defel->defname, "allow_connections") == 0)
		{
			if (dallowconnections)
				ereport(ERROR,
						(errcode(ERRCODE_SYNTAX_ERROR),
						 errmsg("conflicting or redundant options")));
			dallowconnections = defel;
		}
		else if (strcmp(defel->defname, "connection_limit") == 0)
		{
			if (dconnlimit)
				ereport(ERROR,
						(errcode(ERRCODE_SYNTAX_ERROR),
						 errmsg("conflicting or redundant options")));
			dconnlimit = defel;
		}
		else if (strcmp(defel->defname, "location") == 0)
		{
			ereport(WARNING,
					(errcode(ERRCODE_FEATURE_NOT_SUPPORTED),
					 errmsg("LOCATION is not supported anymore"),
					 errhint("Consider using tablespaces instead.")));
		}
		else
			ereport(ERROR,
					(errcode(ERRCODE_SYNTAX_ERROR),
					 errmsg("option \"%s\" not recognized", defel->defname)));
	}

	if (downer && downer->arg)
		dbowner = defGetString(downer);
	if (dtemplate && dtemplate->arg)
		dbtemplate = defGetString(dtemplate);
	if (dencoding && dencoding->arg)
	{
		const char *encoding_name;

		if (IsA(dencoding->arg, Integer))
		{
			encoding = defGetInt32(dencoding);
			encoding_name = pg_encoding_to_char(encoding);
			if (strcmp(encoding_name, "") == 0 ||
				pg_valid_server_encoding(encoding_name) < 0)
				ereport(ERROR,
						(errcode(ERRCODE_UNDEFINED_OBJECT),
						 errmsg("%d is not a valid encoding code",
								encoding)));
		}
		else
		{
			encoding_name = defGetString(dencoding);
			encoding = pg_valid_server_encoding(encoding_name);
			if (encoding < 0)
				ereport(ERROR,
						(errcode(ERRCODE_UNDEFINED_OBJECT),
						 errmsg("%s is not a valid encoding name",
								encoding_name)));
		}
	}
	if (dcollate && dcollate->arg)
		dbcollate = defGetString(dcollate);
	if (dctype && dctype->arg)
		dbctype = defGetString(dctype);
	if (distemplate && distemplate->arg)
		dbistemplate = defGetBoolean(distemplate);
	if (dallowconnections && dallowconnections->arg)
		dballowconnections = defGetBoolean(dallowconnections);
	if (dconnlimit && dconnlimit->arg)
	{
		dbconnlimit = defGetInt32(dconnlimit);
		if (dbconnlimit < -1)
			ereport(ERROR,
					(errcode(ERRCODE_INVALID_PARAMETER_VALUE),
					 errmsg("invalid connection limit: %d", dbconnlimit)));
	}

	/* obtain OID of proposed owner */
	if (dbowner)
		datdba = get_role_oid(dbowner, false);
	else
		datdba = GetUserId();

	/*
	 * To create a database, must have createdb privilege and must be able to
	 * become the target role (this does not imply that the target role itself
	 * must have createdb privilege).  The latter provision guards against
	 * "giveaway" attacks.  Note that a superuser will always have both of
	 * these privileges a fortiori.
	 */
	if (!have_createdb_privilege())
		ereport(ERROR,
				(errcode(ERRCODE_INSUFFICIENT_PRIVILEGE),
				 errmsg("permission denied to create database")));

	check_is_member_of_role(GetUserId(), datdba);

	/*
	 * Lookup database (template) to be cloned, and obtain share lock on it.
	 * ShareLock allows two CREATE DATABASEs to work from the same template
	 * concurrently, while ensuring no one is busy dropping it in parallel
	 * (which would be Very Bad since we'd likely get an incomplete copy
	 * without knowing it).  This also prevents any new connections from being
	 * made to the source until we finish copying it, so we can be sure it
	 * won't change underneath us.
	 */
	if (!dbtemplate)
		dbtemplate = "template1";		/* Default template database name */

	if (!get_db_info(dbtemplate, ShareLock,
					 &src_dboid, &src_owner, &src_encoding,
					 &src_istemplate, &src_allowconn, &src_lastsysoid,
					 &src_frozenxid, &src_minmxid, &src_deftablespace,
					 &src_collate, &src_ctype))
		ereport(ERROR,
				(errcode(ERRCODE_UNDEFINED_DATABASE),
				 errmsg("template database \"%s\" does not exist",
						dbtemplate)));

	/*
	 * Permission check: to copy a DB that's not marked datistemplate, you
	 * must be superuser or the owner thereof.
	 */
	if (!src_istemplate)
	{
		if (!pg_database_ownercheck(src_dboid, GetUserId()))
			ereport(ERROR,
					(errcode(ERRCODE_INSUFFICIENT_PRIVILEGE),
					 errmsg("permission denied to copy database \"%s\"",
							dbtemplate)));
	}

	/* If encoding or locales are defaulted, use source's setting */
	if (encoding < 0)
		encoding = src_encoding;
	if (dbcollate == NULL)
		dbcollate = src_collate;
	if (dbctype == NULL)
		dbctype = src_ctype;

	/* Some encodings are client only */
	if (!PG_VALID_BE_ENCODING(encoding))
		ereport(ERROR,
				(errcode(ERRCODE_WRONG_OBJECT_TYPE),
				 errmsg("invalid server encoding %d", encoding)));

	/* Check that the chosen locales are valid, and get canonical spellings */
	if (!check_locale(LC_COLLATE, dbcollate, &canonname))
		ereport(ERROR,
				(errcode(ERRCODE_WRONG_OBJECT_TYPE),
				 errmsg("invalid locale name: \"%s\"", dbcollate)));
	dbcollate = canonname;
	if (!check_locale(LC_CTYPE, dbctype, &canonname))
		ereport(ERROR,
				(errcode(ERRCODE_WRONG_OBJECT_TYPE),
				 errmsg("invalid locale name: \"%s\"", dbctype)));
	dbctype = canonname;

	check_encoding_locale_matches(encoding, dbcollate, dbctype);

	/*
	 * Check that the new encoding and locale settings match the source
	 * database.  We insist on this because we simply copy the source data ---
	 * any non-ASCII data would be wrongly encoded, and any indexes sorted
	 * according to the source locale would be wrong.
	 *
	 * However, we assume that template0 doesn't contain any non-ASCII data
	 * nor any indexes that depend on collation or ctype, so template0 can be
	 * used as template for creating a database with any encoding or locale.
	 */
	if (strcmp(dbtemplate, "template0") != 0)
	{
		if (encoding != src_encoding)
			ereport(ERROR,
					(errcode(ERRCODE_INVALID_PARAMETER_VALUE),
					 errmsg("new encoding (%s) is incompatible with the encoding of the template database (%s)",
							pg_encoding_to_char(encoding),
							pg_encoding_to_char(src_encoding)),
					 errhint("Use the same encoding as in the template database, or use template0 as template.")));

		if (strcmp(dbcollate, src_collate) != 0)
			ereport(ERROR,
					(errcode(ERRCODE_INVALID_PARAMETER_VALUE),
					 errmsg("new collation (%s) is incompatible with the collation of the template database (%s)",
							dbcollate, src_collate),
					 errhint("Use the same collation as in the template database, or use template0 as template.")));

		if (strcmp(dbctype, src_ctype) != 0)
			ereport(ERROR,
					(errcode(ERRCODE_INVALID_PARAMETER_VALUE),
					 errmsg("new LC_CTYPE (%s) is incompatible with the LC_CTYPE of the template database (%s)",
							dbctype, src_ctype),
					 errhint("Use the same LC_CTYPE as in the template database, or use template0 as template.")));
	}

	/* Resolve default tablespace for new database */
	if (dtablespacename && dtablespacename->arg)
	{
		char	   *tablespacename;
		AclResult	aclresult;

		tablespacename = defGetString(dtablespacename);
		dst_deftablespace = get_tablespace_oid(tablespacename, false);
		/* check permissions */
		aclresult = pg_tablespace_aclcheck(dst_deftablespace, GetUserId(),
										   ACL_CREATE);
		if (aclresult != ACLCHECK_OK)
			aclcheck_error(aclresult, ACL_KIND_TABLESPACE,
						   tablespacename);

		/* pg_global must never be the default tablespace */
		if (dst_deftablespace == GLOBALTABLESPACE_OID)
			ereport(ERROR,
					(errcode(ERRCODE_INVALID_PARAMETER_VALUE),
				  errmsg("pg_global cannot be used as default tablespace")));

		/*
		 * If we are trying to change the default tablespace of the template,
		 * we require that the template not have any files in the new default
		 * tablespace.  This is necessary because otherwise the copied
		 * database would contain pg_class rows that refer to its default
		 * tablespace both explicitly (by OID) and implicitly (as zero), which
		 * would cause problems.  For example another CREATE DATABASE using
		 * the copied database as template, and trying to change its default
		 * tablespace again, would yield outright incorrect results (it would
		 * improperly move tables to the new default tablespace that should
		 * stay in the same tablespace).
		 */
		if (dst_deftablespace != src_deftablespace)
		{
			char	   *srcpath;
			struct stat st;

			srcpath = GetDatabasePath(src_dboid, dst_deftablespace);

			if (stat(srcpath, &st) == 0 &&
				S_ISDIR(st.st_mode) &&
				!directory_is_empty(srcpath))
				ereport(ERROR,
						(errcode(ERRCODE_FEATURE_NOT_SUPPORTED),
						 errmsg("cannot assign new default tablespace \"%s\"",
								tablespacename),
						 errdetail("There is a conflict because database \"%s\" already has some tables in this tablespace.",
								   dbtemplate)));
			pfree(srcpath);
		}
	}
	else
	{
		/* Use template database's default tablespace */
		dst_deftablespace = src_deftablespace;
		/* Note there is no additional permission check in this path */
	}

	/*
	 * Check for db name conflict.  This is just to give a more friendly error
	 * message than "unique index violation".  There's a race condition but
	 * we're willing to accept the less friendly message in that case.
	 */
	if (OidIsValid(get_database_oid(dbname, true)))
		ereport(ERROR,
				(errcode(ERRCODE_DUPLICATE_DATABASE),
				 errmsg("database \"%s\" already exists", dbname)));

	/*
	 * The source DB can't have any active backends, except this one
	 * (exception is to allow CREATE DB while connected to template1).
	 * Otherwise we might copy inconsistent data.
	 *
	 * This should be last among the basic error checks, because it involves
	 * potential waiting; we may as well throw an error first if we're gonna
	 * throw one.
	 */
	if (CountOtherDBBackends(src_dboid, &notherbackends, &npreparedxacts))
		ereport(ERROR,
				(errcode(ERRCODE_OBJECT_IN_USE),
			errmsg("source database \"%s\" is being accessed by other users",
				   dbtemplate),
				 errdetail_busy_db(notherbackends, npreparedxacts)));

	/*
	 * Select an OID for the new database, checking that it doesn't have a
	 * filename conflict with anything already existing in the tablespace
	 * directories.
	 */
	pg_database_rel = heap_open(DatabaseRelationId, RowExclusiveLock);

	do
	{
		dboid = GetNewOid(pg_database_rel);
	} while (check_db_file_conflict(dboid));

	/*
	 * Insert a new tuple into pg_database.  This establishes our ownership of
	 * the new database name (anyone else trying to insert the same name will
	 * block on the unique index, and fail after we commit).
	 */

	/* Form tuple */
	MemSet(new_record, 0, sizeof(new_record));
	MemSet(new_record_nulls, false, sizeof(new_record_nulls));

	new_record[Anum_pg_database_datname - 1] =
		DirectFunctionCall1(namein, CStringGetDatum(dbname));
	new_record[Anum_pg_database_datdba - 1] = ObjectIdGetDatum(datdba);
	new_record[Anum_pg_database_encoding - 1] = Int32GetDatum(encoding);
	new_record[Anum_pg_database_datcollate - 1] =
		DirectFunctionCall1(namein, CStringGetDatum(dbcollate));
	new_record[Anum_pg_database_datctype - 1] =
		DirectFunctionCall1(namein, CStringGetDatum(dbctype));
	new_record[Anum_pg_database_datistemplate - 1] = BoolGetDatum(dbistemplate);
	new_record[Anum_pg_database_datallowconn - 1] = BoolGetDatum(dballowconnections);
	new_record[Anum_pg_database_datconnlimit - 1] = Int32GetDatum(dbconnlimit);
	new_record[Anum_pg_database_datlastsysoid - 1] = ObjectIdGetDatum(src_lastsysoid);
	new_record[Anum_pg_database_datfrozenxid - 1] = TransactionIdGetDatum(src_frozenxid);
	new_record[Anum_pg_database_datminmxid - 1] = TransactionIdGetDatum(src_minmxid);
	new_record[Anum_pg_database_dattablespace - 1] = ObjectIdGetDatum(dst_deftablespace);

	/*
	 * We deliberately set datacl to default (NULL), rather than copying it
	 * from the template database.  Copying it would be a bad idea when the
	 * owner is not the same as the template's owner.
	 */
	new_record_nulls[Anum_pg_database_datacl - 1] = true;

	tuple = heap_form_tuple(RelationGetDescr(pg_database_rel),
							new_record, new_record_nulls);

	HeapTupleSetOid(tuple, dboid);

	simple_heap_insert(pg_database_rel, tuple);

	/* Update indexes */
	CatalogUpdateIndexes(pg_database_rel, tuple);

	/*
	 * Now generate additional catalog entries associated with the new DB
	 */

	/* Register owner dependency */
	recordDependencyOnOwner(DatabaseRelationId, dboid, datdba);

	/* Create pg_shdepend entries for objects within database */
	copyTemplateDependencies(src_dboid, dboid);

	/* Post creation hook for new database */
	InvokeObjectPostCreateHook(DatabaseRelationId, dboid, 0);

	/*
	 * Force a checkpoint before starting the copy. This will force all dirty
	 * buffers, including those of unlogged tables, out to disk, to ensure
	 * source database is up-to-date on disk for the copy.
<<<<<<< HEAD
	 * FlushDatabaseBuffers() would suffice for that, but we also want
	 * to process any pending unlink requests. Otherwise, if a checkpoint
=======
	 * FlushDatabaseBuffers() would suffice for that, but we also want to
	 * process any pending unlink requests. Otherwise, if a checkpoint
>>>>>>> 8abb52fa
	 * happened while we're copying files, a file might be deleted just when
	 * we're about to copy it, causing the lstat() call in copydir() to fail
	 * with ENOENT.
	 */
	RequestCheckpoint(CHECKPOINT_IMMEDIATE | CHECKPOINT_FORCE | CHECKPOINT_WAIT
					  | CHECKPOINT_FLUSH_ALL);

	/*
	 * Once we start copying subdirectories, we need to be able to clean 'em
	 * up if we fail.  Use an ENSURE block to make sure this happens.  (This
	 * is not a 100% solution, because of the possibility of failure during
	 * transaction commit after we leave this routine, but it should handle
	 * most scenarios.)
	 */
	fparms.src_dboid = src_dboid;
	fparms.dest_dboid = dboid;
	PG_ENSURE_ERROR_CLEANUP(createdb_failure_callback,
							PointerGetDatum(&fparms));
	{
		/*
		 * Iterate through all tablespaces of the template database, and copy
		 * each one to the new database.
		 */
		rel = heap_open(TableSpaceRelationId, AccessShareLock);
		scan = heap_beginscan_catalog(rel, 0, NULL);
		while ((tuple = heap_getnext(scan, ForwardScanDirection)) != NULL)
		{
			Oid			srctablespace = HeapTupleGetOid(tuple);
			Oid			dsttablespace;
			char	   *srcpath;
			char	   *dstpath;
			struct stat st;

			/* No need to copy global tablespace */
			if (srctablespace == GLOBALTABLESPACE_OID)
				continue;

			srcpath = GetDatabasePath(src_dboid, srctablespace);

			if (stat(srcpath, &st) < 0 || !S_ISDIR(st.st_mode) ||
				directory_is_empty(srcpath))
			{
				/* Assume we can ignore it */
				pfree(srcpath);
				continue;
			}

			if (srctablespace == src_deftablespace)
				dsttablespace = dst_deftablespace;
			else
				dsttablespace = srctablespace;

			dstpath = GetDatabasePath(dboid, dsttablespace);

			/*
			 * Copy this subdirectory to the new location
			 *
			 * We don't need to copy subdirectories
			 */
			copydir(srcpath, dstpath, false);

			/* Record the filesystem change in XLOG */
			{
				xl_dbase_create_rec xlrec;

				xlrec.db_id = dboid;
				xlrec.tablespace_id = dsttablespace;
				xlrec.src_db_id = src_dboid;
				xlrec.src_tablespace_id = srctablespace;

				XLogBeginInsert();
				XLogRegisterData((char *) &xlrec, sizeof(xl_dbase_create_rec));

				(void) XLogInsert(RM_DBASE_ID,
								  XLOG_DBASE_CREATE | XLR_SPECIAL_REL_UPDATE);
			}
		}
		heap_endscan(scan);
		heap_close(rel, AccessShareLock);

		/*
		 * We force a checkpoint before committing.  This effectively means
		 * that committed XLOG_DBASE_CREATE operations will never need to be
		 * replayed (at least not in ordinary crash recovery; we still have to
		 * make the XLOG entry for the benefit of PITR operations). This
		 * avoids two nasty scenarios:
		 *
		 * #1: When PITR is off, we don't XLOG the contents of newly created
		 * indexes; therefore the drop-and-recreate-whole-directory behavior
		 * of DBASE_CREATE replay would lose such indexes.
		 *
		 * #2: Since we have to recopy the source database during DBASE_CREATE
		 * replay, we run the risk of copying changes in it that were
		 * committed after the original CREATE DATABASE command but before the
		 * system crash that led to the replay.  This is at least unexpected
		 * and at worst could lead to inconsistencies, eg duplicate table
		 * names.
		 *
		 * (Both of these were real bugs in releases 8.0 through 8.0.3.)
		 *
		 * In PITR replay, the first of these isn't an issue, and the second
		 * is only a risk if the CREATE DATABASE and subsequent template
		 * database change both occur while a base backup is being taken.
		 * There doesn't seem to be much we can do about that except document
		 * it as a limitation.
		 *
		 * Perhaps if we ever implement CREATE DATABASE in a less cheesy way,
		 * we can avoid this.
		 */
		RequestCheckpoint(CHECKPOINT_IMMEDIATE | CHECKPOINT_FORCE | CHECKPOINT_WAIT);

		/*
		 * Close pg_database, but keep lock till commit.
		 */
		heap_close(pg_database_rel, NoLock);

		/*
		 * Force synchronous commit, thus minimizing the window between
		 * creation of the database files and commital of the transaction. If
		 * we crash before committing, we'll have a DB that's taking up disk
		 * space but is not in pg_database, which is not good.
		 */
		ForceSyncCommit();
	}
	PG_END_ENSURE_ERROR_CLEANUP(createdb_failure_callback,
								PointerGetDatum(&fparms));

	return dboid;
}

/*
 * Check whether chosen encoding matches chosen locale settings.  This
 * restriction is necessary because libc's locale-specific code usually
 * fails when presented with data in an encoding it's not expecting. We
 * allow mismatch in four cases:
 *
 * 1. locale encoding = SQL_ASCII, which means that the locale is C/POSIX
 * which works with any encoding.
 *
 * 2. locale encoding = -1, which means that we couldn't determine the
 * locale's encoding and have to trust the user to get it right.
 *
 * 3. selected encoding is UTF8 and platform is win32. This is because
 * UTF8 is a pseudo codepage that is supported in all locales since it's
 * converted to UTF16 before being used.
 *
 * 4. selected encoding is SQL_ASCII, but only if you're a superuser. This
 * is risky but we have historically allowed it --- notably, the
 * regression tests require it.
 *
 * Note: if you change this policy, fix initdb to match.
 */
void
check_encoding_locale_matches(int encoding, const char *collate, const char *ctype)
{
	int			ctype_encoding = pg_get_encoding_from_locale(ctype, true);
	int			collate_encoding = pg_get_encoding_from_locale(collate, true);

	if (!(ctype_encoding == encoding ||
		  ctype_encoding == PG_SQL_ASCII ||
		  ctype_encoding == -1 ||
#ifdef WIN32
		  encoding == PG_UTF8 ||
#endif
		  (encoding == PG_SQL_ASCII && superuser())))
		ereport(ERROR,
				(errcode(ERRCODE_INVALID_PARAMETER_VALUE),
				 errmsg("encoding \"%s\" does not match locale \"%s\"",
						pg_encoding_to_char(encoding),
						ctype),
		   errdetail("The chosen LC_CTYPE setting requires encoding \"%s\".",
					 pg_encoding_to_char(ctype_encoding))));

	if (!(collate_encoding == encoding ||
		  collate_encoding == PG_SQL_ASCII ||
		  collate_encoding == -1 ||
#ifdef WIN32
		  encoding == PG_UTF8 ||
#endif
		  (encoding == PG_SQL_ASCII && superuser())))
		ereport(ERROR,
				(errcode(ERRCODE_INVALID_PARAMETER_VALUE),
				 errmsg("encoding \"%s\" does not match locale \"%s\"",
						pg_encoding_to_char(encoding),
						collate),
		 errdetail("The chosen LC_COLLATE setting requires encoding \"%s\".",
				   pg_encoding_to_char(collate_encoding))));
}

/* Error cleanup callback for createdb */
static void
createdb_failure_callback(int code, Datum arg)
{
	createdb_failure_params *fparms = (createdb_failure_params *) DatumGetPointer(arg);

	/*
	 * Release lock on source database before doing recursive remove. This is
	 * not essential but it seems desirable to release the lock as soon as
	 * possible.
	 */
	UnlockSharedObject(DatabaseRelationId, fparms->src_dboid, 0, ShareLock);

	/* Throw away any successfully copied subdirectories */
	remove_dbtablespaces(fparms->dest_dboid);
}


/*
 * DROP DATABASE
 */
void
dropdb(const char *dbname, bool missing_ok)
{
	Oid			db_id;
	bool		db_istemplate;
	Relation	pgdbrel;
	HeapTuple	tup;
	int			notherbackends;
	int			npreparedxacts;
	int			nslots,
				nslots_active;

	/*
	 * Look up the target database's OID, and get exclusive lock on it. We
	 * need this to ensure that no new backend starts up in the target
	 * database while we are deleting it (see postinit.c), and that no one is
	 * using it as a CREATE DATABASE template or trying to delete it for
	 * themselves.
	 */
	pgdbrel = heap_open(DatabaseRelationId, RowExclusiveLock);

	if (!get_db_info(dbname, AccessExclusiveLock, &db_id, NULL, NULL,
				   &db_istemplate, NULL, NULL, NULL, NULL, NULL, NULL, NULL))
	{
		if (!missing_ok)
		{
			ereport(ERROR,
					(errcode(ERRCODE_UNDEFINED_DATABASE),
					 errmsg("database \"%s\" does not exist", dbname)));
		}
		else
		{
			/* Close pg_database, release the lock, since we changed nothing */
			heap_close(pgdbrel, RowExclusiveLock);
			ereport(NOTICE,
					(errmsg("database \"%s\" does not exist, skipping",
							dbname)));
			return;
		}
	}

	/*
	 * Permission checks
	 */
	if (!pg_database_ownercheck(db_id, GetUserId()))
		aclcheck_error(ACLCHECK_NOT_OWNER, ACL_KIND_DATABASE,
					   dbname);

	/* DROP hook for the database being removed */
	InvokeObjectDropHook(DatabaseRelationId, db_id, 0);

	/*
	 * Disallow dropping a DB that is marked istemplate.  This is just to
	 * prevent people from accidentally dropping template0 or template1; they
	 * can do so if they're really determined ...
	 */
	if (db_istemplate)
		ereport(ERROR,
				(errcode(ERRCODE_WRONG_OBJECT_TYPE),
				 errmsg("cannot drop a template database")));

	/* Obviously can't drop my own database */
	if (db_id == MyDatabaseId)
		ereport(ERROR,
				(errcode(ERRCODE_OBJECT_IN_USE),
				 errmsg("cannot drop the currently open database")));

	/*
	 * Check whether there are, possibly unconnected, logical slots that refer
	 * to the to-be-dropped database. The database lock we are holding
	 * prevents the creation of new slots using the database.
	 */
	if (ReplicationSlotsCountDBSlots(db_id, &nslots, &nslots_active))
		ereport(ERROR,
				(errcode(ERRCODE_OBJECT_IN_USE),
<<<<<<< HEAD
				 errmsg("database \"%s\" is used by a logical replication slot",
						dbname),
=======
			  errmsg("database \"%s\" is used by a logical replication slot",
					 dbname),
>>>>>>> 8abb52fa
				 errdetail_plural("There is %d slot, %d of them active.",
								  "There are %d slots, %d of them active.",
								  nslots,
								  nslots, nslots_active)));

	/*
	 * Check for other backends in the target database.  (Because we hold the
	 * database lock, no new ones can start after this.)
	 *
	 * As in CREATE DATABASE, check this after other error conditions.
	 */
	if (CountOtherDBBackends(db_id, &notherbackends, &npreparedxacts))
		ereport(ERROR,
				(errcode(ERRCODE_OBJECT_IN_USE),
				 errmsg("database \"%s\" is being accessed by other users",
						dbname),
				 errdetail_busy_db(notherbackends, npreparedxacts)));

	/*
	 * Remove the database's tuple from pg_database.
	 */
	tup = SearchSysCache1(DATABASEOID, ObjectIdGetDatum(db_id));
	if (!HeapTupleIsValid(tup))
		elog(ERROR, "cache lookup failed for database %u", db_id);

	simple_heap_delete(pgdbrel, &tup->t_self);

	ReleaseSysCache(tup);

	/*
	 * Delete any comments or security labels associated with the database.
	 */
	DeleteSharedComments(db_id, DatabaseRelationId);
	DeleteSharedSecurityLabel(db_id, DatabaseRelationId);

	/*
	 * Remove settings associated with this database
	 */
	DropSetting(db_id, InvalidOid);

	/*
	 * Remove shared dependency references for the database.
	 */
	dropDatabaseDependencies(db_id);

	/*
	 * Drop pages for this database that are in the shared buffer cache. This
	 * is important to ensure that no remaining backend tries to write out a
	 * dirty buffer to the dead database later...
	 */
	DropDatabaseBuffers(db_id);

	/*
	 * Tell the stats collector to forget it immediately, too.
	 */
	pgstat_drop_database(db_id);

	/*
	 * Tell checkpointer to forget any pending fsync and unlink requests for
	 * files in the database; else the fsyncs will fail at next checkpoint, or
	 * worse, it will delete files that belong to a newly created database
	 * with the same OID.
	 */
	ForgetDatabaseFsyncRequests(db_id);

	/*
	 * Force a checkpoint to make sure the checkpointer has received the
	 * message sent by ForgetDatabaseFsyncRequests. On Windows, this also
	 * ensures that background procs don't hold any open files, which would
	 * cause rmdir() to fail.
	 */
	RequestCheckpoint(CHECKPOINT_IMMEDIATE | CHECKPOINT_FORCE | CHECKPOINT_WAIT);

	/*
	 * Remove all tablespace subdirs belonging to the database.
	 */
	remove_dbtablespaces(db_id);

	/*
	 * Close pg_database, but keep lock till commit.
	 */
	heap_close(pgdbrel, NoLock);

	/*
	 * Force synchronous commit, thus minimizing the window between removal of
	 * the database files and commital of the transaction. If we crash before
	 * committing, we'll have a DB that's gone on disk but still there
	 * according to pg_database, which is not good.
	 */
	ForceSyncCommit();
}


/*
 * Rename database
 */
ObjectAddress
RenameDatabase(const char *oldname, const char *newname)
{
	Oid			db_id;
	HeapTuple	newtup;
	Relation	rel;
	int			notherbackends;
	int			npreparedxacts;
	ObjectAddress address;

	/*
	 * Look up the target database's OID, and get exclusive lock on it. We
	 * need this for the same reasons as DROP DATABASE.
	 */
	rel = heap_open(DatabaseRelationId, RowExclusiveLock);

	if (!get_db_info(oldname, AccessExclusiveLock, &db_id, NULL, NULL,
					 NULL, NULL, NULL, NULL, NULL, NULL, NULL, NULL))
		ereport(ERROR,
				(errcode(ERRCODE_UNDEFINED_DATABASE),
				 errmsg("database \"%s\" does not exist", oldname)));

	/* must be owner */
	if (!pg_database_ownercheck(db_id, GetUserId()))
		aclcheck_error(ACLCHECK_NOT_OWNER, ACL_KIND_DATABASE,
					   oldname);

	/* must have createdb rights */
	if (!have_createdb_privilege())
		ereport(ERROR,
				(errcode(ERRCODE_INSUFFICIENT_PRIVILEGE),
				 errmsg("permission denied to rename database")));

	/*
	 * Make sure the new name doesn't exist.  See notes for same error in
	 * CREATE DATABASE.
	 */
	if (OidIsValid(get_database_oid(newname, true)))
		ereport(ERROR,
				(errcode(ERRCODE_DUPLICATE_DATABASE),
				 errmsg("database \"%s\" already exists", newname)));

	/*
	 * XXX Client applications probably store the current database somewhere,
	 * so renaming it could cause confusion.  On the other hand, there may not
	 * be an actual problem besides a little confusion, so think about this
	 * and decide.
	 */
	if (db_id == MyDatabaseId)
		ereport(ERROR,
				(errcode(ERRCODE_FEATURE_NOT_SUPPORTED),
				 errmsg("current database cannot be renamed")));

	/*
	 * Make sure the database does not have active sessions.  This is the same
	 * concern as above, but applied to other sessions.
	 *
	 * As in CREATE DATABASE, check this after other error conditions.
	 */
	if (CountOtherDBBackends(db_id, &notherbackends, &npreparedxacts))
		ereport(ERROR,
				(errcode(ERRCODE_OBJECT_IN_USE),
				 errmsg("database \"%s\" is being accessed by other users",
						oldname),
				 errdetail_busy_db(notherbackends, npreparedxacts)));

	/* rename */
	newtup = SearchSysCacheCopy1(DATABASEOID, ObjectIdGetDatum(db_id));
	if (!HeapTupleIsValid(newtup))
		elog(ERROR, "cache lookup failed for database %u", db_id);
	namestrcpy(&(((Form_pg_database) GETSTRUCT(newtup))->datname), newname);
	simple_heap_update(rel, &newtup->t_self, newtup);
	CatalogUpdateIndexes(rel, newtup);

	InvokeObjectPostAlterHook(DatabaseRelationId, db_id, 0);

	ObjectAddressSet(address, DatabaseRelationId, db_id);

	/*
	 * Close pg_database, but keep lock till commit.
	 */
	heap_close(rel, NoLock);

	return address;
}


/*
 * ALTER DATABASE SET TABLESPACE
 */
static void
movedb(const char *dbname, const char *tblspcname)
{
	Oid			db_id;
	Relation	pgdbrel;
	int			notherbackends;
	int			npreparedxacts;
	HeapTuple	oldtuple,
				newtuple;
	Oid			src_tblspcoid,
				dst_tblspcoid;
	Datum		new_record[Natts_pg_database];
	bool		new_record_nulls[Natts_pg_database];
	bool		new_record_repl[Natts_pg_database];
	ScanKeyData scankey;
	SysScanDesc sysscan;
	AclResult	aclresult;
	char	   *src_dbpath;
	char	   *dst_dbpath;
	DIR		   *dstdir;
	struct dirent *xlde;
	movedb_failure_params fparms;

	/*
	 * Look up the target database's OID, and get exclusive lock on it. We
	 * need this to ensure that no new backend starts up in the database while
	 * we are moving it, and that no one is using it as a CREATE DATABASE
	 * template or trying to delete it.
	 */
	pgdbrel = heap_open(DatabaseRelationId, RowExclusiveLock);

	if (!get_db_info(dbname, AccessExclusiveLock, &db_id, NULL, NULL,
				   NULL, NULL, NULL, NULL, NULL, &src_tblspcoid, NULL, NULL))
		ereport(ERROR,
				(errcode(ERRCODE_UNDEFINED_DATABASE),
				 errmsg("database \"%s\" does not exist", dbname)));

	/*
	 * We actually need a session lock, so that the lock will persist across
	 * the commit/restart below.  (We could almost get away with letting the
	 * lock be released at commit, except that someone could try to move
	 * relations of the DB back into the old directory while we rmtree() it.)
	 */
	LockSharedObjectForSession(DatabaseRelationId, db_id, 0,
							   AccessExclusiveLock);

	/*
	 * Permission checks
	 */
	if (!pg_database_ownercheck(db_id, GetUserId()))
		aclcheck_error(ACLCHECK_NOT_OWNER, ACL_KIND_DATABASE,
					   dbname);

	/*
	 * Obviously can't move the tables of my own database
	 */
	if (db_id == MyDatabaseId)
		ereport(ERROR,
				(errcode(ERRCODE_OBJECT_IN_USE),
				 errmsg("cannot change the tablespace of the currently open database")));

	/*
	 * Get tablespace's oid
	 */
	dst_tblspcoid = get_tablespace_oid(tblspcname, false);

	/*
	 * Permission checks
	 */
	aclresult = pg_tablespace_aclcheck(dst_tblspcoid, GetUserId(),
									   ACL_CREATE);
	if (aclresult != ACLCHECK_OK)
		aclcheck_error(aclresult, ACL_KIND_TABLESPACE,
					   tblspcname);

	/*
	 * pg_global must never be the default tablespace
	 */
	if (dst_tblspcoid == GLOBALTABLESPACE_OID)
		ereport(ERROR,
				(errcode(ERRCODE_INVALID_PARAMETER_VALUE),
				 errmsg("pg_global cannot be used as default tablespace")));

	/*
	 * No-op if same tablespace
	 */
	if (src_tblspcoid == dst_tblspcoid)
	{
		heap_close(pgdbrel, NoLock);
		UnlockSharedObjectForSession(DatabaseRelationId, db_id, 0,
									 AccessExclusiveLock);
		return;
	}

	/*
	 * Check for other backends in the target database.  (Because we hold the
	 * database lock, no new ones can start after this.)
	 *
	 * As in CREATE DATABASE, check this after other error conditions.
	 */
	if (CountOtherDBBackends(db_id, &notherbackends, &npreparedxacts))
		ereport(ERROR,
				(errcode(ERRCODE_OBJECT_IN_USE),
				 errmsg("database \"%s\" is being accessed by other users",
						dbname),
				 errdetail_busy_db(notherbackends, npreparedxacts)));

	/*
	 * Get old and new database paths
	 */
	src_dbpath = GetDatabasePath(db_id, src_tblspcoid);
	dst_dbpath = GetDatabasePath(db_id, dst_tblspcoid);

	/*
	 * Force a checkpoint before proceeding. This will force all dirty
	 * buffers, including those of unlogged tables, out to disk, to ensure
	 * source database is up-to-date on disk for the copy.
	 * FlushDatabaseBuffers() would suffice for that, but we also want to
	 * process any pending unlink requests. Otherwise, the check for existing
	 * files in the target directory might fail unnecessarily, not to mention
	 * that the copy might fail due to source files getting deleted under it.
	 * On Windows, this also ensures that background procs don't hold any open
	 * files, which would cause rmdir() to fail.
	 */
	RequestCheckpoint(CHECKPOINT_IMMEDIATE | CHECKPOINT_FORCE | CHECKPOINT_WAIT
					  | CHECKPOINT_FLUSH_ALL);

	/*
	 * Now drop all buffers holding data of the target database; they should
	 * no longer be dirty so DropDatabaseBuffers is safe.
	 *
	 * It might seem that we could just let these buffers age out of shared
	 * buffers naturally, since they should not get referenced anymore.  The
	 * problem with that is that if the user later moves the database back to
	 * its original tablespace, any still-surviving buffers would appear to
	 * contain valid data again --- but they'd be missing any changes made in
	 * the database while it was in the new tablespace.  In any case, freeing
	 * buffers that should never be used again seems worth the cycles.
	 *
	 * Note: it'd be sufficient to get rid of buffers matching db_id and
	 * src_tblspcoid, but bufmgr.c presently provides no API for that.
	 */
	DropDatabaseBuffers(db_id);

	/*
	 * Check for existence of files in the target directory, i.e., objects of
	 * this database that are already in the target tablespace.  We can't
	 * allow the move in such a case, because we would need to change those
	 * relations' pg_class.reltablespace entries to zero, and we don't have
	 * access to the DB's pg_class to do so.
	 */
	dstdir = AllocateDir(dst_dbpath);
	if (dstdir != NULL)
	{
		while ((xlde = ReadDir(dstdir, dst_dbpath)) != NULL)
		{
			if (strcmp(xlde->d_name, ".") == 0 ||
				strcmp(xlde->d_name, "..") == 0)
				continue;

			ereport(ERROR,
					(errcode(ERRCODE_OBJECT_NOT_IN_PREREQUISITE_STATE),
					 errmsg("some relations of database \"%s\" are already in tablespace \"%s\"",
							dbname, tblspcname),
					 errhint("You must move them back to the database's default tablespace before using this command.")));
		}

		FreeDir(dstdir);

		/*
		 * The directory exists but is empty. We must remove it before using
		 * the copydir function.
		 */
		if (rmdir(dst_dbpath) != 0)
			elog(ERROR, "could not remove directory \"%s\": %m",
				 dst_dbpath);
	}

	/*
	 * Use an ENSURE block to make sure we remove the debris if the copy fails
	 * (eg, due to out-of-disk-space).  This is not a 100% solution, because
	 * of the possibility of failure during transaction commit, but it should
	 * handle most scenarios.
	 */
	fparms.dest_dboid = db_id;
	fparms.dest_tsoid = dst_tblspcoid;
	PG_ENSURE_ERROR_CLEANUP(movedb_failure_callback,
							PointerGetDatum(&fparms));
	{
		/*
		 * Copy files from the old tablespace to the new one
		 */
		copydir(src_dbpath, dst_dbpath, false);

		/*
		 * Record the filesystem change in XLOG
		 */
		{
			xl_dbase_create_rec xlrec;

			xlrec.db_id = db_id;
			xlrec.tablespace_id = dst_tblspcoid;
			xlrec.src_db_id = db_id;
			xlrec.src_tablespace_id = src_tblspcoid;

			XLogBeginInsert();
			XLogRegisterData((char *) &xlrec, sizeof(xl_dbase_create_rec));

			(void) XLogInsert(RM_DBASE_ID,
							  XLOG_DBASE_CREATE | XLR_SPECIAL_REL_UPDATE);
		}

		/*
		 * Update the database's pg_database tuple
		 */
		ScanKeyInit(&scankey,
					Anum_pg_database_datname,
					BTEqualStrategyNumber, F_NAMEEQ,
					NameGetDatum(dbname));
		sysscan = systable_beginscan(pgdbrel, DatabaseNameIndexId, true,
									 NULL, 1, &scankey);
		oldtuple = systable_getnext(sysscan);
		if (!HeapTupleIsValid(oldtuple))		/* shouldn't happen... */
			ereport(ERROR,
					(errcode(ERRCODE_UNDEFINED_DATABASE),
					 errmsg("database \"%s\" does not exist", dbname)));

		MemSet(new_record, 0, sizeof(new_record));
		MemSet(new_record_nulls, false, sizeof(new_record_nulls));
		MemSet(new_record_repl, false, sizeof(new_record_repl));

		new_record[Anum_pg_database_dattablespace - 1] = ObjectIdGetDatum(dst_tblspcoid);
		new_record_repl[Anum_pg_database_dattablespace - 1] = true;

		newtuple = heap_modify_tuple(oldtuple, RelationGetDescr(pgdbrel),
									 new_record,
									 new_record_nulls, new_record_repl);
		simple_heap_update(pgdbrel, &oldtuple->t_self, newtuple);

		/* Update indexes */
		CatalogUpdateIndexes(pgdbrel, newtuple);

		InvokeObjectPostAlterHook(DatabaseRelationId,
								  HeapTupleGetOid(newtuple), 0);

		systable_endscan(sysscan);

		/*
		 * Force another checkpoint here.  As in CREATE DATABASE, this is to
		 * ensure that we don't have to replay a committed XLOG_DBASE_CREATE
		 * operation, which would cause us to lose any unlogged operations
		 * done in the new DB tablespace before the next checkpoint.
		 */
		RequestCheckpoint(CHECKPOINT_IMMEDIATE | CHECKPOINT_FORCE | CHECKPOINT_WAIT);

		/*
		 * Force synchronous commit, thus minimizing the window between
		 * copying the database files and commital of the transaction. If we
		 * crash before committing, we'll leave an orphaned set of files on
		 * disk, which is not fatal but not good either.
		 */
		ForceSyncCommit();

		/*
		 * Close pg_database, but keep lock till commit.
		 */
		heap_close(pgdbrel, NoLock);
	}
	PG_END_ENSURE_ERROR_CLEANUP(movedb_failure_callback,
								PointerGetDatum(&fparms));

	/*
	 * Commit the transaction so that the pg_database update is committed. If
	 * we crash while removing files, the database won't be corrupt, we'll
	 * just leave some orphaned files in the old directory.
	 *
	 * (This is OK because we know we aren't inside a transaction block.)
	 *
	 * XXX would it be safe/better to do this inside the ensure block?	Not
	 * convinced it's a good idea; consider elog just after the transaction
	 * really commits.
	 */
	PopActiveSnapshot();
	CommitTransactionCommand();

	/* Start new transaction for the remaining work; don't need a snapshot */
	StartTransactionCommand();

	/*
	 * Remove files from the old tablespace
	 */
	if (!rmtree(src_dbpath, true))
		ereport(WARNING,
				(errmsg("some useless files may be left behind in old database directory \"%s\"",
						src_dbpath)));

	/*
	 * Record the filesystem change in XLOG
	 */
	{
		xl_dbase_drop_rec xlrec;

		xlrec.db_id = db_id;
		xlrec.tablespace_id = src_tblspcoid;

		XLogBeginInsert();
		XLogRegisterData((char *) &xlrec, sizeof(xl_dbase_drop_rec));

		(void) XLogInsert(RM_DBASE_ID,
						  XLOG_DBASE_DROP | XLR_SPECIAL_REL_UPDATE);
	}

	/* Now it's safe to release the database lock */
	UnlockSharedObjectForSession(DatabaseRelationId, db_id, 0,
								 AccessExclusiveLock);
}

/* Error cleanup callback for movedb */
static void
movedb_failure_callback(int code, Datum arg)
{
	movedb_failure_params *fparms = (movedb_failure_params *) DatumGetPointer(arg);
	char	   *dstpath;

	/* Get rid of anything we managed to copy to the target directory */
	dstpath = GetDatabasePath(fparms->dest_dboid, fparms->dest_tsoid);

	(void) rmtree(dstpath, true);
}


/*
 * ALTER DATABASE name ...
 */
Oid
AlterDatabase(AlterDatabaseStmt *stmt, bool isTopLevel)
{
	Relation	rel;
	Oid			dboid;
	HeapTuple	tuple,
				newtuple;
	ScanKeyData scankey;
	SysScanDesc scan;
	ListCell   *option;
	bool		dbistemplate = false;
	bool		dballowconnections = true;
	int			dbconnlimit = -1;
	DefElem    *distemplate = NULL;
	DefElem    *dallowconnections = NULL;
	DefElem    *dconnlimit = NULL;
	DefElem    *dtablespace = NULL;
	Datum		new_record[Natts_pg_database];
	bool		new_record_nulls[Natts_pg_database];
	bool		new_record_repl[Natts_pg_database];

	/* Extract options from the statement node tree */
	foreach(option, stmt->options)
	{
		DefElem    *defel = (DefElem *) lfirst(option);

		if (strcmp(defel->defname, "is_template") == 0)
		{
			if (distemplate)
				ereport(ERROR,
						(errcode(ERRCODE_SYNTAX_ERROR),
						 errmsg("conflicting or redundant options")));
			distemplate = defel;
		}
		else if (strcmp(defel->defname, "allow_connections") == 0)
		{
			if (dallowconnections)
				ereport(ERROR,
						(errcode(ERRCODE_SYNTAX_ERROR),
						 errmsg("conflicting or redundant options")));
			dallowconnections = defel;
		}
		else if (strcmp(defel->defname, "connection_limit") == 0)
		{
			if (dconnlimit)
				ereport(ERROR,
						(errcode(ERRCODE_SYNTAX_ERROR),
						 errmsg("conflicting or redundant options")));
			dconnlimit = defel;
		}
		else if (strcmp(defel->defname, "tablespace") == 0)
		{
			if (dtablespace)
				ereport(ERROR,
						(errcode(ERRCODE_SYNTAX_ERROR),
						 errmsg("conflicting or redundant options")));
			dtablespace = defel;
		}
		else
			ereport(ERROR,
					(errcode(ERRCODE_SYNTAX_ERROR),
					 errmsg("option \"%s\" not recognized", defel->defname)));
	}

	if (dtablespace)
	{
		/*
		 * While the SET TABLESPACE syntax doesn't allow any other options,
		 * somebody could write "WITH TABLESPACE ...".  Forbid any other
		 * options from being specified in that case.
		 */
		if (list_length(stmt->options) != 1)
			ereport(ERROR,
					(errcode(ERRCODE_FEATURE_NOT_SUPPORTED),
			   errmsg("option \"%s\" cannot be specified with other options",
					  dtablespace->defname)));
		/* this case isn't allowed within a transaction block */
		PreventTransactionChain(isTopLevel, "ALTER DATABASE SET TABLESPACE");
		movedb(stmt->dbname, defGetString(dtablespace));
		return InvalidOid;
	}

	if (distemplate && distemplate->arg)
		dbistemplate = defGetBoolean(distemplate);
	if (dallowconnections && dallowconnections->arg)
		dballowconnections = defGetBoolean(dallowconnections);
	if (dconnlimit && dconnlimit->arg)
	{
		dbconnlimit = defGetInt32(dconnlimit);
		if (dbconnlimit < -1)
			ereport(ERROR,
					(errcode(ERRCODE_INVALID_PARAMETER_VALUE),
					 errmsg("invalid connection limit: %d", dbconnlimit)));
	}

	/*
	 * Get the old tuple.  We don't need a lock on the database per se,
	 * because we're not going to do anything that would mess up incoming
	 * connections.
	 */
	rel = heap_open(DatabaseRelationId, RowExclusiveLock);
	ScanKeyInit(&scankey,
				Anum_pg_database_datname,
				BTEqualStrategyNumber, F_NAMEEQ,
				NameGetDatum(stmt->dbname));
	scan = systable_beginscan(rel, DatabaseNameIndexId, true,
							  NULL, 1, &scankey);
	tuple = systable_getnext(scan);
	if (!HeapTupleIsValid(tuple))
		ereport(ERROR,
				(errcode(ERRCODE_UNDEFINED_DATABASE),
				 errmsg("database \"%s\" does not exist", stmt->dbname)));

	dboid = HeapTupleGetOid(tuple);

	if (!pg_database_ownercheck(HeapTupleGetOid(tuple), GetUserId()))
		aclcheck_error(ACLCHECK_NOT_OWNER, ACL_KIND_DATABASE,
					   stmt->dbname);

	/*
	 * In order to avoid getting locked out and having to go through
	 * standalone mode, we refuse to disallow connections to the database
	 * we're currently connected to.  Lockout can still happen with concurrent
	 * sessions but the likeliness of that is not high enough to worry about.
	 */
	if (!dballowconnections && dboid == MyDatabaseId)
		ereport(ERROR,
				(errcode(ERRCODE_INVALID_PARAMETER_VALUE),
				 errmsg("cannot disallow connections for current database")));

	/*
	 * Build an updated tuple, perusing the information just obtained
	 */
	MemSet(new_record, 0, sizeof(new_record));
	MemSet(new_record_nulls, false, sizeof(new_record_nulls));
	MemSet(new_record_repl, false, sizeof(new_record_repl));

	if (distemplate)
	{
		new_record[Anum_pg_database_datistemplate - 1] = BoolGetDatum(dbistemplate);
		new_record_repl[Anum_pg_database_datistemplate - 1] = true;
	}
	if (dallowconnections)
	{
		new_record[Anum_pg_database_datallowconn - 1] = BoolGetDatum(dballowconnections);
		new_record_repl[Anum_pg_database_datallowconn - 1] = true;
	}
	if (dconnlimit)
	{
		new_record[Anum_pg_database_datconnlimit - 1] = Int32GetDatum(dbconnlimit);
		new_record_repl[Anum_pg_database_datconnlimit - 1] = true;
	}

	newtuple = heap_modify_tuple(tuple, RelationGetDescr(rel), new_record,
								 new_record_nulls, new_record_repl);
	simple_heap_update(rel, &tuple->t_self, newtuple);

	/* Update indexes */
	CatalogUpdateIndexes(rel, newtuple);

	InvokeObjectPostAlterHook(DatabaseRelationId,
							  HeapTupleGetOid(newtuple), 0);

	systable_endscan(scan);

	/* Close pg_database, but keep lock till commit */
	heap_close(rel, NoLock);

	return dboid;
}


/*
 * ALTER DATABASE name SET ...
 */
Oid
AlterDatabaseSet(AlterDatabaseSetStmt *stmt)
{
	Oid			datid = get_database_oid(stmt->dbname, false);

	/*
	 * Obtain a lock on the database and make sure it didn't go away in the
	 * meantime.
	 */
	shdepLockAndCheckObject(DatabaseRelationId, datid);

	if (!pg_database_ownercheck(datid, GetUserId()))
		aclcheck_error(ACLCHECK_NOT_OWNER, ACL_KIND_DATABASE,
					   stmt->dbname);

	AlterSetting(datid, InvalidOid, stmt->setstmt);

	UnlockSharedObject(DatabaseRelationId, datid, 0, AccessShareLock);

	return datid;
}


/*
 * ALTER DATABASE name OWNER TO newowner
 */
ObjectAddress
AlterDatabaseOwner(const char *dbname, Oid newOwnerId)
{
	Oid			db_id;
	HeapTuple	tuple;
	Relation	rel;
	ScanKeyData scankey;
	SysScanDesc scan;
	Form_pg_database datForm;
	ObjectAddress address;

	/*
	 * Get the old tuple.  We don't need a lock on the database per se,
	 * because we're not going to do anything that would mess up incoming
	 * connections.
	 */
	rel = heap_open(DatabaseRelationId, RowExclusiveLock);
	ScanKeyInit(&scankey,
				Anum_pg_database_datname,
				BTEqualStrategyNumber, F_NAMEEQ,
				NameGetDatum(dbname));
	scan = systable_beginscan(rel, DatabaseNameIndexId, true,
							  NULL, 1, &scankey);
	tuple = systable_getnext(scan);
	if (!HeapTupleIsValid(tuple))
		ereport(ERROR,
				(errcode(ERRCODE_UNDEFINED_DATABASE),
				 errmsg("database \"%s\" does not exist", dbname)));

	db_id = HeapTupleGetOid(tuple);
	datForm = (Form_pg_database) GETSTRUCT(tuple);

	/*
	 * If the new owner is the same as the existing owner, consider the
	 * command to have succeeded.  This is to be consistent with other
	 * objects.
	 */
	if (datForm->datdba != newOwnerId)
	{
		Datum		repl_val[Natts_pg_database];
		bool		repl_null[Natts_pg_database];
		bool		repl_repl[Natts_pg_database];
		Acl		   *newAcl;
		Datum		aclDatum;
		bool		isNull;
		HeapTuple	newtuple;

		/* Otherwise, must be owner of the existing object */
		if (!pg_database_ownercheck(HeapTupleGetOid(tuple), GetUserId()))
			aclcheck_error(ACLCHECK_NOT_OWNER, ACL_KIND_DATABASE,
						   dbname);

		/* Must be able to become new owner */
		check_is_member_of_role(GetUserId(), newOwnerId);

		/*
		 * must have createdb rights
		 *
		 * NOTE: This is different from other alter-owner checks in that the
		 * current user is checked for createdb privileges instead of the
		 * destination owner.  This is consistent with the CREATE case for
		 * databases.  Because superusers will always have this right, we need
		 * no special case for them.
		 */
		if (!have_createdb_privilege())
			ereport(ERROR,
					(errcode(ERRCODE_INSUFFICIENT_PRIVILEGE),
				   errmsg("permission denied to change owner of database")));

		memset(repl_null, false, sizeof(repl_null));
		memset(repl_repl, false, sizeof(repl_repl));

		repl_repl[Anum_pg_database_datdba - 1] = true;
		repl_val[Anum_pg_database_datdba - 1] = ObjectIdGetDatum(newOwnerId);

		/*
		 * Determine the modified ACL for the new owner.  This is only
		 * necessary when the ACL is non-null.
		 */
		aclDatum = heap_getattr(tuple,
								Anum_pg_database_datacl,
								RelationGetDescr(rel),
								&isNull);
		if (!isNull)
		{
			newAcl = aclnewowner(DatumGetAclP(aclDatum),
								 datForm->datdba, newOwnerId);
			repl_repl[Anum_pg_database_datacl - 1] = true;
			repl_val[Anum_pg_database_datacl - 1] = PointerGetDatum(newAcl);
		}

		newtuple = heap_modify_tuple(tuple, RelationGetDescr(rel), repl_val, repl_null, repl_repl);
		simple_heap_update(rel, &newtuple->t_self, newtuple);
		CatalogUpdateIndexes(rel, newtuple);

		heap_freetuple(newtuple);

		/* Update owner dependency reference */
		changeDependencyOnOwner(DatabaseRelationId, HeapTupleGetOid(tuple),
								newOwnerId);
	}

	InvokeObjectPostAlterHook(DatabaseRelationId, HeapTupleGetOid(tuple), 0);

	ObjectAddressSet(address, DatabaseRelationId, db_id);

	systable_endscan(scan);

	/* Close pg_database, but keep lock till commit */
	heap_close(rel, NoLock);

	return address;
}


/*
 * Helper functions
 */

/*
 * Look up info about the database named "name".  If the database exists,
 * obtain the specified lock type on it, fill in any of the remaining
 * parameters that aren't NULL, and return TRUE.  If no such database,
 * return FALSE.
 */
static bool
get_db_info(const char *name, LOCKMODE lockmode,
			Oid *dbIdP, Oid *ownerIdP,
			int *encodingP, bool *dbIsTemplateP, bool *dbAllowConnP,
			Oid *dbLastSysOidP, TransactionId *dbFrozenXidP,
			MultiXactId *dbMinMultiP,
			Oid *dbTablespace, char **dbCollate, char **dbCtype)
{
	bool		result = false;
	Relation	relation;

	AssertArg(name);

	/* Caller may wish to grab a better lock on pg_database beforehand... */
	relation = heap_open(DatabaseRelationId, AccessShareLock);

	/*
	 * Loop covers the rare case where the database is renamed before we can
	 * lock it.  We try again just in case we can find a new one of the same
	 * name.
	 */
	for (;;)
	{
		ScanKeyData scanKey;
		SysScanDesc scan;
		HeapTuple	tuple;
		Oid			dbOid;

		/*
		 * there's no syscache for database-indexed-by-name, so must do it the
		 * hard way
		 */
		ScanKeyInit(&scanKey,
					Anum_pg_database_datname,
					BTEqualStrategyNumber, F_NAMEEQ,
					NameGetDatum(name));

		scan = systable_beginscan(relation, DatabaseNameIndexId, true,
								  NULL, 1, &scanKey);

		tuple = systable_getnext(scan);

		if (!HeapTupleIsValid(tuple))
		{
			/* definitely no database of that name */
			systable_endscan(scan);
			break;
		}

		dbOid = HeapTupleGetOid(tuple);

		systable_endscan(scan);

		/*
		 * Now that we have a database OID, we can try to lock the DB.
		 */
		if (lockmode != NoLock)
			LockSharedObject(DatabaseRelationId, dbOid, 0, lockmode);

		/*
		 * And now, re-fetch the tuple by OID.  If it's still there and still
		 * the same name, we win; else, drop the lock and loop back to try
		 * again.
		 */
		tuple = SearchSysCache1(DATABASEOID, ObjectIdGetDatum(dbOid));
		if (HeapTupleIsValid(tuple))
		{
			Form_pg_database dbform = (Form_pg_database) GETSTRUCT(tuple);

			if (strcmp(name, NameStr(dbform->datname)) == 0)
			{
				/* oid of the database */
				if (dbIdP)
					*dbIdP = dbOid;
				/* oid of the owner */
				if (ownerIdP)
					*ownerIdP = dbform->datdba;
				/* character encoding */
				if (encodingP)
					*encodingP = dbform->encoding;
				/* allowed as template? */
				if (dbIsTemplateP)
					*dbIsTemplateP = dbform->datistemplate;
				/* allowing connections? */
				if (dbAllowConnP)
					*dbAllowConnP = dbform->datallowconn;
				/* last system OID used in database */
				if (dbLastSysOidP)
					*dbLastSysOidP = dbform->datlastsysoid;
				/* limit of frozen XIDs */
				if (dbFrozenXidP)
					*dbFrozenXidP = dbform->datfrozenxid;
				/* minimum MultixactId */
				if (dbMinMultiP)
					*dbMinMultiP = dbform->datminmxid;
				/* default tablespace for this database */
				if (dbTablespace)
					*dbTablespace = dbform->dattablespace;
				/* default locale settings for this database */
				if (dbCollate)
					*dbCollate = pstrdup(NameStr(dbform->datcollate));
				if (dbCtype)
					*dbCtype = pstrdup(NameStr(dbform->datctype));
				ReleaseSysCache(tuple);
				result = true;
				break;
			}
			/* can only get here if it was just renamed */
			ReleaseSysCache(tuple);
		}

		if (lockmode != NoLock)
			UnlockSharedObject(DatabaseRelationId, dbOid, 0, lockmode);
	}

	heap_close(relation, AccessShareLock);

	return result;
}

/* Check if current user has createdb privileges */
static bool
have_createdb_privilege(void)
{
	bool		result = false;
	HeapTuple	utup;

	/* Superusers can always do everything */
	if (superuser())
		return true;

	utup = SearchSysCache1(AUTHOID, ObjectIdGetDatum(GetUserId()));
	if (HeapTupleIsValid(utup))
	{
		result = ((Form_pg_authid) GETSTRUCT(utup))->rolcreatedb;
		ReleaseSysCache(utup);
	}
	return result;
}

/*
 * Remove tablespace directories
 *
 * We don't know what tablespaces db_id is using, so iterate through all
 * tablespaces removing <tablespace>/db_id
 */
static void
remove_dbtablespaces(Oid db_id)
{
	Relation	rel;
	HeapScanDesc scan;
	HeapTuple	tuple;

	rel = heap_open(TableSpaceRelationId, AccessShareLock);
	scan = heap_beginscan_catalog(rel, 0, NULL);
	while ((tuple = heap_getnext(scan, ForwardScanDirection)) != NULL)
	{
		Oid			dsttablespace = HeapTupleGetOid(tuple);
		char	   *dstpath;
		struct stat st;

		/* Don't mess with the global tablespace */
		if (dsttablespace == GLOBALTABLESPACE_OID)
			continue;

		dstpath = GetDatabasePath(db_id, dsttablespace);

		if (lstat(dstpath, &st) < 0 || !S_ISDIR(st.st_mode))
		{
			/* Assume we can ignore it */
			pfree(dstpath);
			continue;
		}

		if (!rmtree(dstpath, true))
			ereport(WARNING,
					(errmsg("some useless files may be left behind in old database directory \"%s\"",
							dstpath)));

		/* Record the filesystem change in XLOG */
		{
			xl_dbase_drop_rec xlrec;

			xlrec.db_id = db_id;
			xlrec.tablespace_id = dsttablespace;

			XLogBeginInsert();
			XLogRegisterData((char *) &xlrec, sizeof(xl_dbase_drop_rec));

			(void) XLogInsert(RM_DBASE_ID,
							  XLOG_DBASE_DROP | XLR_SPECIAL_REL_UPDATE);
		}

		pfree(dstpath);
	}

	heap_endscan(scan);
	heap_close(rel, AccessShareLock);
}

/*
 * Check for existing files that conflict with a proposed new DB OID;
 * return TRUE if there are any
 *
 * If there were a subdirectory in any tablespace matching the proposed new
 * OID, we'd get a create failure due to the duplicate name ... and then we'd
 * try to remove that already-existing subdirectory during the cleanup in
 * remove_dbtablespaces.  Nuking existing files seems like a bad idea, so
 * instead we make this extra check before settling on the OID of the new
 * database.  This exactly parallels what GetNewRelFileNode() does for table
 * relfilenode values.
 */
static bool
check_db_file_conflict(Oid db_id)
{
	bool		result = false;
	Relation	rel;
	HeapScanDesc scan;
	HeapTuple	tuple;

	rel = heap_open(TableSpaceRelationId, AccessShareLock);
	scan = heap_beginscan_catalog(rel, 0, NULL);
	while ((tuple = heap_getnext(scan, ForwardScanDirection)) != NULL)
	{
		Oid			dsttablespace = HeapTupleGetOid(tuple);
		char	   *dstpath;
		struct stat st;

		/* Don't mess with the global tablespace */
		if (dsttablespace == GLOBALTABLESPACE_OID)
			continue;

		dstpath = GetDatabasePath(db_id, dsttablespace);

		if (lstat(dstpath, &st) == 0)
		{
			/* Found a conflicting file (or directory, whatever) */
			pfree(dstpath);
			result = true;
			break;
		}

		pfree(dstpath);
	}

	heap_endscan(scan);
	heap_close(rel, AccessShareLock);

	return result;
}

/*
 * Issue a suitable errdetail message for a busy database
 */
static int
errdetail_busy_db(int notherbackends, int npreparedxacts)
{
	if (notherbackends > 0 && npreparedxacts > 0)

		/*
		 * We don't deal with singular versus plural here, since gettext
		 * doesn't support multiple plurals in one string.
		 */
		errdetail("There are %d other session(s) and %d prepared transaction(s) using the database.",
				  notherbackends, npreparedxacts);
	else if (notherbackends > 0)
		errdetail_plural("There is %d other session using the database.",
						 "There are %d other sessions using the database.",
						 notherbackends,
						 notherbackends);
	else
		errdetail_plural("There is %d prepared transaction using the database.",
					"There are %d prepared transactions using the database.",
						 npreparedxacts,
						 npreparedxacts);
	return 0;					/* just to keep ereport macro happy */
}

/*
 * get_database_oid - given a database name, look up the OID
 *
 * If missing_ok is false, throw an error if database name not found.  If
 * true, just return InvalidOid.
 */
Oid
get_database_oid(const char *dbname, bool missing_ok)
{
	Relation	pg_database;
	ScanKeyData entry[1];
	SysScanDesc scan;
	HeapTuple	dbtuple;
	Oid			oid;

	/*
	 * There's no syscache for pg_database indexed by name, so we must look
	 * the hard way.
	 */
	pg_database = heap_open(DatabaseRelationId, AccessShareLock);
	ScanKeyInit(&entry[0],
				Anum_pg_database_datname,
				BTEqualStrategyNumber, F_NAMEEQ,
				CStringGetDatum(dbname));
	scan = systable_beginscan(pg_database, DatabaseNameIndexId, true,
							  NULL, 1, entry);

	dbtuple = systable_getnext(scan);

	/* We assume that there can be at most one matching tuple */
	if (HeapTupleIsValid(dbtuple))
		oid = HeapTupleGetOid(dbtuple);
	else
		oid = InvalidOid;

	systable_endscan(scan);
	heap_close(pg_database, AccessShareLock);

	if (!OidIsValid(oid) && !missing_ok)
		ereport(ERROR,
				(errcode(ERRCODE_UNDEFINED_DATABASE),
				 errmsg("database \"%s\" does not exist",
						dbname)));

	return oid;
}


/*
 * get_database_name - given a database OID, look up the name
 *
 * Returns a palloc'd string, or NULL if no such database.
 */
char *
get_database_name(Oid dbid)
{
	HeapTuple	dbtuple;
	char	   *result;

	dbtuple = SearchSysCache1(DATABASEOID, ObjectIdGetDatum(dbid));
	if (HeapTupleIsValid(dbtuple))
	{
		result = pstrdup(NameStr(((Form_pg_database) GETSTRUCT(dbtuple))->datname));
		ReleaseSysCache(dbtuple);
	}
	else
		result = NULL;

	return result;
}

/*
 * DATABASE resource manager's routines
 */
void
dbase_redo(XLogReaderState *record)
{
	uint8		info = XLogRecGetInfo(record) & ~XLR_INFO_MASK;

	/* Backup blocks are not used in dbase records */
	Assert(!XLogRecHasAnyBlockRefs(record));

	if (info == XLOG_DBASE_CREATE)
	{
		xl_dbase_create_rec *xlrec = (xl_dbase_create_rec *) XLogRecGetData(record);
		char	   *src_path;
		char	   *dst_path;
		struct stat st;

		src_path = GetDatabasePath(xlrec->src_db_id, xlrec->src_tablespace_id);
		dst_path = GetDatabasePath(xlrec->db_id, xlrec->tablespace_id);

		/*
		 * Our theory for replaying a CREATE is to forcibly drop the target
		 * subdirectory if present, then re-copy the source data. This may be
		 * more work than needed, but it is simple to implement.
		 */
		if (stat(dst_path, &st) == 0 && S_ISDIR(st.st_mode))
		{
			if (!rmtree(dst_path, true))
				/* If this failed, copydir() below is going to error. */
				ereport(WARNING,
						(errmsg("some useless files may be left behind in old database directory \"%s\"",
								dst_path)));
		}

		/*
		 * Force dirty buffers out to disk, to ensure source database is
		 * up-to-date for the copy.
		 */
		FlushDatabaseBuffers(xlrec->src_db_id);

		/*
		 * Copy this subdirectory to the new location
		 *
		 * We don't need to copy subdirectories
		 */
		copydir(src_path, dst_path, false);
	}
	else if (info == XLOG_DBASE_DROP)
	{
		xl_dbase_drop_rec *xlrec = (xl_dbase_drop_rec *) XLogRecGetData(record);
		char	   *dst_path;

		dst_path = GetDatabasePath(xlrec->db_id, xlrec->tablespace_id);

		if (InHotStandby)
		{
			/*
			 * Lock database while we resolve conflicts to ensure that
			 * InitPostgres() cannot fully re-execute concurrently. This
			 * avoids backends re-connecting automatically to same database,
			 * which can happen in some cases.
			 */
			LockSharedObjectForSession(DatabaseRelationId, xlrec->db_id, 0, AccessExclusiveLock);
			ResolveRecoveryConflictWithDatabase(xlrec->db_id);
		}

		/* Drop pages for this database that are in the shared buffer cache */
		DropDatabaseBuffers(xlrec->db_id);

		/* Also, clean out any fsync requests that might be pending in md.c */
		ForgetDatabaseFsyncRequests(xlrec->db_id);

		/* Clean out the xlog relcache too */
		XLogDropDatabase(xlrec->db_id);

		/* And remove the physical files */
		if (!rmtree(dst_path, true))
			ereport(WARNING,
					(errmsg("some useless files may be left behind in old database directory \"%s\"",
							dst_path)));

		if (InHotStandby)
		{
			/*
			 * Release locks prior to commit. XXX There is a race condition
			 * here that may allow backends to reconnect, but the window for
			 * this is small because the gap between here and commit is mostly
			 * fairly small and it is unlikely that people will be dropping
			 * databases that we are trying to connect to anyway.
			 */
			UnlockSharedObjectForSession(DatabaseRelationId, xlrec->db_id, 0, AccessExclusiveLock);
		}
	}
	else
		elog(PANIC, "dbase_redo: unknown op code %u", info);
}<|MERGE_RESOLUTION|>--- conflicted
+++ resolved
@@ -554,13 +554,8 @@
 	 * Force a checkpoint before starting the copy. This will force all dirty
 	 * buffers, including those of unlogged tables, out to disk, to ensure
 	 * source database is up-to-date on disk for the copy.
-<<<<<<< HEAD
-	 * FlushDatabaseBuffers() would suffice for that, but we also want
-	 * to process any pending unlink requests. Otherwise, if a checkpoint
-=======
 	 * FlushDatabaseBuffers() would suffice for that, but we also want to
 	 * process any pending unlink requests. Otherwise, if a checkpoint
->>>>>>> 8abb52fa
 	 * happened while we're copying files, a file might be deleted just when
 	 * we're about to copy it, causing the lstat() call in copydir() to fail
 	 * with ENOENT.
@@ -846,13 +841,8 @@
 	if (ReplicationSlotsCountDBSlots(db_id, &nslots, &nslots_active))
 		ereport(ERROR,
 				(errcode(ERRCODE_OBJECT_IN_USE),
-<<<<<<< HEAD
-				 errmsg("database \"%s\" is used by a logical replication slot",
-						dbname),
-=======
 			  errmsg("database \"%s\" is used by a logical replication slot",
 					 dbname),
->>>>>>> 8abb52fa
 				 errdetail_plural("There is %d slot, %d of them active.",
 								  "There are %d slots, %d of them active.",
 								  nslots,
