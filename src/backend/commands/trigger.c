/*-------------------------------------------------------------------------
 *
 * trigger.c
 *	  PostgreSQL TRIGGERs support code.
 *
 * Portions Copyright (c) 1996-2016, PostgreSQL Global Development Group
 * Portions Copyright (c) 1994, Regents of the University of California
 *
 * IDENTIFICATION
 *	  src/backend/commands/trigger.c
 *
 *-------------------------------------------------------------------------
 */
#include "postgres.h"

#include "access/genam.h"
#include "access/heapam.h"
#include "access/sysattr.h"
#include "access/htup_details.h"
#include "access/xact.h"
#include "catalog/catalog.h"
#include "catalog/dependency.h"
#include "catalog/indexing.h"
#include "catalog/objectaccess.h"
#include "catalog/pg_constraint.h"
#include "catalog/pg_constraint_fn.h"
#include "catalog/pg_proc.h"
#include "catalog/pg_trigger.h"
#include "catalog/pg_type.h"
#include "commands/dbcommands.h"
#include "commands/defrem.h"
#include "commands/trigger.h"
#include "executor/executor.h"
#include "miscadmin.h"
#include "nodes/bitmapset.h"
#include "nodes/makefuncs.h"
#include "optimizer/clauses.h"
#include "optimizer/var.h"
#include "parser/parse_clause.h"
#include "parser/parse_collate.h"
#include "parser/parse_func.h"
#include "parser/parse_relation.h"
#include "parser/parsetree.h"
#include "pgstat.h"
#include "rewrite/rewriteManip.h"
#include "storage/bufmgr.h"
#include "storage/lmgr.h"
#include "tcop/utility.h"
#include "utils/acl.h"
#include "utils/builtins.h"
#include "utils/bytea.h"
#include "utils/fmgroids.h"
#include "utils/inval.h"
#include "utils/lsyscache.h"
#include "utils/memutils.h"
#include "utils/rel.h"
#include "utils/snapmgr.h"
#include "utils/syscache.h"
#include "utils/tqual.h"
#include "utils/tuplestore.h"


/* GUC variables */
int			SessionReplicationRole = SESSION_REPLICATION_ROLE_ORIGIN;

/* How many levels deep into trigger execution are we? */
static int	MyTriggerDepth = 0;

/*
 * Note that similar macros also exist in executor/execMain.c.  There does not
 * appear to be any good header to put them into, given the structures that
 * they use, so we let them be duplicated.  Be sure to update all if one needs
 * to be changed, however.
 */
#define GetUpdatedColumns(relinfo, estate) \
	(rt_fetch((relinfo)->ri_RangeTableIndex, (estate)->es_range_table)->updatedCols)

/* Local function prototypes */
static void ConvertTriggerToFK(CreateTrigStmt *stmt, Oid funcoid);
static void SetTriggerFlags(TriggerDesc *trigdesc, Trigger *trigger);
static HeapTuple GetTupleForTrigger(EState *estate,
				   EPQState *epqstate,
				   ResultRelInfo *relinfo,
				   ItemPointer tid,
				   LockTupleMode lockmode,
				   TupleTableSlot **newSlot);
static bool TriggerEnabled(EState *estate, ResultRelInfo *relinfo,
			   Trigger *trigger, TriggerEvent event,
			   Bitmapset *modifiedCols,
			   HeapTuple oldtup, HeapTuple newtup);
static HeapTuple ExecCallTriggerFunc(TriggerData *trigdata,
					int tgindx,
					FmgrInfo *finfo,
					Instrumentation *instr,
					MemoryContext per_tuple_context);
static void AfterTriggerSaveEvent(EState *estate, ResultRelInfo *relinfo,
					  int event, bool row_trigger,
					  HeapTuple oldtup, HeapTuple newtup,
					  List *recheckIndexes, Bitmapset *modifiedCols);
static void AfterTriggerEnlargeQueryState(void);


/*
 * Create a trigger.  Returns the address of the created trigger.
 *
 * queryString is the source text of the CREATE TRIGGER command.
 * This must be supplied if a whenClause is specified, else it can be NULL.
 *
 * relOid, if nonzero, is the relation on which the trigger should be
 * created.  If zero, the name provided in the statement will be looked up.
 *
 * refRelOid, if nonzero, is the relation to which the constraint trigger
 * refers.  If zero, the constraint relation name provided in the statement
 * will be looked up as needed.
 *
 * constraintOid, if nonzero, says that this trigger is being created
 * internally to implement that constraint.  A suitable pg_depend entry will
 * be made to link the trigger to that constraint.  constraintOid is zero when
 * executing a user-entered CREATE TRIGGER command.  (For CREATE CONSTRAINT
 * TRIGGER, we build a pg_constraint entry internally.)
 *
 * indexOid, if nonzero, is the OID of an index associated with the constraint.
 * We do nothing with this except store it into pg_trigger.tgconstrindid.
 *
 * If isInternal is true then this is an internally-generated trigger.
 * This argument sets the tgisinternal field of the pg_trigger entry, and
 * if TRUE causes us to modify the given trigger name to ensure uniqueness.
 *
 * When isInternal is not true we require ACL_TRIGGER permissions on the
 * relation, as well as ACL_EXECUTE on the trigger function.  For internal
 * triggers the caller must apply any required permission checks.
 *
 * Note: can return InvalidObjectAddress if we decided to not create a trigger
 * at all, but a foreign-key constraint.  This is a kluge for backwards
 * compatibility.
 */
ObjectAddress
CreateTrigger(CreateTrigStmt *stmt, const char *queryString,
			  Oid relOid, Oid refRelOid, Oid constraintOid, Oid indexOid,
			  bool isInternal)
{
	int16		tgtype;
	int			ncolumns;
	int16	   *columns;
	int2vector *tgattr;
	Node	   *whenClause;
	List	   *whenRtable;
	char	   *qual;
	Datum		values[Natts_pg_trigger];
	bool		nulls[Natts_pg_trigger];
	Relation	rel;
	AclResult	aclresult;
	Relation	tgrel;
	SysScanDesc tgscan;
	ScanKeyData key;
	Relation	pgrel;
	HeapTuple	tuple;
	Oid			fargtypes[1];	/* dummy */
	Oid			funcoid;
	Oid			funcrettype;
	Oid			trigoid;
	char		internaltrigname[NAMEDATALEN];
	char	   *trigname;
	Oid			constrrelid = InvalidOid;
	ObjectAddress myself,
				referenced;

	if (OidIsValid(relOid))
		rel = heap_open(relOid, ShareRowExclusiveLock);
	else
		rel = heap_openrv(stmt->relation, ShareRowExclusiveLock);

	/*
	 * Triggers must be on tables or views, and there are additional
	 * relation-type-specific restrictions.
	 */
	if (rel->rd_rel->relkind == RELKIND_RELATION)
	{
		/* Tables can't have INSTEAD OF triggers */
		if (stmt->timing != TRIGGER_TYPE_BEFORE &&
			stmt->timing != TRIGGER_TYPE_AFTER)
			ereport(ERROR,
					(errcode(ERRCODE_WRONG_OBJECT_TYPE),
					 errmsg("\"%s\" is a table",
							RelationGetRelationName(rel)),
					 errdetail("Tables cannot have INSTEAD OF triggers.")));
	}
	else if (rel->rd_rel->relkind == RELKIND_VIEW)
	{
		/*
		 * Views can have INSTEAD OF triggers (which we check below are
		 * row-level), or statement-level BEFORE/AFTER triggers.
		 */
		if (stmt->timing != TRIGGER_TYPE_INSTEAD && stmt->row)
			ereport(ERROR,
					(errcode(ERRCODE_WRONG_OBJECT_TYPE),
					 errmsg("\"%s\" is a view",
							RelationGetRelationName(rel)),
					 errdetail("Views cannot have row-level BEFORE or AFTER triggers.")));
		/* Disallow TRUNCATE triggers on VIEWs */
		if (TRIGGER_FOR_TRUNCATE(stmt->events))
			ereport(ERROR,
					(errcode(ERRCODE_WRONG_OBJECT_TYPE),
					 errmsg("\"%s\" is a view",
							RelationGetRelationName(rel)),
					 errdetail("Views cannot have TRUNCATE triggers.")));
	}
	else if (rel->rd_rel->relkind == RELKIND_FOREIGN_TABLE)
	{
		if (stmt->timing != TRIGGER_TYPE_BEFORE &&
			stmt->timing != TRIGGER_TYPE_AFTER)
			ereport(ERROR,
					(errcode(ERRCODE_WRONG_OBJECT_TYPE),
					 errmsg("\"%s\" is a foreign table",
							RelationGetRelationName(rel)),
			  errdetail("Foreign tables cannot have INSTEAD OF triggers.")));

		if (TRIGGER_FOR_TRUNCATE(stmt->events))
			ereport(ERROR,
					(errcode(ERRCODE_WRONG_OBJECT_TYPE),
					 errmsg("\"%s\" is a foreign table",
							RelationGetRelationName(rel)),
				errdetail("Foreign tables cannot have TRUNCATE triggers.")));

		if (stmt->isconstraint)
			ereport(ERROR,
					(errcode(ERRCODE_WRONG_OBJECT_TYPE),
					 errmsg("\"%s\" is a foreign table",
							RelationGetRelationName(rel)),
			  errdetail("Foreign tables cannot have constraint triggers.")));
	}
	else
		ereport(ERROR,
				(errcode(ERRCODE_WRONG_OBJECT_TYPE),
				 errmsg("\"%s\" is not a table or view",
						RelationGetRelationName(rel))));

	if (!allowSystemTableMods && IsSystemRelation(rel))
		ereport(ERROR,
				(errcode(ERRCODE_INSUFFICIENT_PRIVILEGE),
				 errmsg("permission denied: \"%s\" is a system catalog",
						RelationGetRelationName(rel))));

	if (stmt->isconstraint)
	{
		/*
		 * We must take a lock on the target relation to protect against
		 * concurrent drop.  It's not clear that AccessShareLock is strong
		 * enough, but we certainly need at least that much... otherwise, we
		 * might end up creating a pg_constraint entry referencing a
		 * nonexistent table.
		 */
		if (OidIsValid(refRelOid))
		{
			LockRelationOid(refRelOid, AccessShareLock);
			constrrelid = refRelOid;
		}
		else if (stmt->constrrel != NULL)
			constrrelid = RangeVarGetRelid(stmt->constrrel, AccessShareLock,
										   false);
	}

	/* permission checks */
	if (!isInternal)
	{
		aclresult = pg_class_aclcheck(RelationGetRelid(rel), GetUserId(),
									  ACL_TRIGGER);
		if (aclresult != ACLCHECK_OK)
			aclcheck_error(aclresult, ACL_KIND_CLASS,
						   RelationGetRelationName(rel));

		if (OidIsValid(constrrelid))
		{
			aclresult = pg_class_aclcheck(constrrelid, GetUserId(),
										  ACL_TRIGGER);
			if (aclresult != ACLCHECK_OK)
				aclcheck_error(aclresult, ACL_KIND_CLASS,
							   get_rel_name(constrrelid));
		}
	}

	/* Compute tgtype */
	TRIGGER_CLEAR_TYPE(tgtype);
	if (stmt->row)
		TRIGGER_SETT_ROW(tgtype);
	tgtype |= stmt->timing;
	tgtype |= stmt->events;

	/* Disallow ROW-level TRUNCATE triggers */
	if (TRIGGER_FOR_ROW(tgtype) && TRIGGER_FOR_TRUNCATE(tgtype))
		ereport(ERROR,
				(errcode(ERRCODE_FEATURE_NOT_SUPPORTED),
				 errmsg("TRUNCATE FOR EACH ROW triggers are not supported")));

	/* INSTEAD triggers must be row-level, and can't have WHEN or columns */
	if (TRIGGER_FOR_INSTEAD(tgtype))
	{
		if (!TRIGGER_FOR_ROW(tgtype))
			ereport(ERROR,
					(errcode(ERRCODE_FEATURE_NOT_SUPPORTED),
					 errmsg("INSTEAD OF triggers must be FOR EACH ROW")));
		if (stmt->whenClause)
			ereport(ERROR,
					(errcode(ERRCODE_FEATURE_NOT_SUPPORTED),
				 errmsg("INSTEAD OF triggers cannot have WHEN conditions")));
		if (stmt->columns != NIL)
			ereport(ERROR,
					(errcode(ERRCODE_FEATURE_NOT_SUPPORTED),
					 errmsg("INSTEAD OF triggers cannot have column lists")));
	}

	/*
	 * Parse the WHEN clause, if any
	 */
	if (stmt->whenClause)
	{
		ParseState *pstate;
		RangeTblEntry *rte;
		List	   *varList;
		ListCell   *lc;

		/* Set up a pstate to parse with */
		pstate = make_parsestate(NULL);
		pstate->p_sourcetext = queryString;

		/*
		 * Set up RTEs for OLD and NEW references.
		 *
		 * 'OLD' must always have varno equal to 1 and 'NEW' equal to 2.
		 */
		rte = addRangeTableEntryForRelation(pstate, rel,
											makeAlias("old", NIL),
											false, false);
		addRTEtoQuery(pstate, rte, false, true, true);
		rte = addRangeTableEntryForRelation(pstate, rel,
											makeAlias("new", NIL),
											false, false);
		addRTEtoQuery(pstate, rte, false, true, true);

		/* Transform expression.  Copy to be sure we don't modify original */
		whenClause = transformWhereClause(pstate,
										  copyObject(stmt->whenClause),
										  EXPR_KIND_TRIGGER_WHEN,
										  "WHEN");
		/* we have to fix its collations too */
		assign_expr_collations(pstate, whenClause);

		/*
		 * Check for disallowed references to OLD/NEW.
		 *
		 * NB: pull_var_clause is okay here only because we don't allow
		 * subselects in WHEN clauses; it would fail to examine the contents
		 * of subselects.
		 */
		varList = pull_var_clause(whenClause, 0);
		foreach(lc, varList)
		{
			Var		   *var = (Var *) lfirst(lc);

			switch (var->varno)
			{
				case PRS2_OLD_VARNO:
					if (!TRIGGER_FOR_ROW(tgtype))
						ereport(ERROR,
								(errcode(ERRCODE_INVALID_OBJECT_DEFINITION),
								 errmsg("statement trigger's WHEN condition cannot reference column values"),
								 parser_errposition(pstate, var->location)));
					if (TRIGGER_FOR_INSERT(tgtype))
						ereport(ERROR,
								(errcode(ERRCODE_INVALID_OBJECT_DEFINITION),
								 errmsg("INSERT trigger's WHEN condition cannot reference OLD values"),
								 parser_errposition(pstate, var->location)));
					/* system columns are okay here */
					break;
				case PRS2_NEW_VARNO:
					if (!TRIGGER_FOR_ROW(tgtype))
						ereport(ERROR,
								(errcode(ERRCODE_INVALID_OBJECT_DEFINITION),
								 errmsg("statement trigger's WHEN condition cannot reference column values"),
								 parser_errposition(pstate, var->location)));
					if (TRIGGER_FOR_DELETE(tgtype))
						ereport(ERROR,
								(errcode(ERRCODE_INVALID_OBJECT_DEFINITION),
								 errmsg("DELETE trigger's WHEN condition cannot reference NEW values"),
								 parser_errposition(pstate, var->location)));
					if (var->varattno < 0 && TRIGGER_FOR_BEFORE(tgtype))
						ereport(ERROR,
								(errcode(ERRCODE_FEATURE_NOT_SUPPORTED),
								 errmsg("BEFORE trigger's WHEN condition cannot reference NEW system columns"),
								 parser_errposition(pstate, var->location)));
					break;
				default:
					/* can't happen without add_missing_from, so just elog */
					elog(ERROR, "trigger WHEN condition cannot contain references to other relations");
					break;
			}
		}

		/* we'll need the rtable for recordDependencyOnExpr */
		whenRtable = pstate->p_rtable;

		qual = nodeToString(whenClause);

		free_parsestate(pstate);
	}
	else
	{
		whenClause = NULL;
		whenRtable = NIL;
		qual = NULL;
	}

	/*
	 * Find and validate the trigger function.
	 */
	funcoid = LookupFuncName(stmt->funcname, 0, fargtypes, false);
	if (!isInternal)
	{
		aclresult = pg_proc_aclcheck(funcoid, GetUserId(), ACL_EXECUTE);
		if (aclresult != ACLCHECK_OK)
			aclcheck_error(aclresult, ACL_KIND_PROC,
						   NameListToString(stmt->funcname));
	}
	funcrettype = get_func_rettype(funcoid);
	if (funcrettype != TRIGGEROID)
	{
		/*
		 * We allow OPAQUE just so we can load old dump files.  When we see a
		 * trigger function declared OPAQUE, change it to TRIGGER.
		 */
		if (funcrettype == OPAQUEOID)
		{
			ereport(WARNING,
					(errmsg("changing return type of function %s from \"opaque\" to \"trigger\"",
							NameListToString(stmt->funcname))));
			SetFunctionReturnType(funcoid, TRIGGEROID);
		}
		else
			ereport(ERROR,
					(errcode(ERRCODE_INVALID_OBJECT_DEFINITION),
					 errmsg("function %s must return type %s",
							NameListToString(stmt->funcname), "trigger")));
	}

	/*
	 * If the command is a user-entered CREATE CONSTRAINT TRIGGER command that
	 * references one of the built-in RI_FKey trigger functions, assume it is
	 * from a dump of a pre-7.3 foreign key constraint, and take steps to
	 * convert this legacy representation into a regular foreign key
	 * constraint.  Ugly, but necessary for loading old dump files.
	 */
	if (stmt->isconstraint && !isInternal &&
		list_length(stmt->args) >= 6 &&
		(list_length(stmt->args) % 2) == 0 &&
		RI_FKey_trigger_type(funcoid) != RI_TRIGGER_NONE)
	{
		/* Keep lock on target rel until end of xact */
		heap_close(rel, NoLock);

		ConvertTriggerToFK(stmt, funcoid);

		return InvalidObjectAddress;
	}

	/*
	 * If it's a user-entered CREATE CONSTRAINT TRIGGER command, make a
	 * corresponding pg_constraint entry.
	 */
	if (stmt->isconstraint && !OidIsValid(constraintOid))
	{
		/* Internal callers should have made their own constraints */
		Assert(!isInternal);
		constraintOid = CreateConstraintEntry(stmt->trigname,
											  RelationGetNamespace(rel),
											  CONSTRAINT_TRIGGER,
											  stmt->deferrable,
											  stmt->initdeferred,
											  true,
											  RelationGetRelid(rel),
											  NULL,		/* no conkey */
											  0,
											  InvalidOid,		/* no domain */
											  InvalidOid,		/* no index */
											  InvalidOid,		/* no foreign key */
											  NULL,
											  NULL,
											  NULL,
											  NULL,
											  0,
											  ' ',
											  ' ',
											  ' ',
											  NULL,		/* no exclusion */
											  NULL,		/* no check constraint */
											  NULL,
											  NULL,
											  true,		/* islocal */
											  0,		/* inhcount */
											  true,		/* isnoinherit */
											  isInternal);		/* is_internal */
	}

	/*
	 * Generate the trigger's OID now, so that we can use it in the name if
	 * needed.
	 */
	tgrel = heap_open(TriggerRelationId, RowExclusiveLock);

	trigoid = GetNewOid(tgrel);

	/*
	 * If trigger is internally generated, modify the provided trigger name to
	 * ensure uniqueness by appending the trigger OID.  (Callers will usually
	 * supply a simple constant trigger name in these cases.)
	 */
	if (isInternal)
	{
		snprintf(internaltrigname, sizeof(internaltrigname),
				 "%s_%u", stmt->trigname, trigoid);
		trigname = internaltrigname;
	}
	else
	{
		/* user-defined trigger; use the specified trigger name as-is */
		trigname = stmt->trigname;
	}

	/*
	 * Scan pg_trigger for existing triggers on relation.  We do this only to
	 * give a nice error message if there's already a trigger of the same
	 * name.  (The unique index on tgrelid/tgname would complain anyway.) We
	 * can skip this for internally generated triggers, since the name
	 * modification above should be sufficient.
	 *
<<<<<<< HEAD
	 * NOTE that this is cool only because we have ShareRowExclusiveLock on the
	 * relation, so the trigger set won't be changing underneath us.
=======
	 * NOTE that this is cool only because we have ShareRowExclusiveLock on
	 * the relation, so the trigger set won't be changing underneath us.
>>>>>>> 7961c31a
	 */
	if (!isInternal)
	{
		ScanKeyInit(&key,
					Anum_pg_trigger_tgrelid,
					BTEqualStrategyNumber, F_OIDEQ,
					ObjectIdGetDatum(RelationGetRelid(rel)));
		tgscan = systable_beginscan(tgrel, TriggerRelidNameIndexId, true,
									NULL, 1, &key);
		while (HeapTupleIsValid(tuple = systable_getnext(tgscan)))
		{
			Form_pg_trigger pg_trigger = (Form_pg_trigger) GETSTRUCT(tuple);

			if (namestrcmp(&(pg_trigger->tgname), trigname) == 0)
				ereport(ERROR,
						(errcode(ERRCODE_DUPLICATE_OBJECT),
				  errmsg("trigger \"%s\" for relation \"%s\" already exists",
						 trigname, RelationGetRelationName(rel))));
		}
		systable_endscan(tgscan);
	}

	/*
	 * Build the new pg_trigger tuple.
	 */
	memset(nulls, false, sizeof(nulls));

	values[Anum_pg_trigger_tgrelid - 1] = ObjectIdGetDatum(RelationGetRelid(rel));
	values[Anum_pg_trigger_tgname - 1] = DirectFunctionCall1(namein,
												  CStringGetDatum(trigname));
	values[Anum_pg_trigger_tgfoid - 1] = ObjectIdGetDatum(funcoid);
	values[Anum_pg_trigger_tgtype - 1] = Int16GetDatum(tgtype);
	values[Anum_pg_trigger_tgenabled - 1] = CharGetDatum(TRIGGER_FIRES_ON_ORIGIN);
	values[Anum_pg_trigger_tgisinternal - 1] = BoolGetDatum(isInternal);
	values[Anum_pg_trigger_tgconstrrelid - 1] = ObjectIdGetDatum(constrrelid);
	values[Anum_pg_trigger_tgconstrindid - 1] = ObjectIdGetDatum(indexOid);
	values[Anum_pg_trigger_tgconstraint - 1] = ObjectIdGetDatum(constraintOid);
	values[Anum_pg_trigger_tgdeferrable - 1] = BoolGetDatum(stmt->deferrable);
	values[Anum_pg_trigger_tginitdeferred - 1] = BoolGetDatum(stmt->initdeferred);

	if (stmt->args)
	{
		ListCell   *le;
		char	   *args;
		int16		nargs = list_length(stmt->args);
		int			len = 0;

		foreach(le, stmt->args)
		{
			char	   *ar = strVal(lfirst(le));

			len += strlen(ar) + 4;
			for (; *ar; ar++)
			{
				if (*ar == '\\')
					len++;
			}
		}
		args = (char *) palloc(len + 1);
		args[0] = '\0';
		foreach(le, stmt->args)
		{
			char	   *s = strVal(lfirst(le));
			char	   *d = args + strlen(args);

			while (*s)
			{
				if (*s == '\\')
					*d++ = '\\';
				*d++ = *s++;
			}
			strcpy(d, "\\000");
		}
		values[Anum_pg_trigger_tgnargs - 1] = Int16GetDatum(nargs);
		values[Anum_pg_trigger_tgargs - 1] = DirectFunctionCall1(byteain,
													  CStringGetDatum(args));
	}
	else
	{
		values[Anum_pg_trigger_tgnargs - 1] = Int16GetDatum(0);
		values[Anum_pg_trigger_tgargs - 1] = DirectFunctionCall1(byteain,
														CStringGetDatum(""));
	}

	/* build column number array if it's a column-specific trigger */
	ncolumns = list_length(stmt->columns);
	if (ncolumns == 0)
		columns = NULL;
	else
	{
		ListCell   *cell;
		int			i = 0;

		columns = (int16 *) palloc(ncolumns * sizeof(int16));
		foreach(cell, stmt->columns)
		{
			char	   *name = strVal(lfirst(cell));
			int16		attnum;
			int			j;

			/* Lookup column name.  System columns are not allowed */
			attnum = attnameAttNum(rel, name, false);
			if (attnum == InvalidAttrNumber)
				ereport(ERROR,
						(errcode(ERRCODE_UNDEFINED_COLUMN),
					errmsg("column \"%s\" of relation \"%s\" does not exist",
						   name, RelationGetRelationName(rel))));

			/* Check for duplicates */
			for (j = i - 1; j >= 0; j--)
			{
				if (columns[j] == attnum)
					ereport(ERROR,
							(errcode(ERRCODE_DUPLICATE_COLUMN),
							 errmsg("column \"%s\" specified more than once",
									name)));
			}

			columns[i++] = attnum;
		}
	}
	tgattr = buildint2vector(columns, ncolumns);
	values[Anum_pg_trigger_tgattr - 1] = PointerGetDatum(tgattr);

	/* set tgqual if trigger has WHEN clause */
	if (qual)
		values[Anum_pg_trigger_tgqual - 1] = CStringGetTextDatum(qual);
	else
		nulls[Anum_pg_trigger_tgqual - 1] = true;

	tuple = heap_form_tuple(tgrel->rd_att, values, nulls);

	/* force tuple to have the desired OID */
	HeapTupleSetOid(tuple, trigoid);

	/*
	 * Insert tuple into pg_trigger.
	 */
	simple_heap_insert(tgrel, tuple);

	CatalogUpdateIndexes(tgrel, tuple);

	heap_freetuple(tuple);
	heap_close(tgrel, RowExclusiveLock);

	pfree(DatumGetPointer(values[Anum_pg_trigger_tgname - 1]));
	pfree(DatumGetPointer(values[Anum_pg_trigger_tgargs - 1]));
	pfree(DatumGetPointer(values[Anum_pg_trigger_tgattr - 1]));

	/*
	 * Update relation's pg_class entry.  Crucial side-effect: other backends
	 * (and this one too!) are sent SI message to make them rebuild relcache
	 * entries.
	 */
	pgrel = heap_open(RelationRelationId, RowExclusiveLock);
	tuple = SearchSysCacheCopy1(RELOID,
								ObjectIdGetDatum(RelationGetRelid(rel)));
	if (!HeapTupleIsValid(tuple))
		elog(ERROR, "cache lookup failed for relation %u",
			 RelationGetRelid(rel));

	((Form_pg_class) GETSTRUCT(tuple))->relhastriggers = true;

	simple_heap_update(pgrel, &tuple->t_self, tuple);

	CatalogUpdateIndexes(pgrel, tuple);

	heap_freetuple(tuple);
	heap_close(pgrel, RowExclusiveLock);

	/*
	 * We used to try to update the rel's relcache entry here, but that's
	 * fairly pointless since it will happen as a byproduct of the upcoming
	 * CommandCounterIncrement...
	 */

	/*
	 * Record dependencies for trigger.  Always place a normal dependency on
	 * the function.
	 */
	myself.classId = TriggerRelationId;
	myself.objectId = trigoid;
	myself.objectSubId = 0;

	referenced.classId = ProcedureRelationId;
	referenced.objectId = funcoid;
	referenced.objectSubId = 0;
	recordDependencyOn(&myself, &referenced, DEPENDENCY_NORMAL);

	if (isInternal && OidIsValid(constraintOid))
	{
		/*
		 * Internally-generated trigger for a constraint, so make it an
		 * internal dependency of the constraint.  We can skip depending on
		 * the relation(s), as there'll be an indirect dependency via the
		 * constraint.
		 */
		referenced.classId = ConstraintRelationId;
		referenced.objectId = constraintOid;
		referenced.objectSubId = 0;
		recordDependencyOn(&myself, &referenced, DEPENDENCY_INTERNAL);
	}
	else
	{
		/*
		 * User CREATE TRIGGER, so place dependencies.  We make trigger be
		 * auto-dropped if its relation is dropped or if the FK relation is
		 * dropped.  (Auto drop is compatible with our pre-7.3 behavior.)
		 */
		referenced.classId = RelationRelationId;
		referenced.objectId = RelationGetRelid(rel);
		referenced.objectSubId = 0;
		recordDependencyOn(&myself, &referenced, DEPENDENCY_AUTO);
		if (OidIsValid(constrrelid))
		{
			referenced.classId = RelationRelationId;
			referenced.objectId = constrrelid;
			referenced.objectSubId = 0;
			recordDependencyOn(&myself, &referenced, DEPENDENCY_AUTO);
		}
		/* Not possible to have an index dependency in this case */
		Assert(!OidIsValid(indexOid));

		/*
		 * If it's a user-specified constraint trigger, make the constraint
		 * internally dependent on the trigger instead of vice versa.
		 */
		if (OidIsValid(constraintOid))
		{
			referenced.classId = ConstraintRelationId;
			referenced.objectId = constraintOid;
			referenced.objectSubId = 0;
			recordDependencyOn(&referenced, &myself, DEPENDENCY_INTERNAL);
		}
	}

	/* If column-specific trigger, add normal dependencies on columns */
	if (columns != NULL)
	{
		int			i;

		referenced.classId = RelationRelationId;
		referenced.objectId = RelationGetRelid(rel);
		for (i = 0; i < ncolumns; i++)
		{
			referenced.objectSubId = columns[i];
			recordDependencyOn(&myself, &referenced, DEPENDENCY_NORMAL);
		}
	}

	/*
	 * If it has a WHEN clause, add dependencies on objects mentioned in the
	 * expression (eg, functions, as well as any columns used).
	 */
	if (whenClause != NULL)
		recordDependencyOnExpr(&myself, whenClause, whenRtable,
							   DEPENDENCY_NORMAL);

	/* Post creation hook for new trigger */
	InvokeObjectPostCreateHookArg(TriggerRelationId, trigoid, 0,
								  isInternal);

	/* Keep lock on target rel until end of xact */
	heap_close(rel, NoLock);

	return myself;
}


/*
 * Convert legacy (pre-7.3) CREATE CONSTRAINT TRIGGER commands into
 * full-fledged foreign key constraints.
 *
 * The conversion is complex because a pre-7.3 foreign key involved three
 * separate triggers, which were reported separately in dumps.  While the
 * single trigger on the referencing table adds no new information, we need
 * to know the trigger functions of both of the triggers on the referenced
 * table to build the constraint declaration.  Also, due to lack of proper
 * dependency checking pre-7.3, it is possible that the source database had
 * an incomplete set of triggers resulting in an only partially enforced
 * FK constraint.  (This would happen if one of the tables had been dropped
 * and re-created, but only if the DB had been affected by a 7.0 pg_dump bug
 * that caused loss of tgconstrrelid information.)	We choose to translate to
 * an FK constraint only when we've seen all three triggers of a set.  This is
 * implemented by storing unmatched items in a list in TopMemoryContext.
 * We match triggers together by comparing the trigger arguments (which
 * include constraint name, table and column names, so should be good enough).
 */
typedef struct
{
	List	   *args;			/* list of (T_String) Values or NIL */
	Oid			funcoids[3];	/* OIDs of trigger functions */
	/* The three function OIDs are stored in the order update, delete, child */
} OldTriggerInfo;

static void
ConvertTriggerToFK(CreateTrigStmt *stmt, Oid funcoid)
{
	static List *info_list = NIL;

	static const char *const funcdescr[3] = {
		gettext_noop("Found referenced table's UPDATE trigger."),
		gettext_noop("Found referenced table's DELETE trigger."),
		gettext_noop("Found referencing table's trigger.")
	};

	char	   *constr_name;
	char	   *fk_table_name;
	char	   *pk_table_name;
	char		fk_matchtype = FKCONSTR_MATCH_SIMPLE;
	List	   *fk_attrs = NIL;
	List	   *pk_attrs = NIL;
	StringInfoData buf;
	int			funcnum;
	OldTriggerInfo *info = NULL;
	ListCell   *l;
	int			i;

	/* Parse out the trigger arguments */
	constr_name = strVal(linitial(stmt->args));
	fk_table_name = strVal(lsecond(stmt->args));
	pk_table_name = strVal(lthird(stmt->args));
	i = 0;
	foreach(l, stmt->args)
	{
		Value	   *arg = (Value *) lfirst(l);

		i++;
		if (i < 4)				/* skip constraint and table names */
			continue;
		if (i == 4)				/* handle match type */
		{
			if (strcmp(strVal(arg), "FULL") == 0)
				fk_matchtype = FKCONSTR_MATCH_FULL;
			else
				fk_matchtype = FKCONSTR_MATCH_SIMPLE;
			continue;
		}
		if (i % 2)
			fk_attrs = lappend(fk_attrs, arg);
		else
			pk_attrs = lappend(pk_attrs, arg);
	}

	/* Prepare description of constraint for use in messages */
	initStringInfo(&buf);
	appendStringInfo(&buf, "FOREIGN KEY %s(",
					 quote_identifier(fk_table_name));
	i = 0;
	foreach(l, fk_attrs)
	{
		Value	   *arg = (Value *) lfirst(l);

		if (i++ > 0)
			appendStringInfoChar(&buf, ',');
		appendStringInfoString(&buf, quote_identifier(strVal(arg)));
	}
	appendStringInfo(&buf, ") REFERENCES %s(",
					 quote_identifier(pk_table_name));
	i = 0;
	foreach(l, pk_attrs)
	{
		Value	   *arg = (Value *) lfirst(l);

		if (i++ > 0)
			appendStringInfoChar(&buf, ',');
		appendStringInfoString(&buf, quote_identifier(strVal(arg)));
	}
	appendStringInfoChar(&buf, ')');

	/* Identify class of trigger --- update, delete, or referencing-table */
	switch (funcoid)
	{
		case F_RI_FKEY_CASCADE_UPD:
		case F_RI_FKEY_RESTRICT_UPD:
		case F_RI_FKEY_SETNULL_UPD:
		case F_RI_FKEY_SETDEFAULT_UPD:
		case F_RI_FKEY_NOACTION_UPD:
			funcnum = 0;
			break;

		case F_RI_FKEY_CASCADE_DEL:
		case F_RI_FKEY_RESTRICT_DEL:
		case F_RI_FKEY_SETNULL_DEL:
		case F_RI_FKEY_SETDEFAULT_DEL:
		case F_RI_FKEY_NOACTION_DEL:
			funcnum = 1;
			break;

		default:
			funcnum = 2;
			break;
	}

	/* See if we have a match to this trigger */
	foreach(l, info_list)
	{
		info = (OldTriggerInfo *) lfirst(l);
		if (info->funcoids[funcnum] == InvalidOid &&
			equal(info->args, stmt->args))
		{
			info->funcoids[funcnum] = funcoid;
			break;
		}
	}

	if (l == NULL)
	{
		/* First trigger of set, so create a new list entry */
		MemoryContext oldContext;

		ereport(NOTICE,
		(errmsg("ignoring incomplete trigger group for constraint \"%s\" %s",
				constr_name, buf.data),
		 errdetail_internal("%s", _(funcdescr[funcnum]))));
		oldContext = MemoryContextSwitchTo(TopMemoryContext);
		info = (OldTriggerInfo *) palloc0(sizeof(OldTriggerInfo));
		info->args = copyObject(stmt->args);
		info->funcoids[funcnum] = funcoid;
		info_list = lappend(info_list, info);
		MemoryContextSwitchTo(oldContext);
	}
	else if (info->funcoids[0] == InvalidOid ||
			 info->funcoids[1] == InvalidOid ||
			 info->funcoids[2] == InvalidOid)
	{
		/* Second trigger of set */
		ereport(NOTICE,
		(errmsg("ignoring incomplete trigger group for constraint \"%s\" %s",
				constr_name, buf.data),
		 errdetail_internal("%s", _(funcdescr[funcnum]))));
	}
	else
	{
		/* OK, we have a set, so make the FK constraint ALTER TABLE cmd */
		AlterTableStmt *atstmt = makeNode(AlterTableStmt);
		AlterTableCmd *atcmd = makeNode(AlterTableCmd);
		Constraint *fkcon = makeNode(Constraint);

		ereport(NOTICE,
				(errmsg("converting trigger group into constraint \"%s\" %s",
						constr_name, buf.data),
				 errdetail_internal("%s", _(funcdescr[funcnum]))));
		fkcon->contype = CONSTR_FOREIGN;
		fkcon->location = -1;
		if (funcnum == 2)
		{
			/* This trigger is on the FK table */
			atstmt->relation = stmt->relation;
			if (stmt->constrrel)
				fkcon->pktable = stmt->constrrel;
			else
			{
				/* Work around ancient pg_dump bug that omitted constrrel */
				fkcon->pktable = makeRangeVar(NULL, pk_table_name, -1);
			}
		}
		else
		{
			/* This trigger is on the PK table */
			fkcon->pktable = stmt->relation;
			if (stmt->constrrel)
				atstmt->relation = stmt->constrrel;
			else
			{
				/* Work around ancient pg_dump bug that omitted constrrel */
				atstmt->relation = makeRangeVar(NULL, fk_table_name, -1);
			}
		}
		atstmt->cmds = list_make1(atcmd);
		atstmt->relkind = OBJECT_TABLE;
		atcmd->subtype = AT_AddConstraint;
		atcmd->def = (Node *) fkcon;
		if (strcmp(constr_name, "<unnamed>") == 0)
			fkcon->conname = NULL;
		else
			fkcon->conname = constr_name;
		fkcon->fk_attrs = fk_attrs;
		fkcon->pk_attrs = pk_attrs;
		fkcon->fk_matchtype = fk_matchtype;
		switch (info->funcoids[0])
		{
			case F_RI_FKEY_NOACTION_UPD:
				fkcon->fk_upd_action = FKCONSTR_ACTION_NOACTION;
				break;
			case F_RI_FKEY_CASCADE_UPD:
				fkcon->fk_upd_action = FKCONSTR_ACTION_CASCADE;
				break;
			case F_RI_FKEY_RESTRICT_UPD:
				fkcon->fk_upd_action = FKCONSTR_ACTION_RESTRICT;
				break;
			case F_RI_FKEY_SETNULL_UPD:
				fkcon->fk_upd_action = FKCONSTR_ACTION_SETNULL;
				break;
			case F_RI_FKEY_SETDEFAULT_UPD:
				fkcon->fk_upd_action = FKCONSTR_ACTION_SETDEFAULT;
				break;
			default:
				/* can't get here because of earlier checks */
				elog(ERROR, "confused about RI update function");
		}
		switch (info->funcoids[1])
		{
			case F_RI_FKEY_NOACTION_DEL:
				fkcon->fk_del_action = FKCONSTR_ACTION_NOACTION;
				break;
			case F_RI_FKEY_CASCADE_DEL:
				fkcon->fk_del_action = FKCONSTR_ACTION_CASCADE;
				break;
			case F_RI_FKEY_RESTRICT_DEL:
				fkcon->fk_del_action = FKCONSTR_ACTION_RESTRICT;
				break;
			case F_RI_FKEY_SETNULL_DEL:
				fkcon->fk_del_action = FKCONSTR_ACTION_SETNULL;
				break;
			case F_RI_FKEY_SETDEFAULT_DEL:
				fkcon->fk_del_action = FKCONSTR_ACTION_SETDEFAULT;
				break;
			default:
				/* can't get here because of earlier checks */
				elog(ERROR, "confused about RI delete function");
		}
		fkcon->deferrable = stmt->deferrable;
		fkcon->initdeferred = stmt->initdeferred;
		fkcon->skip_validation = false;
		fkcon->initially_valid = true;

		/* ... and execute it */
		ProcessUtility((Node *) atstmt,
					   "(generated ALTER TABLE ADD FOREIGN KEY command)",
					   PROCESS_UTILITY_SUBCOMMAND, NULL,
					   None_Receiver, NULL);

		/* Remove the matched item from the list */
		info_list = list_delete_ptr(info_list, info);
		pfree(info);
		/* We leak the copied args ... not worth worrying about */
	}
}

/*
 * Guts of trigger deletion.
 */
void
RemoveTriggerById(Oid trigOid)
{
	Relation	tgrel;
	SysScanDesc tgscan;
	ScanKeyData skey[1];
	HeapTuple	tup;
	Oid			relid;
	Relation	rel;

	tgrel = heap_open(TriggerRelationId, RowExclusiveLock);

	/*
	 * Find the trigger to delete.
	 */
	ScanKeyInit(&skey[0],
				ObjectIdAttributeNumber,
				BTEqualStrategyNumber, F_OIDEQ,
				ObjectIdGetDatum(trigOid));

	tgscan = systable_beginscan(tgrel, TriggerOidIndexId, true,
								NULL, 1, skey);

	tup = systable_getnext(tgscan);
	if (!HeapTupleIsValid(tup))
		elog(ERROR, "could not find tuple for trigger %u", trigOid);

	/*
	 * Open and exclusive-lock the relation the trigger belongs to.
	 */
	relid = ((Form_pg_trigger) GETSTRUCT(tup))->tgrelid;

	rel = heap_open(relid, AccessExclusiveLock);

	if (rel->rd_rel->relkind != RELKIND_RELATION &&
		rel->rd_rel->relkind != RELKIND_VIEW &&
		rel->rd_rel->relkind != RELKIND_FOREIGN_TABLE)
		ereport(ERROR,
				(errcode(ERRCODE_WRONG_OBJECT_TYPE),
				 errmsg("\"%s\" is not a table, view, or foreign table",
						RelationGetRelationName(rel))));

	if (!allowSystemTableMods && IsSystemRelation(rel))
		ereport(ERROR,
				(errcode(ERRCODE_INSUFFICIENT_PRIVILEGE),
				 errmsg("permission denied: \"%s\" is a system catalog",
						RelationGetRelationName(rel))));

	/*
	 * Delete the pg_trigger tuple.
	 */
	simple_heap_delete(tgrel, &tup->t_self);

	systable_endscan(tgscan);
	heap_close(tgrel, RowExclusiveLock);

	/*
	 * We do not bother to try to determine whether any other triggers remain,
	 * which would be needed in order to decide whether it's safe to clear the
	 * relation's relhastriggers.  (In any case, there might be a concurrent
	 * process adding new triggers.)  Instead, just force a relcache inval to
	 * make other backends (and this one too!) rebuild their relcache entries.
	 * There's no great harm in leaving relhastriggers true even if there are
	 * no triggers left.
	 */
	CacheInvalidateRelcache(rel);

	/* Keep lock on trigger's rel until end of xact */
	heap_close(rel, NoLock);
}

/*
 * get_trigger_oid - Look up a trigger by name to find its OID.
 *
 * If missing_ok is false, throw an error if trigger not found.  If
 * true, just return InvalidOid.
 */
Oid
get_trigger_oid(Oid relid, const char *trigname, bool missing_ok)
{
	Relation	tgrel;
	ScanKeyData skey[2];
	SysScanDesc tgscan;
	HeapTuple	tup;
	Oid			oid;

	/*
	 * Find the trigger, verify permissions, set up object address
	 */
	tgrel = heap_open(TriggerRelationId, AccessShareLock);

	ScanKeyInit(&skey[0],
				Anum_pg_trigger_tgrelid,
				BTEqualStrategyNumber, F_OIDEQ,
				ObjectIdGetDatum(relid));
	ScanKeyInit(&skey[1],
				Anum_pg_trigger_tgname,
				BTEqualStrategyNumber, F_NAMEEQ,
				CStringGetDatum(trigname));

	tgscan = systable_beginscan(tgrel, TriggerRelidNameIndexId, true,
								NULL, 2, skey);

	tup = systable_getnext(tgscan);

	if (!HeapTupleIsValid(tup))
	{
		if (!missing_ok)
			ereport(ERROR,
					(errcode(ERRCODE_UNDEFINED_OBJECT),
					 errmsg("trigger \"%s\" for table \"%s\" does not exist",
							trigname, get_rel_name(relid))));
		oid = InvalidOid;
	}
	else
	{
		oid = HeapTupleGetOid(tup);
	}

	systable_endscan(tgscan);
	heap_close(tgrel, AccessShareLock);
	return oid;
}

/*
 * Perform permissions and integrity checks before acquiring a relation lock.
 */
static void
RangeVarCallbackForRenameTrigger(const RangeVar *rv, Oid relid, Oid oldrelid,
								 void *arg)
{
	HeapTuple	tuple;
	Form_pg_class form;

	tuple = SearchSysCache1(RELOID, ObjectIdGetDatum(relid));
	if (!HeapTupleIsValid(tuple))
		return;					/* concurrently dropped */
	form = (Form_pg_class) GETSTRUCT(tuple);

	/* only tables and views can have triggers */
	if (form->relkind != RELKIND_RELATION && form->relkind != RELKIND_VIEW &&
		form->relkind != RELKIND_FOREIGN_TABLE)
		ereport(ERROR,
				(errcode(ERRCODE_WRONG_OBJECT_TYPE),
				 errmsg("\"%s\" is not a table, view, or foreign table",
						rv->relname)));

	/* you must own the table to rename one of its triggers */
	if (!pg_class_ownercheck(relid, GetUserId()))
		aclcheck_error(ACLCHECK_NOT_OWNER, ACL_KIND_CLASS, rv->relname);
	if (!allowSystemTableMods && IsSystemClass(relid, form))
		ereport(ERROR,
				(errcode(ERRCODE_INSUFFICIENT_PRIVILEGE),
				 errmsg("permission denied: \"%s\" is a system catalog",
						rv->relname)));

	ReleaseSysCache(tuple);
}

/*
 *		renametrig		- changes the name of a trigger on a relation
 *
 *		trigger name is changed in trigger catalog.
 *		No record of the previous name is kept.
 *
 *		get proper relrelation from relation catalog (if not arg)
 *		scan trigger catalog
 *				for name conflict (within rel)
 *				for original trigger (if not arg)
 *		modify tgname in trigger tuple
 *		update row in catalog
 */
ObjectAddress
renametrig(RenameStmt *stmt)
{
	Oid			tgoid;
	Relation	targetrel;
	Relation	tgrel;
	HeapTuple	tuple;
	SysScanDesc tgscan;
	ScanKeyData key[2];
	Oid			relid;
	ObjectAddress address;

	/*
	 * Look up name, check permissions, and acquire lock (which we will NOT
	 * release until end of transaction).
	 */
	relid = RangeVarGetRelidExtended(stmt->relation, AccessExclusiveLock,
									 false, false,
									 RangeVarCallbackForRenameTrigger,
									 NULL);

	/* Have lock already, so just need to build relcache entry. */
	targetrel = relation_open(relid, NoLock);

	/*
	 * Scan pg_trigger twice for existing triggers on relation.  We do this in
	 * order to ensure a trigger does not exist with newname (The unique index
	 * on tgrelid/tgname would complain anyway) and to ensure a trigger does
	 * exist with oldname.
	 *
	 * NOTE that this is cool only because we have AccessExclusiveLock on the
	 * relation, so the trigger set won't be changing underneath us.
	 */
	tgrel = heap_open(TriggerRelationId, RowExclusiveLock);

	/*
	 * First pass -- look for name conflict
	 */
	ScanKeyInit(&key[0],
				Anum_pg_trigger_tgrelid,
				BTEqualStrategyNumber, F_OIDEQ,
				ObjectIdGetDatum(relid));
	ScanKeyInit(&key[1],
				Anum_pg_trigger_tgname,
				BTEqualStrategyNumber, F_NAMEEQ,
				PointerGetDatum(stmt->newname));
	tgscan = systable_beginscan(tgrel, TriggerRelidNameIndexId, true,
								NULL, 2, key);
	if (HeapTupleIsValid(tuple = systable_getnext(tgscan)))
		ereport(ERROR,
				(errcode(ERRCODE_DUPLICATE_OBJECT),
				 errmsg("trigger \"%s\" for relation \"%s\" already exists",
						stmt->newname, RelationGetRelationName(targetrel))));
	systable_endscan(tgscan);

	/*
	 * Second pass -- look for trigger existing with oldname and update
	 */
	ScanKeyInit(&key[0],
				Anum_pg_trigger_tgrelid,
				BTEqualStrategyNumber, F_OIDEQ,
				ObjectIdGetDatum(relid));
	ScanKeyInit(&key[1],
				Anum_pg_trigger_tgname,
				BTEqualStrategyNumber, F_NAMEEQ,
				PointerGetDatum(stmt->subname));
	tgscan = systable_beginscan(tgrel, TriggerRelidNameIndexId, true,
								NULL, 2, key);
	if (HeapTupleIsValid(tuple = systable_getnext(tgscan)))
	{
		tgoid = HeapTupleGetOid(tuple);

		/*
		 * Update pg_trigger tuple with new tgname.
		 */
		tuple = heap_copytuple(tuple);	/* need a modifiable copy */

		namestrcpy(&((Form_pg_trigger) GETSTRUCT(tuple))->tgname,
				   stmt->newname);

		simple_heap_update(tgrel, &tuple->t_self, tuple);

		/* keep system catalog indexes current */
		CatalogUpdateIndexes(tgrel, tuple);

		InvokeObjectPostAlterHook(TriggerRelationId,
								  HeapTupleGetOid(tuple), 0);

		/*
		 * Invalidate relation's relcache entry so that other backends (and
		 * this one too!) are sent SI message to make them rebuild relcache
		 * entries.  (Ideally this should happen automatically...)
		 */
		CacheInvalidateRelcache(targetrel);
	}
	else
	{
		ereport(ERROR,
				(errcode(ERRCODE_UNDEFINED_OBJECT),
				 errmsg("trigger \"%s\" for table \"%s\" does not exist",
						stmt->subname, RelationGetRelationName(targetrel))));
	}

	ObjectAddressSet(address, TriggerRelationId, tgoid);

	systable_endscan(tgscan);

	heap_close(tgrel, RowExclusiveLock);

	/*
	 * Close rel, but keep exclusive lock!
	 */
	relation_close(targetrel, NoLock);

	return address;
}


/*
 * EnableDisableTrigger()
 *
 *	Called by ALTER TABLE ENABLE/DISABLE [ REPLICA | ALWAYS ] TRIGGER
 *	to change 'tgenabled' field for the specified trigger(s)
 *
 * rel: relation to process (caller must hold suitable lock on it)
 * tgname: trigger to process, or NULL to scan all triggers
 * fires_when: new value for tgenabled field. In addition to generic
 *			   enablement/disablement, this also defines when the trigger
 *			   should be fired in session replication roles.
 * skip_system: if true, skip "system" triggers (constraint triggers)
 *
 * Caller should have checked permissions for the table; here we also
 * enforce that superuser privilege is required to alter the state of
 * system triggers
 */
void
EnableDisableTrigger(Relation rel, const char *tgname,
					 char fires_when, bool skip_system)
{
	Relation	tgrel;
	int			nkeys;
	ScanKeyData keys[2];
	SysScanDesc tgscan;
	HeapTuple	tuple;
	bool		found;
	bool		changed;

	/* Scan the relevant entries in pg_triggers */
	tgrel = heap_open(TriggerRelationId, RowExclusiveLock);

	ScanKeyInit(&keys[0],
				Anum_pg_trigger_tgrelid,
				BTEqualStrategyNumber, F_OIDEQ,
				ObjectIdGetDatum(RelationGetRelid(rel)));
	if (tgname)
	{
		ScanKeyInit(&keys[1],
					Anum_pg_trigger_tgname,
					BTEqualStrategyNumber, F_NAMEEQ,
					CStringGetDatum(tgname));
		nkeys = 2;
	}
	else
		nkeys = 1;

	tgscan = systable_beginscan(tgrel, TriggerRelidNameIndexId, true,
								NULL, nkeys, keys);

	found = changed = false;

	while (HeapTupleIsValid(tuple = systable_getnext(tgscan)))
	{
		Form_pg_trigger oldtrig = (Form_pg_trigger) GETSTRUCT(tuple);

		if (oldtrig->tgisinternal)
		{
			/* system trigger ... ok to process? */
			if (skip_system)
				continue;
			if (!superuser())
				ereport(ERROR,
						(errcode(ERRCODE_INSUFFICIENT_PRIVILEGE),
					  errmsg("permission denied: \"%s\" is a system trigger",
							 NameStr(oldtrig->tgname))));
		}

		found = true;

		if (oldtrig->tgenabled != fires_when)
		{
			/* need to change this one ... make a copy to scribble on */
			HeapTuple	newtup = heap_copytuple(tuple);
			Form_pg_trigger newtrig = (Form_pg_trigger) GETSTRUCT(newtup);

			newtrig->tgenabled = fires_when;

			simple_heap_update(tgrel, &newtup->t_self, newtup);

			/* Keep catalog indexes current */
			CatalogUpdateIndexes(tgrel, newtup);

			heap_freetuple(newtup);

			changed = true;
		}

		InvokeObjectPostAlterHook(TriggerRelationId,
								  HeapTupleGetOid(tuple), 0);
	}

	systable_endscan(tgscan);

	heap_close(tgrel, RowExclusiveLock);

	if (tgname && !found)
		ereport(ERROR,
				(errcode(ERRCODE_UNDEFINED_OBJECT),
				 errmsg("trigger \"%s\" for table \"%s\" does not exist",
						tgname, RelationGetRelationName(rel))));

	/*
	 * If we changed anything, broadcast a SI inval message to force each
	 * backend (including our own!) to rebuild relation's relcache entry.
	 * Otherwise they will fail to apply the change promptly.
	 */
	if (changed)
		CacheInvalidateRelcache(rel);
}


/*
 * Build trigger data to attach to the given relcache entry.
 *
 * Note that trigger data attached to a relcache entry must be stored in
 * CacheMemoryContext to ensure it survives as long as the relcache entry.
 * But we should be running in a less long-lived working context.  To avoid
 * leaking cache memory if this routine fails partway through, we build a
 * temporary TriggerDesc in working memory and then copy the completed
 * structure into cache memory.
 */
void
RelationBuildTriggers(Relation relation)
{
	TriggerDesc *trigdesc;
	int			numtrigs;
	int			maxtrigs;
	Trigger    *triggers;
	Relation	tgrel;
	ScanKeyData skey;
	SysScanDesc tgscan;
	HeapTuple	htup;
	MemoryContext oldContext;
	int			i;

	/*
	 * Allocate a working array to hold the triggers (the array is extended if
	 * necessary)
	 */
	maxtrigs = 16;
	triggers = (Trigger *) palloc(maxtrigs * sizeof(Trigger));
	numtrigs = 0;

	/*
	 * Note: since we scan the triggers using TriggerRelidNameIndexId, we will
	 * be reading the triggers in name order, except possibly during
	 * emergency-recovery operations (ie, IgnoreSystemIndexes). This in turn
	 * ensures that triggers will be fired in name order.
	 */
	ScanKeyInit(&skey,
				Anum_pg_trigger_tgrelid,
				BTEqualStrategyNumber, F_OIDEQ,
				ObjectIdGetDatum(RelationGetRelid(relation)));

	tgrel = heap_open(TriggerRelationId, AccessShareLock);
	tgscan = systable_beginscan(tgrel, TriggerRelidNameIndexId, true,
								NULL, 1, &skey);

	while (HeapTupleIsValid(htup = systable_getnext(tgscan)))
	{
		Form_pg_trigger pg_trigger = (Form_pg_trigger) GETSTRUCT(htup);
		Trigger    *build;
		Datum		datum;
		bool		isnull;

		if (numtrigs >= maxtrigs)
		{
			maxtrigs *= 2;
			triggers = (Trigger *) repalloc(triggers, maxtrigs * sizeof(Trigger));
		}
		build = &(triggers[numtrigs]);

		build->tgoid = HeapTupleGetOid(htup);
		build->tgname = DatumGetCString(DirectFunctionCall1(nameout,
										 NameGetDatum(&pg_trigger->tgname)));
		build->tgfoid = pg_trigger->tgfoid;
		build->tgtype = pg_trigger->tgtype;
		build->tgenabled = pg_trigger->tgenabled;
		build->tgisinternal = pg_trigger->tgisinternal;
		build->tgconstrrelid = pg_trigger->tgconstrrelid;
		build->tgconstrindid = pg_trigger->tgconstrindid;
		build->tgconstraint = pg_trigger->tgconstraint;
		build->tgdeferrable = pg_trigger->tgdeferrable;
		build->tginitdeferred = pg_trigger->tginitdeferred;
		build->tgnargs = pg_trigger->tgnargs;
		/* tgattr is first var-width field, so OK to access directly */
		build->tgnattr = pg_trigger->tgattr.dim1;
		if (build->tgnattr > 0)
		{
			build->tgattr = (int16 *) palloc(build->tgnattr * sizeof(int16));
			memcpy(build->tgattr, &(pg_trigger->tgattr.values),
				   build->tgnattr * sizeof(int16));
		}
		else
			build->tgattr = NULL;
		if (build->tgnargs > 0)
		{
			bytea	   *val;
			char	   *p;

			val = DatumGetByteaP(fastgetattr(htup,
											 Anum_pg_trigger_tgargs,
											 tgrel->rd_att, &isnull));
			if (isnull)
				elog(ERROR, "tgargs is null in trigger for relation \"%s\"",
					 RelationGetRelationName(relation));
			p = (char *) VARDATA(val);
			build->tgargs = (char **) palloc(build->tgnargs * sizeof(char *));
			for (i = 0; i < build->tgnargs; i++)
			{
				build->tgargs[i] = pstrdup(p);
				p += strlen(p) + 1;
			}
		}
		else
			build->tgargs = NULL;
		datum = fastgetattr(htup, Anum_pg_trigger_tgqual,
							tgrel->rd_att, &isnull);
		if (!isnull)
			build->tgqual = TextDatumGetCString(datum);
		else
			build->tgqual = NULL;

		numtrigs++;
	}

	systable_endscan(tgscan);
	heap_close(tgrel, AccessShareLock);

	/* There might not be any triggers */
	if (numtrigs == 0)
	{
		pfree(triggers);
		return;
	}

	/* Build trigdesc */
	trigdesc = (TriggerDesc *) palloc0(sizeof(TriggerDesc));
	trigdesc->triggers = triggers;
	trigdesc->numtriggers = numtrigs;
	for (i = 0; i < numtrigs; i++)
		SetTriggerFlags(trigdesc, &(triggers[i]));

	/* Copy completed trigdesc into cache storage */
	oldContext = MemoryContextSwitchTo(CacheMemoryContext);
	relation->trigdesc = CopyTriggerDesc(trigdesc);
	MemoryContextSwitchTo(oldContext);

	/* Release working memory */
	FreeTriggerDesc(trigdesc);
}

/*
 * Update the TriggerDesc's hint flags to include the specified trigger
 */
static void
SetTriggerFlags(TriggerDesc *trigdesc, Trigger *trigger)
{
	int16		tgtype = trigger->tgtype;

	trigdesc->trig_insert_before_row |=
		TRIGGER_TYPE_MATCHES(tgtype, TRIGGER_TYPE_ROW,
							 TRIGGER_TYPE_BEFORE, TRIGGER_TYPE_INSERT);
	trigdesc->trig_insert_after_row |=
		TRIGGER_TYPE_MATCHES(tgtype, TRIGGER_TYPE_ROW,
							 TRIGGER_TYPE_AFTER, TRIGGER_TYPE_INSERT);
	trigdesc->trig_insert_instead_row |=
		TRIGGER_TYPE_MATCHES(tgtype, TRIGGER_TYPE_ROW,
							 TRIGGER_TYPE_INSTEAD, TRIGGER_TYPE_INSERT);
	trigdesc->trig_insert_before_statement |=
		TRIGGER_TYPE_MATCHES(tgtype, TRIGGER_TYPE_STATEMENT,
							 TRIGGER_TYPE_BEFORE, TRIGGER_TYPE_INSERT);
	trigdesc->trig_insert_after_statement |=
		TRIGGER_TYPE_MATCHES(tgtype, TRIGGER_TYPE_STATEMENT,
							 TRIGGER_TYPE_AFTER, TRIGGER_TYPE_INSERT);
	trigdesc->trig_update_before_row |=
		TRIGGER_TYPE_MATCHES(tgtype, TRIGGER_TYPE_ROW,
							 TRIGGER_TYPE_BEFORE, TRIGGER_TYPE_UPDATE);
	trigdesc->trig_update_after_row |=
		TRIGGER_TYPE_MATCHES(tgtype, TRIGGER_TYPE_ROW,
							 TRIGGER_TYPE_AFTER, TRIGGER_TYPE_UPDATE);
	trigdesc->trig_update_instead_row |=
		TRIGGER_TYPE_MATCHES(tgtype, TRIGGER_TYPE_ROW,
							 TRIGGER_TYPE_INSTEAD, TRIGGER_TYPE_UPDATE);
	trigdesc->trig_update_before_statement |=
		TRIGGER_TYPE_MATCHES(tgtype, TRIGGER_TYPE_STATEMENT,
							 TRIGGER_TYPE_BEFORE, TRIGGER_TYPE_UPDATE);
	trigdesc->trig_update_after_statement |=
		TRIGGER_TYPE_MATCHES(tgtype, TRIGGER_TYPE_STATEMENT,
							 TRIGGER_TYPE_AFTER, TRIGGER_TYPE_UPDATE);
	trigdesc->trig_delete_before_row |=
		TRIGGER_TYPE_MATCHES(tgtype, TRIGGER_TYPE_ROW,
							 TRIGGER_TYPE_BEFORE, TRIGGER_TYPE_DELETE);
	trigdesc->trig_delete_after_row |=
		TRIGGER_TYPE_MATCHES(tgtype, TRIGGER_TYPE_ROW,
							 TRIGGER_TYPE_AFTER, TRIGGER_TYPE_DELETE);
	trigdesc->trig_delete_instead_row |=
		TRIGGER_TYPE_MATCHES(tgtype, TRIGGER_TYPE_ROW,
							 TRIGGER_TYPE_INSTEAD, TRIGGER_TYPE_DELETE);
	trigdesc->trig_delete_before_statement |=
		TRIGGER_TYPE_MATCHES(tgtype, TRIGGER_TYPE_STATEMENT,
							 TRIGGER_TYPE_BEFORE, TRIGGER_TYPE_DELETE);
	trigdesc->trig_delete_after_statement |=
		TRIGGER_TYPE_MATCHES(tgtype, TRIGGER_TYPE_STATEMENT,
							 TRIGGER_TYPE_AFTER, TRIGGER_TYPE_DELETE);
	/* there are no row-level truncate triggers */
	trigdesc->trig_truncate_before_statement |=
		TRIGGER_TYPE_MATCHES(tgtype, TRIGGER_TYPE_STATEMENT,
							 TRIGGER_TYPE_BEFORE, TRIGGER_TYPE_TRUNCATE);
	trigdesc->trig_truncate_after_statement |=
		TRIGGER_TYPE_MATCHES(tgtype, TRIGGER_TYPE_STATEMENT,
							 TRIGGER_TYPE_AFTER, TRIGGER_TYPE_TRUNCATE);
}

/*
 * Copy a TriggerDesc data structure.
 *
 * The copy is allocated in the current memory context.
 */
TriggerDesc *
CopyTriggerDesc(TriggerDesc *trigdesc)
{
	TriggerDesc *newdesc;
	Trigger    *trigger;
	int			i;

	if (trigdesc == NULL || trigdesc->numtriggers <= 0)
		return NULL;

	newdesc = (TriggerDesc *) palloc(sizeof(TriggerDesc));
	memcpy(newdesc, trigdesc, sizeof(TriggerDesc));

	trigger = (Trigger *) palloc(trigdesc->numtriggers * sizeof(Trigger));
	memcpy(trigger, trigdesc->triggers,
		   trigdesc->numtriggers * sizeof(Trigger));
	newdesc->triggers = trigger;

	for (i = 0; i < trigdesc->numtriggers; i++)
	{
		trigger->tgname = pstrdup(trigger->tgname);
		if (trigger->tgnattr > 0)
		{
			int16	   *newattr;

			newattr = (int16 *) palloc(trigger->tgnattr * sizeof(int16));
			memcpy(newattr, trigger->tgattr,
				   trigger->tgnattr * sizeof(int16));
			trigger->tgattr = newattr;
		}
		if (trigger->tgnargs > 0)
		{
			char	  **newargs;
			int16		j;

			newargs = (char **) palloc(trigger->tgnargs * sizeof(char *));
			for (j = 0; j < trigger->tgnargs; j++)
				newargs[j] = pstrdup(trigger->tgargs[j]);
			trigger->tgargs = newargs;
		}
		if (trigger->tgqual)
			trigger->tgqual = pstrdup(trigger->tgqual);
		trigger++;
	}

	return newdesc;
}

/*
 * Free a TriggerDesc data structure.
 */
void
FreeTriggerDesc(TriggerDesc *trigdesc)
{
	Trigger    *trigger;
	int			i;

	if (trigdesc == NULL)
		return;

	trigger = trigdesc->triggers;
	for (i = 0; i < trigdesc->numtriggers; i++)
	{
		pfree(trigger->tgname);
		if (trigger->tgnattr > 0)
			pfree(trigger->tgattr);
		if (trigger->tgnargs > 0)
		{
			while (--(trigger->tgnargs) >= 0)
				pfree(trigger->tgargs[trigger->tgnargs]);
			pfree(trigger->tgargs);
		}
		if (trigger->tgqual)
			pfree(trigger->tgqual);
		trigger++;
	}
	pfree(trigdesc->triggers);
	pfree(trigdesc);
}

/*
 * Compare two TriggerDesc structures for logical equality.
 */
#ifdef NOT_USED
bool
equalTriggerDescs(TriggerDesc *trigdesc1, TriggerDesc *trigdesc2)
{
	int			i,
				j;

	/*
	 * We need not examine the hint flags, just the trigger array itself; if
	 * we have the same triggers with the same types, the flags should match.
	 *
	 * As of 7.3 we assume trigger set ordering is significant in the
	 * comparison; so we just compare corresponding slots of the two sets.
	 *
	 * Note: comparing the stringToNode forms of the WHEN clauses means that
	 * parse column locations will affect the result.  This is okay as long as
	 * this function is only used for detecting exact equality, as for example
	 * in checking for staleness of a cache entry.
	 */
	if (trigdesc1 != NULL)
	{
		if (trigdesc2 == NULL)
			return false;
		if (trigdesc1->numtriggers != trigdesc2->numtriggers)
			return false;
		for (i = 0; i < trigdesc1->numtriggers; i++)
		{
			Trigger    *trig1 = trigdesc1->triggers + i;
			Trigger    *trig2 = trigdesc2->triggers + i;

			if (trig1->tgoid != trig2->tgoid)
				return false;
			if (strcmp(trig1->tgname, trig2->tgname) != 0)
				return false;
			if (trig1->tgfoid != trig2->tgfoid)
				return false;
			if (trig1->tgtype != trig2->tgtype)
				return false;
			if (trig1->tgenabled != trig2->tgenabled)
				return false;
			if (trig1->tgisinternal != trig2->tgisinternal)
				return false;
			if (trig1->tgconstrrelid != trig2->tgconstrrelid)
				return false;
			if (trig1->tgconstrindid != trig2->tgconstrindid)
				return false;
			if (trig1->tgconstraint != trig2->tgconstraint)
				return false;
			if (trig1->tgdeferrable != trig2->tgdeferrable)
				return false;
			if (trig1->tginitdeferred != trig2->tginitdeferred)
				return false;
			if (trig1->tgnargs != trig2->tgnargs)
				return false;
			if (trig1->tgnattr != trig2->tgnattr)
				return false;
			if (trig1->tgnattr > 0 &&
				memcmp(trig1->tgattr, trig2->tgattr,
					   trig1->tgnattr * sizeof(int16)) != 0)
				return false;
			for (j = 0; j < trig1->tgnargs; j++)
				if (strcmp(trig1->tgargs[j], trig2->tgargs[j]) != 0)
					return false;
			if (trig1->tgqual == NULL && trig2->tgqual == NULL)
				 /* ok */ ;
			else if (trig1->tgqual == NULL || trig2->tgqual == NULL)
				return false;
			else if (strcmp(trig1->tgqual, trig2->tgqual) != 0)
				return false;
		}
	}
	else if (trigdesc2 != NULL)
		return false;
	return true;
}
#endif   /* NOT_USED */

/*
 * Call a trigger function.
 *
 *		trigdata: trigger descriptor.
 *		tgindx: trigger's index in finfo and instr arrays.
 *		finfo: array of cached trigger function call information.
 *		instr: optional array of EXPLAIN ANALYZE instrumentation state.
 *		per_tuple_context: memory context to execute the function in.
 *
 * Returns the tuple (or NULL) as returned by the function.
 */
static HeapTuple
ExecCallTriggerFunc(TriggerData *trigdata,
					int tgindx,
					FmgrInfo *finfo,
					Instrumentation *instr,
					MemoryContext per_tuple_context)
{
	FunctionCallInfoData fcinfo;
	PgStat_FunctionCallUsage fcusage;
	Datum		result;
	MemoryContext oldContext;

	finfo += tgindx;

	/*
	 * We cache fmgr lookup info, to avoid making the lookup again on each
	 * call.
	 */
	if (finfo->fn_oid == InvalidOid)
		fmgr_info(trigdata->tg_trigger->tgfoid, finfo);

	Assert(finfo->fn_oid == trigdata->tg_trigger->tgfoid);

	/*
	 * If doing EXPLAIN ANALYZE, start charging time to this trigger.
	 */
	if (instr)
		InstrStartNode(instr + tgindx);

	/*
	 * Do the function evaluation in the per-tuple memory context, so that
	 * leaked memory will be reclaimed once per tuple. Note in particular that
	 * any new tuple created by the trigger function will live till the end of
	 * the tuple cycle.
	 */
	oldContext = MemoryContextSwitchTo(per_tuple_context);

	/*
	 * Call the function, passing no arguments but setting a context.
	 */
	InitFunctionCallInfoData(fcinfo, finfo, 0,
							 InvalidOid, (Node *) trigdata, NULL);

	pgstat_init_function_usage(&fcinfo, &fcusage);

	MyTriggerDepth++;
	PG_TRY();
	{
		result = FunctionCallInvoke(&fcinfo);
	}
	PG_CATCH();
	{
		MyTriggerDepth--;
		PG_RE_THROW();
	}
	PG_END_TRY();
	MyTriggerDepth--;

	pgstat_end_function_usage(&fcusage, true);

	MemoryContextSwitchTo(oldContext);

	/*
	 * Trigger protocol allows function to return a null pointer, but NOT to
	 * set the isnull result flag.
	 */
	if (fcinfo.isnull)
		ereport(ERROR,
				(errcode(ERRCODE_E_R_I_E_TRIGGER_PROTOCOL_VIOLATED),
				 errmsg("trigger function %u returned null value",
						fcinfo.flinfo->fn_oid)));

	/*
	 * If doing EXPLAIN ANALYZE, stop charging time to this trigger, and count
	 * one "tuple returned" (really the number of firings).
	 */
	if (instr)
		InstrStopNode(instr + tgindx, 1);

	return (HeapTuple) DatumGetPointer(result);
}

void
ExecBSInsertTriggers(EState *estate, ResultRelInfo *relinfo)
{
	TriggerDesc *trigdesc;
	int			i;
	TriggerData LocTriggerData;

	trigdesc = relinfo->ri_TrigDesc;

	if (trigdesc == NULL)
		return;
	if (!trigdesc->trig_insert_before_statement)
		return;

	LocTriggerData.type = T_TriggerData;
	LocTriggerData.tg_event = TRIGGER_EVENT_INSERT |
		TRIGGER_EVENT_BEFORE;
	LocTriggerData.tg_relation = relinfo->ri_RelationDesc;
	LocTriggerData.tg_trigtuple = NULL;
	LocTriggerData.tg_newtuple = NULL;
	LocTriggerData.tg_trigtuplebuf = InvalidBuffer;
	LocTriggerData.tg_newtuplebuf = InvalidBuffer;
	for (i = 0; i < trigdesc->numtriggers; i++)
	{
		Trigger    *trigger = &trigdesc->triggers[i];
		HeapTuple	newtuple;

		if (!TRIGGER_TYPE_MATCHES(trigger->tgtype,
								  TRIGGER_TYPE_STATEMENT,
								  TRIGGER_TYPE_BEFORE,
								  TRIGGER_TYPE_INSERT))
			continue;
		if (!TriggerEnabled(estate, relinfo, trigger, LocTriggerData.tg_event,
							NULL, NULL, NULL))
			continue;

		LocTriggerData.tg_trigger = trigger;
		newtuple = ExecCallTriggerFunc(&LocTriggerData,
									   i,
									   relinfo->ri_TrigFunctions,
									   relinfo->ri_TrigInstrument,
									   GetPerTupleMemoryContext(estate));

		if (newtuple)
			ereport(ERROR,
					(errcode(ERRCODE_E_R_I_E_TRIGGER_PROTOCOL_VIOLATED),
				  errmsg("BEFORE STATEMENT trigger cannot return a value")));
	}
}

void
ExecASInsertTriggers(EState *estate, ResultRelInfo *relinfo)
{
	TriggerDesc *trigdesc = relinfo->ri_TrigDesc;

	if (trigdesc && trigdesc->trig_insert_after_statement)
		AfterTriggerSaveEvent(estate, relinfo, TRIGGER_EVENT_INSERT,
							  false, NULL, NULL, NIL, NULL);
}

TupleTableSlot *
ExecBRInsertTriggers(EState *estate, ResultRelInfo *relinfo,
					 TupleTableSlot *slot)
{
	TriggerDesc *trigdesc = relinfo->ri_TrigDesc;
	HeapTuple	slottuple = ExecMaterializeSlot(slot);
	HeapTuple	newtuple = slottuple;
	HeapTuple	oldtuple;
	TriggerData LocTriggerData;
	int			i;

	LocTriggerData.type = T_TriggerData;
	LocTriggerData.tg_event = TRIGGER_EVENT_INSERT |
		TRIGGER_EVENT_ROW |
		TRIGGER_EVENT_BEFORE;
	LocTriggerData.tg_relation = relinfo->ri_RelationDesc;
	LocTriggerData.tg_newtuple = NULL;
	LocTriggerData.tg_newtuplebuf = InvalidBuffer;
	for (i = 0; i < trigdesc->numtriggers; i++)
	{
		Trigger    *trigger = &trigdesc->triggers[i];

		if (!TRIGGER_TYPE_MATCHES(trigger->tgtype,
								  TRIGGER_TYPE_ROW,
								  TRIGGER_TYPE_BEFORE,
								  TRIGGER_TYPE_INSERT))
			continue;
		if (!TriggerEnabled(estate, relinfo, trigger, LocTriggerData.tg_event,
							NULL, NULL, newtuple))
			continue;

		LocTriggerData.tg_trigtuple = oldtuple = newtuple;
		LocTriggerData.tg_trigtuplebuf = InvalidBuffer;
		LocTriggerData.tg_trigger = trigger;
		newtuple = ExecCallTriggerFunc(&LocTriggerData,
									   i,
									   relinfo->ri_TrigFunctions,
									   relinfo->ri_TrigInstrument,
									   GetPerTupleMemoryContext(estate));
		if (oldtuple != newtuple && oldtuple != slottuple)
			heap_freetuple(oldtuple);
		if (newtuple == NULL)
			return NULL;		/* "do nothing" */
	}

	if (newtuple != slottuple)
	{
		/*
		 * Return the modified tuple using the es_trig_tuple_slot.  We assume
		 * the tuple was allocated in per-tuple memory context, and therefore
		 * will go away by itself. The tuple table slot should not try to
		 * clear it.
		 */
		TupleTableSlot *newslot = estate->es_trig_tuple_slot;
		TupleDesc	tupdesc = RelationGetDescr(relinfo->ri_RelationDesc);

		if (newslot->tts_tupleDescriptor != tupdesc)
			ExecSetSlotDescriptor(newslot, tupdesc);
		ExecStoreTuple(newtuple, newslot, InvalidBuffer, false);
		slot = newslot;
	}
	return slot;
}

void
ExecARInsertTriggers(EState *estate, ResultRelInfo *relinfo,
					 HeapTuple trigtuple, List *recheckIndexes)
{
	TriggerDesc *trigdesc = relinfo->ri_TrigDesc;

	if (trigdesc && trigdesc->trig_insert_after_row)
		AfterTriggerSaveEvent(estate, relinfo, TRIGGER_EVENT_INSERT,
							  true, NULL, trigtuple, recheckIndexes, NULL);
}

TupleTableSlot *
ExecIRInsertTriggers(EState *estate, ResultRelInfo *relinfo,
					 TupleTableSlot *slot)
{
	TriggerDesc *trigdesc = relinfo->ri_TrigDesc;
	HeapTuple	slottuple = ExecMaterializeSlot(slot);
	HeapTuple	newtuple = slottuple;
	HeapTuple	oldtuple;
	TriggerData LocTriggerData;
	int			i;

	LocTriggerData.type = T_TriggerData;
	LocTriggerData.tg_event = TRIGGER_EVENT_INSERT |
		TRIGGER_EVENT_ROW |
		TRIGGER_EVENT_INSTEAD;
	LocTriggerData.tg_relation = relinfo->ri_RelationDesc;
	LocTriggerData.tg_newtuple = NULL;
	LocTriggerData.tg_newtuplebuf = InvalidBuffer;
	for (i = 0; i < trigdesc->numtriggers; i++)
	{
		Trigger    *trigger = &trigdesc->triggers[i];

		if (!TRIGGER_TYPE_MATCHES(trigger->tgtype,
								  TRIGGER_TYPE_ROW,
								  TRIGGER_TYPE_INSTEAD,
								  TRIGGER_TYPE_INSERT))
			continue;
		if (!TriggerEnabled(estate, relinfo, trigger, LocTriggerData.tg_event,
							NULL, NULL, newtuple))
			continue;

		LocTriggerData.tg_trigtuple = oldtuple = newtuple;
		LocTriggerData.tg_trigtuplebuf = InvalidBuffer;
		LocTriggerData.tg_trigger = trigger;
		newtuple = ExecCallTriggerFunc(&LocTriggerData,
									   i,
									   relinfo->ri_TrigFunctions,
									   relinfo->ri_TrigInstrument,
									   GetPerTupleMemoryContext(estate));
		if (oldtuple != newtuple && oldtuple != slottuple)
			heap_freetuple(oldtuple);
		if (newtuple == NULL)
			return NULL;		/* "do nothing" */
	}

	if (newtuple != slottuple)
	{
		/*
		 * Return the modified tuple using the es_trig_tuple_slot.  We assume
		 * the tuple was allocated in per-tuple memory context, and therefore
		 * will go away by itself. The tuple table slot should not try to
		 * clear it.
		 */
		TupleTableSlot *newslot = estate->es_trig_tuple_slot;
		TupleDesc	tupdesc = RelationGetDescr(relinfo->ri_RelationDesc);

		if (newslot->tts_tupleDescriptor != tupdesc)
			ExecSetSlotDescriptor(newslot, tupdesc);
		ExecStoreTuple(newtuple, newslot, InvalidBuffer, false);
		slot = newslot;
	}
	return slot;
}

void
ExecBSDeleteTriggers(EState *estate, ResultRelInfo *relinfo)
{
	TriggerDesc *trigdesc;
	int			i;
	TriggerData LocTriggerData;

	trigdesc = relinfo->ri_TrigDesc;

	if (trigdesc == NULL)
		return;
	if (!trigdesc->trig_delete_before_statement)
		return;

	LocTriggerData.type = T_TriggerData;
	LocTriggerData.tg_event = TRIGGER_EVENT_DELETE |
		TRIGGER_EVENT_BEFORE;
	LocTriggerData.tg_relation = relinfo->ri_RelationDesc;
	LocTriggerData.tg_trigtuple = NULL;
	LocTriggerData.tg_newtuple = NULL;
	LocTriggerData.tg_trigtuplebuf = InvalidBuffer;
	LocTriggerData.tg_newtuplebuf = InvalidBuffer;
	for (i = 0; i < trigdesc->numtriggers; i++)
	{
		Trigger    *trigger = &trigdesc->triggers[i];
		HeapTuple	newtuple;

		if (!TRIGGER_TYPE_MATCHES(trigger->tgtype,
								  TRIGGER_TYPE_STATEMENT,
								  TRIGGER_TYPE_BEFORE,
								  TRIGGER_TYPE_DELETE))
			continue;
		if (!TriggerEnabled(estate, relinfo, trigger, LocTriggerData.tg_event,
							NULL, NULL, NULL))
			continue;

		LocTriggerData.tg_trigger = trigger;
		newtuple = ExecCallTriggerFunc(&LocTriggerData,
									   i,
									   relinfo->ri_TrigFunctions,
									   relinfo->ri_TrigInstrument,
									   GetPerTupleMemoryContext(estate));

		if (newtuple)
			ereport(ERROR,
					(errcode(ERRCODE_E_R_I_E_TRIGGER_PROTOCOL_VIOLATED),
				  errmsg("BEFORE STATEMENT trigger cannot return a value")));
	}
}

void
ExecASDeleteTriggers(EState *estate, ResultRelInfo *relinfo)
{
	TriggerDesc *trigdesc = relinfo->ri_TrigDesc;

	if (trigdesc && trigdesc->trig_delete_after_statement)
		AfterTriggerSaveEvent(estate, relinfo, TRIGGER_EVENT_DELETE,
							  false, NULL, NULL, NIL, NULL);
}

bool
ExecBRDeleteTriggers(EState *estate, EPQState *epqstate,
					 ResultRelInfo *relinfo,
					 ItemPointer tupleid,
					 HeapTuple fdw_trigtuple)
{
	TriggerDesc *trigdesc = relinfo->ri_TrigDesc;
	bool		result = true;
	TriggerData LocTriggerData;
	HeapTuple	trigtuple;
	HeapTuple	newtuple;
	TupleTableSlot *newSlot;
	int			i;

	Assert(HeapTupleIsValid(fdw_trigtuple) ^ ItemPointerIsValid(tupleid));
	if (fdw_trigtuple == NULL)
	{
		trigtuple = GetTupleForTrigger(estate, epqstate, relinfo, tupleid,
									   LockTupleExclusive, &newSlot);
		if (trigtuple == NULL)
			return false;
	}
	else
		trigtuple = fdw_trigtuple;

	LocTriggerData.type = T_TriggerData;
	LocTriggerData.tg_event = TRIGGER_EVENT_DELETE |
		TRIGGER_EVENT_ROW |
		TRIGGER_EVENT_BEFORE;
	LocTriggerData.tg_relation = relinfo->ri_RelationDesc;
	LocTriggerData.tg_newtuple = NULL;
	LocTriggerData.tg_newtuplebuf = InvalidBuffer;
	for (i = 0; i < trigdesc->numtriggers; i++)
	{
		Trigger    *trigger = &trigdesc->triggers[i];

		if (!TRIGGER_TYPE_MATCHES(trigger->tgtype,
								  TRIGGER_TYPE_ROW,
								  TRIGGER_TYPE_BEFORE,
								  TRIGGER_TYPE_DELETE))
			continue;
		if (!TriggerEnabled(estate, relinfo, trigger, LocTriggerData.tg_event,
							NULL, trigtuple, NULL))
			continue;

		LocTriggerData.tg_trigtuple = trigtuple;
		LocTriggerData.tg_trigtuplebuf = InvalidBuffer;
		LocTriggerData.tg_trigger = trigger;
		newtuple = ExecCallTriggerFunc(&LocTriggerData,
									   i,
									   relinfo->ri_TrigFunctions,
									   relinfo->ri_TrigInstrument,
									   GetPerTupleMemoryContext(estate));
		if (newtuple == NULL)
		{
			result = false;		/* tell caller to suppress delete */
			break;
		}
		if (newtuple != trigtuple)
			heap_freetuple(newtuple);
	}
	if (trigtuple != fdw_trigtuple)
		heap_freetuple(trigtuple);

	return result;
}

void
ExecARDeleteTriggers(EState *estate, ResultRelInfo *relinfo,
					 ItemPointer tupleid,
					 HeapTuple fdw_trigtuple)
{
	TriggerDesc *trigdesc = relinfo->ri_TrigDesc;

	if (trigdesc && trigdesc->trig_delete_after_row)
	{
		HeapTuple	trigtuple;

		Assert(HeapTupleIsValid(fdw_trigtuple) ^ ItemPointerIsValid(tupleid));
		if (fdw_trigtuple == NULL)
			trigtuple = GetTupleForTrigger(estate,
										   NULL,
										   relinfo,
										   tupleid,
										   LockTupleExclusive,
										   NULL);
		else
			trigtuple = fdw_trigtuple;

		AfterTriggerSaveEvent(estate, relinfo, TRIGGER_EVENT_DELETE,
							  true, trigtuple, NULL, NIL, NULL);
		if (trigtuple != fdw_trigtuple)
			heap_freetuple(trigtuple);
	}
}

bool
ExecIRDeleteTriggers(EState *estate, ResultRelInfo *relinfo,
					 HeapTuple trigtuple)
{
	TriggerDesc *trigdesc = relinfo->ri_TrigDesc;
	TriggerData LocTriggerData;
	HeapTuple	rettuple;
	int			i;

	LocTriggerData.type = T_TriggerData;
	LocTriggerData.tg_event = TRIGGER_EVENT_DELETE |
		TRIGGER_EVENT_ROW |
		TRIGGER_EVENT_INSTEAD;
	LocTriggerData.tg_relation = relinfo->ri_RelationDesc;
	LocTriggerData.tg_newtuple = NULL;
	LocTriggerData.tg_newtuplebuf = InvalidBuffer;
	for (i = 0; i < trigdesc->numtriggers; i++)
	{
		Trigger    *trigger = &trigdesc->triggers[i];

		if (!TRIGGER_TYPE_MATCHES(trigger->tgtype,
								  TRIGGER_TYPE_ROW,
								  TRIGGER_TYPE_INSTEAD,
								  TRIGGER_TYPE_DELETE))
			continue;
		if (!TriggerEnabled(estate, relinfo, trigger, LocTriggerData.tg_event,
							NULL, trigtuple, NULL))
			continue;

		LocTriggerData.tg_trigtuple = trigtuple;
		LocTriggerData.tg_trigtuplebuf = InvalidBuffer;
		LocTriggerData.tg_trigger = trigger;
		rettuple = ExecCallTriggerFunc(&LocTriggerData,
									   i,
									   relinfo->ri_TrigFunctions,
									   relinfo->ri_TrigInstrument,
									   GetPerTupleMemoryContext(estate));
		if (rettuple == NULL)
			return false;		/* Delete was suppressed */
		if (rettuple != trigtuple)
			heap_freetuple(rettuple);
	}
	return true;
}

void
ExecBSUpdateTriggers(EState *estate, ResultRelInfo *relinfo)
{
	TriggerDesc *trigdesc;
	int			i;
	TriggerData LocTriggerData;
	Bitmapset  *updatedCols;

	trigdesc = relinfo->ri_TrigDesc;

	if (trigdesc == NULL)
		return;
	if (!trigdesc->trig_update_before_statement)
		return;

	updatedCols = GetUpdatedColumns(relinfo, estate);

	LocTriggerData.type = T_TriggerData;
	LocTriggerData.tg_event = TRIGGER_EVENT_UPDATE |
		TRIGGER_EVENT_BEFORE;
	LocTriggerData.tg_relation = relinfo->ri_RelationDesc;
	LocTriggerData.tg_trigtuple = NULL;
	LocTriggerData.tg_newtuple = NULL;
	LocTriggerData.tg_trigtuplebuf = InvalidBuffer;
	LocTriggerData.tg_newtuplebuf = InvalidBuffer;
	for (i = 0; i < trigdesc->numtriggers; i++)
	{
		Trigger    *trigger = &trigdesc->triggers[i];
		HeapTuple	newtuple;

		if (!TRIGGER_TYPE_MATCHES(trigger->tgtype,
								  TRIGGER_TYPE_STATEMENT,
								  TRIGGER_TYPE_BEFORE,
								  TRIGGER_TYPE_UPDATE))
			continue;
		if (!TriggerEnabled(estate, relinfo, trigger, LocTriggerData.tg_event,
							updatedCols, NULL, NULL))
			continue;

		LocTriggerData.tg_trigger = trigger;
		newtuple = ExecCallTriggerFunc(&LocTriggerData,
									   i,
									   relinfo->ri_TrigFunctions,
									   relinfo->ri_TrigInstrument,
									   GetPerTupleMemoryContext(estate));

		if (newtuple)
			ereport(ERROR,
					(errcode(ERRCODE_E_R_I_E_TRIGGER_PROTOCOL_VIOLATED),
				  errmsg("BEFORE STATEMENT trigger cannot return a value")));
	}
}

void
ExecASUpdateTriggers(EState *estate, ResultRelInfo *relinfo)
{
	TriggerDesc *trigdesc = relinfo->ri_TrigDesc;

	if (trigdesc && trigdesc->trig_update_after_statement)
		AfterTriggerSaveEvent(estate, relinfo, TRIGGER_EVENT_UPDATE,
							  false, NULL, NULL, NIL,
							  GetUpdatedColumns(relinfo, estate));
}

TupleTableSlot *
ExecBRUpdateTriggers(EState *estate, EPQState *epqstate,
					 ResultRelInfo *relinfo,
					 ItemPointer tupleid,
					 HeapTuple fdw_trigtuple,
					 TupleTableSlot *slot)
{
	TriggerDesc *trigdesc = relinfo->ri_TrigDesc;
	HeapTuple	slottuple = ExecMaterializeSlot(slot);
	HeapTuple	newtuple = slottuple;
	TriggerData LocTriggerData;
	HeapTuple	trigtuple;
	HeapTuple	oldtuple;
	TupleTableSlot *newSlot;
	int			i;
	Bitmapset  *updatedCols;
	LockTupleMode lockmode;

	/* Determine lock mode to use */
	lockmode = ExecUpdateLockMode(estate, relinfo);

	Assert(HeapTupleIsValid(fdw_trigtuple) ^ ItemPointerIsValid(tupleid));
	if (fdw_trigtuple == NULL)
	{
		/* get a copy of the on-disk tuple we are planning to update */
		trigtuple = GetTupleForTrigger(estate, epqstate, relinfo, tupleid,
									   lockmode, &newSlot);
		if (trigtuple == NULL)
			return NULL;		/* cancel the update action */
	}
	else
	{
		trigtuple = fdw_trigtuple;
		newSlot = NULL;
	}

	/*
	 * In READ COMMITTED isolation level it's possible that target tuple was
	 * changed due to concurrent update.  In that case we have a raw subplan
	 * output tuple in newSlot, and need to run it through the junk filter to
	 * produce an insertable tuple.
	 *
	 * Caution: more than likely, the passed-in slot is the same as the
	 * junkfilter's output slot, so we are clobbering the original value of
	 * slottuple by doing the filtering.  This is OK since neither we nor our
	 * caller have any more interest in the prior contents of that slot.
	 */
	if (newSlot != NULL)
	{
		slot = ExecFilterJunk(relinfo->ri_junkFilter, newSlot);
		slottuple = ExecMaterializeSlot(slot);
		newtuple = slottuple;
	}


	LocTriggerData.type = T_TriggerData;
	LocTriggerData.tg_event = TRIGGER_EVENT_UPDATE |
		TRIGGER_EVENT_ROW |
		TRIGGER_EVENT_BEFORE;
	LocTriggerData.tg_relation = relinfo->ri_RelationDesc;
	updatedCols = GetUpdatedColumns(relinfo, estate);
	for (i = 0; i < trigdesc->numtriggers; i++)
	{
		Trigger    *trigger = &trigdesc->triggers[i];

		if (!TRIGGER_TYPE_MATCHES(trigger->tgtype,
								  TRIGGER_TYPE_ROW,
								  TRIGGER_TYPE_BEFORE,
								  TRIGGER_TYPE_UPDATE))
			continue;
		if (!TriggerEnabled(estate, relinfo, trigger, LocTriggerData.tg_event,
							updatedCols, trigtuple, newtuple))
			continue;

		LocTriggerData.tg_trigtuple = trigtuple;
		LocTriggerData.tg_newtuple = oldtuple = newtuple;
		LocTriggerData.tg_trigtuplebuf = InvalidBuffer;
		LocTriggerData.tg_newtuplebuf = InvalidBuffer;
		LocTriggerData.tg_trigger = trigger;
		newtuple = ExecCallTriggerFunc(&LocTriggerData,
									   i,
									   relinfo->ri_TrigFunctions,
									   relinfo->ri_TrigInstrument,
									   GetPerTupleMemoryContext(estate));
		if (oldtuple != newtuple && oldtuple != slottuple)
			heap_freetuple(oldtuple);
		if (newtuple == NULL)
		{
			if (trigtuple != fdw_trigtuple)
				heap_freetuple(trigtuple);
			return NULL;		/* "do nothing" */
		}
	}
	if (trigtuple != fdw_trigtuple)
		heap_freetuple(trigtuple);

	if (newtuple != slottuple)
	{
		/*
		 * Return the modified tuple using the es_trig_tuple_slot.  We assume
		 * the tuple was allocated in per-tuple memory context, and therefore
		 * will go away by itself. The tuple table slot should not try to
		 * clear it.
		 */
		TupleTableSlot *newslot = estate->es_trig_tuple_slot;
		TupleDesc	tupdesc = RelationGetDescr(relinfo->ri_RelationDesc);

		if (newslot->tts_tupleDescriptor != tupdesc)
			ExecSetSlotDescriptor(newslot, tupdesc);
		ExecStoreTuple(newtuple, newslot, InvalidBuffer, false);
		slot = newslot;
	}
	return slot;
}

void
ExecARUpdateTriggers(EState *estate, ResultRelInfo *relinfo,
					 ItemPointer tupleid,
					 HeapTuple fdw_trigtuple,
					 HeapTuple newtuple,
					 List *recheckIndexes)
{
	TriggerDesc *trigdesc = relinfo->ri_TrigDesc;

	if (trigdesc && trigdesc->trig_update_after_row)
	{
		HeapTuple	trigtuple;

		Assert(HeapTupleIsValid(fdw_trigtuple) ^ ItemPointerIsValid(tupleid));
		if (fdw_trigtuple == NULL)
			trigtuple = GetTupleForTrigger(estate,
										   NULL,
										   relinfo,
										   tupleid,
										   LockTupleExclusive,
										   NULL);
		else
			trigtuple = fdw_trigtuple;

		AfterTriggerSaveEvent(estate, relinfo, TRIGGER_EVENT_UPDATE,
							  true, trigtuple, newtuple, recheckIndexes,
							  GetUpdatedColumns(relinfo, estate));
		if (trigtuple != fdw_trigtuple)
			heap_freetuple(trigtuple);
	}
}

TupleTableSlot *
ExecIRUpdateTriggers(EState *estate, ResultRelInfo *relinfo,
					 HeapTuple trigtuple, TupleTableSlot *slot)
{
	TriggerDesc *trigdesc = relinfo->ri_TrigDesc;
	HeapTuple	slottuple = ExecMaterializeSlot(slot);
	HeapTuple	newtuple = slottuple;
	TriggerData LocTriggerData;
	HeapTuple	oldtuple;
	int			i;

	LocTriggerData.type = T_TriggerData;
	LocTriggerData.tg_event = TRIGGER_EVENT_UPDATE |
		TRIGGER_EVENT_ROW |
		TRIGGER_EVENT_INSTEAD;
	LocTriggerData.tg_relation = relinfo->ri_RelationDesc;
	for (i = 0; i < trigdesc->numtriggers; i++)
	{
		Trigger    *trigger = &trigdesc->triggers[i];

		if (!TRIGGER_TYPE_MATCHES(trigger->tgtype,
								  TRIGGER_TYPE_ROW,
								  TRIGGER_TYPE_INSTEAD,
								  TRIGGER_TYPE_UPDATE))
			continue;
		if (!TriggerEnabled(estate, relinfo, trigger, LocTriggerData.tg_event,
							NULL, trigtuple, newtuple))
			continue;

		LocTriggerData.tg_trigtuple = trigtuple;
		LocTriggerData.tg_newtuple = oldtuple = newtuple;
		LocTriggerData.tg_trigtuplebuf = InvalidBuffer;
		LocTriggerData.tg_newtuplebuf = InvalidBuffer;
		LocTriggerData.tg_trigger = trigger;
		newtuple = ExecCallTriggerFunc(&LocTriggerData,
									   i,
									   relinfo->ri_TrigFunctions,
									   relinfo->ri_TrigInstrument,
									   GetPerTupleMemoryContext(estate));
		if (oldtuple != newtuple && oldtuple != slottuple)
			heap_freetuple(oldtuple);
		if (newtuple == NULL)
			return NULL;		/* "do nothing" */
	}

	if (newtuple != slottuple)
	{
		/*
		 * Return the modified tuple using the es_trig_tuple_slot.  We assume
		 * the tuple was allocated in per-tuple memory context, and therefore
		 * will go away by itself. The tuple table slot should not try to
		 * clear it.
		 */
		TupleTableSlot *newslot = estate->es_trig_tuple_slot;
		TupleDesc	tupdesc = RelationGetDescr(relinfo->ri_RelationDesc);

		if (newslot->tts_tupleDescriptor != tupdesc)
			ExecSetSlotDescriptor(newslot, tupdesc);
		ExecStoreTuple(newtuple, newslot, InvalidBuffer, false);
		slot = newslot;
	}
	return slot;
}

void
ExecBSTruncateTriggers(EState *estate, ResultRelInfo *relinfo)
{
	TriggerDesc *trigdesc;
	int			i;
	TriggerData LocTriggerData;

	trigdesc = relinfo->ri_TrigDesc;

	if (trigdesc == NULL)
		return;
	if (!trigdesc->trig_truncate_before_statement)
		return;

	LocTriggerData.type = T_TriggerData;
	LocTriggerData.tg_event = TRIGGER_EVENT_TRUNCATE |
		TRIGGER_EVENT_BEFORE;
	LocTriggerData.tg_relation = relinfo->ri_RelationDesc;
	LocTriggerData.tg_trigtuple = NULL;
	LocTriggerData.tg_newtuple = NULL;
	LocTriggerData.tg_trigtuplebuf = InvalidBuffer;
	LocTriggerData.tg_newtuplebuf = InvalidBuffer;
	for (i = 0; i < trigdesc->numtriggers; i++)
	{
		Trigger    *trigger = &trigdesc->triggers[i];
		HeapTuple	newtuple;

		if (!TRIGGER_TYPE_MATCHES(trigger->tgtype,
								  TRIGGER_TYPE_STATEMENT,
								  TRIGGER_TYPE_BEFORE,
								  TRIGGER_TYPE_TRUNCATE))
			continue;
		if (!TriggerEnabled(estate, relinfo, trigger, LocTriggerData.tg_event,
							NULL, NULL, NULL))
			continue;

		LocTriggerData.tg_trigger = trigger;
		newtuple = ExecCallTriggerFunc(&LocTriggerData,
									   i,
									   relinfo->ri_TrigFunctions,
									   relinfo->ri_TrigInstrument,
									   GetPerTupleMemoryContext(estate));

		if (newtuple)
			ereport(ERROR,
					(errcode(ERRCODE_E_R_I_E_TRIGGER_PROTOCOL_VIOLATED),
				  errmsg("BEFORE STATEMENT trigger cannot return a value")));
	}
}

void
ExecASTruncateTriggers(EState *estate, ResultRelInfo *relinfo)
{
	TriggerDesc *trigdesc = relinfo->ri_TrigDesc;

	if (trigdesc && trigdesc->trig_truncate_after_statement)
		AfterTriggerSaveEvent(estate, relinfo, TRIGGER_EVENT_TRUNCATE,
							  false, NULL, NULL, NIL, NULL);
}


static HeapTuple
GetTupleForTrigger(EState *estate,
				   EPQState *epqstate,
				   ResultRelInfo *relinfo,
				   ItemPointer tid,
				   LockTupleMode lockmode,
				   TupleTableSlot **newSlot)
{
	Relation	relation = relinfo->ri_RelationDesc;
	HeapTupleData tuple;
	HeapTuple	result;
	Buffer		buffer;

	if (newSlot != NULL)
	{
		HTSU_Result test;
		HeapUpdateFailureData hufd;

		*newSlot = NULL;

		/* caller must pass an epqstate if EvalPlanQual is possible */
		Assert(epqstate != NULL);

		/*
		 * lock tuple for update
		 */
ltrmark:;
		tuple.t_self = *tid;
		test = heap_lock_tuple(relation, &tuple,
							   estate->es_output_cid,
							   lockmode, LockWaitBlock,
							   false, &buffer, &hufd);
		switch (test)
		{
			case HeapTupleSelfUpdated:

				/*
				 * The target tuple was already updated or deleted by the
				 * current command, or by a later command in the current
				 * transaction.  We ignore the tuple in the former case, and
				 * throw error in the latter case, for the same reasons
				 * enumerated in ExecUpdate and ExecDelete in
				 * nodeModifyTable.c.
				 */
				if (hufd.cmax != estate->es_output_cid)
					ereport(ERROR,
							(errcode(ERRCODE_TRIGGERED_DATA_CHANGE_VIOLATION),
							 errmsg("tuple to be updated was already modified by an operation triggered by the current command"),
							 errhint("Consider using an AFTER trigger instead of a BEFORE trigger to propagate changes to other rows.")));

				/* treat it as deleted; do not process */
				ReleaseBuffer(buffer);
				return NULL;

			case HeapTupleMayBeUpdated:
				break;

			case HeapTupleUpdated:
				ReleaseBuffer(buffer);
				if (IsolationUsesXactSnapshot())
					ereport(ERROR,
							(errcode(ERRCODE_T_R_SERIALIZATION_FAILURE),
							 errmsg("could not serialize access due to concurrent update")));
				if (!ItemPointerEquals(&hufd.ctid, &tuple.t_self))
				{
					/* it was updated, so look at the updated version */
					TupleTableSlot *epqslot;

					epqslot = EvalPlanQual(estate,
										   epqstate,
										   relation,
										   relinfo->ri_RangeTableIndex,
										   lockmode,
										   &hufd.ctid,
										   hufd.xmax);
					if (!TupIsNull(epqslot))
					{
						*tid = hufd.ctid;
						*newSlot = epqslot;

						/*
						 * EvalPlanQual already locked the tuple, but we
						 * re-call heap_lock_tuple anyway as an easy way of
						 * re-fetching the correct tuple.  Speed is hardly a
						 * criterion in this path anyhow.
						 */
						goto ltrmark;
					}
				}

				/*
				 * if tuple was deleted or PlanQual failed for updated tuple -
				 * we must not process this tuple!
				 */
				return NULL;

			case HeapTupleInvisible:
				elog(ERROR, "attempted to lock invisible tuple");

			default:
				ReleaseBuffer(buffer);
				elog(ERROR, "unrecognized heap_lock_tuple status: %u", test);
				return NULL;	/* keep compiler quiet */
		}
	}
	else
	{
		Page		page;
		ItemId		lp;

		buffer = ReadBuffer(relation, ItemPointerGetBlockNumber(tid));

		/*
		 * Although we already know this tuple is valid, we must lock the
		 * buffer to ensure that no one has a buffer cleanup lock; otherwise
		 * they might move the tuple while we try to copy it.  But we can
		 * release the lock before actually doing the heap_copytuple call,
		 * since holding pin is sufficient to prevent anyone from getting a
		 * cleanup lock they don't already hold.
		 */
		LockBuffer(buffer, BUFFER_LOCK_SHARE);

		page = BufferGetPage(buffer);
		lp = PageGetItemId(page, ItemPointerGetOffsetNumber(tid));

		Assert(ItemIdIsNormal(lp));

		tuple.t_data = (HeapTupleHeader) PageGetItem(page, lp);
		tuple.t_len = ItemIdGetLength(lp);
		tuple.t_self = *tid;
		tuple.t_tableOid = RelationGetRelid(relation);

		LockBuffer(buffer, BUFFER_LOCK_UNLOCK);
	}

	result = heap_copytuple(&tuple);
	ReleaseBuffer(buffer);

	return result;
}

/*
 * Is trigger enabled to fire?
 */
static bool
TriggerEnabled(EState *estate, ResultRelInfo *relinfo,
			   Trigger *trigger, TriggerEvent event,
			   Bitmapset *modifiedCols,
			   HeapTuple oldtup, HeapTuple newtup)
{
	/* Check replication-role-dependent enable state */
	if (SessionReplicationRole == SESSION_REPLICATION_ROLE_REPLICA)
	{
		if (trigger->tgenabled == TRIGGER_FIRES_ON_ORIGIN ||
			trigger->tgenabled == TRIGGER_DISABLED)
			return false;
	}
	else	/* ORIGIN or LOCAL role */
	{
		if (trigger->tgenabled == TRIGGER_FIRES_ON_REPLICA ||
			trigger->tgenabled == TRIGGER_DISABLED)
			return false;
	}

	/*
	 * Check for column-specific trigger (only possible for UPDATE, and in
	 * fact we *must* ignore tgattr for other event types)
	 */
	if (trigger->tgnattr > 0 && TRIGGER_FIRED_BY_UPDATE(event))
	{
		int			i;
		bool		modified;

		modified = false;
		for (i = 0; i < trigger->tgnattr; i++)
		{
			if (bms_is_member(trigger->tgattr[i] - FirstLowInvalidHeapAttributeNumber,
							  modifiedCols))
			{
				modified = true;
				break;
			}
		}
		if (!modified)
			return false;
	}

	/* Check for WHEN clause */
	if (trigger->tgqual)
	{
		TupleDesc	tupdesc = RelationGetDescr(relinfo->ri_RelationDesc);
		List	  **predicate;
		ExprContext *econtext;
		TupleTableSlot *oldslot = NULL;
		TupleTableSlot *newslot = NULL;
		MemoryContext oldContext;
		int			i;

		Assert(estate != NULL);

		/*
		 * trigger is an element of relinfo->ri_TrigDesc->triggers[]; find the
		 * matching element of relinfo->ri_TrigWhenExprs[]
		 */
		i = trigger - relinfo->ri_TrigDesc->triggers;
		predicate = &relinfo->ri_TrigWhenExprs[i];

		/*
		 * If first time through for this WHEN expression, build expression
		 * nodetrees for it.  Keep them in the per-query memory context so
		 * they'll survive throughout the query.
		 */
		if (*predicate == NIL)
		{
			Node	   *tgqual;

			oldContext = MemoryContextSwitchTo(estate->es_query_cxt);
			tgqual = stringToNode(trigger->tgqual);
			/* Change references to OLD and NEW to INNER_VAR and OUTER_VAR */
			ChangeVarNodes(tgqual, PRS2_OLD_VARNO, INNER_VAR, 0);
			ChangeVarNodes(tgqual, PRS2_NEW_VARNO, OUTER_VAR, 0);
			/* ExecQual wants implicit-AND form */
			tgqual = (Node *) make_ands_implicit((Expr *) tgqual);
			*predicate = (List *) ExecPrepareExpr((Expr *) tgqual, estate);
			MemoryContextSwitchTo(oldContext);
		}

		/*
		 * We will use the EState's per-tuple context for evaluating WHEN
		 * expressions (creating it if it's not already there).
		 */
		econtext = GetPerTupleExprContext(estate);

		/*
		 * Put OLD and NEW tuples into tupleslots for expression evaluation.
		 * These slots can be shared across the whole estate, but be careful
		 * that they have the current resultrel's tupdesc.
		 */
		if (HeapTupleIsValid(oldtup))
		{
			if (estate->es_trig_oldtup_slot == NULL)
			{
				oldContext = MemoryContextSwitchTo(estate->es_query_cxt);
				estate->es_trig_oldtup_slot = ExecInitExtraTupleSlot(estate);
				MemoryContextSwitchTo(oldContext);
			}
			oldslot = estate->es_trig_oldtup_slot;
			if (oldslot->tts_tupleDescriptor != tupdesc)
				ExecSetSlotDescriptor(oldslot, tupdesc);
			ExecStoreTuple(oldtup, oldslot, InvalidBuffer, false);
		}
		if (HeapTupleIsValid(newtup))
		{
			if (estate->es_trig_newtup_slot == NULL)
			{
				oldContext = MemoryContextSwitchTo(estate->es_query_cxt);
				estate->es_trig_newtup_slot = ExecInitExtraTupleSlot(estate);
				MemoryContextSwitchTo(oldContext);
			}
			newslot = estate->es_trig_newtup_slot;
			if (newslot->tts_tupleDescriptor != tupdesc)
				ExecSetSlotDescriptor(newslot, tupdesc);
			ExecStoreTuple(newtup, newslot, InvalidBuffer, false);
		}

		/*
		 * Finally evaluate the expression, making the old and/or new tuples
		 * available as INNER_VAR/OUTER_VAR respectively.
		 */
		econtext->ecxt_innertuple = oldslot;
		econtext->ecxt_outertuple = newslot;
		if (!ExecQual(*predicate, econtext, false))
			return false;
	}

	return true;
}


/* ----------
 * After-trigger stuff
 *
 * The AfterTriggersData struct holds data about pending AFTER trigger events
 * during the current transaction tree.  (BEFORE triggers are fired
 * immediately so we don't need any persistent state about them.)  The struct
 * and most of its subsidiary data are kept in TopTransactionContext; however
 * the individual event records are kept in a separate sub-context.  This is
 * done mainly so that it's easy to tell from a memory context dump how much
 * space is being eaten by trigger events.
 *
 * Because the list of pending events can grow large, we go to some
 * considerable effort to minimize per-event memory consumption.  The event
 * records are grouped into chunks and common data for similar events in the
 * same chunk is only stored once.
 *
 * XXX We need to be able to save the per-event data in a file if it grows too
 * large.
 * ----------
 */

/* Per-trigger SET CONSTRAINT status */
typedef struct SetConstraintTriggerData
{
	Oid			sct_tgoid;
	bool		sct_tgisdeferred;
} SetConstraintTriggerData;

typedef struct SetConstraintTriggerData *SetConstraintTrigger;

/*
 * SET CONSTRAINT intra-transaction status.
 *
 * We make this a single palloc'd object so it can be copied and freed easily.
 *
 * all_isset and all_isdeferred are used to keep track
 * of SET CONSTRAINTS ALL {DEFERRED, IMMEDIATE}.
 *
 * trigstates[] stores per-trigger tgisdeferred settings.
 */
typedef struct SetConstraintStateData
{
	bool		all_isset;
	bool		all_isdeferred;
	int			numstates;		/* number of trigstates[] entries in use */
	int			numalloc;		/* allocated size of trigstates[] */
	SetConstraintTriggerData trigstates[FLEXIBLE_ARRAY_MEMBER];
} SetConstraintStateData;

typedef SetConstraintStateData *SetConstraintState;


/*
 * Per-trigger-event data
 *
 * The actual per-event data, AfterTriggerEventData, includes DONE/IN_PROGRESS
 * status bits and up to two tuple CTIDs.  Each event record also has an
 * associated AfterTriggerSharedData that is shared across all instances of
 * similar events within a "chunk".
 *
 * For row-level triggers, we arrange not to waste storage on unneeded ctid
 * fields.  Updates of regular tables use two; inserts and deletes of regular
 * tables use one; foreign tables always use zero and save the tuple(s) to a
 * tuplestore.  AFTER_TRIGGER_FDW_FETCH directs AfterTriggerExecute() to
 * retrieve a fresh tuple or pair of tuples from that tuplestore, while
 * AFTER_TRIGGER_FDW_REUSE directs it to use the most-recently-retrieved
 * tuple(s).  This permits storing tuples once regardless of the number of
 * row-level triggers on a foreign table.
 *
 * Statement-level triggers always bear AFTER_TRIGGER_1CTID, though they
 * require no ctid field.  We lack the flag bit space to neatly represent that
 * distinct case, and it seems unlikely to be worth much trouble.
 *
 * Note: ats_firing_id is initially zero and is set to something else when
 * AFTER_TRIGGER_IN_PROGRESS is set.  It indicates which trigger firing
 * cycle the trigger will be fired in (or was fired in, if DONE is set).
 * Although this is mutable state, we can keep it in AfterTriggerSharedData
 * because all instances of the same type of event in a given event list will
 * be fired at the same time, if they were queued between the same firing
 * cycles.  So we need only ensure that ats_firing_id is zero when attaching
 * a new event to an existing AfterTriggerSharedData record.
 */
typedef uint32 TriggerFlags;

#define AFTER_TRIGGER_OFFSET			0x0FFFFFFF		/* must be low-order
														 * bits */
#define AFTER_TRIGGER_DONE				0x10000000
#define AFTER_TRIGGER_IN_PROGRESS		0x20000000
/* bits describing the size and tuple sources of this event */
#define AFTER_TRIGGER_FDW_REUSE			0x00000000
#define AFTER_TRIGGER_FDW_FETCH			0x80000000
#define AFTER_TRIGGER_1CTID				0x40000000
#define AFTER_TRIGGER_2CTID				0xC0000000
#define AFTER_TRIGGER_TUP_BITS			0xC0000000

typedef struct AfterTriggerSharedData *AfterTriggerShared;

typedef struct AfterTriggerSharedData
{
	TriggerEvent ats_event;		/* event type indicator, see trigger.h */
	Oid			ats_tgoid;		/* the trigger's ID */
	Oid			ats_relid;		/* the relation it's on */
	CommandId	ats_firing_id;	/* ID for firing cycle */
} AfterTriggerSharedData;

typedef struct AfterTriggerEventData *AfterTriggerEvent;

typedef struct AfterTriggerEventData
{
	TriggerFlags ate_flags;		/* status bits and offset to shared data */
	ItemPointerData ate_ctid1;	/* inserted, deleted, or old updated tuple */
	ItemPointerData ate_ctid2;	/* new updated tuple */
} AfterTriggerEventData;

/* AfterTriggerEventData, minus ate_ctid2 */
typedef struct AfterTriggerEventDataOneCtid
{
	TriggerFlags ate_flags;		/* status bits and offset to shared data */
	ItemPointerData ate_ctid1;	/* inserted, deleted, or old updated tuple */
}	AfterTriggerEventDataOneCtid;

/* AfterTriggerEventData, minus ate_ctid1 and ate_ctid2 */
typedef struct AfterTriggerEventDataZeroCtids
{
	TriggerFlags ate_flags;		/* status bits and offset to shared data */
}	AfterTriggerEventDataZeroCtids;

#define SizeofTriggerEvent(evt) \
	(((evt)->ate_flags & AFTER_TRIGGER_TUP_BITS) == AFTER_TRIGGER_2CTID ? \
	 sizeof(AfterTriggerEventData) : \
		((evt)->ate_flags & AFTER_TRIGGER_TUP_BITS) == AFTER_TRIGGER_1CTID ? \
		sizeof(AfterTriggerEventDataOneCtid) : \
			sizeof(AfterTriggerEventDataZeroCtids))

#define GetTriggerSharedData(evt) \
	((AfterTriggerShared) ((char *) (evt) + ((evt)->ate_flags & AFTER_TRIGGER_OFFSET)))

/*
 * To avoid palloc overhead, we keep trigger events in arrays in successively-
 * larger chunks (a slightly more sophisticated version of an expansible
 * array).  The space between CHUNK_DATA_START and freeptr is occupied by
 * AfterTriggerEventData records; the space between endfree and endptr is
 * occupied by AfterTriggerSharedData records.
 */
typedef struct AfterTriggerEventChunk
{
	struct AfterTriggerEventChunk *next;		/* list link */
	char	   *freeptr;		/* start of free space in chunk */
	char	   *endfree;		/* end of free space in chunk */
	char	   *endptr;			/* end of chunk */
	/* event data follows here */
} AfterTriggerEventChunk;

#define CHUNK_DATA_START(cptr) ((char *) (cptr) + MAXALIGN(sizeof(AfterTriggerEventChunk)))

/* A list of events */
typedef struct AfterTriggerEventList
{
	AfterTriggerEventChunk *head;
	AfterTriggerEventChunk *tail;
	char	   *tailfree;		/* freeptr of tail chunk */
} AfterTriggerEventList;

/* Macros to help in iterating over a list of events */
#define for_each_chunk(cptr, evtlist) \
	for (cptr = (evtlist).head; cptr != NULL; cptr = cptr->next)
#define for_each_event(eptr, cptr) \
	for (eptr = (AfterTriggerEvent) CHUNK_DATA_START(cptr); \
		 (char *) eptr < (cptr)->freeptr; \
		 eptr = (AfterTriggerEvent) (((char *) eptr) + SizeofTriggerEvent(eptr)))
/* Use this if no special per-chunk processing is needed */
#define for_each_event_chunk(eptr, cptr, evtlist) \
	for_each_chunk(cptr, evtlist) for_each_event(eptr, cptr)


/*
 * All per-transaction data for the AFTER TRIGGERS module.
 *
 * AfterTriggersData has the following fields:
 *
 * firing_counter is incremented for each call of afterTriggerInvokeEvents.
 * We mark firable events with the current firing cycle's ID so that we can
 * tell which ones to work on.  This ensures sane behavior if a trigger
 * function chooses to do SET CONSTRAINTS: the inner SET CONSTRAINTS will
 * only fire those events that weren't already scheduled for firing.
 *
 * state keeps track of the transaction-local effects of SET CONSTRAINTS.
 * This is saved and restored across failed subtransactions.
 *
 * events is the current list of deferred events.  This is global across
 * all subtransactions of the current transaction.  In a subtransaction
 * abort, we know that the events added by the subtransaction are at the
 * end of the list, so it is relatively easy to discard them.  The event
 * list chunks themselves are stored in event_cxt.
 *
 * query_depth is the current depth of nested AfterTriggerBeginQuery calls
 * (-1 when the stack is empty).
 *
 * query_stack[query_depth] is a list of AFTER trigger events queued by the
 * current query (and the query_stack entries below it are lists of trigger
 * events queued by calling queries).  None of these are valid until the
 * matching AfterTriggerEndQuery call occurs.  At that point we fire
 * immediate-mode triggers, and append any deferred events to the main events
 * list.
 *
 * fdw_tuplestores[query_depth] is a tuplestore containing the foreign tuples
 * needed for the current query.
 *
 * maxquerydepth is just the allocated length of query_stack and
 * fdw_tuplestores.
 *
 * state_stack is a stack of pointers to saved copies of the SET CONSTRAINTS
 * state data; each subtransaction level that modifies that state first
 * saves a copy, which we use to restore the state if we abort.
 *
 * events_stack is a stack of copies of the events head/tail pointers,
 * which we use to restore those values during subtransaction abort.
 *
 * depth_stack is a stack of copies of subtransaction-start-time query_depth,
 * which we similarly use to clean up at subtransaction abort.
 *
 * firing_stack is a stack of copies of subtransaction-start-time
 * firing_counter.  We use this to recognize which deferred triggers were
 * fired (or marked for firing) within an aborted subtransaction.
 *
 * We use GetCurrentTransactionNestLevel() to determine the correct array
 * index in these stacks.  maxtransdepth is the number of allocated entries in
 * each stack.  (By not keeping our own stack pointer, we can avoid trouble
 * in cases where errors during subxact abort cause multiple invocations
 * of AfterTriggerEndSubXact() at the same nesting depth.)
 */
typedef struct AfterTriggersData
{
	CommandId	firing_counter; /* next firing ID to assign */
	SetConstraintState state;	/* the active S C state */
	AfterTriggerEventList events;		/* deferred-event list */
	int			query_depth;	/* current query list index */
	AfterTriggerEventList *query_stack; /* events pending from each query */
	Tuplestorestate **fdw_tuplestores;	/* foreign tuples from each query */
	int			maxquerydepth;	/* allocated len of above array */
	MemoryContext event_cxt;	/* memory context for events, if any */

	/* these fields are just for resetting at subtrans abort: */

	SetConstraintState *state_stack;	/* stacked S C states */
	AfterTriggerEventList *events_stack;		/* stacked list pointers */
	int		   *depth_stack;	/* stacked query_depths */
	CommandId  *firing_stack;	/* stacked firing_counters */
	int			maxtransdepth;	/* allocated len of above arrays */
} AfterTriggersData;

static AfterTriggersData afterTriggers;

static void AfterTriggerExecute(AfterTriggerEvent event,
					Relation rel, TriggerDesc *trigdesc,
					FmgrInfo *finfo,
					Instrumentation *instr,
					MemoryContext per_tuple_context,
					TupleTableSlot *trig_tuple_slot1,
					TupleTableSlot *trig_tuple_slot2);
static SetConstraintState SetConstraintStateCreate(int numalloc);
static SetConstraintState SetConstraintStateCopy(SetConstraintState state);
static SetConstraintState SetConstraintStateAddItem(SetConstraintState state,
						  Oid tgoid, bool tgisdeferred);


/*
 * Gets the current query fdw tuplestore and initializes it if necessary
 */
static Tuplestorestate *
GetCurrentFDWTuplestore(void)
{
	Tuplestorestate *ret;

	ret = afterTriggers.fdw_tuplestores[afterTriggers.query_depth];
	if (ret == NULL)
	{
		MemoryContext oldcxt;
		ResourceOwner saveResourceOwner;

		/*
		 * Make the tuplestore valid until end of transaction.  This is the
		 * allocation lifespan of the associated events list, but we really
		 * only need it until AfterTriggerEndQuery().
		 */
		oldcxt = MemoryContextSwitchTo(TopTransactionContext);
		saveResourceOwner = CurrentResourceOwner;
		PG_TRY();
		{
			CurrentResourceOwner = TopTransactionResourceOwner;
			ret = tuplestore_begin_heap(false, false, work_mem);
		}
		PG_CATCH();
		{
			CurrentResourceOwner = saveResourceOwner;
			PG_RE_THROW();
		}
		PG_END_TRY();
		CurrentResourceOwner = saveResourceOwner;
		MemoryContextSwitchTo(oldcxt);

		afterTriggers.fdw_tuplestores[afterTriggers.query_depth] = ret;
	}

	return ret;
}

/* ----------
 * afterTriggerCheckState()
 *
 *	Returns true if the trigger event is actually in state DEFERRED.
 * ----------
 */
static bool
afterTriggerCheckState(AfterTriggerShared evtshared)
{
	Oid			tgoid = evtshared->ats_tgoid;
	SetConstraintState state = afterTriggers.state;
	int			i;

	/*
	 * For not-deferrable triggers (i.e. normal AFTER ROW triggers and
	 * constraints declared NOT DEFERRABLE), the state is always false.
	 */
	if ((evtshared->ats_event & AFTER_TRIGGER_DEFERRABLE) == 0)
		return false;

	/*
	 * If constraint state exists, SET CONSTRAINTS might have been executed
	 * either for this trigger or for all triggers.
	 */
	if (state != NULL)
	{
		/* Check for SET CONSTRAINTS for this specific trigger. */
		for (i = 0; i < state->numstates; i++)
		{
			if (state->trigstates[i].sct_tgoid == tgoid)
				return state->trigstates[i].sct_tgisdeferred;
		}

		/* Check for SET CONSTRAINTS ALL. */
		if (state->all_isset)
			return state->all_isdeferred;
	}

	/*
	 * Otherwise return the default state for the trigger.
	 */
	return ((evtshared->ats_event & AFTER_TRIGGER_INITDEFERRED) != 0);
}


/* ----------
 * afterTriggerAddEvent()
 *
 *	Add a new trigger event to the specified queue.
 *	The passed-in event data is copied.
 * ----------
 */
static void
afterTriggerAddEvent(AfterTriggerEventList *events,
					 AfterTriggerEvent event, AfterTriggerShared evtshared)
{
	Size		eventsize = SizeofTriggerEvent(event);
	Size		needed = eventsize + sizeof(AfterTriggerSharedData);
	AfterTriggerEventChunk *chunk;
	AfterTriggerShared newshared;
	AfterTriggerEvent newevent;

	/*
	 * If empty list or not enough room in the tail chunk, make a new chunk.
	 * We assume here that a new shared record will always be needed.
	 */
	chunk = events->tail;
	if (chunk == NULL ||
		chunk->endfree - chunk->freeptr < needed)
	{
		Size		chunksize;

		/* Create event context if we didn't already */
		if (afterTriggers.event_cxt == NULL)
			afterTriggers.event_cxt =
				AllocSetContextCreate(TopTransactionContext,
									  "AfterTriggerEvents",
									  ALLOCSET_DEFAULT_SIZES);

		/*
		 * Chunk size starts at 1KB and is allowed to increase up to 1MB.
		 * These numbers are fairly arbitrary, though there is a hard limit at
		 * AFTER_TRIGGER_OFFSET; else we couldn't link event records to their
		 * shared records using the available space in ate_flags.  Another
		 * constraint is that if the chunk size gets too huge, the search loop
		 * below would get slow given a (not too common) usage pattern with
		 * many distinct event types in a chunk.  Therefore, we double the
		 * preceding chunk size only if there weren't too many shared records
		 * in the preceding chunk; otherwise we halve it.  This gives us some
		 * ability to adapt to the actual usage pattern of the current query
		 * while still having large chunk sizes in typical usage.  All chunk
		 * sizes used should be MAXALIGN multiples, to ensure that the shared
		 * records will be aligned safely.
		 */
#define MIN_CHUNK_SIZE 1024
#define MAX_CHUNK_SIZE (1024*1024)

#if MAX_CHUNK_SIZE > (AFTER_TRIGGER_OFFSET+1)
#error MAX_CHUNK_SIZE must not exceed AFTER_TRIGGER_OFFSET
#endif

		if (chunk == NULL)
			chunksize = MIN_CHUNK_SIZE;
		else
		{
			/* preceding chunk size... */
			chunksize = chunk->endptr - (char *) chunk;
			/* check number of shared records in preceding chunk */
			if ((chunk->endptr - chunk->endfree) <=
				(100 * sizeof(AfterTriggerSharedData)))
				chunksize *= 2; /* okay, double it */
			else
				chunksize /= 2; /* too many shared records */
			chunksize = Min(chunksize, MAX_CHUNK_SIZE);
		}
		chunk = MemoryContextAlloc(afterTriggers.event_cxt, chunksize);
		chunk->next = NULL;
		chunk->freeptr = CHUNK_DATA_START(chunk);
		chunk->endptr = chunk->endfree = (char *) chunk + chunksize;
		Assert(chunk->endfree - chunk->freeptr >= needed);

		if (events->head == NULL)
			events->head = chunk;
		else
			events->tail->next = chunk;
		events->tail = chunk;
		/* events->tailfree is now out of sync, but we'll fix it below */
	}

	/*
	 * Try to locate a matching shared-data record already in the chunk. If
	 * none, make a new one.
	 */
	for (newshared = ((AfterTriggerShared) chunk->endptr) - 1;
		 (char *) newshared >= chunk->endfree;
		 newshared--)
	{
		if (newshared->ats_tgoid == evtshared->ats_tgoid &&
			newshared->ats_relid == evtshared->ats_relid &&
			newshared->ats_event == evtshared->ats_event &&
			newshared->ats_firing_id == 0)
			break;
	}
	if ((char *) newshared < chunk->endfree)
	{
		*newshared = *evtshared;
		newshared->ats_firing_id = 0;	/* just to be sure */
		chunk->endfree = (char *) newshared;
	}

	/* Insert the data */
	newevent = (AfterTriggerEvent) chunk->freeptr;
	memcpy(newevent, event, eventsize);
	/* ... and link the new event to its shared record */
	newevent->ate_flags &= ~AFTER_TRIGGER_OFFSET;
	newevent->ate_flags |= (char *) newshared - (char *) newevent;

	chunk->freeptr += eventsize;
	events->tailfree = chunk->freeptr;
}

/* ----------
 * afterTriggerFreeEventList()
 *
 *	Free all the event storage in the given list.
 * ----------
 */
static void
afterTriggerFreeEventList(AfterTriggerEventList *events)
{
	AfterTriggerEventChunk *chunk;
	AfterTriggerEventChunk *next_chunk;

	for (chunk = events->head; chunk != NULL; chunk = next_chunk)
	{
		next_chunk = chunk->next;
		pfree(chunk);
	}
	events->head = NULL;
	events->tail = NULL;
	events->tailfree = NULL;
}

/* ----------
 * afterTriggerRestoreEventList()
 *
 *	Restore an event list to its prior length, removing all the events
 *	added since it had the value old_events.
 * ----------
 */
static void
afterTriggerRestoreEventList(AfterTriggerEventList *events,
							 const AfterTriggerEventList *old_events)
{
	AfterTriggerEventChunk *chunk;
	AfterTriggerEventChunk *next_chunk;

	if (old_events->tail == NULL)
	{
		/* restoring to a completely empty state, so free everything */
		afterTriggerFreeEventList(events);
	}
	else
	{
		*events = *old_events;
		/* free any chunks after the last one we want to keep */
		for (chunk = events->tail->next; chunk != NULL; chunk = next_chunk)
		{
			next_chunk = chunk->next;
			pfree(chunk);
		}
		/* and clean up the tail chunk to be the right length */
		events->tail->next = NULL;
		events->tail->freeptr = events->tailfree;

		/*
		 * We don't make any effort to remove now-unused shared data records.
		 * They might still be useful, anyway.
		 */
	}
}


/* ----------
 * AfterTriggerExecute()
 *
 *	Fetch the required tuples back from the heap and fire one
 *	single trigger function.
 *
 *	Frequently, this will be fired many times in a row for triggers of
 *	a single relation.  Therefore, we cache the open relation and provide
 *	fmgr lookup cache space at the caller level.  (For triggers fired at
 *	the end of a query, we can even piggyback on the executor's state.)
 *
 *	event: event currently being fired.
 *	rel: open relation for event.
 *	trigdesc: working copy of rel's trigger info.
 *	finfo: array of fmgr lookup cache entries (one per trigger in trigdesc).
 *	instr: array of EXPLAIN ANALYZE instrumentation nodes (one per trigger),
 *		or NULL if no instrumentation is wanted.
 *	per_tuple_context: memory context to call trigger function in.
 *	trig_tuple_slot1: scratch slot for tg_trigtuple (foreign tables only)
 *	trig_tuple_slot2: scratch slot for tg_newtuple (foreign tables only)
 * ----------
 */
static void
AfterTriggerExecute(AfterTriggerEvent event,
					Relation rel, TriggerDesc *trigdesc,
					FmgrInfo *finfo, Instrumentation *instr,
					MemoryContext per_tuple_context,
					TupleTableSlot *trig_tuple_slot1,
					TupleTableSlot *trig_tuple_slot2)
{
	AfterTriggerShared evtshared = GetTriggerSharedData(event);
	Oid			tgoid = evtshared->ats_tgoid;
	TriggerData LocTriggerData;
	HeapTupleData tuple1;
	HeapTupleData tuple2;
	HeapTuple	rettuple;
	Buffer		buffer1 = InvalidBuffer;
	Buffer		buffer2 = InvalidBuffer;
	int			tgindx;

	/*
	 * Locate trigger in trigdesc.
	 */
	LocTriggerData.tg_trigger = NULL;
	for (tgindx = 0; tgindx < trigdesc->numtriggers; tgindx++)
	{
		if (trigdesc->triggers[tgindx].tgoid == tgoid)
		{
			LocTriggerData.tg_trigger = &(trigdesc->triggers[tgindx]);
			break;
		}
	}
	if (LocTriggerData.tg_trigger == NULL)
		elog(ERROR, "could not find trigger %u", tgoid);

	/*
	 * If doing EXPLAIN ANALYZE, start charging time to this trigger. We want
	 * to include time spent re-fetching tuples in the trigger cost.
	 */
	if (instr)
		InstrStartNode(instr + tgindx);

	/*
	 * Fetch the required tuple(s).
	 */
	switch (event->ate_flags & AFTER_TRIGGER_TUP_BITS)
	{
		case AFTER_TRIGGER_FDW_FETCH:
			{
				Tuplestorestate *fdw_tuplestore = GetCurrentFDWTuplestore();

				if (!tuplestore_gettupleslot(fdw_tuplestore, true, false,
											 trig_tuple_slot1))
					elog(ERROR, "failed to fetch tuple1 for AFTER trigger");

				if ((evtshared->ats_event & TRIGGER_EVENT_OPMASK) ==
					TRIGGER_EVENT_UPDATE &&
					!tuplestore_gettupleslot(fdw_tuplestore, true, false,
											 trig_tuple_slot2))
					elog(ERROR, "failed to fetch tuple2 for AFTER trigger");
			}
			/* fall through */
		case AFTER_TRIGGER_FDW_REUSE:

			/*
			 * Using ExecMaterializeSlot() rather than ExecFetchSlotTuple()
			 * ensures that tg_trigtuple does not reference tuplestore memory.
			 * (It is formally possible for the trigger function to queue
			 * trigger events that add to the same tuplestore, which can push
			 * other tuples out of memory.)  The distinction is academic,
			 * because we start with a minimal tuple that ExecFetchSlotTuple()
			 * must materialize anyway.
			 */
			LocTriggerData.tg_trigtuple =
				ExecMaterializeSlot(trig_tuple_slot1);
			LocTriggerData.tg_trigtuplebuf = InvalidBuffer;

			LocTriggerData.tg_newtuple =
				((evtshared->ats_event & TRIGGER_EVENT_OPMASK) ==
				 TRIGGER_EVENT_UPDATE) ?
				ExecMaterializeSlot(trig_tuple_slot2) : NULL;
			LocTriggerData.tg_newtuplebuf = InvalidBuffer;

			break;

		default:
			if (ItemPointerIsValid(&(event->ate_ctid1)))
			{
				ItemPointerCopy(&(event->ate_ctid1), &(tuple1.t_self));
				if (!heap_fetch(rel, SnapshotAny, &tuple1, &buffer1, false, NULL))
					elog(ERROR, "failed to fetch tuple1 for AFTER trigger");
				LocTriggerData.tg_trigtuple = &tuple1;
				LocTriggerData.tg_trigtuplebuf = buffer1;
			}
			else
			{
				LocTriggerData.tg_trigtuple = NULL;
				LocTriggerData.tg_trigtuplebuf = InvalidBuffer;
			}

			/* don't touch ctid2 if not there */
			if ((event->ate_flags & AFTER_TRIGGER_TUP_BITS) ==
				AFTER_TRIGGER_2CTID &&
				ItemPointerIsValid(&(event->ate_ctid2)))
			{
				ItemPointerCopy(&(event->ate_ctid2), &(tuple2.t_self));
				if (!heap_fetch(rel, SnapshotAny, &tuple2, &buffer2, false, NULL))
					elog(ERROR, "failed to fetch tuple2 for AFTER trigger");
				LocTriggerData.tg_newtuple = &tuple2;
				LocTriggerData.tg_newtuplebuf = buffer2;
			}
			else
			{
				LocTriggerData.tg_newtuple = NULL;
				LocTriggerData.tg_newtuplebuf = InvalidBuffer;
			}
	}

	/*
	 * Setup the remaining trigger information
	 */
	LocTriggerData.type = T_TriggerData;
	LocTriggerData.tg_event =
		evtshared->ats_event & (TRIGGER_EVENT_OPMASK | TRIGGER_EVENT_ROW);
	LocTriggerData.tg_relation = rel;

	MemoryContextReset(per_tuple_context);

	/*
	 * Call the trigger and throw away any possibly returned updated tuple.
	 * (Don't let ExecCallTriggerFunc measure EXPLAIN time.)
	 */
	rettuple = ExecCallTriggerFunc(&LocTriggerData,
								   tgindx,
								   finfo,
								   NULL,
								   per_tuple_context);
	if (rettuple != NULL &&
		rettuple != LocTriggerData.tg_trigtuple &&
		rettuple != LocTriggerData.tg_newtuple)
		heap_freetuple(rettuple);

	/*
	 * Release buffers
	 */
	if (buffer1 != InvalidBuffer)
		ReleaseBuffer(buffer1);
	if (buffer2 != InvalidBuffer)
		ReleaseBuffer(buffer2);

	/*
	 * If doing EXPLAIN ANALYZE, stop charging time to this trigger, and count
	 * one "tuple returned" (really the number of firings).
	 */
	if (instr)
		InstrStopNode(instr + tgindx, 1);
}


/*
 * afterTriggerMarkEvents()
 *
 *	Scan the given event list for not yet invoked events.  Mark the ones
 *	that can be invoked now with the current firing ID.
 *
 *	If move_list isn't NULL, events that are not to be invoked now are
 *	transferred to move_list.
 *
 *	When immediate_only is TRUE, do not invoke currently-deferred triggers.
 *	(This will be FALSE only at main transaction exit.)
 *
 *	Returns TRUE if any invokable events were found.
 */
static bool
afterTriggerMarkEvents(AfterTriggerEventList *events,
					   AfterTriggerEventList *move_list,
					   bool immediate_only)
{
	bool		found = false;
	AfterTriggerEvent event;
	AfterTriggerEventChunk *chunk;

	for_each_event_chunk(event, chunk, *events)
	{
		AfterTriggerShared evtshared = GetTriggerSharedData(event);
		bool		defer_it = false;

		if (!(event->ate_flags &
			  (AFTER_TRIGGER_DONE | AFTER_TRIGGER_IN_PROGRESS)))
		{
			/*
			 * This trigger hasn't been called or scheduled yet. Check if we
			 * should call it now.
			 */
			if (immediate_only && afterTriggerCheckState(evtshared))
			{
				defer_it = true;
			}
			else
			{
				/*
				 * Mark it as to be fired in this firing cycle.
				 */
				evtshared->ats_firing_id = afterTriggers.firing_counter;
				event->ate_flags |= AFTER_TRIGGER_IN_PROGRESS;
				found = true;
			}
		}

		/*
		 * If it's deferred, move it to move_list, if requested.
		 */
		if (defer_it && move_list != NULL)
		{
			/* add it to move_list */
			afterTriggerAddEvent(move_list, event, evtshared);
			/* mark original copy "done" so we don't do it again */
			event->ate_flags |= AFTER_TRIGGER_DONE;
		}
	}

	return found;
}

/*
 * afterTriggerInvokeEvents()
 *
 *	Scan the given event list for events that are marked as to be fired
 *	in the current firing cycle, and fire them.
 *
 *	If estate isn't NULL, we use its result relation info to avoid repeated
 *	openings and closing of trigger target relations.  If it is NULL, we
 *	make one locally to cache the info in case there are multiple trigger
 *	events per rel.
 *
 *	When delete_ok is TRUE, it's safe to delete fully-processed events.
 *	(We are not very tense about that: we simply reset a chunk to be empty
 *	if all its events got fired.  The objective here is just to avoid useless
 *	rescanning of events when a trigger queues new events during transaction
 *	end, so it's not necessary to worry much about the case where only
 *	some events are fired.)
 *
 *	Returns TRUE if no unfired events remain in the list (this allows us
 *	to avoid repeating afterTriggerMarkEvents).
 */
static bool
afterTriggerInvokeEvents(AfterTriggerEventList *events,
						 CommandId firing_id,
						 EState *estate,
						 bool delete_ok)
{
	bool		all_fired = true;
	AfterTriggerEventChunk *chunk;
	MemoryContext per_tuple_context;
	bool		local_estate = false;
	Relation	rel = NULL;
	TriggerDesc *trigdesc = NULL;
	FmgrInfo   *finfo = NULL;
	Instrumentation *instr = NULL;
	TupleTableSlot *slot1 = NULL,
			   *slot2 = NULL;

	/* Make a local EState if need be */
	if (estate == NULL)
	{
		estate = CreateExecutorState();
		local_estate = true;
	}

	/* Make a per-tuple memory context for trigger function calls */
	per_tuple_context =
		AllocSetContextCreate(CurrentMemoryContext,
							  "AfterTriggerTupleContext",
							  ALLOCSET_DEFAULT_SIZES);

	for_each_chunk(chunk, *events)
	{
		AfterTriggerEvent event;
		bool		all_fired_in_chunk = true;

		for_each_event(event, chunk)
		{
			AfterTriggerShared evtshared = GetTriggerSharedData(event);

			/*
			 * Is it one for me to fire?
			 */
			if ((event->ate_flags & AFTER_TRIGGER_IN_PROGRESS) &&
				evtshared->ats_firing_id == firing_id)
			{
				/*
				 * So let's fire it... but first, find the correct relation if
				 * this is not the same relation as before.
				 */
				if (rel == NULL || RelationGetRelid(rel) != evtshared->ats_relid)
				{
					ResultRelInfo *rInfo;

					rInfo = ExecGetTriggerResultRel(estate, evtshared->ats_relid);
					rel = rInfo->ri_RelationDesc;
					trigdesc = rInfo->ri_TrigDesc;
					finfo = rInfo->ri_TrigFunctions;
					instr = rInfo->ri_TrigInstrument;
					if (rel->rd_rel->relkind == RELKIND_FOREIGN_TABLE)
					{
						if (slot1 != NULL)
						{
							ExecDropSingleTupleTableSlot(slot1);
							ExecDropSingleTupleTableSlot(slot2);
						}
						slot1 = MakeSingleTupleTableSlot(rel->rd_att);
						slot2 = MakeSingleTupleTableSlot(rel->rd_att);
					}
					if (trigdesc == NULL)		/* should not happen */
						elog(ERROR, "relation %u has no triggers",
							 evtshared->ats_relid);
				}

				/*
				 * Fire it.  Note that the AFTER_TRIGGER_IN_PROGRESS flag is
				 * still set, so recursive examinations of the event list
				 * won't try to re-fire it.
				 */
				AfterTriggerExecute(event, rel, trigdesc, finfo, instr,
									per_tuple_context, slot1, slot2);

				/*
				 * Mark the event as done.
				 */
				event->ate_flags &= ~AFTER_TRIGGER_IN_PROGRESS;
				event->ate_flags |= AFTER_TRIGGER_DONE;
			}
			else if (!(event->ate_flags & AFTER_TRIGGER_DONE))
			{
				/* something remains to be done */
				all_fired = all_fired_in_chunk = false;
			}
		}

		/* Clear the chunk if delete_ok and nothing left of interest */
		if (delete_ok && all_fired_in_chunk)
		{
			chunk->freeptr = CHUNK_DATA_START(chunk);
			chunk->endfree = chunk->endptr;

			/*
			 * If it's last chunk, must sync event list's tailfree too.  Note
			 * that delete_ok must NOT be passed as true if there could be
			 * stacked AfterTriggerEventList values pointing at this event
			 * list, since we'd fail to fix their copies of tailfree.
			 */
			if (chunk == events->tail)
				events->tailfree = chunk->freeptr;
		}
	}
	if (slot1 != NULL)
	{
		ExecDropSingleTupleTableSlot(slot1);
		ExecDropSingleTupleTableSlot(slot2);
	}

	/* Release working resources */
	MemoryContextDelete(per_tuple_context);

	if (local_estate)
	{
		ListCell   *l;

		foreach(l, estate->es_trig_target_relations)
		{
			ResultRelInfo *resultRelInfo = (ResultRelInfo *) lfirst(l);

			/* Close indices and then the relation itself */
			ExecCloseIndices(resultRelInfo);
			heap_close(resultRelInfo->ri_RelationDesc, NoLock);
		}
		FreeExecutorState(estate);
	}

	return all_fired;
}


/* ----------
 * AfterTriggerBeginXact()
 *
 *	Called at transaction start (either BEGIN or implicit for single
 *	statement outside of transaction block).
 * ----------
 */
void
AfterTriggerBeginXact(void)
{
	/*
	 * Initialize after-trigger state structure to empty
	 */
	afterTriggers.firing_counter = (CommandId) 1;		/* mustn't be 0 */
	afterTriggers.query_depth = -1;

	/*
	 * Verify that there is no leftover state remaining.  If these assertions
	 * trip, it means that AfterTriggerEndXact wasn't called or didn't clean
	 * up properly.
	 */
	Assert(afterTriggers.state == NULL);
	Assert(afterTriggers.query_stack == NULL);
	Assert(afterTriggers.fdw_tuplestores == NULL);
	Assert(afterTriggers.maxquerydepth == 0);
	Assert(afterTriggers.event_cxt == NULL);
	Assert(afterTriggers.events.head == NULL);
	Assert(afterTriggers.state_stack == NULL);
	Assert(afterTriggers.events_stack == NULL);
	Assert(afterTriggers.depth_stack == NULL);
	Assert(afterTriggers.firing_stack == NULL);
	Assert(afterTriggers.maxtransdepth == 0);
}


/* ----------
 * AfterTriggerBeginQuery()
 *
 *	Called just before we start processing a single query within a
 *	transaction (or subtransaction).  Most of the real work gets deferred
 *	until somebody actually tries to queue a trigger event.
 * ----------
 */
void
AfterTriggerBeginQuery(void)
{
	/* Increase the query stack depth */
	afterTriggers.query_depth++;
}


/* ----------
 * AfterTriggerEndQuery()
 *
 *	Called after one query has been completely processed. At this time
 *	we invoke all AFTER IMMEDIATE trigger events queued by the query, and
 *	transfer deferred trigger events to the global deferred-trigger list.
 *
 *	Note that this must be called BEFORE closing down the executor
 *	with ExecutorEnd, because we make use of the EState's info about
 *	target relations.  Normally it is called from ExecutorFinish.
 * ----------
 */
void
AfterTriggerEndQuery(EState *estate)
{
	AfterTriggerEventList *events;
	Tuplestorestate *fdw_tuplestore;

	/* Must be inside a query, too */
	Assert(afterTriggers.query_depth >= 0);

	/*
	 * If we never even got as far as initializing the event stack, there
	 * certainly won't be any events, so exit quickly.
	 */
	if (afterTriggers.query_depth >= afterTriggers.maxquerydepth)
	{
		afterTriggers.query_depth--;
		return;
	}

	/*
	 * Process all immediate-mode triggers queued by the query, and move the
	 * deferred ones to the main list of deferred events.
	 *
	 * Notice that we decide which ones will be fired, and put the deferred
	 * ones on the main list, before anything is actually fired.  This ensures
	 * reasonably sane behavior if a trigger function does SET CONSTRAINTS ...
	 * IMMEDIATE: all events we have decided to defer will be available for it
	 * to fire.
	 *
	 * We loop in case a trigger queues more events at the same query level.
	 * Ordinary trigger functions, including all PL/pgSQL trigger functions,
	 * will instead fire any triggers in a dedicated query level.  Foreign key
	 * enforcement triggers do add to the current query level, thanks to their
	 * passing fire_triggers = false to SPI_execute_snapshot().  Other
	 * C-language triggers might do likewise.  Be careful here: firing a
	 * trigger could result in query_stack being repalloc'd, so we can't save
	 * its address across afterTriggerInvokeEvents calls.
	 *
	 * If we find no firable events, we don't have to increment
	 * firing_counter.
	 */
	for (;;)
	{
		events = &afterTriggers.query_stack[afterTriggers.query_depth];
		if (afterTriggerMarkEvents(events, &afterTriggers.events, true))
		{
			CommandId	firing_id = afterTriggers.firing_counter++;

			/* OK to delete the immediate events after processing them */
			if (afterTriggerInvokeEvents(events, firing_id, estate, true))
				break;			/* all fired */
		}
		else
			break;
	}

	/* Release query-local storage for events, including tuplestore if any */
	fdw_tuplestore = afterTriggers.fdw_tuplestores[afterTriggers.query_depth];
	if (fdw_tuplestore)
	{
		tuplestore_end(fdw_tuplestore);
		afterTriggers.fdw_tuplestores[afterTriggers.query_depth] = NULL;
	}
	afterTriggerFreeEventList(&afterTriggers.query_stack[afterTriggers.query_depth]);

	afterTriggers.query_depth--;
}


/* ----------
 * AfterTriggerFireDeferred()
 *
 *	Called just before the current transaction is committed. At this
 *	time we invoke all pending DEFERRED triggers.
 *
 *	It is possible for other modules to queue additional deferred triggers
 *	during pre-commit processing; therefore xact.c may have to call this
 *	multiple times.
 * ----------
 */
void
AfterTriggerFireDeferred(void)
{
	AfterTriggerEventList *events;
	bool		snap_pushed = false;

	/* Must not be inside a query */
	Assert(afterTriggers.query_depth == -1);

	/*
	 * If there are any triggers to fire, make sure we have set a snapshot for
	 * them to use.  (Since PortalRunUtility doesn't set a snap for COMMIT, we
	 * can't assume ActiveSnapshot is valid on entry.)
	 */
	events = &afterTriggers.events;
	if (events->head != NULL)
	{
		PushActiveSnapshot(GetTransactionSnapshot());
		snap_pushed = true;
	}

	/*
	 * Run all the remaining triggers.  Loop until they are all gone, in case
	 * some trigger queues more for us to do.
	 */
	while (afterTriggerMarkEvents(events, NULL, false))
	{
		CommandId	firing_id = afterTriggers.firing_counter++;

		if (afterTriggerInvokeEvents(events, firing_id, NULL, true))
			break;				/* all fired */
	}

	/*
	 * We don't bother freeing the event list, since it will go away anyway
	 * (and more efficiently than via pfree) in AfterTriggerEndXact.
	 */

	if (snap_pushed)
		PopActiveSnapshot();
}


/* ----------
 * AfterTriggerEndXact()
 *
 *	The current transaction is finishing.
 *
 *	Any unfired triggers are canceled so we simply throw
 *	away anything we know.
 *
 *	Note: it is possible for this to be called repeatedly in case of
 *	error during transaction abort; therefore, do not complain if
 *	already closed down.
 * ----------
 */
void
AfterTriggerEndXact(bool isCommit)
{
	/*
	 * Forget the pending-events list.
	 *
	 * Since all the info is in TopTransactionContext or children thereof, we
	 * don't really need to do anything to reclaim memory.  However, the
	 * pending-events list could be large, and so it's useful to discard it as
	 * soon as possible --- especially if we are aborting because we ran out
	 * of memory for the list!
	 */
	if (afterTriggers.event_cxt)
	{
		MemoryContextDelete(afterTriggers.event_cxt);
		afterTriggers.event_cxt = NULL;
		afterTriggers.events.head = NULL;
		afterTriggers.events.tail = NULL;
		afterTriggers.events.tailfree = NULL;
	}

	/*
	 * Forget any subtransaction state as well.  Since this can't be very
	 * large, we let the eventual reset of TopTransactionContext free the
	 * memory instead of doing it here.
	 */
	afterTriggers.state_stack = NULL;
	afterTriggers.events_stack = NULL;
	afterTriggers.depth_stack = NULL;
	afterTriggers.firing_stack = NULL;
	afterTriggers.maxtransdepth = 0;


	/*
	 * Forget the query stack and constraint-related state information.  As
	 * with the subtransaction state information, we don't bother freeing the
	 * memory here.
	 */
	afterTriggers.query_stack = NULL;
	afterTriggers.fdw_tuplestores = NULL;
	afterTriggers.maxquerydepth = 0;
	afterTriggers.state = NULL;

	/* No more afterTriggers manipulation until next transaction starts. */
	afterTriggers.query_depth = -1;
}

/*
 * AfterTriggerBeginSubXact()
 *
 *	Start a subtransaction.
 */
void
AfterTriggerBeginSubXact(void)
{
	int			my_level = GetCurrentTransactionNestLevel();

	/*
	 * Allocate more space in the stacks if needed.  (Note: because the
	 * minimum nest level of a subtransaction is 2, we waste the first couple
	 * entries of each array; not worth the notational effort to avoid it.)
	 */
	while (my_level >= afterTriggers.maxtransdepth)
	{
		if (afterTriggers.maxtransdepth == 0)
		{
			MemoryContext old_cxt;

			old_cxt = MemoryContextSwitchTo(TopTransactionContext);

#define DEFTRIG_INITALLOC 8
			afterTriggers.state_stack = (SetConstraintState *)
				palloc(DEFTRIG_INITALLOC * sizeof(SetConstraintState));
			afterTriggers.events_stack = (AfterTriggerEventList *)
				palloc(DEFTRIG_INITALLOC * sizeof(AfterTriggerEventList));
			afterTriggers.depth_stack = (int *)
				palloc(DEFTRIG_INITALLOC * sizeof(int));
			afterTriggers.firing_stack = (CommandId *)
				palloc(DEFTRIG_INITALLOC * sizeof(CommandId));
			afterTriggers.maxtransdepth = DEFTRIG_INITALLOC;

			MemoryContextSwitchTo(old_cxt);
		}
		else
		{
			/* repalloc will keep the stacks in the same context */
			int			new_alloc = afterTriggers.maxtransdepth * 2;

			afterTriggers.state_stack = (SetConstraintState *)
				repalloc(afterTriggers.state_stack,
						 new_alloc * sizeof(SetConstraintState));
			afterTriggers.events_stack = (AfterTriggerEventList *)
				repalloc(afterTriggers.events_stack,
						 new_alloc * sizeof(AfterTriggerEventList));
			afterTriggers.depth_stack = (int *)
				repalloc(afterTriggers.depth_stack,
						 new_alloc * sizeof(int));
			afterTriggers.firing_stack = (CommandId *)
				repalloc(afterTriggers.firing_stack,
						 new_alloc * sizeof(CommandId));
			afterTriggers.maxtransdepth = new_alloc;
		}
	}

	/*
	 * Push the current information into the stack.  The SET CONSTRAINTS state
	 * is not saved until/unless changed.  Likewise, we don't make a
	 * per-subtransaction event context until needed.
	 */
	afterTriggers.state_stack[my_level] = NULL;
	afterTriggers.events_stack[my_level] = afterTriggers.events;
	afterTriggers.depth_stack[my_level] = afterTriggers.query_depth;
	afterTriggers.firing_stack[my_level] = afterTriggers.firing_counter;
}

/*
 * AfterTriggerEndSubXact()
 *
 *	The current subtransaction is ending.
 */
void
AfterTriggerEndSubXact(bool isCommit)
{
	int			my_level = GetCurrentTransactionNestLevel();
	SetConstraintState state;
	AfterTriggerEvent event;
	AfterTriggerEventChunk *chunk;
	CommandId	subxact_firing_id;

	/*
	 * Pop the prior state if needed.
	 */
	if (isCommit)
	{
		Assert(my_level < afterTriggers.maxtransdepth);
		/* If we saved a prior state, we don't need it anymore */
		state = afterTriggers.state_stack[my_level];
		if (state != NULL)
			pfree(state);
		/* this avoids double pfree if error later: */
		afterTriggers.state_stack[my_level] = NULL;
		Assert(afterTriggers.query_depth ==
			   afterTriggers.depth_stack[my_level]);
	}
	else
	{
		/*
		 * Aborting.  It is possible subxact start failed before calling
		 * AfterTriggerBeginSubXact, in which case we mustn't risk touching
		 * stack levels that aren't there.
		 */
		if (my_level >= afterTriggers.maxtransdepth)
			return;

		/*
		 * Release any event lists from queries being aborted, and restore
		 * query_depth to its pre-subxact value.  This assumes that a
		 * subtransaction will not add events to query levels started in a
		 * earlier transaction state.
		 */
		while (afterTriggers.query_depth > afterTriggers.depth_stack[my_level])
		{
			if (afterTriggers.query_depth < afterTriggers.maxquerydepth)
			{
				Tuplestorestate *ts;

				ts = afterTriggers.fdw_tuplestores[afterTriggers.query_depth];
				if (ts)
				{
					tuplestore_end(ts);
					afterTriggers.fdw_tuplestores[afterTriggers.query_depth] = NULL;
				}

				afterTriggerFreeEventList(&afterTriggers.query_stack[afterTriggers.query_depth]);
			}

			afterTriggers.query_depth--;
		}
		Assert(afterTriggers.query_depth ==
			   afterTriggers.depth_stack[my_level]);

		/*
		 * Restore the global deferred-event list to its former length,
		 * discarding any events queued by the subxact.
		 */
		afterTriggerRestoreEventList(&afterTriggers.events,
									 &afterTriggers.events_stack[my_level]);

		/*
		 * Restore the trigger state.  If the saved state is NULL, then this
		 * subxact didn't save it, so it doesn't need restoring.
		 */
		state = afterTriggers.state_stack[my_level];
		if (state != NULL)
		{
			pfree(afterTriggers.state);
			afterTriggers.state = state;
		}
		/* this avoids double pfree if error later: */
		afterTriggers.state_stack[my_level] = NULL;

		/*
		 * Scan for any remaining deferred events that were marked DONE or IN
		 * PROGRESS by this subxact or a child, and un-mark them. We can
		 * recognize such events because they have a firing ID greater than or
		 * equal to the firing_counter value we saved at subtransaction start.
		 * (This essentially assumes that the current subxact includes all
		 * subxacts started after it.)
		 */
		subxact_firing_id = afterTriggers.firing_stack[my_level];
		for_each_event_chunk(event, chunk, afterTriggers.events)
		{
			AfterTriggerShared evtshared = GetTriggerSharedData(event);

			if (event->ate_flags &
				(AFTER_TRIGGER_DONE | AFTER_TRIGGER_IN_PROGRESS))
			{
				if (evtshared->ats_firing_id >= subxact_firing_id)
					event->ate_flags &=
						~(AFTER_TRIGGER_DONE | AFTER_TRIGGER_IN_PROGRESS);
			}
		}
	}
}

/* ----------
 * AfterTriggerEnlargeQueryState()
 *
 *	Prepare the necessary state so that we can record AFTER trigger events
 *	queued by a query.  It is allowed to have nested queries within a
 *	(sub)transaction, so we need to have separate state for each query
 *	nesting level.
 * ----------
 */
static void
AfterTriggerEnlargeQueryState(void)
{
	int			init_depth = afterTriggers.maxquerydepth;

	Assert(afterTriggers.query_depth >= afterTriggers.maxquerydepth);

	if (afterTriggers.maxquerydepth == 0)
	{
		int			new_alloc = Max(afterTriggers.query_depth + 1, 8);

		afterTriggers.query_stack = (AfterTriggerEventList *)
			MemoryContextAlloc(TopTransactionContext,
							   new_alloc * sizeof(AfterTriggerEventList));
		afterTriggers.fdw_tuplestores = (Tuplestorestate **)
			MemoryContextAllocZero(TopTransactionContext,
								   new_alloc * sizeof(Tuplestorestate *));
		afterTriggers.maxquerydepth = new_alloc;
	}
	else
	{
		/* repalloc will keep the stack in the same context */
		int			old_alloc = afterTriggers.maxquerydepth;
		int			new_alloc = Max(afterTriggers.query_depth + 1,
									old_alloc * 2);

		afterTriggers.query_stack = (AfterTriggerEventList *)
			repalloc(afterTriggers.query_stack,
					 new_alloc * sizeof(AfterTriggerEventList));
		afterTriggers.fdw_tuplestores = (Tuplestorestate **)
			repalloc(afterTriggers.fdw_tuplestores,
					 new_alloc * sizeof(Tuplestorestate *));
		/* Clear newly-allocated slots for subsequent lazy initialization. */
		memset(afterTriggers.fdw_tuplestores + old_alloc,
			   0, (new_alloc - old_alloc) * sizeof(Tuplestorestate *));
		afterTriggers.maxquerydepth = new_alloc;
	}

	/* Initialize new query lists to empty */
	while (init_depth < afterTriggers.maxquerydepth)
	{
		AfterTriggerEventList *events;

		events = &afterTriggers.query_stack[init_depth];
		events->head = NULL;
		events->tail = NULL;
		events->tailfree = NULL;

		++init_depth;
	}
}

/*
 * Create an empty SetConstraintState with room for numalloc trigstates
 */
static SetConstraintState
SetConstraintStateCreate(int numalloc)
{
	SetConstraintState state;

	/* Behave sanely with numalloc == 0 */
	if (numalloc <= 0)
		numalloc = 1;

	/*
	 * We assume that zeroing will correctly initialize the state values.
	 */
	state = (SetConstraintState)
		MemoryContextAllocZero(TopTransactionContext,
							   offsetof(SetConstraintStateData, trigstates) +
							   numalloc * sizeof(SetConstraintTriggerData));

	state->numalloc = numalloc;

	return state;
}

/*
 * Copy a SetConstraintState
 */
static SetConstraintState
SetConstraintStateCopy(SetConstraintState origstate)
{
	SetConstraintState state;

	state = SetConstraintStateCreate(origstate->numstates);

	state->all_isset = origstate->all_isset;
	state->all_isdeferred = origstate->all_isdeferred;
	state->numstates = origstate->numstates;
	memcpy(state->trigstates, origstate->trigstates,
		   origstate->numstates * sizeof(SetConstraintTriggerData));

	return state;
}

/*
 * Add a per-trigger item to a SetConstraintState.  Returns possibly-changed
 * pointer to the state object (it will change if we have to repalloc).
 */
static SetConstraintState
SetConstraintStateAddItem(SetConstraintState state,
						  Oid tgoid, bool tgisdeferred)
{
	if (state->numstates >= state->numalloc)
	{
		int			newalloc = state->numalloc * 2;

		newalloc = Max(newalloc, 8);	/* in case original has size 0 */
		state = (SetConstraintState)
			repalloc(state,
					 offsetof(SetConstraintStateData, trigstates) +
					 newalloc * sizeof(SetConstraintTriggerData));
		state->numalloc = newalloc;
		Assert(state->numstates < state->numalloc);
	}

	state->trigstates[state->numstates].sct_tgoid = tgoid;
	state->trigstates[state->numstates].sct_tgisdeferred = tgisdeferred;
	state->numstates++;

	return state;
}

/* ----------
 * AfterTriggerSetState()
 *
 *	Execute the SET CONSTRAINTS ... utility command.
 * ----------
 */
void
AfterTriggerSetState(ConstraintsSetStmt *stmt)
{
	int			my_level = GetCurrentTransactionNestLevel();

	/* If we haven't already done so, initialize our state. */
	if (afterTriggers.state == NULL)
		afterTriggers.state = SetConstraintStateCreate(8);

	/*
	 * If in a subtransaction, and we didn't save the current state already,
	 * save it so it can be restored if the subtransaction aborts.
	 */
	if (my_level > 1 &&
		afterTriggers.state_stack[my_level] == NULL)
	{
		afterTriggers.state_stack[my_level] =
			SetConstraintStateCopy(afterTriggers.state);
	}

	/*
	 * Handle SET CONSTRAINTS ALL ...
	 */
	if (stmt->constraints == NIL)
	{
		/*
		 * Forget any previous SET CONSTRAINTS commands in this transaction.
		 */
		afterTriggers.state->numstates = 0;

		/*
		 * Set the per-transaction ALL state to known.
		 */
		afterTriggers.state->all_isset = true;
		afterTriggers.state->all_isdeferred = stmt->deferred;
	}
	else
	{
		Relation	conrel;
		Relation	tgrel;
		List	   *conoidlist = NIL;
		List	   *tgoidlist = NIL;
		ListCell   *lc;

		/*
		 * Handle SET CONSTRAINTS constraint-name [, ...]
		 *
		 * First, identify all the named constraints and make a list of their
		 * OIDs.  Since, unlike the SQL spec, we allow multiple constraints of
		 * the same name within a schema, the specifications are not
		 * necessarily unique.  Our strategy is to target all matching
		 * constraints within the first search-path schema that has any
		 * matches, but disregard matches in schemas beyond the first match.
		 * (This is a bit odd but it's the historical behavior.)
		 */
		conrel = heap_open(ConstraintRelationId, AccessShareLock);

		foreach(lc, stmt->constraints)
		{
			RangeVar   *constraint = lfirst(lc);
			bool		found;
			List	   *namespacelist;
			ListCell   *nslc;

			if (constraint->catalogname)
			{
				if (strcmp(constraint->catalogname, get_database_name(MyDatabaseId)) != 0)
					ereport(ERROR,
							(errcode(ERRCODE_FEATURE_NOT_SUPPORTED),
							 errmsg("cross-database references are not implemented: \"%s.%s.%s\"",
							 constraint->catalogname, constraint->schemaname,
									constraint->relname)));
			}

			/*
			 * If we're given the schema name with the constraint, look only
			 * in that schema.  If given a bare constraint name, use the
			 * search path to find the first matching constraint.
			 */
			if (constraint->schemaname)
			{
				Oid			namespaceId = LookupExplicitNamespace(constraint->schemaname,
																  false);

				namespacelist = list_make1_oid(namespaceId);
			}
			else
			{
				namespacelist = fetch_search_path(true);
			}

			found = false;
			foreach(nslc, namespacelist)
			{
				Oid			namespaceId = lfirst_oid(nslc);
				SysScanDesc conscan;
				ScanKeyData skey[2];
				HeapTuple	tup;

				ScanKeyInit(&skey[0],
							Anum_pg_constraint_conname,
							BTEqualStrategyNumber, F_NAMEEQ,
							CStringGetDatum(constraint->relname));
				ScanKeyInit(&skey[1],
							Anum_pg_constraint_connamespace,
							BTEqualStrategyNumber, F_OIDEQ,
							ObjectIdGetDatum(namespaceId));

				conscan = systable_beginscan(conrel, ConstraintNameNspIndexId,
											 true, NULL, 2, skey);

				while (HeapTupleIsValid(tup = systable_getnext(conscan)))
				{
					Form_pg_constraint con = (Form_pg_constraint) GETSTRUCT(tup);

					if (con->condeferrable)
						conoidlist = lappend_oid(conoidlist,
												 HeapTupleGetOid(tup));
					else if (stmt->deferred)
						ereport(ERROR,
								(errcode(ERRCODE_WRONG_OBJECT_TYPE),
								 errmsg("constraint \"%s\" is not deferrable",
										constraint->relname)));
					found = true;
				}

				systable_endscan(conscan);

				/*
				 * Once we've found a matching constraint we do not search
				 * later parts of the search path.
				 */
				if (found)
					break;
			}

			list_free(namespacelist);

			/*
			 * Not found ?
			 */
			if (!found)
				ereport(ERROR,
						(errcode(ERRCODE_UNDEFINED_OBJECT),
						 errmsg("constraint \"%s\" does not exist",
								constraint->relname)));
		}

		heap_close(conrel, AccessShareLock);

		/*
		 * Now, locate the trigger(s) implementing each of these constraints,
		 * and make a list of their OIDs.
		 */
		tgrel = heap_open(TriggerRelationId, AccessShareLock);

		foreach(lc, conoidlist)
		{
			Oid			conoid = lfirst_oid(lc);
			bool		found;
			ScanKeyData skey;
			SysScanDesc tgscan;
			HeapTuple	htup;

			found = false;

			ScanKeyInit(&skey,
						Anum_pg_trigger_tgconstraint,
						BTEqualStrategyNumber, F_OIDEQ,
						ObjectIdGetDatum(conoid));

			tgscan = systable_beginscan(tgrel, TriggerConstraintIndexId, true,
										NULL, 1, &skey);

			while (HeapTupleIsValid(htup = systable_getnext(tgscan)))
			{
				Form_pg_trigger pg_trigger = (Form_pg_trigger) GETSTRUCT(htup);

				/*
				 * Silently skip triggers that are marked as non-deferrable in
				 * pg_trigger.  This is not an error condition, since a
				 * deferrable RI constraint may have some non-deferrable
				 * actions.
				 */
				if (pg_trigger->tgdeferrable)
					tgoidlist = lappend_oid(tgoidlist,
											HeapTupleGetOid(htup));

				found = true;
			}

			systable_endscan(tgscan);

			/* Safety check: a deferrable constraint should have triggers */
			if (!found)
				elog(ERROR, "no triggers found for constraint with OID %u",
					 conoid);
		}

		heap_close(tgrel, AccessShareLock);

		/*
		 * Now we can set the trigger states of individual triggers for this
		 * xact.
		 */
		foreach(lc, tgoidlist)
		{
			Oid			tgoid = lfirst_oid(lc);
			SetConstraintState state = afterTriggers.state;
			bool		found = false;
			int			i;

			for (i = 0; i < state->numstates; i++)
			{
				if (state->trigstates[i].sct_tgoid == tgoid)
				{
					state->trigstates[i].sct_tgisdeferred = stmt->deferred;
					found = true;
					break;
				}
			}
			if (!found)
			{
				afterTriggers.state =
					SetConstraintStateAddItem(state, tgoid, stmt->deferred);
			}
		}
	}

	/*
	 * SQL99 requires that when a constraint is set to IMMEDIATE, any deferred
	 * checks against that constraint must be made when the SET CONSTRAINTS
	 * command is executed -- i.e. the effects of the SET CONSTRAINTS command
	 * apply retroactively.  We've updated the constraints state, so scan the
	 * list of previously deferred events to fire any that have now become
	 * immediate.
	 *
	 * Obviously, if this was SET ... DEFERRED then it can't have converted
	 * any unfired events to immediate, so we need do nothing in that case.
	 */
	if (!stmt->deferred)
	{
		AfterTriggerEventList *events = &afterTriggers.events;
		bool		snapshot_set = false;

		while (afterTriggerMarkEvents(events, NULL, true))
		{
			CommandId	firing_id = afterTriggers.firing_counter++;

			/*
			 * Make sure a snapshot has been established in case trigger
			 * functions need one.  Note that we avoid setting a snapshot if
			 * we don't find at least one trigger that has to be fired now.
			 * This is so that BEGIN; SET CONSTRAINTS ...; SET TRANSACTION
			 * ISOLATION LEVEL SERIALIZABLE; ... works properly.  (If we are
			 * at the start of a transaction it's not possible for any trigger
			 * events to be queued yet.)
			 */
			if (!snapshot_set)
			{
				PushActiveSnapshot(GetTransactionSnapshot());
				snapshot_set = true;
			}

			/*
			 * We can delete fired events if we are at top transaction level,
			 * but we'd better not if inside a subtransaction, since the
			 * subtransaction could later get rolled back.
			 */
			if (afterTriggerInvokeEvents(events, firing_id, NULL,
										 !IsSubTransaction()))
				break;			/* all fired */
		}

		if (snapshot_set)
			PopActiveSnapshot();
	}
}

/* ----------
 * AfterTriggerPendingOnRel()
 *		Test to see if there are any pending after-trigger events for rel.
 *
 * This is used by TRUNCATE, CLUSTER, ALTER TABLE, etc to detect whether
 * it is unsafe to perform major surgery on a relation.  Note that only
 * local pending events are examined.  We assume that having exclusive lock
 * on a rel guarantees there are no unserviced events in other backends ---
 * but having a lock does not prevent there being such events in our own.
 *
 * In some scenarios it'd be reasonable to remove pending events (more
 * specifically, mark them DONE by the current subxact) but without a lot
 * of knowledge of the trigger semantics we can't do this in general.
 * ----------
 */
bool
AfterTriggerPendingOnRel(Oid relid)
{
	AfterTriggerEvent event;
	AfterTriggerEventChunk *chunk;
	int			depth;

	/* Scan queued events */
	for_each_event_chunk(event, chunk, afterTriggers.events)
	{
		AfterTriggerShared evtshared = GetTriggerSharedData(event);

		/*
		 * We can ignore completed events.  (Even if a DONE flag is rolled
		 * back by subxact abort, it's OK because the effects of the TRUNCATE
		 * or whatever must get rolled back too.)
		 */
		if (event->ate_flags & AFTER_TRIGGER_DONE)
			continue;

		if (evtshared->ats_relid == relid)
			return true;
	}

	/*
	 * Also scan events queued by incomplete queries.  This could only matter
	 * if TRUNCATE/etc is executed by a function or trigger within an updating
	 * query on the same relation, which is pretty perverse, but let's check.
	 */
	for (depth = 0; depth <= afterTriggers.query_depth && depth < afterTriggers.maxquerydepth; depth++)
	{
		for_each_event_chunk(event, chunk, afterTriggers.query_stack[depth])
		{
			AfterTriggerShared evtshared = GetTriggerSharedData(event);

			if (event->ate_flags & AFTER_TRIGGER_DONE)
				continue;

			if (evtshared->ats_relid == relid)
				return true;
		}
	}

	return false;
}


/* ----------
 * AfterTriggerSaveEvent()
 *
 *	Called by ExecA[RS]...Triggers() to queue up the triggers that should
 *	be fired for an event.
 *
 *	NOTE: this is called whenever there are any triggers associated with
 *	the event (even if they are disabled).  This function decides which
 *	triggers actually need to be queued.
 * ----------
 */
static void
AfterTriggerSaveEvent(EState *estate, ResultRelInfo *relinfo,
					  int event, bool row_trigger,
					  HeapTuple oldtup, HeapTuple newtup,
					  List *recheckIndexes, Bitmapset *modifiedCols)
{
	Relation	rel = relinfo->ri_RelationDesc;
	TriggerDesc *trigdesc = relinfo->ri_TrigDesc;
	AfterTriggerEventData new_event;
	AfterTriggerSharedData new_shared;
	char		relkind = relinfo->ri_RelationDesc->rd_rel->relkind;
	int			tgtype_event;
	int			tgtype_level;
	int			i;
	Tuplestorestate *fdw_tuplestore = NULL;

	/*
	 * Check state.  We use a normal test not Assert because it is possible to
	 * reach here in the wrong state given misconfigured RI triggers, in
	 * particular deferring a cascade action trigger.
	 */
	if (afterTriggers.query_depth < 0)
		elog(ERROR, "AfterTriggerSaveEvent() called outside of query");

	/* Be sure we have enough space to record events at this query depth. */
	if (afterTriggers.query_depth >= afterTriggers.maxquerydepth)
		AfterTriggerEnlargeQueryState();

	/*
	 * Validate the event code and collect the associated tuple CTIDs.
	 *
	 * The event code will be used both as a bitmask and an array offset, so
	 * validation is important to make sure we don't walk off the edge of our
	 * arrays.
	 */
	switch (event)
	{
		case TRIGGER_EVENT_INSERT:
			tgtype_event = TRIGGER_TYPE_INSERT;
			if (row_trigger)
			{
				Assert(oldtup == NULL);
				Assert(newtup != NULL);
				ItemPointerCopy(&(newtup->t_self), &(new_event.ate_ctid1));
				ItemPointerSetInvalid(&(new_event.ate_ctid2));
			}
			else
			{
				Assert(oldtup == NULL);
				Assert(newtup == NULL);
				ItemPointerSetInvalid(&(new_event.ate_ctid1));
				ItemPointerSetInvalid(&(new_event.ate_ctid2));
			}
			break;
		case TRIGGER_EVENT_DELETE:
			tgtype_event = TRIGGER_TYPE_DELETE;
			if (row_trigger)
			{
				Assert(oldtup != NULL);
				Assert(newtup == NULL);
				ItemPointerCopy(&(oldtup->t_self), &(new_event.ate_ctid1));
				ItemPointerSetInvalid(&(new_event.ate_ctid2));
			}
			else
			{
				Assert(oldtup == NULL);
				Assert(newtup == NULL);
				ItemPointerSetInvalid(&(new_event.ate_ctid1));
				ItemPointerSetInvalid(&(new_event.ate_ctid2));
			}
			break;
		case TRIGGER_EVENT_UPDATE:
			tgtype_event = TRIGGER_TYPE_UPDATE;
			if (row_trigger)
			{
				Assert(oldtup != NULL);
				Assert(newtup != NULL);
				ItemPointerCopy(&(oldtup->t_self), &(new_event.ate_ctid1));
				ItemPointerCopy(&(newtup->t_self), &(new_event.ate_ctid2));
			}
			else
			{
				Assert(oldtup == NULL);
				Assert(newtup == NULL);
				ItemPointerSetInvalid(&(new_event.ate_ctid1));
				ItemPointerSetInvalid(&(new_event.ate_ctid2));
			}
			break;
		case TRIGGER_EVENT_TRUNCATE:
			tgtype_event = TRIGGER_TYPE_TRUNCATE;
			Assert(oldtup == NULL);
			Assert(newtup == NULL);
			ItemPointerSetInvalid(&(new_event.ate_ctid1));
			ItemPointerSetInvalid(&(new_event.ate_ctid2));
			break;
		default:
			elog(ERROR, "invalid after-trigger event code: %d", event);
			tgtype_event = 0;	/* keep compiler quiet */
			break;
	}

	if (!(relkind == RELKIND_FOREIGN_TABLE && row_trigger))
		new_event.ate_flags = (row_trigger && event == TRIGGER_EVENT_UPDATE) ?
			AFTER_TRIGGER_2CTID : AFTER_TRIGGER_1CTID;
	/* else, we'll initialize ate_flags for each trigger */

	tgtype_level = (row_trigger ? TRIGGER_TYPE_ROW : TRIGGER_TYPE_STATEMENT);

	for (i = 0; i < trigdesc->numtriggers; i++)
	{
		Trigger    *trigger = &trigdesc->triggers[i];

		if (!TRIGGER_TYPE_MATCHES(trigger->tgtype,
								  tgtype_level,
								  TRIGGER_TYPE_AFTER,
								  tgtype_event))
			continue;
		if (!TriggerEnabled(estate, relinfo, trigger, event,
							modifiedCols, oldtup, newtup))
			continue;

		if (relkind == RELKIND_FOREIGN_TABLE && row_trigger)
		{
			if (fdw_tuplestore == NULL)
			{
				fdw_tuplestore = GetCurrentFDWTuplestore();
				new_event.ate_flags = AFTER_TRIGGER_FDW_FETCH;
			}
			else
				/* subsequent event for the same tuple */
				new_event.ate_flags = AFTER_TRIGGER_FDW_REUSE;
		}

		/*
		 * If the trigger is a foreign key enforcement trigger, there are
		 * certain cases where we can skip queueing the event because we can
		 * tell by inspection that the FK constraint will still pass.
		 */
		if (TRIGGER_FIRED_BY_UPDATE(event))
		{
			switch (RI_FKey_trigger_type(trigger->tgfoid))
			{
				case RI_TRIGGER_PK:
					/* Update on trigger's PK table */
					if (!RI_FKey_pk_upd_check_required(trigger, rel,
													   oldtup, newtup))
					{
						/* skip queuing this event */
						continue;
					}
					break;

				case RI_TRIGGER_FK:
					/* Update on trigger's FK table */
					if (!RI_FKey_fk_upd_check_required(trigger, rel,
													   oldtup, newtup))
					{
						/* skip queuing this event */
						continue;
					}
					break;

				case RI_TRIGGER_NONE:
					/* Not an FK trigger */
					break;
			}
		}

		/*
		 * If the trigger is a deferred unique constraint check trigger, only
		 * queue it if the unique constraint was potentially violated, which
		 * we know from index insertion time.
		 */
		if (trigger->tgfoid == F_UNIQUE_KEY_RECHECK)
		{
			if (!list_member_oid(recheckIndexes, trigger->tgconstrindid))
				continue;		/* Uniqueness definitely not violated */
		}

		/*
		 * Fill in event structure and add it to the current query's queue.
		 */
		new_shared.ats_event =
			(event & TRIGGER_EVENT_OPMASK) |
			(row_trigger ? TRIGGER_EVENT_ROW : 0) |
			(trigger->tgdeferrable ? AFTER_TRIGGER_DEFERRABLE : 0) |
			(trigger->tginitdeferred ? AFTER_TRIGGER_INITDEFERRED : 0);
		new_shared.ats_tgoid = trigger->tgoid;
		new_shared.ats_relid = RelationGetRelid(rel);
		new_shared.ats_firing_id = 0;

		afterTriggerAddEvent(&afterTriggers.query_stack[afterTriggers.query_depth],
							 &new_event, &new_shared);
	}

	/*
	 * Finally, spool any foreign tuple(s).  The tuplestore squashes them to
	 * minimal tuples, so this loses any system columns.  The executor lost
	 * those columns before us, for an unrelated reason, so this is fine.
	 */
	if (fdw_tuplestore)
	{
		if (oldtup != NULL)
			tuplestore_puttuple(fdw_tuplestore, oldtup);
		if (newtup != NULL)
			tuplestore_puttuple(fdw_tuplestore, newtup);
	}
}

Datum
pg_trigger_depth(PG_FUNCTION_ARGS)
{
	PG_RETURN_INT32(MyTriggerDepth);
}<|MERGE_RESOLUTION|>--- conflicted
+++ resolved
@@ -532,13 +532,8 @@
 	 * can skip this for internally generated triggers, since the name
 	 * modification above should be sufficient.
 	 *
-<<<<<<< HEAD
-	 * NOTE that this is cool only because we have ShareRowExclusiveLock on the
-	 * relation, so the trigger set won't be changing underneath us.
-=======
 	 * NOTE that this is cool only because we have ShareRowExclusiveLock on
 	 * the relation, so the trigger set won't be changing underneath us.
->>>>>>> 7961c31a
 	 */
 	if (!isInternal)
 	{
