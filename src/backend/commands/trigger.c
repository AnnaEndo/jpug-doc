/*-------------------------------------------------------------------------
 *
 * trigger.c
 *	  PostgreSQL TRIGGERs support code.
 *
 * Portions Copyright (c) 1996-2015, PostgreSQL Global Development Group
 * Portions Copyright (c) 1994, Regents of the University of California
 *
 * IDENTIFICATION
 *	  src/backend/commands/trigger.c
 *
 *-------------------------------------------------------------------------
 */
#include "postgres.h"

#include "access/genam.h"
#include "access/heapam.h"
#include "access/sysattr.h"
#include "access/htup_details.h"
#include "access/xact.h"
#include "catalog/catalog.h"
#include "catalog/dependency.h"
#include "catalog/indexing.h"
#include "catalog/objectaccess.h"
#include "catalog/pg_constraint.h"
#include "catalog/pg_proc.h"
#include "catalog/pg_trigger.h"
#include "catalog/pg_type.h"
#include "commands/dbcommands.h"
#include "commands/defrem.h"
#include "commands/trigger.h"
#include "executor/executor.h"
#include "miscadmin.h"
#include "nodes/bitmapset.h"
#include "nodes/makefuncs.h"
#include "optimizer/clauses.h"
#include "optimizer/var.h"
#include "parser/parse_clause.h"
#include "parser/parse_collate.h"
#include "parser/parse_func.h"
#include "parser/parse_relation.h"
#include "parser/parsetree.h"
#include "pgstat.h"
#include "rewrite/rewriteManip.h"
#include "storage/bufmgr.h"
#include "storage/lmgr.h"
#include "tcop/utility.h"
#include "utils/acl.h"
#include "utils/builtins.h"
#include "utils/bytea.h"
#include "utils/fmgroids.h"
#include "utils/inval.h"
#include "utils/lsyscache.h"
#include "utils/memutils.h"
#include "utils/rel.h"
#include "utils/snapmgr.h"
#include "utils/syscache.h"
#include "utils/tqual.h"
#include "utils/tuplestore.h"


/* GUC variables */
int			SessionReplicationRole = SESSION_REPLICATION_ROLE_ORIGIN;

/* How many levels deep into trigger execution are we? */
static int	MyTriggerDepth = 0;

/*
<<<<<<< HEAD
 * Note that this macro also exists in executor/execMain.c.  There does not
 * appear to be any good header to put it into, given the structures that
 * it uses, so we let them be duplicated.  Be sure to update both if one needs
 * to be changed, however.
 */
#define GetModifiedColumns(relinfo, estate) \
	(rt_fetch((relinfo)->ri_RangeTableIndex, (estate)->es_range_table)->modifiedCols)
=======
 * Note that similar macros also exist in executor/execMain.c.  There does not
 * appear to be any good header to put them into, given the structures that
 * they use, so we let them be duplicated.  Be sure to update all if one needs
 * to be changed, however.
 */
#define GetUpdatedColumns(relinfo, estate) \
	(rt_fetch((relinfo)->ri_RangeTableIndex, (estate)->es_range_table)->updatedCols)
>>>>>>> 8abb52fa

/* Local function prototypes */
static void ConvertTriggerToFK(CreateTrigStmt *stmt, Oid funcoid);
static void SetTriggerFlags(TriggerDesc *trigdesc, Trigger *trigger);
static HeapTuple GetTupleForTrigger(EState *estate,
				   EPQState *epqstate,
				   ResultRelInfo *relinfo,
				   ItemPointer tid,
				   LockTupleMode lockmode,
				   TupleTableSlot **newSlot);
static bool TriggerEnabled(EState *estate, ResultRelInfo *relinfo,
			   Trigger *trigger, TriggerEvent event,
			   Bitmapset *modifiedCols,
			   HeapTuple oldtup, HeapTuple newtup);
static HeapTuple ExecCallTriggerFunc(TriggerData *trigdata,
					int tgindx,
					FmgrInfo *finfo,
					Instrumentation *instr,
					MemoryContext per_tuple_context);
static void AfterTriggerSaveEvent(EState *estate, ResultRelInfo *relinfo,
					  int event, bool row_trigger,
					  HeapTuple oldtup, HeapTuple newtup,
					  List *recheckIndexes, Bitmapset *modifiedCols);
static void AfterTriggerEnlargeQueryState(void);


/*
 * Create a trigger.  Returns the address of the created trigger.
 *
 * queryString is the source text of the CREATE TRIGGER command.
 * This must be supplied if a whenClause is specified, else it can be NULL.
 *
 * relOid, if nonzero, is the relation on which the trigger should be
 * created.  If zero, the name provided in the statement will be looked up.
 *
 * refRelOid, if nonzero, is the relation to which the constraint trigger
 * refers.  If zero, the constraint relation name provided in the statement
 * will be looked up as needed.
 *
 * constraintOid, if nonzero, says that this trigger is being created
 * internally to implement that constraint.  A suitable pg_depend entry will
 * be made to link the trigger to that constraint.  constraintOid is zero when
 * executing a user-entered CREATE TRIGGER command.  (For CREATE CONSTRAINT
 * TRIGGER, we build a pg_constraint entry internally.)
 *
 * indexOid, if nonzero, is the OID of an index associated with the constraint.
 * We do nothing with this except store it into pg_trigger.tgconstrindid.
 *
 * If isInternal is true then this is an internally-generated trigger.
 * This argument sets the tgisinternal field of the pg_trigger entry, and
 * if TRUE causes us to modify the given trigger name to ensure uniqueness.
 *
 * When isInternal is not true we require ACL_TRIGGER permissions on the
 * relation, as well as ACL_EXECUTE on the trigger function.  For internal
 * triggers the caller must apply any required permission checks.
 *
 * Note: can return InvalidObjectAddress if we decided to not create a trigger
 * at all, but a foreign-key constraint.  This is a kluge for backwards
 * compatibility.
 */
ObjectAddress
CreateTrigger(CreateTrigStmt *stmt, const char *queryString,
			  Oid relOid, Oid refRelOid, Oid constraintOid, Oid indexOid,
			  bool isInternal)
{
	int16		tgtype;
	int			ncolumns;
	int16	   *columns;
	int2vector *tgattr;
	Node	   *whenClause;
	List	   *whenRtable;
	char	   *qual;
	Datum		values[Natts_pg_trigger];
	bool		nulls[Natts_pg_trigger];
	Relation	rel;
	AclResult	aclresult;
	Relation	tgrel;
	SysScanDesc tgscan;
	ScanKeyData key;
	Relation	pgrel;
	HeapTuple	tuple;
	Oid			fargtypes[1];	/* dummy */
	Oid			funcoid;
	Oid			funcrettype;
	Oid			trigoid;
	char		internaltrigname[NAMEDATALEN];
	char	   *trigname;
	Oid			constrrelid = InvalidOid;
	ObjectAddress myself,
				referenced;

	if (OidIsValid(relOid))
		rel = heap_open(relOid, ShareRowExclusiveLock);
	else
		rel = heap_openrv(stmt->relation, ShareRowExclusiveLock);

	/*
	 * Triggers must be on tables or views, and there are additional
	 * relation-type-specific restrictions.
	 */
	if (rel->rd_rel->relkind == RELKIND_RELATION)
	{
		/* Tables can't have INSTEAD OF triggers */
		if (stmt->timing != TRIGGER_TYPE_BEFORE &&
			stmt->timing != TRIGGER_TYPE_AFTER)
			ereport(ERROR,
					(errcode(ERRCODE_WRONG_OBJECT_TYPE),
					 errmsg("\"%s\" is a table",
							RelationGetRelationName(rel)),
					 errdetail("Tables cannot have INSTEAD OF triggers.")));
	}
	else if (rel->rd_rel->relkind == RELKIND_VIEW)
	{
		/*
		 * Views can have INSTEAD OF triggers (which we check below are
		 * row-level), or statement-level BEFORE/AFTER triggers.
		 */
		if (stmt->timing != TRIGGER_TYPE_INSTEAD && stmt->row)
			ereport(ERROR,
					(errcode(ERRCODE_WRONG_OBJECT_TYPE),
					 errmsg("\"%s\" is a view",
							RelationGetRelationName(rel)),
					 errdetail("Views cannot have row-level BEFORE or AFTER triggers.")));
		/* Disallow TRUNCATE triggers on VIEWs */
		if (TRIGGER_FOR_TRUNCATE(stmt->events))
			ereport(ERROR,
					(errcode(ERRCODE_WRONG_OBJECT_TYPE),
					 errmsg("\"%s\" is a view",
							RelationGetRelationName(rel)),
					 errdetail("Views cannot have TRUNCATE triggers.")));
	}
	else if (rel->rd_rel->relkind == RELKIND_FOREIGN_TABLE)
	{
		if (stmt->timing != TRIGGER_TYPE_BEFORE &&
			stmt->timing != TRIGGER_TYPE_AFTER)
			ereport(ERROR,
					(errcode(ERRCODE_WRONG_OBJECT_TYPE),
					 errmsg("\"%s\" is a foreign table",
							RelationGetRelationName(rel)),
			  errdetail("Foreign tables cannot have INSTEAD OF triggers.")));

		if (TRIGGER_FOR_TRUNCATE(stmt->events))
			ereport(ERROR,
					(errcode(ERRCODE_WRONG_OBJECT_TYPE),
					 errmsg("\"%s\" is a foreign table",
							RelationGetRelationName(rel)),
				errdetail("Foreign tables cannot have TRUNCATE triggers.")));

		if (stmt->isconstraint)
			ereport(ERROR,
					(errcode(ERRCODE_WRONG_OBJECT_TYPE),
					 errmsg("\"%s\" is a foreign table",
							RelationGetRelationName(rel)),
			  errdetail("Foreign tables cannot have constraint triggers.")));
	}
	else
		ereport(ERROR,
				(errcode(ERRCODE_WRONG_OBJECT_TYPE),
				 errmsg("\"%s\" is not a table or view",
						RelationGetRelationName(rel))));

	if (!allowSystemTableMods && IsSystemRelation(rel))
		ereport(ERROR,
				(errcode(ERRCODE_INSUFFICIENT_PRIVILEGE),
				 errmsg("permission denied: \"%s\" is a system catalog",
						RelationGetRelationName(rel))));

	if (stmt->isconstraint)
	{
		/*
		 * We must take a lock on the target relation to protect against
		 * concurrent drop.  It's not clear that AccessShareLock is strong
		 * enough, but we certainly need at least that much... otherwise, we
		 * might end up creating a pg_constraint entry referencing a
		 * nonexistent table.
		 */
		if (OidIsValid(refRelOid))
		{
			LockRelationOid(refRelOid, AccessShareLock);
			constrrelid = refRelOid;
		}
		else if (stmt->constrrel != NULL)
			constrrelid = RangeVarGetRelid(stmt->constrrel, AccessShareLock,
										   false);
	}

	/* permission checks */
	if (!isInternal)
	{
		aclresult = pg_class_aclcheck(RelationGetRelid(rel), GetUserId(),
									  ACL_TRIGGER);
		if (aclresult != ACLCHECK_OK)
			aclcheck_error(aclresult, ACL_KIND_CLASS,
						   RelationGetRelationName(rel));

		if (OidIsValid(constrrelid))
		{
			aclresult = pg_class_aclcheck(constrrelid, GetUserId(),
										  ACL_TRIGGER);
			if (aclresult != ACLCHECK_OK)
				aclcheck_error(aclresult, ACL_KIND_CLASS,
							   get_rel_name(constrrelid));
		}
	}

	/* Compute tgtype */
	TRIGGER_CLEAR_TYPE(tgtype);
	if (stmt->row)
		TRIGGER_SETT_ROW(tgtype);
	tgtype |= stmt->timing;
	tgtype |= stmt->events;

	/* Disallow ROW-level TRUNCATE triggers */
	if (TRIGGER_FOR_ROW(tgtype) && TRIGGER_FOR_TRUNCATE(tgtype))
		ereport(ERROR,
				(errcode(ERRCODE_FEATURE_NOT_SUPPORTED),
				 errmsg("TRUNCATE FOR EACH ROW triggers are not supported")));

	/* INSTEAD triggers must be row-level, and can't have WHEN or columns */
	if (TRIGGER_FOR_INSTEAD(tgtype))
	{
		if (!TRIGGER_FOR_ROW(tgtype))
			ereport(ERROR,
					(errcode(ERRCODE_FEATURE_NOT_SUPPORTED),
					 errmsg("INSTEAD OF triggers must be FOR EACH ROW")));
		if (stmt->whenClause)
			ereport(ERROR,
					(errcode(ERRCODE_FEATURE_NOT_SUPPORTED),
				 errmsg("INSTEAD OF triggers cannot have WHEN conditions")));
		if (stmt->columns != NIL)
			ereport(ERROR,
					(errcode(ERRCODE_FEATURE_NOT_SUPPORTED),
					 errmsg("INSTEAD OF triggers cannot have column lists")));
	}

	/*
	 * Parse the WHEN clause, if any
	 */
	if (stmt->whenClause)
	{
		ParseState *pstate;
		RangeTblEntry *rte;
		List	   *varList;
		ListCell   *lc;

		/* Set up a pstate to parse with */
		pstate = make_parsestate(NULL);
		pstate->p_sourcetext = queryString;

		/*
		 * Set up RTEs for OLD and NEW references.
		 *
		 * 'OLD' must always have varno equal to 1 and 'NEW' equal to 2.
		 */
		rte = addRangeTableEntryForRelation(pstate, rel,
											makeAlias("old", NIL),
											false, false);
		addRTEtoQuery(pstate, rte, false, true, true);
		rte = addRangeTableEntryForRelation(pstate, rel,
											makeAlias("new", NIL),
											false, false);
		addRTEtoQuery(pstate, rte, false, true, true);

		/* Transform expression.  Copy to be sure we don't modify original */
		whenClause = transformWhereClause(pstate,
										  copyObject(stmt->whenClause),
										  EXPR_KIND_TRIGGER_WHEN,
										  "WHEN");
		/* we have to fix its collations too */
		assign_expr_collations(pstate, whenClause);

		/*
		 * Check for disallowed references to OLD/NEW.
		 *
		 * NB: pull_var_clause is okay here only because we don't allow
		 * subselects in WHEN clauses; it would fail to examine the contents
		 * of subselects.
		 */
		varList = pull_var_clause(whenClause,
								  PVC_REJECT_AGGREGATES,
								  PVC_REJECT_PLACEHOLDERS);
		foreach(lc, varList)
		{
			Var		   *var = (Var *) lfirst(lc);

			switch (var->varno)
			{
				case PRS2_OLD_VARNO:
					if (!TRIGGER_FOR_ROW(tgtype))
						ereport(ERROR,
								(errcode(ERRCODE_INVALID_OBJECT_DEFINITION),
								 errmsg("statement trigger's WHEN condition cannot reference column values"),
								 parser_errposition(pstate, var->location)));
					if (TRIGGER_FOR_INSERT(tgtype))
						ereport(ERROR,
								(errcode(ERRCODE_INVALID_OBJECT_DEFINITION),
								 errmsg("INSERT trigger's WHEN condition cannot reference OLD values"),
								 parser_errposition(pstate, var->location)));
					/* system columns are okay here */
					break;
				case PRS2_NEW_VARNO:
					if (!TRIGGER_FOR_ROW(tgtype))
						ereport(ERROR,
								(errcode(ERRCODE_INVALID_OBJECT_DEFINITION),
								 errmsg("statement trigger's WHEN condition cannot reference column values"),
								 parser_errposition(pstate, var->location)));
					if (TRIGGER_FOR_DELETE(tgtype))
						ereport(ERROR,
								(errcode(ERRCODE_INVALID_OBJECT_DEFINITION),
								 errmsg("DELETE trigger's WHEN condition cannot reference NEW values"),
								 parser_errposition(pstate, var->location)));
					if (var->varattno < 0 && TRIGGER_FOR_BEFORE(tgtype))
						ereport(ERROR,
								(errcode(ERRCODE_FEATURE_NOT_SUPPORTED),
								 errmsg("BEFORE trigger's WHEN condition cannot reference NEW system columns"),
								 parser_errposition(pstate, var->location)));
					break;
				default:
					/* can't happen without add_missing_from, so just elog */
					elog(ERROR, "trigger WHEN condition cannot contain references to other relations");
					break;
			}
		}

		/* we'll need the rtable for recordDependencyOnExpr */
		whenRtable = pstate->p_rtable;

		qual = nodeToString(whenClause);

		free_parsestate(pstate);
	}
	else
	{
		whenClause = NULL;
		whenRtable = NIL;
		qual = NULL;
	}

	/*
	 * Find and validate the trigger function.
	 */
	funcoid = LookupFuncName(stmt->funcname, 0, fargtypes, false);
	if (!isInternal)
	{
		aclresult = pg_proc_aclcheck(funcoid, GetUserId(), ACL_EXECUTE);
		if (aclresult != ACLCHECK_OK)
			aclcheck_error(aclresult, ACL_KIND_PROC,
						   NameListToString(stmt->funcname));
	}
	funcrettype = get_func_rettype(funcoid);
	if (funcrettype != TRIGGEROID)
	{
		/*
		 * We allow OPAQUE just so we can load old dump files.  When we see a
		 * trigger function declared OPAQUE, change it to TRIGGER.
		 */
		if (funcrettype == OPAQUEOID)
		{
			ereport(WARNING,
					(errmsg("changing return type of function %s from \"opaque\" to \"trigger\"",
							NameListToString(stmt->funcname))));
			SetFunctionReturnType(funcoid, TRIGGEROID);
		}
		else
			ereport(ERROR,
					(errcode(ERRCODE_INVALID_OBJECT_DEFINITION),
					 errmsg("function %s must return type \"trigger\"",
							NameListToString(stmt->funcname))));
	}

	/*
	 * If the command is a user-entered CREATE CONSTRAINT TRIGGER command that
	 * references one of the built-in RI_FKey trigger functions, assume it is
	 * from a dump of a pre-7.3 foreign key constraint, and take steps to
	 * convert this legacy representation into a regular foreign key
	 * constraint.  Ugly, but necessary for loading old dump files.
	 */
	if (stmt->isconstraint && !isInternal &&
		list_length(stmt->args) >= 6 &&
		(list_length(stmt->args) % 2) == 0 &&
		RI_FKey_trigger_type(funcoid) != RI_TRIGGER_NONE)
	{
		/* Keep lock on target rel until end of xact */
		heap_close(rel, NoLock);

		ConvertTriggerToFK(stmt, funcoid);

		return InvalidObjectAddress;
	}

	/*
	 * If it's a user-entered CREATE CONSTRAINT TRIGGER command, make a
	 * corresponding pg_constraint entry.
	 */
	if (stmt->isconstraint && !OidIsValid(constraintOid))
	{
		/* Internal callers should have made their own constraints */
		Assert(!isInternal);
		constraintOid = CreateConstraintEntry(stmt->trigname,
											  RelationGetNamespace(rel),
											  CONSTRAINT_TRIGGER,
											  stmt->deferrable,
											  stmt->initdeferred,
											  true,
											  RelationGetRelid(rel),
											  NULL,		/* no conkey */
											  0,
											  InvalidOid,		/* no domain */
											  InvalidOid,		/* no index */
											  InvalidOid,		/* no foreign key */
											  NULL,
											  NULL,
											  NULL,
											  NULL,
											  0,
											  ' ',
											  ' ',
											  ' ',
											  NULL,		/* no exclusion */
											  NULL,		/* no check constraint */
											  NULL,
											  NULL,
											  true,		/* islocal */
											  0,		/* inhcount */
											  true,		/* isnoinherit */
											  isInternal);		/* is_internal */
	}

	/*
	 * Generate the trigger's OID now, so that we can use it in the name if
	 * needed.
	 */
	tgrel = heap_open(TriggerRelationId, RowExclusiveLock);

	trigoid = GetNewOid(tgrel);

	/*
	 * If trigger is internally generated, modify the provided trigger name to
	 * ensure uniqueness by appending the trigger OID.  (Callers will usually
	 * supply a simple constant trigger name in these cases.)
	 */
	if (isInternal)
	{
		snprintf(internaltrigname, sizeof(internaltrigname),
				 "%s_%u", stmt->trigname, trigoid);
		trigname = internaltrigname;
	}
	else
	{
		/* user-defined trigger; use the specified trigger name as-is */
		trigname = stmt->trigname;
	}

	/*
	 * Scan pg_trigger for existing triggers on relation.  We do this only to
	 * give a nice error message if there's already a trigger of the same
	 * name.  (The unique index on tgrelid/tgname would complain anyway.) We
	 * can skip this for internally generated triggers, since the name
	 * modification above should be sufficient.
	 *
	 * NOTE that this is cool only because we have AccessExclusiveLock on the
	 * relation, so the trigger set won't be changing underneath us.
	 */
	if (!isInternal)
	{
		ScanKeyInit(&key,
					Anum_pg_trigger_tgrelid,
					BTEqualStrategyNumber, F_OIDEQ,
					ObjectIdGetDatum(RelationGetRelid(rel)));
		tgscan = systable_beginscan(tgrel, TriggerRelidNameIndexId, true,
									NULL, 1, &key);
		while (HeapTupleIsValid(tuple = systable_getnext(tgscan)))
		{
			Form_pg_trigger pg_trigger = (Form_pg_trigger) GETSTRUCT(tuple);

			if (namestrcmp(&(pg_trigger->tgname), trigname) == 0)
				ereport(ERROR,
						(errcode(ERRCODE_DUPLICATE_OBJECT),
				  errmsg("trigger \"%s\" for relation \"%s\" already exists",
						 trigname, RelationGetRelationName(rel))));
		}
		systable_endscan(tgscan);
	}

	/*
	 * Build the new pg_trigger tuple.
	 */
	memset(nulls, false, sizeof(nulls));

	values[Anum_pg_trigger_tgrelid - 1] = ObjectIdGetDatum(RelationGetRelid(rel));
	values[Anum_pg_trigger_tgname - 1] = DirectFunctionCall1(namein,
												  CStringGetDatum(trigname));
	values[Anum_pg_trigger_tgfoid - 1] = ObjectIdGetDatum(funcoid);
	values[Anum_pg_trigger_tgtype - 1] = Int16GetDatum(tgtype);
	values[Anum_pg_trigger_tgenabled - 1] = CharGetDatum(TRIGGER_FIRES_ON_ORIGIN);
	values[Anum_pg_trigger_tgisinternal - 1] = BoolGetDatum(isInternal);
	values[Anum_pg_trigger_tgconstrrelid - 1] = ObjectIdGetDatum(constrrelid);
	values[Anum_pg_trigger_tgconstrindid - 1] = ObjectIdGetDatum(indexOid);
	values[Anum_pg_trigger_tgconstraint - 1] = ObjectIdGetDatum(constraintOid);
	values[Anum_pg_trigger_tgdeferrable - 1] = BoolGetDatum(stmt->deferrable);
	values[Anum_pg_trigger_tginitdeferred - 1] = BoolGetDatum(stmt->initdeferred);

	if (stmt->args)
	{
		ListCell   *le;
		char	   *args;
		int16		nargs = list_length(stmt->args);
		int			len = 0;

		foreach(le, stmt->args)
		{
			char	   *ar = strVal(lfirst(le));

			len += strlen(ar) + 4;
			for (; *ar; ar++)
			{
				if (*ar == '\\')
					len++;
			}
		}
		args = (char *) palloc(len + 1);
		args[0] = '\0';
		foreach(le, stmt->args)
		{
			char	   *s = strVal(lfirst(le));
			char	   *d = args + strlen(args);

			while (*s)
			{
				if (*s == '\\')
					*d++ = '\\';
				*d++ = *s++;
			}
			strcpy(d, "\\000");
		}
		values[Anum_pg_trigger_tgnargs - 1] = Int16GetDatum(nargs);
		values[Anum_pg_trigger_tgargs - 1] = DirectFunctionCall1(byteain,
													  CStringGetDatum(args));
	}
	else
	{
		values[Anum_pg_trigger_tgnargs - 1] = Int16GetDatum(0);
		values[Anum_pg_trigger_tgargs - 1] = DirectFunctionCall1(byteain,
														CStringGetDatum(""));
	}

	/* build column number array if it's a column-specific trigger */
	ncolumns = list_length(stmt->columns);
	if (ncolumns == 0)
		columns = NULL;
	else
	{
		ListCell   *cell;
		int			i = 0;

		columns = (int16 *) palloc(ncolumns * sizeof(int16));
		foreach(cell, stmt->columns)
		{
			char	   *name = strVal(lfirst(cell));
			int16		attnum;
			int			j;

			/* Lookup column name.  System columns are not allowed */
			attnum = attnameAttNum(rel, name, false);
			if (attnum == InvalidAttrNumber)
				ereport(ERROR,
						(errcode(ERRCODE_UNDEFINED_COLUMN),
					errmsg("column \"%s\" of relation \"%s\" does not exist",
						   name, RelationGetRelationName(rel))));

			/* Check for duplicates */
			for (j = i - 1; j >= 0; j--)
			{
				if (columns[j] == attnum)
					ereport(ERROR,
							(errcode(ERRCODE_DUPLICATE_COLUMN),
							 errmsg("column \"%s\" specified more than once",
									name)));
			}

			columns[i++] = attnum;
		}
	}
	tgattr = buildint2vector(columns, ncolumns);
	values[Anum_pg_trigger_tgattr - 1] = PointerGetDatum(tgattr);

	/* set tgqual if trigger has WHEN clause */
	if (qual)
		values[Anum_pg_trigger_tgqual - 1] = CStringGetTextDatum(qual);
	else
		nulls[Anum_pg_trigger_tgqual - 1] = true;

	tuple = heap_form_tuple(tgrel->rd_att, values, nulls);

	/* force tuple to have the desired OID */
	HeapTupleSetOid(tuple, trigoid);

	/*
	 * Insert tuple into pg_trigger.
	 */
	simple_heap_insert(tgrel, tuple);

	CatalogUpdateIndexes(tgrel, tuple);

	heap_freetuple(tuple);
	heap_close(tgrel, RowExclusiveLock);

	pfree(DatumGetPointer(values[Anum_pg_trigger_tgname - 1]));
	pfree(DatumGetPointer(values[Anum_pg_trigger_tgargs - 1]));
	pfree(DatumGetPointer(values[Anum_pg_trigger_tgattr - 1]));

	/*
	 * Update relation's pg_class entry.  Crucial side-effect: other backends
	 * (and this one too!) are sent SI message to make them rebuild relcache
	 * entries.
	 */
	pgrel = heap_open(RelationRelationId, RowExclusiveLock);
	tuple = SearchSysCacheCopy1(RELOID,
								ObjectIdGetDatum(RelationGetRelid(rel)));
	if (!HeapTupleIsValid(tuple))
		elog(ERROR, "cache lookup failed for relation %u",
			 RelationGetRelid(rel));

	((Form_pg_class) GETSTRUCT(tuple))->relhastriggers = true;

	simple_heap_update(pgrel, &tuple->t_self, tuple);

	CatalogUpdateIndexes(pgrel, tuple);

	heap_freetuple(tuple);
	heap_close(pgrel, RowExclusiveLock);

	/*
	 * We used to try to update the rel's relcache entry here, but that's
	 * fairly pointless since it will happen as a byproduct of the upcoming
	 * CommandCounterIncrement...
	 */

	/*
	 * Record dependencies for trigger.  Always place a normal dependency on
	 * the function.
	 */
	myself.classId = TriggerRelationId;
	myself.objectId = trigoid;
	myself.objectSubId = 0;

	referenced.classId = ProcedureRelationId;
	referenced.objectId = funcoid;
	referenced.objectSubId = 0;
	recordDependencyOn(&myself, &referenced, DEPENDENCY_NORMAL);

	if (isInternal && OidIsValid(constraintOid))
	{
		/*
		 * Internally-generated trigger for a constraint, so make it an
		 * internal dependency of the constraint.  We can skip depending on
		 * the relation(s), as there'll be an indirect dependency via the
		 * constraint.
		 */
		referenced.classId = ConstraintRelationId;
		referenced.objectId = constraintOid;
		referenced.objectSubId = 0;
		recordDependencyOn(&myself, &referenced, DEPENDENCY_INTERNAL);
	}
	else
	{
		/*
		 * User CREATE TRIGGER, so place dependencies.  We make trigger be
		 * auto-dropped if its relation is dropped or if the FK relation is
		 * dropped.  (Auto drop is compatible with our pre-7.3 behavior.)
		 */
		referenced.classId = RelationRelationId;
		referenced.objectId = RelationGetRelid(rel);
		referenced.objectSubId = 0;
		recordDependencyOn(&myself, &referenced, DEPENDENCY_AUTO);
		if (OidIsValid(constrrelid))
		{
			referenced.classId = RelationRelationId;
			referenced.objectId = constrrelid;
			referenced.objectSubId = 0;
			recordDependencyOn(&myself, &referenced, DEPENDENCY_AUTO);
		}
		/* Not possible to have an index dependency in this case */
		Assert(!OidIsValid(indexOid));

		/*
		 * If it's a user-specified constraint trigger, make the constraint
		 * internally dependent on the trigger instead of vice versa.
		 */
		if (OidIsValid(constraintOid))
		{
			referenced.classId = ConstraintRelationId;
			referenced.objectId = constraintOid;
			referenced.objectSubId = 0;
			recordDependencyOn(&referenced, &myself, DEPENDENCY_INTERNAL);
		}
	}

	/* If column-specific trigger, add normal dependencies on columns */
	if (columns != NULL)
	{
		int			i;

		referenced.classId = RelationRelationId;
		referenced.objectId = RelationGetRelid(rel);
		for (i = 0; i < ncolumns; i++)
		{
			referenced.objectSubId = columns[i];
			recordDependencyOn(&myself, &referenced, DEPENDENCY_NORMAL);
		}
	}

	/*
	 * If it has a WHEN clause, add dependencies on objects mentioned in the
	 * expression (eg, functions, as well as any columns used).
	 */
	if (whenClause != NULL)
		recordDependencyOnExpr(&myself, whenClause, whenRtable,
							   DEPENDENCY_NORMAL);

	/* Post creation hook for new trigger */
	InvokeObjectPostCreateHookArg(TriggerRelationId, trigoid, 0,
								  isInternal);

	/* Keep lock on target rel until end of xact */
	heap_close(rel, NoLock);

	return myself;
}


/*
 * Convert legacy (pre-7.3) CREATE CONSTRAINT TRIGGER commands into
 * full-fledged foreign key constraints.
 *
 * The conversion is complex because a pre-7.3 foreign key involved three
 * separate triggers, which were reported separately in dumps.  While the
 * single trigger on the referencing table adds no new information, we need
 * to know the trigger functions of both of the triggers on the referenced
 * table to build the constraint declaration.  Also, due to lack of proper
 * dependency checking pre-7.3, it is possible that the source database had
 * an incomplete set of triggers resulting in an only partially enforced
 * FK constraint.  (This would happen if one of the tables had been dropped
 * and re-created, but only if the DB had been affected by a 7.0 pg_dump bug
 * that caused loss of tgconstrrelid information.)	We choose to translate to
 * an FK constraint only when we've seen all three triggers of a set.  This is
 * implemented by storing unmatched items in a list in TopMemoryContext.
 * We match triggers together by comparing the trigger arguments (which
 * include constraint name, table and column names, so should be good enough).
 */
typedef struct
{
	List	   *args;			/* list of (T_String) Values or NIL */
	Oid			funcoids[3];	/* OIDs of trigger functions */
	/* The three function OIDs are stored in the order update, delete, child */
} OldTriggerInfo;

static void
ConvertTriggerToFK(CreateTrigStmt *stmt, Oid funcoid)
{
	static List *info_list = NIL;

	static const char *const funcdescr[3] = {
		gettext_noop("Found referenced table's UPDATE trigger."),
		gettext_noop("Found referenced table's DELETE trigger."),
		gettext_noop("Found referencing table's trigger.")
	};

	char	   *constr_name;
	char	   *fk_table_name;
	char	   *pk_table_name;
	char		fk_matchtype = FKCONSTR_MATCH_SIMPLE;
	List	   *fk_attrs = NIL;
	List	   *pk_attrs = NIL;
	StringInfoData buf;
	int			funcnum;
	OldTriggerInfo *info = NULL;
	ListCell   *l;
	int			i;

	/* Parse out the trigger arguments */
	constr_name = strVal(linitial(stmt->args));
	fk_table_name = strVal(lsecond(stmt->args));
	pk_table_name = strVal(lthird(stmt->args));
	i = 0;
	foreach(l, stmt->args)
	{
		Value	   *arg = (Value *) lfirst(l);

		i++;
		if (i < 4)				/* skip constraint and table names */
			continue;
		if (i == 4)				/* handle match type */
		{
			if (strcmp(strVal(arg), "FULL") == 0)
				fk_matchtype = FKCONSTR_MATCH_FULL;
			else
				fk_matchtype = FKCONSTR_MATCH_SIMPLE;
			continue;
		}
		if (i % 2)
			fk_attrs = lappend(fk_attrs, arg);
		else
			pk_attrs = lappend(pk_attrs, arg);
	}

	/* Prepare description of constraint for use in messages */
	initStringInfo(&buf);
	appendStringInfo(&buf, "FOREIGN KEY %s(",
					 quote_identifier(fk_table_name));
	i = 0;
	foreach(l, fk_attrs)
	{
		Value	   *arg = (Value *) lfirst(l);

		if (i++ > 0)
			appendStringInfoChar(&buf, ',');
		appendStringInfoString(&buf, quote_identifier(strVal(arg)));
	}
	appendStringInfo(&buf, ") REFERENCES %s(",
					 quote_identifier(pk_table_name));
	i = 0;
	foreach(l, pk_attrs)
	{
		Value	   *arg = (Value *) lfirst(l);

		if (i++ > 0)
			appendStringInfoChar(&buf, ',');
		appendStringInfoString(&buf, quote_identifier(strVal(arg)));
	}
	appendStringInfoChar(&buf, ')');

	/* Identify class of trigger --- update, delete, or referencing-table */
	switch (funcoid)
	{
		case F_RI_FKEY_CASCADE_UPD:
		case F_RI_FKEY_RESTRICT_UPD:
		case F_RI_FKEY_SETNULL_UPD:
		case F_RI_FKEY_SETDEFAULT_UPD:
		case F_RI_FKEY_NOACTION_UPD:
			funcnum = 0;
			break;

		case F_RI_FKEY_CASCADE_DEL:
		case F_RI_FKEY_RESTRICT_DEL:
		case F_RI_FKEY_SETNULL_DEL:
		case F_RI_FKEY_SETDEFAULT_DEL:
		case F_RI_FKEY_NOACTION_DEL:
			funcnum = 1;
			break;

		default:
			funcnum = 2;
			break;
	}

	/* See if we have a match to this trigger */
	foreach(l, info_list)
	{
		info = (OldTriggerInfo *) lfirst(l);
		if (info->funcoids[funcnum] == InvalidOid &&
			equal(info->args, stmt->args))
		{
			info->funcoids[funcnum] = funcoid;
			break;
		}
	}

	if (l == NULL)
	{
		/* First trigger of set, so create a new list entry */
		MemoryContext oldContext;

		ereport(NOTICE,
		(errmsg("ignoring incomplete trigger group for constraint \"%s\" %s",
				constr_name, buf.data),
		 errdetail_internal("%s", _(funcdescr[funcnum]))));
		oldContext = MemoryContextSwitchTo(TopMemoryContext);
		info = (OldTriggerInfo *) palloc0(sizeof(OldTriggerInfo));
		info->args = copyObject(stmt->args);
		info->funcoids[funcnum] = funcoid;
		info_list = lappend(info_list, info);
		MemoryContextSwitchTo(oldContext);
	}
	else if (info->funcoids[0] == InvalidOid ||
			 info->funcoids[1] == InvalidOid ||
			 info->funcoids[2] == InvalidOid)
	{
		/* Second trigger of set */
		ereport(NOTICE,
		(errmsg("ignoring incomplete trigger group for constraint \"%s\" %s",
				constr_name, buf.data),
		 errdetail_internal("%s", _(funcdescr[funcnum]))));
	}
	else
	{
		/* OK, we have a set, so make the FK constraint ALTER TABLE cmd */
		AlterTableStmt *atstmt = makeNode(AlterTableStmt);
		AlterTableCmd *atcmd = makeNode(AlterTableCmd);
		Constraint *fkcon = makeNode(Constraint);

		ereport(NOTICE,
				(errmsg("converting trigger group into constraint \"%s\" %s",
						constr_name, buf.data),
				 errdetail_internal("%s", _(funcdescr[funcnum]))));
		fkcon->contype = CONSTR_FOREIGN;
		fkcon->location = -1;
		if (funcnum == 2)
		{
			/* This trigger is on the FK table */
			atstmt->relation = stmt->relation;
			if (stmt->constrrel)
				fkcon->pktable = stmt->constrrel;
			else
			{
				/* Work around ancient pg_dump bug that omitted constrrel */
				fkcon->pktable = makeRangeVar(NULL, pk_table_name, -1);
			}
		}
		else
		{
			/* This trigger is on the PK table */
			fkcon->pktable = stmt->relation;
			if (stmt->constrrel)
				atstmt->relation = stmt->constrrel;
			else
			{
				/* Work around ancient pg_dump bug that omitted constrrel */
				atstmt->relation = makeRangeVar(NULL, fk_table_name, -1);
			}
		}
		atstmt->cmds = list_make1(atcmd);
		atstmt->relkind = OBJECT_TABLE;
		atcmd->subtype = AT_AddConstraint;
		atcmd->def = (Node *) fkcon;
		if (strcmp(constr_name, "<unnamed>") == 0)
			fkcon->conname = NULL;
		else
			fkcon->conname = constr_name;
		fkcon->fk_attrs = fk_attrs;
		fkcon->pk_attrs = pk_attrs;
		fkcon->fk_matchtype = fk_matchtype;
		switch (info->funcoids[0])
		{
			case F_RI_FKEY_NOACTION_UPD:
				fkcon->fk_upd_action = FKCONSTR_ACTION_NOACTION;
				break;
			case F_RI_FKEY_CASCADE_UPD:
				fkcon->fk_upd_action = FKCONSTR_ACTION_CASCADE;
				break;
			case F_RI_FKEY_RESTRICT_UPD:
				fkcon->fk_upd_action = FKCONSTR_ACTION_RESTRICT;
				break;
			case F_RI_FKEY_SETNULL_UPD:
				fkcon->fk_upd_action = FKCONSTR_ACTION_SETNULL;
				break;
			case F_RI_FKEY_SETDEFAULT_UPD:
				fkcon->fk_upd_action = FKCONSTR_ACTION_SETDEFAULT;
				break;
			default:
				/* can't get here because of earlier checks */
				elog(ERROR, "confused about RI update function");
		}
		switch (info->funcoids[1])
		{
			case F_RI_FKEY_NOACTION_DEL:
				fkcon->fk_del_action = FKCONSTR_ACTION_NOACTION;
				break;
			case F_RI_FKEY_CASCADE_DEL:
				fkcon->fk_del_action = FKCONSTR_ACTION_CASCADE;
				break;
			case F_RI_FKEY_RESTRICT_DEL:
				fkcon->fk_del_action = FKCONSTR_ACTION_RESTRICT;
				break;
			case F_RI_FKEY_SETNULL_DEL:
				fkcon->fk_del_action = FKCONSTR_ACTION_SETNULL;
				break;
			case F_RI_FKEY_SETDEFAULT_DEL:
				fkcon->fk_del_action = FKCONSTR_ACTION_SETDEFAULT;
				break;
			default:
				/* can't get here because of earlier checks */
				elog(ERROR, "confused about RI delete function");
		}
		fkcon->deferrable = stmt->deferrable;
		fkcon->initdeferred = stmt->initdeferred;
		fkcon->skip_validation = false;
		fkcon->initially_valid = true;

		/* ... and execute it */
		ProcessUtility((Node *) atstmt,
					   "(generated ALTER TABLE ADD FOREIGN KEY command)",
					   PROCESS_UTILITY_SUBCOMMAND, NULL,
					   None_Receiver, NULL);

		/* Remove the matched item from the list */
		info_list = list_delete_ptr(info_list, info);
		pfree(info);
		/* We leak the copied args ... not worth worrying about */
	}
}

/*
 * Guts of trigger deletion.
 */
void
RemoveTriggerById(Oid trigOid)
{
	Relation	tgrel;
	SysScanDesc tgscan;
	ScanKeyData skey[1];
	HeapTuple	tup;
	Oid			relid;
	Relation	rel;

	tgrel = heap_open(TriggerRelationId, RowExclusiveLock);

	/*
	 * Find the trigger to delete.
	 */
	ScanKeyInit(&skey[0],
				ObjectIdAttributeNumber,
				BTEqualStrategyNumber, F_OIDEQ,
				ObjectIdGetDatum(trigOid));

	tgscan = systable_beginscan(tgrel, TriggerOidIndexId, true,
								NULL, 1, skey);

	tup = systable_getnext(tgscan);
	if (!HeapTupleIsValid(tup))
		elog(ERROR, "could not find tuple for trigger %u", trigOid);

	/*
	 * Open and exclusive-lock the relation the trigger belongs to.
	 */
	relid = ((Form_pg_trigger) GETSTRUCT(tup))->tgrelid;

	rel = heap_open(relid, AccessExclusiveLock);

	if (rel->rd_rel->relkind != RELKIND_RELATION &&
		rel->rd_rel->relkind != RELKIND_VIEW &&
		rel->rd_rel->relkind != RELKIND_FOREIGN_TABLE)
		ereport(ERROR,
				(errcode(ERRCODE_WRONG_OBJECT_TYPE),
				 errmsg("\"%s\" is not a table, view, or foreign table",
						RelationGetRelationName(rel))));

	if (!allowSystemTableMods && IsSystemRelation(rel))
		ereport(ERROR,
				(errcode(ERRCODE_INSUFFICIENT_PRIVILEGE),
				 errmsg("permission denied: \"%s\" is a system catalog",
						RelationGetRelationName(rel))));

	/*
	 * Delete the pg_trigger tuple.
	 */
	simple_heap_delete(tgrel, &tup->t_self);

	systable_endscan(tgscan);
	heap_close(tgrel, RowExclusiveLock);

	/*
	 * We do not bother to try to determine whether any other triggers remain,
	 * which would be needed in order to decide whether it's safe to clear the
	 * relation's relhastriggers.  (In any case, there might be a concurrent
	 * process adding new triggers.)  Instead, just force a relcache inval to
	 * make other backends (and this one too!) rebuild their relcache entries.
	 * There's no great harm in leaving relhastriggers true even if there are
	 * no triggers left.
	 */
	CacheInvalidateRelcache(rel);

	/* Keep lock on trigger's rel until end of xact */
	heap_close(rel, NoLock);
}

/*
 * get_trigger_oid - Look up a trigger by name to find its OID.
 *
 * If missing_ok is false, throw an error if trigger not found.  If
 * true, just return InvalidOid.
 */
Oid
get_trigger_oid(Oid relid, const char *trigname, bool missing_ok)
{
	Relation	tgrel;
	ScanKeyData skey[2];
	SysScanDesc tgscan;
	HeapTuple	tup;
	Oid			oid;

	/*
	 * Find the trigger, verify permissions, set up object address
	 */
	tgrel = heap_open(TriggerRelationId, AccessShareLock);

	ScanKeyInit(&skey[0],
				Anum_pg_trigger_tgrelid,
				BTEqualStrategyNumber, F_OIDEQ,
				ObjectIdGetDatum(relid));
	ScanKeyInit(&skey[1],
				Anum_pg_trigger_tgname,
				BTEqualStrategyNumber, F_NAMEEQ,
				CStringGetDatum(trigname));

	tgscan = systable_beginscan(tgrel, TriggerRelidNameIndexId, true,
								NULL, 2, skey);

	tup = systable_getnext(tgscan);

	if (!HeapTupleIsValid(tup))
	{
		if (!missing_ok)
			ereport(ERROR,
					(errcode(ERRCODE_UNDEFINED_OBJECT),
					 errmsg("trigger \"%s\" for table \"%s\" does not exist",
							trigname, get_rel_name(relid))));
		oid = InvalidOid;
	}
	else
	{
		oid = HeapTupleGetOid(tup);
	}

	systable_endscan(tgscan);
	heap_close(tgrel, AccessShareLock);
	return oid;
}

/*
 * Perform permissions and integrity checks before acquiring a relation lock.
 */
static void
RangeVarCallbackForRenameTrigger(const RangeVar *rv, Oid relid, Oid oldrelid,
								 void *arg)
{
	HeapTuple	tuple;
	Form_pg_class form;

	tuple = SearchSysCache1(RELOID, ObjectIdGetDatum(relid));
	if (!HeapTupleIsValid(tuple))
		return;					/* concurrently dropped */
	form = (Form_pg_class) GETSTRUCT(tuple);

	/* only tables and views can have triggers */
	if (form->relkind != RELKIND_RELATION && form->relkind != RELKIND_VIEW &&
		form->relkind != RELKIND_FOREIGN_TABLE)
		ereport(ERROR,
				(errcode(ERRCODE_WRONG_OBJECT_TYPE),
				 errmsg("\"%s\" is not a table, view, or foreign table",
						rv->relname)));

	/* you must own the table to rename one of its triggers */
	if (!pg_class_ownercheck(relid, GetUserId()))
		aclcheck_error(ACLCHECK_NOT_OWNER, ACL_KIND_CLASS, rv->relname);
	if (!allowSystemTableMods && IsSystemClass(relid, form))
		ereport(ERROR,
				(errcode(ERRCODE_INSUFFICIENT_PRIVILEGE),
				 errmsg("permission denied: \"%s\" is a system catalog",
						rv->relname)));

	ReleaseSysCache(tuple);
}

/*
 *		renametrig		- changes the name of a trigger on a relation
 *
 *		trigger name is changed in trigger catalog.
 *		No record of the previous name is kept.
 *
 *		get proper relrelation from relation catalog (if not arg)
 *		scan trigger catalog
 *				for name conflict (within rel)
 *				for original trigger (if not arg)
 *		modify tgname in trigger tuple
 *		update row in catalog
 */
ObjectAddress
renametrig(RenameStmt *stmt)
{
	Oid			tgoid;
	Relation	targetrel;
	Relation	tgrel;
	HeapTuple	tuple;
	SysScanDesc tgscan;
	ScanKeyData key[2];
	Oid			relid;
	ObjectAddress address;

	/*
	 * Look up name, check permissions, and acquire lock (which we will NOT
	 * release until end of transaction).
	 */
	relid = RangeVarGetRelidExtended(stmt->relation, AccessExclusiveLock,
									 false, false,
									 RangeVarCallbackForRenameTrigger,
									 NULL);

	/* Have lock already, so just need to build relcache entry. */
	targetrel = relation_open(relid, NoLock);

	/*
	 * Scan pg_trigger twice for existing triggers on relation.  We do this in
	 * order to ensure a trigger does not exist with newname (The unique index
	 * on tgrelid/tgname would complain anyway) and to ensure a trigger does
	 * exist with oldname.
	 *
	 * NOTE that this is cool only because we have AccessExclusiveLock on the
	 * relation, so the trigger set won't be changing underneath us.
	 */
	tgrel = heap_open(TriggerRelationId, RowExclusiveLock);

	/*
	 * First pass -- look for name conflict
	 */
	ScanKeyInit(&key[0],
				Anum_pg_trigger_tgrelid,
				BTEqualStrategyNumber, F_OIDEQ,
				ObjectIdGetDatum(relid));
	ScanKeyInit(&key[1],
				Anum_pg_trigger_tgname,
				BTEqualStrategyNumber, F_NAMEEQ,
				PointerGetDatum(stmt->newname));
	tgscan = systable_beginscan(tgrel, TriggerRelidNameIndexId, true,
								NULL, 2, key);
	if (HeapTupleIsValid(tuple = systable_getnext(tgscan)))
		ereport(ERROR,
				(errcode(ERRCODE_DUPLICATE_OBJECT),
				 errmsg("trigger \"%s\" for relation \"%s\" already exists",
						stmt->newname, RelationGetRelationName(targetrel))));
	systable_endscan(tgscan);

	/*
	 * Second pass -- look for trigger existing with oldname and update
	 */
	ScanKeyInit(&key[0],
				Anum_pg_trigger_tgrelid,
				BTEqualStrategyNumber, F_OIDEQ,
				ObjectIdGetDatum(relid));
	ScanKeyInit(&key[1],
				Anum_pg_trigger_tgname,
				BTEqualStrategyNumber, F_NAMEEQ,
				PointerGetDatum(stmt->subname));
	tgscan = systable_beginscan(tgrel, TriggerRelidNameIndexId, true,
								NULL, 2, key);
	if (HeapTupleIsValid(tuple = systable_getnext(tgscan)))
	{
		tgoid = HeapTupleGetOid(tuple);

		/*
		 * Update pg_trigger tuple with new tgname.
		 */
		tuple = heap_copytuple(tuple);	/* need a modifiable copy */

		namestrcpy(&((Form_pg_trigger) GETSTRUCT(tuple))->tgname,
				   stmt->newname);

		simple_heap_update(tgrel, &tuple->t_self, tuple);

		/* keep system catalog indexes current */
		CatalogUpdateIndexes(tgrel, tuple);

		InvokeObjectPostAlterHook(TriggerRelationId,
								  HeapTupleGetOid(tuple), 0);

		/*
		 * Invalidate relation's relcache entry so that other backends (and
		 * this one too!) are sent SI message to make them rebuild relcache
		 * entries.  (Ideally this should happen automatically...)
		 */
		CacheInvalidateRelcache(targetrel);
	}
	else
	{
		ereport(ERROR,
				(errcode(ERRCODE_UNDEFINED_OBJECT),
				 errmsg("trigger \"%s\" for table \"%s\" does not exist",
						stmt->subname, RelationGetRelationName(targetrel))));
	}

	ObjectAddressSet(address, TriggerRelationId, tgoid);

	systable_endscan(tgscan);

	heap_close(tgrel, RowExclusiveLock);

	/*
	 * Close rel, but keep exclusive lock!
	 */
	relation_close(targetrel, NoLock);

	return address;
}


/*
 * EnableDisableTrigger()
 *
 *	Called by ALTER TABLE ENABLE/DISABLE [ REPLICA | ALWAYS ] TRIGGER
 *	to change 'tgenabled' field for the specified trigger(s)
 *
 * rel: relation to process (caller must hold suitable lock on it)
 * tgname: trigger to process, or NULL to scan all triggers
 * fires_when: new value for tgenabled field. In addition to generic
 *			   enablement/disablement, this also defines when the trigger
 *			   should be fired in session replication roles.
 * skip_system: if true, skip "system" triggers (constraint triggers)
 *
 * Caller should have checked permissions for the table; here we also
 * enforce that superuser privilege is required to alter the state of
 * system triggers
 */
void
EnableDisableTrigger(Relation rel, const char *tgname,
					 char fires_when, bool skip_system)
{
	Relation	tgrel;
	int			nkeys;
	ScanKeyData keys[2];
	SysScanDesc tgscan;
	HeapTuple	tuple;
	bool		found;
	bool		changed;

	/* Scan the relevant entries in pg_triggers */
	tgrel = heap_open(TriggerRelationId, RowExclusiveLock);

	ScanKeyInit(&keys[0],
				Anum_pg_trigger_tgrelid,
				BTEqualStrategyNumber, F_OIDEQ,
				ObjectIdGetDatum(RelationGetRelid(rel)));
	if (tgname)
	{
		ScanKeyInit(&keys[1],
					Anum_pg_trigger_tgname,
					BTEqualStrategyNumber, F_NAMEEQ,
					CStringGetDatum(tgname));
		nkeys = 2;
	}
	else
		nkeys = 1;

	tgscan = systable_beginscan(tgrel, TriggerRelidNameIndexId, true,
								NULL, nkeys, keys);

	found = changed = false;

	while (HeapTupleIsValid(tuple = systable_getnext(tgscan)))
	{
		Form_pg_trigger oldtrig = (Form_pg_trigger) GETSTRUCT(tuple);

		if (oldtrig->tgisinternal)
		{
			/* system trigger ... ok to process? */
			if (skip_system)
				continue;
			if (!superuser())
				ereport(ERROR,
						(errcode(ERRCODE_INSUFFICIENT_PRIVILEGE),
					  errmsg("permission denied: \"%s\" is a system trigger",
							 NameStr(oldtrig->tgname))));
		}

		found = true;

		if (oldtrig->tgenabled != fires_when)
		{
			/* need to change this one ... make a copy to scribble on */
			HeapTuple	newtup = heap_copytuple(tuple);
			Form_pg_trigger newtrig = (Form_pg_trigger) GETSTRUCT(newtup);

			newtrig->tgenabled = fires_when;

			simple_heap_update(tgrel, &newtup->t_self, newtup);

			/* Keep catalog indexes current */
			CatalogUpdateIndexes(tgrel, newtup);

			heap_freetuple(newtup);

			changed = true;
		}

		InvokeObjectPostAlterHook(TriggerRelationId,
								  HeapTupleGetOid(tuple), 0);
	}

	systable_endscan(tgscan);

	heap_close(tgrel, RowExclusiveLock);

	if (tgname && !found)
		ereport(ERROR,
				(errcode(ERRCODE_UNDEFINED_OBJECT),
				 errmsg("trigger \"%s\" for table \"%s\" does not exist",
						tgname, RelationGetRelationName(rel))));

	/*
	 * If we changed anything, broadcast a SI inval message to force each
	 * backend (including our own!) to rebuild relation's relcache entry.
	 * Otherwise they will fail to apply the change promptly.
	 */
	if (changed)
		CacheInvalidateRelcache(rel);
}


/*
 * Build trigger data to attach to the given relcache entry.
 *
 * Note that trigger data attached to a relcache entry must be stored in
 * CacheMemoryContext to ensure it survives as long as the relcache entry.
 * But we should be running in a less long-lived working context.  To avoid
 * leaking cache memory if this routine fails partway through, we build a
 * temporary TriggerDesc in working memory and then copy the completed
 * structure into cache memory.
 */
void
RelationBuildTriggers(Relation relation)
{
	TriggerDesc *trigdesc;
	int			numtrigs;
	int			maxtrigs;
	Trigger    *triggers;
	Relation	tgrel;
	ScanKeyData skey;
	SysScanDesc tgscan;
	HeapTuple	htup;
	MemoryContext oldContext;
	int			i;

	/*
	 * Allocate a working array to hold the triggers (the array is extended if
	 * necessary)
	 */
	maxtrigs = 16;
	triggers = (Trigger *) palloc(maxtrigs * sizeof(Trigger));
	numtrigs = 0;

	/*
	 * Note: since we scan the triggers using TriggerRelidNameIndexId, we will
	 * be reading the triggers in name order, except possibly during
	 * emergency-recovery operations (ie, IgnoreSystemIndexes). This in turn
	 * ensures that triggers will be fired in name order.
	 */
	ScanKeyInit(&skey,
				Anum_pg_trigger_tgrelid,
				BTEqualStrategyNumber, F_OIDEQ,
				ObjectIdGetDatum(RelationGetRelid(relation)));

	tgrel = heap_open(TriggerRelationId, AccessShareLock);
	tgscan = systable_beginscan(tgrel, TriggerRelidNameIndexId, true,
								NULL, 1, &skey);

	while (HeapTupleIsValid(htup = systable_getnext(tgscan)))
	{
		Form_pg_trigger pg_trigger = (Form_pg_trigger) GETSTRUCT(htup);
		Trigger    *build;
		Datum		datum;
		bool		isnull;

		if (numtrigs >= maxtrigs)
		{
			maxtrigs *= 2;
			triggers = (Trigger *) repalloc(triggers, maxtrigs * sizeof(Trigger));
		}
		build = &(triggers[numtrigs]);

		build->tgoid = HeapTupleGetOid(htup);
		build->tgname = DatumGetCString(DirectFunctionCall1(nameout,
										 NameGetDatum(&pg_trigger->tgname)));
		build->tgfoid = pg_trigger->tgfoid;
		build->tgtype = pg_trigger->tgtype;
		build->tgenabled = pg_trigger->tgenabled;
		build->tgisinternal = pg_trigger->tgisinternal;
		build->tgconstrrelid = pg_trigger->tgconstrrelid;
		build->tgconstrindid = pg_trigger->tgconstrindid;
		build->tgconstraint = pg_trigger->tgconstraint;
		build->tgdeferrable = pg_trigger->tgdeferrable;
		build->tginitdeferred = pg_trigger->tginitdeferred;
		build->tgnargs = pg_trigger->tgnargs;
		/* tgattr is first var-width field, so OK to access directly */
		build->tgnattr = pg_trigger->tgattr.dim1;
		if (build->tgnattr > 0)
		{
			build->tgattr = (int16 *) palloc(build->tgnattr * sizeof(int16));
			memcpy(build->tgattr, &(pg_trigger->tgattr.values),
				   build->tgnattr * sizeof(int16));
		}
		else
			build->tgattr = NULL;
		if (build->tgnargs > 0)
		{
			bytea	   *val;
			char	   *p;

			val = DatumGetByteaP(fastgetattr(htup,
											 Anum_pg_trigger_tgargs,
											 tgrel->rd_att, &isnull));
			if (isnull)
				elog(ERROR, "tgargs is null in trigger for relation \"%s\"",
					 RelationGetRelationName(relation));
			p = (char *) VARDATA(val);
			build->tgargs = (char **) palloc(build->tgnargs * sizeof(char *));
			for (i = 0; i < build->tgnargs; i++)
			{
				build->tgargs[i] = pstrdup(p);
				p += strlen(p) + 1;
			}
		}
		else
			build->tgargs = NULL;
		datum = fastgetattr(htup, Anum_pg_trigger_tgqual,
							tgrel->rd_att, &isnull);
		if (!isnull)
			build->tgqual = TextDatumGetCString(datum);
		else
			build->tgqual = NULL;

		numtrigs++;
	}

	systable_endscan(tgscan);
	heap_close(tgrel, AccessShareLock);

	/* There might not be any triggers */
	if (numtrigs == 0)
	{
		pfree(triggers);
		return;
	}

	/* Build trigdesc */
	trigdesc = (TriggerDesc *) palloc0(sizeof(TriggerDesc));
	trigdesc->triggers = triggers;
	trigdesc->numtriggers = numtrigs;
	for (i = 0; i < numtrigs; i++)
		SetTriggerFlags(trigdesc, &(triggers[i]));

	/* Copy completed trigdesc into cache storage */
	oldContext = MemoryContextSwitchTo(CacheMemoryContext);
	relation->trigdesc = CopyTriggerDesc(trigdesc);
	MemoryContextSwitchTo(oldContext);

	/* Release working memory */
	FreeTriggerDesc(trigdesc);
}

/*
 * Update the TriggerDesc's hint flags to include the specified trigger
 */
static void
SetTriggerFlags(TriggerDesc *trigdesc, Trigger *trigger)
{
	int16		tgtype = trigger->tgtype;

	trigdesc->trig_insert_before_row |=
		TRIGGER_TYPE_MATCHES(tgtype, TRIGGER_TYPE_ROW,
							 TRIGGER_TYPE_BEFORE, TRIGGER_TYPE_INSERT);
	trigdesc->trig_insert_after_row |=
		TRIGGER_TYPE_MATCHES(tgtype, TRIGGER_TYPE_ROW,
							 TRIGGER_TYPE_AFTER, TRIGGER_TYPE_INSERT);
	trigdesc->trig_insert_instead_row |=
		TRIGGER_TYPE_MATCHES(tgtype, TRIGGER_TYPE_ROW,
							 TRIGGER_TYPE_INSTEAD, TRIGGER_TYPE_INSERT);
	trigdesc->trig_insert_before_statement |=
		TRIGGER_TYPE_MATCHES(tgtype, TRIGGER_TYPE_STATEMENT,
							 TRIGGER_TYPE_BEFORE, TRIGGER_TYPE_INSERT);
	trigdesc->trig_insert_after_statement |=
		TRIGGER_TYPE_MATCHES(tgtype, TRIGGER_TYPE_STATEMENT,
							 TRIGGER_TYPE_AFTER, TRIGGER_TYPE_INSERT);
	trigdesc->trig_update_before_row |=
		TRIGGER_TYPE_MATCHES(tgtype, TRIGGER_TYPE_ROW,
							 TRIGGER_TYPE_BEFORE, TRIGGER_TYPE_UPDATE);
	trigdesc->trig_update_after_row |=
		TRIGGER_TYPE_MATCHES(tgtype, TRIGGER_TYPE_ROW,
							 TRIGGER_TYPE_AFTER, TRIGGER_TYPE_UPDATE);
	trigdesc->trig_update_instead_row |=
		TRIGGER_TYPE_MATCHES(tgtype, TRIGGER_TYPE_ROW,
							 TRIGGER_TYPE_INSTEAD, TRIGGER_TYPE_UPDATE);
	trigdesc->trig_update_before_statement |=
		TRIGGER_TYPE_MATCHES(tgtype, TRIGGER_TYPE_STATEMENT,
							 TRIGGER_TYPE_BEFORE, TRIGGER_TYPE_UPDATE);
	trigdesc->trig_update_after_statement |=
		TRIGGER_TYPE_MATCHES(tgtype, TRIGGER_TYPE_STATEMENT,
							 TRIGGER_TYPE_AFTER, TRIGGER_TYPE_UPDATE);
	trigdesc->trig_delete_before_row |=
		TRIGGER_TYPE_MATCHES(tgtype, TRIGGER_TYPE_ROW,
							 TRIGGER_TYPE_BEFORE, TRIGGER_TYPE_DELETE);
	trigdesc->trig_delete_after_row |=
		TRIGGER_TYPE_MATCHES(tgtype, TRIGGER_TYPE_ROW,
							 TRIGGER_TYPE_AFTER, TRIGGER_TYPE_DELETE);
	trigdesc->trig_delete_instead_row |=
		TRIGGER_TYPE_MATCHES(tgtype, TRIGGER_TYPE_ROW,
							 TRIGGER_TYPE_INSTEAD, TRIGGER_TYPE_DELETE);
	trigdesc->trig_delete_before_statement |=
		TRIGGER_TYPE_MATCHES(tgtype, TRIGGER_TYPE_STATEMENT,
							 TRIGGER_TYPE_BEFORE, TRIGGER_TYPE_DELETE);
	trigdesc->trig_delete_after_statement |=
		TRIGGER_TYPE_MATCHES(tgtype, TRIGGER_TYPE_STATEMENT,
							 TRIGGER_TYPE_AFTER, TRIGGER_TYPE_DELETE);
	/* there are no row-level truncate triggers */
	trigdesc->trig_truncate_before_statement |=
		TRIGGER_TYPE_MATCHES(tgtype, TRIGGER_TYPE_STATEMENT,
							 TRIGGER_TYPE_BEFORE, TRIGGER_TYPE_TRUNCATE);
	trigdesc->trig_truncate_after_statement |=
		TRIGGER_TYPE_MATCHES(tgtype, TRIGGER_TYPE_STATEMENT,
							 TRIGGER_TYPE_AFTER, TRIGGER_TYPE_TRUNCATE);
}

/*
 * Copy a TriggerDesc data structure.
 *
 * The copy is allocated in the current memory context.
 */
TriggerDesc *
CopyTriggerDesc(TriggerDesc *trigdesc)
{
	TriggerDesc *newdesc;
	Trigger    *trigger;
	int			i;

	if (trigdesc == NULL || trigdesc->numtriggers <= 0)
		return NULL;

	newdesc = (TriggerDesc *) palloc(sizeof(TriggerDesc));
	memcpy(newdesc, trigdesc, sizeof(TriggerDesc));

	trigger = (Trigger *) palloc(trigdesc->numtriggers * sizeof(Trigger));
	memcpy(trigger, trigdesc->triggers,
		   trigdesc->numtriggers * sizeof(Trigger));
	newdesc->triggers = trigger;

	for (i = 0; i < trigdesc->numtriggers; i++)
	{
		trigger->tgname = pstrdup(trigger->tgname);
		if (trigger->tgnattr > 0)
		{
			int16	   *newattr;

			newattr = (int16 *) palloc(trigger->tgnattr * sizeof(int16));
			memcpy(newattr, trigger->tgattr,
				   trigger->tgnattr * sizeof(int16));
			trigger->tgattr = newattr;
		}
		if (trigger->tgnargs > 0)
		{
			char	  **newargs;
			int16		j;

			newargs = (char **) palloc(trigger->tgnargs * sizeof(char *));
			for (j = 0; j < trigger->tgnargs; j++)
				newargs[j] = pstrdup(trigger->tgargs[j]);
			trigger->tgargs = newargs;
		}
		if (trigger->tgqual)
			trigger->tgqual = pstrdup(trigger->tgqual);
		trigger++;
	}

	return newdesc;
}

/*
 * Free a TriggerDesc data structure.
 */
void
FreeTriggerDesc(TriggerDesc *trigdesc)
{
	Trigger    *trigger;
	int			i;

	if (trigdesc == NULL)
		return;

	trigger = trigdesc->triggers;
	for (i = 0; i < trigdesc->numtriggers; i++)
	{
		pfree(trigger->tgname);
		if (trigger->tgnattr > 0)
			pfree(trigger->tgattr);
		if (trigger->tgnargs > 0)
		{
			while (--(trigger->tgnargs) >= 0)
				pfree(trigger->tgargs[trigger->tgnargs]);
			pfree(trigger->tgargs);
		}
		if (trigger->tgqual)
			pfree(trigger->tgqual);
		trigger++;
	}
	pfree(trigdesc->triggers);
	pfree(trigdesc);
}

/*
 * Compare two TriggerDesc structures for logical equality.
 */
#ifdef NOT_USED
bool
equalTriggerDescs(TriggerDesc *trigdesc1, TriggerDesc *trigdesc2)
{
	int			i,
				j;

	/*
	 * We need not examine the hint flags, just the trigger array itself; if
	 * we have the same triggers with the same types, the flags should match.
	 *
	 * As of 7.3 we assume trigger set ordering is significant in the
	 * comparison; so we just compare corresponding slots of the two sets.
	 *
	 * Note: comparing the stringToNode forms of the WHEN clauses means that
	 * parse column locations will affect the result.  This is okay as long as
	 * this function is only used for detecting exact equality, as for example
	 * in checking for staleness of a cache entry.
	 */
	if (trigdesc1 != NULL)
	{
		if (trigdesc2 == NULL)
			return false;
		if (trigdesc1->numtriggers != trigdesc2->numtriggers)
			return false;
		for (i = 0; i < trigdesc1->numtriggers; i++)
		{
			Trigger    *trig1 = trigdesc1->triggers + i;
			Trigger    *trig2 = trigdesc2->triggers + i;

			if (trig1->tgoid != trig2->tgoid)
				return false;
			if (strcmp(trig1->tgname, trig2->tgname) != 0)
				return false;
			if (trig1->tgfoid != trig2->tgfoid)
				return false;
			if (trig1->tgtype != trig2->tgtype)
				return false;
			if (trig1->tgenabled != trig2->tgenabled)
				return false;
			if (trig1->tgisinternal != trig2->tgisinternal)
				return false;
			if (trig1->tgconstrrelid != trig2->tgconstrrelid)
				return false;
			if (trig1->tgconstrindid != trig2->tgconstrindid)
				return false;
			if (trig1->tgconstraint != trig2->tgconstraint)
				return false;
			if (trig1->tgdeferrable != trig2->tgdeferrable)
				return false;
			if (trig1->tginitdeferred != trig2->tginitdeferred)
				return false;
			if (trig1->tgnargs != trig2->tgnargs)
				return false;
			if (trig1->tgnattr != trig2->tgnattr)
				return false;
			if (trig1->tgnattr > 0 &&
				memcmp(trig1->tgattr, trig2->tgattr,
					   trig1->tgnattr * sizeof(int16)) != 0)
				return false;
			for (j = 0; j < trig1->tgnargs; j++)
				if (strcmp(trig1->tgargs[j], trig2->tgargs[j]) != 0)
					return false;
			if (trig1->tgqual == NULL && trig2->tgqual == NULL)
				 /* ok */ ;
			else if (trig1->tgqual == NULL || trig2->tgqual == NULL)
				return false;
			else if (strcmp(trig1->tgqual, trig2->tgqual) != 0)
				return false;
		}
	}
	else if (trigdesc2 != NULL)
		return false;
	return true;
}
#endif   /* NOT_USED */

/*
 * Call a trigger function.
 *
 *		trigdata: trigger descriptor.
 *		tgindx: trigger's index in finfo and instr arrays.
 *		finfo: array of cached trigger function call information.
 *		instr: optional array of EXPLAIN ANALYZE instrumentation state.
 *		per_tuple_context: memory context to execute the function in.
 *
 * Returns the tuple (or NULL) as returned by the function.
 */
static HeapTuple
ExecCallTriggerFunc(TriggerData *trigdata,
					int tgindx,
					FmgrInfo *finfo,
					Instrumentation *instr,
					MemoryContext per_tuple_context)
{
	FunctionCallInfoData fcinfo;
	PgStat_FunctionCallUsage fcusage;
	Datum		result;
	MemoryContext oldContext;

	finfo += tgindx;

	/*
	 * We cache fmgr lookup info, to avoid making the lookup again on each
	 * call.
	 */
	if (finfo->fn_oid == InvalidOid)
		fmgr_info(trigdata->tg_trigger->tgfoid, finfo);

	Assert(finfo->fn_oid == trigdata->tg_trigger->tgfoid);

	/*
	 * If doing EXPLAIN ANALYZE, start charging time to this trigger.
	 */
	if (instr)
		InstrStartNode(instr + tgindx);

	/*
	 * Do the function evaluation in the per-tuple memory context, so that
	 * leaked memory will be reclaimed once per tuple. Note in particular that
	 * any new tuple created by the trigger function will live till the end of
	 * the tuple cycle.
	 */
	oldContext = MemoryContextSwitchTo(per_tuple_context);

	/*
	 * Call the function, passing no arguments but setting a context.
	 */
	InitFunctionCallInfoData(fcinfo, finfo, 0,
							 InvalidOid, (Node *) trigdata, NULL);

	pgstat_init_function_usage(&fcinfo, &fcusage);

	MyTriggerDepth++;
	PG_TRY();
	{
		result = FunctionCallInvoke(&fcinfo);
	}
	PG_CATCH();
	{
		MyTriggerDepth--;
		PG_RE_THROW();
	}
	PG_END_TRY();
	MyTriggerDepth--;

	pgstat_end_function_usage(&fcusage, true);

	MemoryContextSwitchTo(oldContext);

	/*
	 * Trigger protocol allows function to return a null pointer, but NOT to
	 * set the isnull result flag.
	 */
	if (fcinfo.isnull)
		ereport(ERROR,
				(errcode(ERRCODE_E_R_I_E_TRIGGER_PROTOCOL_VIOLATED),
				 errmsg("trigger function %u returned null value",
						fcinfo.flinfo->fn_oid)));

	/*
	 * If doing EXPLAIN ANALYZE, stop charging time to this trigger, and count
	 * one "tuple returned" (really the number of firings).
	 */
	if (instr)
		InstrStopNode(instr + tgindx, 1);

	return (HeapTuple) DatumGetPointer(result);
}

void
ExecBSInsertTriggers(EState *estate, ResultRelInfo *relinfo)
{
	TriggerDesc *trigdesc;
	int			i;
	TriggerData LocTriggerData;

	trigdesc = relinfo->ri_TrigDesc;

	if (trigdesc == NULL)
		return;
	if (!trigdesc->trig_insert_before_statement)
		return;

	LocTriggerData.type = T_TriggerData;
	LocTriggerData.tg_event = TRIGGER_EVENT_INSERT |
		TRIGGER_EVENT_BEFORE;
	LocTriggerData.tg_relation = relinfo->ri_RelationDesc;
	LocTriggerData.tg_trigtuple = NULL;
	LocTriggerData.tg_newtuple = NULL;
	LocTriggerData.tg_trigtuplebuf = InvalidBuffer;
	LocTriggerData.tg_newtuplebuf = InvalidBuffer;
	for (i = 0; i < trigdesc->numtriggers; i++)
	{
		Trigger    *trigger = &trigdesc->triggers[i];
		HeapTuple	newtuple;

		if (!TRIGGER_TYPE_MATCHES(trigger->tgtype,
								  TRIGGER_TYPE_STATEMENT,
								  TRIGGER_TYPE_BEFORE,
								  TRIGGER_TYPE_INSERT))
			continue;
		if (!TriggerEnabled(estate, relinfo, trigger, LocTriggerData.tg_event,
							NULL, NULL, NULL))
			continue;

		LocTriggerData.tg_trigger = trigger;
		newtuple = ExecCallTriggerFunc(&LocTriggerData,
									   i,
									   relinfo->ri_TrigFunctions,
									   relinfo->ri_TrigInstrument,
									   GetPerTupleMemoryContext(estate));

		if (newtuple)
			ereport(ERROR,
					(errcode(ERRCODE_E_R_I_E_TRIGGER_PROTOCOL_VIOLATED),
				  errmsg("BEFORE STATEMENT trigger cannot return a value")));
	}
}

void
ExecASInsertTriggers(EState *estate, ResultRelInfo *relinfo)
{
	TriggerDesc *trigdesc = relinfo->ri_TrigDesc;

	if (trigdesc && trigdesc->trig_insert_after_statement)
		AfterTriggerSaveEvent(estate, relinfo, TRIGGER_EVENT_INSERT,
							  false, NULL, NULL, NIL, NULL);
}

TupleTableSlot *
ExecBRInsertTriggers(EState *estate, ResultRelInfo *relinfo,
					 TupleTableSlot *slot)
{
	TriggerDesc *trigdesc = relinfo->ri_TrigDesc;
	HeapTuple	slottuple = ExecMaterializeSlot(slot);
	HeapTuple	newtuple = slottuple;
	HeapTuple	oldtuple;
	TriggerData LocTriggerData;
	int			i;

	LocTriggerData.type = T_TriggerData;
	LocTriggerData.tg_event = TRIGGER_EVENT_INSERT |
		TRIGGER_EVENT_ROW |
		TRIGGER_EVENT_BEFORE;
	LocTriggerData.tg_relation = relinfo->ri_RelationDesc;
	LocTriggerData.tg_newtuple = NULL;
	LocTriggerData.tg_newtuplebuf = InvalidBuffer;
	for (i = 0; i < trigdesc->numtriggers; i++)
	{
		Trigger    *trigger = &trigdesc->triggers[i];

		if (!TRIGGER_TYPE_MATCHES(trigger->tgtype,
								  TRIGGER_TYPE_ROW,
								  TRIGGER_TYPE_BEFORE,
								  TRIGGER_TYPE_INSERT))
			continue;
		if (!TriggerEnabled(estate, relinfo, trigger, LocTriggerData.tg_event,
							NULL, NULL, newtuple))
			continue;

		LocTriggerData.tg_trigtuple = oldtuple = newtuple;
		LocTriggerData.tg_trigtuplebuf = InvalidBuffer;
		LocTriggerData.tg_trigger = trigger;
		newtuple = ExecCallTriggerFunc(&LocTriggerData,
									   i,
									   relinfo->ri_TrigFunctions,
									   relinfo->ri_TrigInstrument,
									   GetPerTupleMemoryContext(estate));
		if (oldtuple != newtuple && oldtuple != slottuple)
			heap_freetuple(oldtuple);
		if (newtuple == NULL)
			return NULL;		/* "do nothing" */
	}

	if (newtuple != slottuple)
	{
		/*
		 * Return the modified tuple using the es_trig_tuple_slot.  We assume
		 * the tuple was allocated in per-tuple memory context, and therefore
		 * will go away by itself. The tuple table slot should not try to
		 * clear it.
		 */
		TupleTableSlot *newslot = estate->es_trig_tuple_slot;
		TupleDesc	tupdesc = RelationGetDescr(relinfo->ri_RelationDesc);

		if (newslot->tts_tupleDescriptor != tupdesc)
			ExecSetSlotDescriptor(newslot, tupdesc);
		ExecStoreTuple(newtuple, newslot, InvalidBuffer, false);
		slot = newslot;
	}
	return slot;
}

void
ExecARInsertTriggers(EState *estate, ResultRelInfo *relinfo,
					 HeapTuple trigtuple, List *recheckIndexes)
{
	TriggerDesc *trigdesc = relinfo->ri_TrigDesc;

	if (trigdesc && trigdesc->trig_insert_after_row)
		AfterTriggerSaveEvent(estate, relinfo, TRIGGER_EVENT_INSERT,
							  true, NULL, trigtuple, recheckIndexes, NULL);
}

TupleTableSlot *
ExecIRInsertTriggers(EState *estate, ResultRelInfo *relinfo,
					 TupleTableSlot *slot)
{
	TriggerDesc *trigdesc = relinfo->ri_TrigDesc;
	HeapTuple	slottuple = ExecMaterializeSlot(slot);
	HeapTuple	newtuple = slottuple;
	HeapTuple	oldtuple;
	TriggerData LocTriggerData;
	int			i;

	LocTriggerData.type = T_TriggerData;
	LocTriggerData.tg_event = TRIGGER_EVENT_INSERT |
		TRIGGER_EVENT_ROW |
		TRIGGER_EVENT_INSTEAD;
	LocTriggerData.tg_relation = relinfo->ri_RelationDesc;
	LocTriggerData.tg_newtuple = NULL;
	LocTriggerData.tg_newtuplebuf = InvalidBuffer;
	for (i = 0; i < trigdesc->numtriggers; i++)
	{
		Trigger    *trigger = &trigdesc->triggers[i];

		if (!TRIGGER_TYPE_MATCHES(trigger->tgtype,
								  TRIGGER_TYPE_ROW,
								  TRIGGER_TYPE_INSTEAD,
								  TRIGGER_TYPE_INSERT))
			continue;
		if (!TriggerEnabled(estate, relinfo, trigger, LocTriggerData.tg_event,
							NULL, NULL, newtuple))
			continue;

		LocTriggerData.tg_trigtuple = oldtuple = newtuple;
		LocTriggerData.tg_trigtuplebuf = InvalidBuffer;
		LocTriggerData.tg_trigger = trigger;
		newtuple = ExecCallTriggerFunc(&LocTriggerData,
									   i,
									   relinfo->ri_TrigFunctions,
									   relinfo->ri_TrigInstrument,
									   GetPerTupleMemoryContext(estate));
		if (oldtuple != newtuple && oldtuple != slottuple)
			heap_freetuple(oldtuple);
		if (newtuple == NULL)
			return NULL;		/* "do nothing" */
	}

	if (newtuple != slottuple)
	{
		/*
		 * Return the modified tuple using the es_trig_tuple_slot.  We assume
		 * the tuple was allocated in per-tuple memory context, and therefore
		 * will go away by itself. The tuple table slot should not try to
		 * clear it.
		 */
		TupleTableSlot *newslot = estate->es_trig_tuple_slot;
		TupleDesc	tupdesc = RelationGetDescr(relinfo->ri_RelationDesc);

		if (newslot->tts_tupleDescriptor != tupdesc)
			ExecSetSlotDescriptor(newslot, tupdesc);
		ExecStoreTuple(newtuple, newslot, InvalidBuffer, false);
		slot = newslot;
	}
	return slot;
}

void
ExecBSDeleteTriggers(EState *estate, ResultRelInfo *relinfo)
{
	TriggerDesc *trigdesc;
	int			i;
	TriggerData LocTriggerData;

	trigdesc = relinfo->ri_TrigDesc;

	if (trigdesc == NULL)
		return;
	if (!trigdesc->trig_delete_before_statement)
		return;

	LocTriggerData.type = T_TriggerData;
	LocTriggerData.tg_event = TRIGGER_EVENT_DELETE |
		TRIGGER_EVENT_BEFORE;
	LocTriggerData.tg_relation = relinfo->ri_RelationDesc;
	LocTriggerData.tg_trigtuple = NULL;
	LocTriggerData.tg_newtuple = NULL;
	LocTriggerData.tg_trigtuplebuf = InvalidBuffer;
	LocTriggerData.tg_newtuplebuf = InvalidBuffer;
	for (i = 0; i < trigdesc->numtriggers; i++)
	{
		Trigger    *trigger = &trigdesc->triggers[i];
		HeapTuple	newtuple;

		if (!TRIGGER_TYPE_MATCHES(trigger->tgtype,
								  TRIGGER_TYPE_STATEMENT,
								  TRIGGER_TYPE_BEFORE,
								  TRIGGER_TYPE_DELETE))
			continue;
		if (!TriggerEnabled(estate, relinfo, trigger, LocTriggerData.tg_event,
							NULL, NULL, NULL))
			continue;

		LocTriggerData.tg_trigger = trigger;
		newtuple = ExecCallTriggerFunc(&LocTriggerData,
									   i,
									   relinfo->ri_TrigFunctions,
									   relinfo->ri_TrigInstrument,
									   GetPerTupleMemoryContext(estate));

		if (newtuple)
			ereport(ERROR,
					(errcode(ERRCODE_E_R_I_E_TRIGGER_PROTOCOL_VIOLATED),
				  errmsg("BEFORE STATEMENT trigger cannot return a value")));
	}
}

void
ExecASDeleteTriggers(EState *estate, ResultRelInfo *relinfo)
{
	TriggerDesc *trigdesc = relinfo->ri_TrigDesc;

	if (trigdesc && trigdesc->trig_delete_after_statement)
		AfterTriggerSaveEvent(estate, relinfo, TRIGGER_EVENT_DELETE,
							  false, NULL, NULL, NIL, NULL);
}

bool
ExecBRDeleteTriggers(EState *estate, EPQState *epqstate,
					 ResultRelInfo *relinfo,
					 ItemPointer tupleid,
					 HeapTuple fdw_trigtuple)
{
	TriggerDesc *trigdesc = relinfo->ri_TrigDesc;
	bool		result = true;
	TriggerData LocTriggerData;
	HeapTuple	trigtuple;
	HeapTuple	newtuple;
	TupleTableSlot *newSlot;
	int			i;

	Assert(HeapTupleIsValid(fdw_trigtuple) ^ ItemPointerIsValid(tupleid));
	if (fdw_trigtuple == NULL)
	{
		trigtuple = GetTupleForTrigger(estate, epqstate, relinfo, tupleid,
									   LockTupleExclusive, &newSlot);
		if (trigtuple == NULL)
			return false;
	}
	else
		trigtuple = fdw_trigtuple;

	LocTriggerData.type = T_TriggerData;
	LocTriggerData.tg_event = TRIGGER_EVENT_DELETE |
		TRIGGER_EVENT_ROW |
		TRIGGER_EVENT_BEFORE;
	LocTriggerData.tg_relation = relinfo->ri_RelationDesc;
	LocTriggerData.tg_newtuple = NULL;
	LocTriggerData.tg_newtuplebuf = InvalidBuffer;
	for (i = 0; i < trigdesc->numtriggers; i++)
	{
		Trigger    *trigger = &trigdesc->triggers[i];

		if (!TRIGGER_TYPE_MATCHES(trigger->tgtype,
								  TRIGGER_TYPE_ROW,
								  TRIGGER_TYPE_BEFORE,
								  TRIGGER_TYPE_DELETE))
			continue;
		if (!TriggerEnabled(estate, relinfo, trigger, LocTriggerData.tg_event,
							NULL, trigtuple, NULL))
			continue;

		LocTriggerData.tg_trigtuple = trigtuple;
		LocTriggerData.tg_trigtuplebuf = InvalidBuffer;
		LocTriggerData.tg_trigger = trigger;
		newtuple = ExecCallTriggerFunc(&LocTriggerData,
									   i,
									   relinfo->ri_TrigFunctions,
									   relinfo->ri_TrigInstrument,
									   GetPerTupleMemoryContext(estate));
		if (newtuple == NULL)
		{
			result = false;		/* tell caller to suppress delete */
			break;
		}
		if (newtuple != trigtuple)
			heap_freetuple(newtuple);
	}
	if (trigtuple != fdw_trigtuple)
		heap_freetuple(trigtuple);

	return result;
}

void
ExecARDeleteTriggers(EState *estate, ResultRelInfo *relinfo,
					 ItemPointer tupleid,
					 HeapTuple fdw_trigtuple)
{
	TriggerDesc *trigdesc = relinfo->ri_TrigDesc;

	if (trigdesc && trigdesc->trig_delete_after_row)
	{
		HeapTuple	trigtuple;

		Assert(HeapTupleIsValid(fdw_trigtuple) ^ ItemPointerIsValid(tupleid));
		if (fdw_trigtuple == NULL)
			trigtuple = GetTupleForTrigger(estate,
										   NULL,
										   relinfo,
										   tupleid,
										   LockTupleExclusive,
										   NULL);
		else
			trigtuple = fdw_trigtuple;

		AfterTriggerSaveEvent(estate, relinfo, TRIGGER_EVENT_DELETE,
							  true, trigtuple, NULL, NIL, NULL);
		if (trigtuple != fdw_trigtuple)
			heap_freetuple(trigtuple);
	}
}

bool
ExecIRDeleteTriggers(EState *estate, ResultRelInfo *relinfo,
					 HeapTuple trigtuple)
{
	TriggerDesc *trigdesc = relinfo->ri_TrigDesc;
	TriggerData LocTriggerData;
	HeapTuple	rettuple;
	int			i;

	LocTriggerData.type = T_TriggerData;
	LocTriggerData.tg_event = TRIGGER_EVENT_DELETE |
		TRIGGER_EVENT_ROW |
		TRIGGER_EVENT_INSTEAD;
	LocTriggerData.tg_relation = relinfo->ri_RelationDesc;
	LocTriggerData.tg_newtuple = NULL;
	LocTriggerData.tg_newtuplebuf = InvalidBuffer;
	for (i = 0; i < trigdesc->numtriggers; i++)
	{
		Trigger    *trigger = &trigdesc->triggers[i];

		if (!TRIGGER_TYPE_MATCHES(trigger->tgtype,
								  TRIGGER_TYPE_ROW,
								  TRIGGER_TYPE_INSTEAD,
								  TRIGGER_TYPE_DELETE))
			continue;
		if (!TriggerEnabled(estate, relinfo, trigger, LocTriggerData.tg_event,
							NULL, trigtuple, NULL))
			continue;

		LocTriggerData.tg_trigtuple = trigtuple;
		LocTriggerData.tg_trigtuplebuf = InvalidBuffer;
		LocTriggerData.tg_trigger = trigger;
		rettuple = ExecCallTriggerFunc(&LocTriggerData,
									   i,
									   relinfo->ri_TrigFunctions,
									   relinfo->ri_TrigInstrument,
									   GetPerTupleMemoryContext(estate));
		if (rettuple == NULL)
			return false;		/* Delete was suppressed */
		if (rettuple != trigtuple)
			heap_freetuple(rettuple);
	}
	return true;
}

void
ExecBSUpdateTriggers(EState *estate, ResultRelInfo *relinfo)
{
	TriggerDesc *trigdesc;
	int			i;
	TriggerData LocTriggerData;
	Bitmapset  *updatedCols;

	trigdesc = relinfo->ri_TrigDesc;

	if (trigdesc == NULL)
		return;
	if (!trigdesc->trig_update_before_statement)
		return;

	updatedCols = GetUpdatedColumns(relinfo, estate);

	LocTriggerData.type = T_TriggerData;
	LocTriggerData.tg_event = TRIGGER_EVENT_UPDATE |
		TRIGGER_EVENT_BEFORE;
	LocTriggerData.tg_relation = relinfo->ri_RelationDesc;
	LocTriggerData.tg_trigtuple = NULL;
	LocTriggerData.tg_newtuple = NULL;
	LocTriggerData.tg_trigtuplebuf = InvalidBuffer;
	LocTriggerData.tg_newtuplebuf = InvalidBuffer;
	for (i = 0; i < trigdesc->numtriggers; i++)
	{
		Trigger    *trigger = &trigdesc->triggers[i];
		HeapTuple	newtuple;

		if (!TRIGGER_TYPE_MATCHES(trigger->tgtype,
								  TRIGGER_TYPE_STATEMENT,
								  TRIGGER_TYPE_BEFORE,
								  TRIGGER_TYPE_UPDATE))
			continue;
		if (!TriggerEnabled(estate, relinfo, trigger, LocTriggerData.tg_event,
							updatedCols, NULL, NULL))
			continue;

		LocTriggerData.tg_trigger = trigger;
		newtuple = ExecCallTriggerFunc(&LocTriggerData,
									   i,
									   relinfo->ri_TrigFunctions,
									   relinfo->ri_TrigInstrument,
									   GetPerTupleMemoryContext(estate));

		if (newtuple)
			ereport(ERROR,
					(errcode(ERRCODE_E_R_I_E_TRIGGER_PROTOCOL_VIOLATED),
				  errmsg("BEFORE STATEMENT trigger cannot return a value")));
	}
}

void
ExecASUpdateTriggers(EState *estate, ResultRelInfo *relinfo)
{
	TriggerDesc *trigdesc = relinfo->ri_TrigDesc;

	if (trigdesc && trigdesc->trig_update_after_statement)
		AfterTriggerSaveEvent(estate, relinfo, TRIGGER_EVENT_UPDATE,
							  false, NULL, NULL, NIL,
							  GetUpdatedColumns(relinfo, estate));
}

TupleTableSlot *
ExecBRUpdateTriggers(EState *estate, EPQState *epqstate,
					 ResultRelInfo *relinfo,
					 ItemPointer tupleid,
					 HeapTuple fdw_trigtuple,
					 TupleTableSlot *slot)
{
	TriggerDesc *trigdesc = relinfo->ri_TrigDesc;
	HeapTuple	slottuple = ExecMaterializeSlot(slot);
	HeapTuple	newtuple = slottuple;
	TriggerData LocTriggerData;
	HeapTuple	trigtuple;
	HeapTuple	oldtuple;
	TupleTableSlot *newSlot;
	int			i;
	Bitmapset  *updatedCols;
	LockTupleMode lockmode;

	/* Determine lock mode to use */
	lockmode = ExecUpdateLockMode(estate, relinfo);

	Assert(HeapTupleIsValid(fdw_trigtuple) ^ ItemPointerIsValid(tupleid));
	if (fdw_trigtuple == NULL)
	{
		/* get a copy of the on-disk tuple we are planning to update */
		trigtuple = GetTupleForTrigger(estate, epqstate, relinfo, tupleid,
									   lockmode, &newSlot);
		if (trigtuple == NULL)
			return NULL;		/* cancel the update action */
	}
	else
	{
		trigtuple = fdw_trigtuple;
		newSlot = NULL;
	}

	/*
	 * In READ COMMITTED isolation level it's possible that target tuple was
	 * changed due to concurrent update.  In that case we have a raw subplan
	 * output tuple in newSlot, and need to run it through the junk filter to
	 * produce an insertable tuple.
	 *
	 * Caution: more than likely, the passed-in slot is the same as the
	 * junkfilter's output slot, so we are clobbering the original value of
	 * slottuple by doing the filtering.  This is OK since neither we nor our
	 * caller have any more interest in the prior contents of that slot.
	 */
	if (newSlot != NULL)
	{
		slot = ExecFilterJunk(relinfo->ri_junkFilter, newSlot);
		slottuple = ExecMaterializeSlot(slot);
		newtuple = slottuple;
	}


	LocTriggerData.type = T_TriggerData;
	LocTriggerData.tg_event = TRIGGER_EVENT_UPDATE |
		TRIGGER_EVENT_ROW |
		TRIGGER_EVENT_BEFORE;
	LocTriggerData.tg_relation = relinfo->ri_RelationDesc;
	updatedCols = GetUpdatedColumns(relinfo, estate);
	for (i = 0; i < trigdesc->numtriggers; i++)
	{
		Trigger    *trigger = &trigdesc->triggers[i];

		if (!TRIGGER_TYPE_MATCHES(trigger->tgtype,
								  TRIGGER_TYPE_ROW,
								  TRIGGER_TYPE_BEFORE,
								  TRIGGER_TYPE_UPDATE))
			continue;
		if (!TriggerEnabled(estate, relinfo, trigger, LocTriggerData.tg_event,
							updatedCols, trigtuple, newtuple))
			continue;

		LocTriggerData.tg_trigtuple = trigtuple;
		LocTriggerData.tg_newtuple = oldtuple = newtuple;
		LocTriggerData.tg_trigtuplebuf = InvalidBuffer;
		LocTriggerData.tg_newtuplebuf = InvalidBuffer;
		LocTriggerData.tg_trigger = trigger;
		newtuple = ExecCallTriggerFunc(&LocTriggerData,
									   i,
									   relinfo->ri_TrigFunctions,
									   relinfo->ri_TrigInstrument,
									   GetPerTupleMemoryContext(estate));
		if (oldtuple != newtuple && oldtuple != slottuple)
			heap_freetuple(oldtuple);
		if (newtuple == NULL)
		{
			if (trigtuple != fdw_trigtuple)
				heap_freetuple(trigtuple);
			return NULL;		/* "do nothing" */
		}
	}
	if (trigtuple != fdw_trigtuple)
		heap_freetuple(trigtuple);

	if (newtuple != slottuple)
	{
		/*
		 * Return the modified tuple using the es_trig_tuple_slot.  We assume
		 * the tuple was allocated in per-tuple memory context, and therefore
		 * will go away by itself. The tuple table slot should not try to
		 * clear it.
		 */
		TupleTableSlot *newslot = estate->es_trig_tuple_slot;
		TupleDesc	tupdesc = RelationGetDescr(relinfo->ri_RelationDesc);

		if (newslot->tts_tupleDescriptor != tupdesc)
			ExecSetSlotDescriptor(newslot, tupdesc);
		ExecStoreTuple(newtuple, newslot, InvalidBuffer, false);
		slot = newslot;
	}
	return slot;
}

void
ExecARUpdateTriggers(EState *estate, ResultRelInfo *relinfo,
					 ItemPointer tupleid,
					 HeapTuple fdw_trigtuple,
					 HeapTuple newtuple,
					 List *recheckIndexes)
{
	TriggerDesc *trigdesc = relinfo->ri_TrigDesc;

	if (trigdesc && trigdesc->trig_update_after_row)
	{
		HeapTuple	trigtuple;

		Assert(HeapTupleIsValid(fdw_trigtuple) ^ ItemPointerIsValid(tupleid));
		if (fdw_trigtuple == NULL)
			trigtuple = GetTupleForTrigger(estate,
										   NULL,
										   relinfo,
										   tupleid,
										   LockTupleExclusive,
										   NULL);
		else
			trigtuple = fdw_trigtuple;

		AfterTriggerSaveEvent(estate, relinfo, TRIGGER_EVENT_UPDATE,
							  true, trigtuple, newtuple, recheckIndexes,
							  GetUpdatedColumns(relinfo, estate));
		if (trigtuple != fdw_trigtuple)
			heap_freetuple(trigtuple);
	}
}

TupleTableSlot *
ExecIRUpdateTriggers(EState *estate, ResultRelInfo *relinfo,
					 HeapTuple trigtuple, TupleTableSlot *slot)
{
	TriggerDesc *trigdesc = relinfo->ri_TrigDesc;
	HeapTuple	slottuple = ExecMaterializeSlot(slot);
	HeapTuple	newtuple = slottuple;
	TriggerData LocTriggerData;
	HeapTuple	oldtuple;
	int			i;

	LocTriggerData.type = T_TriggerData;
	LocTriggerData.tg_event = TRIGGER_EVENT_UPDATE |
		TRIGGER_EVENT_ROW |
		TRIGGER_EVENT_INSTEAD;
	LocTriggerData.tg_relation = relinfo->ri_RelationDesc;
	for (i = 0; i < trigdesc->numtriggers; i++)
	{
		Trigger    *trigger = &trigdesc->triggers[i];

		if (!TRIGGER_TYPE_MATCHES(trigger->tgtype,
								  TRIGGER_TYPE_ROW,
								  TRIGGER_TYPE_INSTEAD,
								  TRIGGER_TYPE_UPDATE))
			continue;
		if (!TriggerEnabled(estate, relinfo, trigger, LocTriggerData.tg_event,
							NULL, trigtuple, newtuple))
			continue;

		LocTriggerData.tg_trigtuple = trigtuple;
		LocTriggerData.tg_newtuple = oldtuple = newtuple;
		LocTriggerData.tg_trigtuplebuf = InvalidBuffer;
		LocTriggerData.tg_newtuplebuf = InvalidBuffer;
		LocTriggerData.tg_trigger = trigger;
		newtuple = ExecCallTriggerFunc(&LocTriggerData,
									   i,
									   relinfo->ri_TrigFunctions,
									   relinfo->ri_TrigInstrument,
									   GetPerTupleMemoryContext(estate));
		if (oldtuple != newtuple && oldtuple != slottuple)
			heap_freetuple(oldtuple);
		if (newtuple == NULL)
			return NULL;		/* "do nothing" */
	}

	if (newtuple != slottuple)
	{
		/*
		 * Return the modified tuple using the es_trig_tuple_slot.  We assume
		 * the tuple was allocated in per-tuple memory context, and therefore
		 * will go away by itself. The tuple table slot should not try to
		 * clear it.
		 */
		TupleTableSlot *newslot = estate->es_trig_tuple_slot;
		TupleDesc	tupdesc = RelationGetDescr(relinfo->ri_RelationDesc);

		if (newslot->tts_tupleDescriptor != tupdesc)
			ExecSetSlotDescriptor(newslot, tupdesc);
		ExecStoreTuple(newtuple, newslot, InvalidBuffer, false);
		slot = newslot;
	}
	return slot;
}

void
ExecBSTruncateTriggers(EState *estate, ResultRelInfo *relinfo)
{
	TriggerDesc *trigdesc;
	int			i;
	TriggerData LocTriggerData;

	trigdesc = relinfo->ri_TrigDesc;

	if (trigdesc == NULL)
		return;
	if (!trigdesc->trig_truncate_before_statement)
		return;

	LocTriggerData.type = T_TriggerData;
	LocTriggerData.tg_event = TRIGGER_EVENT_TRUNCATE |
		TRIGGER_EVENT_BEFORE;
	LocTriggerData.tg_relation = relinfo->ri_RelationDesc;
	LocTriggerData.tg_trigtuple = NULL;
	LocTriggerData.tg_newtuple = NULL;
	LocTriggerData.tg_trigtuplebuf = InvalidBuffer;
	LocTriggerData.tg_newtuplebuf = InvalidBuffer;
	for (i = 0; i < trigdesc->numtriggers; i++)
	{
		Trigger    *trigger = &trigdesc->triggers[i];
		HeapTuple	newtuple;

		if (!TRIGGER_TYPE_MATCHES(trigger->tgtype,
								  TRIGGER_TYPE_STATEMENT,
								  TRIGGER_TYPE_BEFORE,
								  TRIGGER_TYPE_TRUNCATE))
			continue;
		if (!TriggerEnabled(estate, relinfo, trigger, LocTriggerData.tg_event,
							NULL, NULL, NULL))
			continue;

		LocTriggerData.tg_trigger = trigger;
		newtuple = ExecCallTriggerFunc(&LocTriggerData,
									   i,
									   relinfo->ri_TrigFunctions,
									   relinfo->ri_TrigInstrument,
									   GetPerTupleMemoryContext(estate));

		if (newtuple)
			ereport(ERROR,
					(errcode(ERRCODE_E_R_I_E_TRIGGER_PROTOCOL_VIOLATED),
				  errmsg("BEFORE STATEMENT trigger cannot return a value")));
	}
}

void
ExecASTruncateTriggers(EState *estate, ResultRelInfo *relinfo)
{
	TriggerDesc *trigdesc = relinfo->ri_TrigDesc;

	if (trigdesc && trigdesc->trig_truncate_after_statement)
		AfterTriggerSaveEvent(estate, relinfo, TRIGGER_EVENT_TRUNCATE,
							  false, NULL, NULL, NIL, NULL);
}


static HeapTuple
GetTupleForTrigger(EState *estate,
				   EPQState *epqstate,
				   ResultRelInfo *relinfo,
				   ItemPointer tid,
				   LockTupleMode lockmode,
				   TupleTableSlot **newSlot)
{
	Relation	relation = relinfo->ri_RelationDesc;
	HeapTupleData tuple;
	HeapTuple	result;
	Buffer		buffer;

	if (newSlot != NULL)
	{
		HTSU_Result test;
		HeapUpdateFailureData hufd;

		*newSlot = NULL;

		/* caller must pass an epqstate if EvalPlanQual is possible */
		Assert(epqstate != NULL);

		/*
		 * lock tuple for update
		 */
ltrmark:;
		tuple.t_self = *tid;
		test = heap_lock_tuple(relation, &tuple,
							   estate->es_output_cid,
							   lockmode, LockWaitBlock,
							   false, &buffer, &hufd);
		switch (test)
		{
			case HeapTupleSelfUpdated:

				/*
				 * The target tuple was already updated or deleted by the
				 * current command, or by a later command in the current
				 * transaction.  We ignore the tuple in the former case, and
				 * throw error in the latter case, for the same reasons
				 * enumerated in ExecUpdate and ExecDelete in
				 * nodeModifyTable.c.
				 */
				if (hufd.cmax != estate->es_output_cid)
					ereport(ERROR,
							(errcode(ERRCODE_TRIGGERED_DATA_CHANGE_VIOLATION),
							 errmsg("tuple to be updated was already modified by an operation triggered by the current command"),
							 errhint("Consider using an AFTER trigger instead of a BEFORE trigger to propagate changes to other rows.")));

				/* treat it as deleted; do not process */
				ReleaseBuffer(buffer);
				return NULL;

			case HeapTupleMayBeUpdated:
				break;

			case HeapTupleUpdated:
				ReleaseBuffer(buffer);
				if (IsolationUsesXactSnapshot())
					ereport(ERROR,
							(errcode(ERRCODE_T_R_SERIALIZATION_FAILURE),
							 errmsg("could not serialize access due to concurrent update")));
				if (!ItemPointerEquals(&hufd.ctid, &tuple.t_self))
				{
					/* it was updated, so look at the updated version */
					TupleTableSlot *epqslot;

					epqslot = EvalPlanQual(estate,
										   epqstate,
										   relation,
										   relinfo->ri_RangeTableIndex,
										   lockmode,
										   &hufd.ctid,
										   hufd.xmax);
					if (!TupIsNull(epqslot))
					{
						*tid = hufd.ctid;
						*newSlot = epqslot;

						/*
						 * EvalPlanQual already locked the tuple, but we
						 * re-call heap_lock_tuple anyway as an easy way of
						 * re-fetching the correct tuple.  Speed is hardly a
						 * criterion in this path anyhow.
						 */
						goto ltrmark;
					}
				}

				/*
				 * if tuple was deleted or PlanQual failed for updated tuple -
				 * we must not process this tuple!
				 */
				return NULL;

			case HeapTupleInvisible:
				elog(ERROR, "attempted to lock invisible tuple");

			default:
				ReleaseBuffer(buffer);
				elog(ERROR, "unrecognized heap_lock_tuple status: %u", test);
				return NULL;	/* keep compiler quiet */
		}
	}
	else
	{
		Page		page;
		ItemId		lp;

		buffer = ReadBuffer(relation, ItemPointerGetBlockNumber(tid));

		/*
		 * Although we already know this tuple is valid, we must lock the
		 * buffer to ensure that no one has a buffer cleanup lock; otherwise
		 * they might move the tuple while we try to copy it.  But we can
		 * release the lock before actually doing the heap_copytuple call,
		 * since holding pin is sufficient to prevent anyone from getting a
		 * cleanup lock they don't already hold.
		 */
		LockBuffer(buffer, BUFFER_LOCK_SHARE);

		page = BufferGetPage(buffer);
		lp = PageGetItemId(page, ItemPointerGetOffsetNumber(tid));

		Assert(ItemIdIsNormal(lp));

		tuple.t_data = (HeapTupleHeader) PageGetItem(page, lp);
		tuple.t_len = ItemIdGetLength(lp);
		tuple.t_self = *tid;
		tuple.t_tableOid = RelationGetRelid(relation);

		LockBuffer(buffer, BUFFER_LOCK_UNLOCK);
	}

	result = heap_copytuple(&tuple);
	ReleaseBuffer(buffer);

	return result;
}

/*
 * Is trigger enabled to fire?
 */
static bool
TriggerEnabled(EState *estate, ResultRelInfo *relinfo,
			   Trigger *trigger, TriggerEvent event,
			   Bitmapset *modifiedCols,
			   HeapTuple oldtup, HeapTuple newtup)
{
	/* Check replication-role-dependent enable state */
	if (SessionReplicationRole == SESSION_REPLICATION_ROLE_REPLICA)
	{
		if (trigger->tgenabled == TRIGGER_FIRES_ON_ORIGIN ||
			trigger->tgenabled == TRIGGER_DISABLED)
			return false;
	}
	else	/* ORIGIN or LOCAL role */
	{
		if (trigger->tgenabled == TRIGGER_FIRES_ON_REPLICA ||
			trigger->tgenabled == TRIGGER_DISABLED)
			return false;
	}

	/*
	 * Check for column-specific trigger (only possible for UPDATE, and in
	 * fact we *must* ignore tgattr for other event types)
	 */
	if (trigger->tgnattr > 0 && TRIGGER_FIRED_BY_UPDATE(event))
	{
		int			i;
		bool		modified;

		modified = false;
		for (i = 0; i < trigger->tgnattr; i++)
		{
			if (bms_is_member(trigger->tgattr[i] - FirstLowInvalidHeapAttributeNumber,
							  modifiedCols))
			{
				modified = true;
				break;
			}
		}
		if (!modified)
			return false;
	}

	/* Check for WHEN clause */
	if (trigger->tgqual)
	{
		TupleDesc	tupdesc = RelationGetDescr(relinfo->ri_RelationDesc);
		List	  **predicate;
		ExprContext *econtext;
		TupleTableSlot *oldslot = NULL;
		TupleTableSlot *newslot = NULL;
		MemoryContext oldContext;
		int			i;

		Assert(estate != NULL);

		/*
		 * trigger is an element of relinfo->ri_TrigDesc->triggers[]; find the
		 * matching element of relinfo->ri_TrigWhenExprs[]
		 */
		i = trigger - relinfo->ri_TrigDesc->triggers;
		predicate = &relinfo->ri_TrigWhenExprs[i];

		/*
		 * If first time through for this WHEN expression, build expression
		 * nodetrees for it.  Keep them in the per-query memory context so
		 * they'll survive throughout the query.
		 */
		if (*predicate == NIL)
		{
			Node	   *tgqual;

			oldContext = MemoryContextSwitchTo(estate->es_query_cxt);
			tgqual = stringToNode(trigger->tgqual);
			/* Change references to OLD and NEW to INNER_VAR and OUTER_VAR */
			ChangeVarNodes(tgqual, PRS2_OLD_VARNO, INNER_VAR, 0);
			ChangeVarNodes(tgqual, PRS2_NEW_VARNO, OUTER_VAR, 0);
			/* ExecQual wants implicit-AND form */
			tgqual = (Node *) make_ands_implicit((Expr *) tgqual);
			*predicate = (List *) ExecPrepareExpr((Expr *) tgqual, estate);
			MemoryContextSwitchTo(oldContext);
		}

		/*
		 * We will use the EState's per-tuple context for evaluating WHEN
		 * expressions (creating it if it's not already there).
		 */
		econtext = GetPerTupleExprContext(estate);

		/*
		 * Put OLD and NEW tuples into tupleslots for expression evaluation.
		 * These slots can be shared across the whole estate, but be careful
		 * that they have the current resultrel's tupdesc.
		 */
		if (HeapTupleIsValid(oldtup))
		{
			if (estate->es_trig_oldtup_slot == NULL)
			{
				oldContext = MemoryContextSwitchTo(estate->es_query_cxt);
				estate->es_trig_oldtup_slot = ExecInitExtraTupleSlot(estate);
				MemoryContextSwitchTo(oldContext);
			}
			oldslot = estate->es_trig_oldtup_slot;
			if (oldslot->tts_tupleDescriptor != tupdesc)
				ExecSetSlotDescriptor(oldslot, tupdesc);
			ExecStoreTuple(oldtup, oldslot, InvalidBuffer, false);
		}
		if (HeapTupleIsValid(newtup))
		{
			if (estate->es_trig_newtup_slot == NULL)
			{
				oldContext = MemoryContextSwitchTo(estate->es_query_cxt);
				estate->es_trig_newtup_slot = ExecInitExtraTupleSlot(estate);
				MemoryContextSwitchTo(oldContext);
			}
			newslot = estate->es_trig_newtup_slot;
			if (newslot->tts_tupleDescriptor != tupdesc)
				ExecSetSlotDescriptor(newslot, tupdesc);
			ExecStoreTuple(newtup, newslot, InvalidBuffer, false);
		}

		/*
		 * Finally evaluate the expression, making the old and/or new tuples
		 * available as INNER_VAR/OUTER_VAR respectively.
		 */
		econtext->ecxt_innertuple = oldslot;
		econtext->ecxt_outertuple = newslot;
		if (!ExecQual(*predicate, econtext, false))
			return false;
	}

	return true;
}


/* ----------
 * After-trigger stuff
 *
 * The AfterTriggersData struct holds data about pending AFTER trigger events
 * during the current transaction tree.  (BEFORE triggers are fired
 * immediately so we don't need any persistent state about them.)  The struct
 * and most of its subsidiary data are kept in TopTransactionContext; however
 * the individual event records are kept in a separate sub-context.  This is
 * done mainly so that it's easy to tell from a memory context dump how much
 * space is being eaten by trigger events.
 *
 * Because the list of pending events can grow large, we go to some
 * considerable effort to minimize per-event memory consumption.  The event
 * records are grouped into chunks and common data for similar events in the
 * same chunk is only stored once.
 *
 * XXX We need to be able to save the per-event data in a file if it grows too
 * large.
 * ----------
 */

/* Per-trigger SET CONSTRAINT status */
typedef struct SetConstraintTriggerData
{
	Oid			sct_tgoid;
	bool		sct_tgisdeferred;
} SetConstraintTriggerData;

typedef struct SetConstraintTriggerData *SetConstraintTrigger;

/*
 * SET CONSTRAINT intra-transaction status.
 *
 * We make this a single palloc'd object so it can be copied and freed easily.
 *
 * all_isset and all_isdeferred are used to keep track
 * of SET CONSTRAINTS ALL {DEFERRED, IMMEDIATE}.
 *
 * trigstates[] stores per-trigger tgisdeferred settings.
 */
typedef struct SetConstraintStateData
{
	bool		all_isset;
	bool		all_isdeferred;
	int			numstates;		/* number of trigstates[] entries in use */
	int			numalloc;		/* allocated size of trigstates[] */
	SetConstraintTriggerData trigstates[FLEXIBLE_ARRAY_MEMBER];
} SetConstraintStateData;

typedef SetConstraintStateData *SetConstraintState;


/*
 * Per-trigger-event data
 *
 * The actual per-event data, AfterTriggerEventData, includes DONE/IN_PROGRESS
 * status bits and up to two tuple CTIDs.  Each event record also has an
 * associated AfterTriggerSharedData that is shared across all instances of
 * similar events within a "chunk".
 *
 * For row-level triggers, we arrange not to waste storage on unneeded ctid
 * fields.  Updates of regular tables use two; inserts and deletes of regular
 * tables use one; foreign tables always use zero and save the tuple(s) to a
 * tuplestore.  AFTER_TRIGGER_FDW_FETCH directs AfterTriggerExecute() to
 * retrieve a fresh tuple or pair of tuples from that tuplestore, while
 * AFTER_TRIGGER_FDW_REUSE directs it to use the most-recently-retrieved
 * tuple(s).  This permits storing tuples once regardless of the number of
 * row-level triggers on a foreign table.
 *
 * Statement-level triggers always bear AFTER_TRIGGER_1CTID, though they
 * require no ctid field.  We lack the flag bit space to neatly represent that
 * distinct case, and it seems unlikely to be worth much trouble.
 *
 * Note: ats_firing_id is initially zero and is set to something else when
 * AFTER_TRIGGER_IN_PROGRESS is set.  It indicates which trigger firing
 * cycle the trigger will be fired in (or was fired in, if DONE is set).
 * Although this is mutable state, we can keep it in AfterTriggerSharedData
 * because all instances of the same type of event in a given event list will
 * be fired at the same time, if they were queued between the same firing
 * cycles.  So we need only ensure that ats_firing_id is zero when attaching
 * a new event to an existing AfterTriggerSharedData record.
 */
typedef uint32 TriggerFlags;

#define AFTER_TRIGGER_OFFSET			0x0FFFFFFF		/* must be low-order
														 * bits */
#define AFTER_TRIGGER_DONE				0x10000000
#define AFTER_TRIGGER_IN_PROGRESS		0x20000000
/* bits describing the size and tuple sources of this event */
#define AFTER_TRIGGER_FDW_REUSE			0x00000000
#define AFTER_TRIGGER_FDW_FETCH			0x80000000
#define AFTER_TRIGGER_1CTID				0x40000000
#define AFTER_TRIGGER_2CTID				0xC0000000
#define AFTER_TRIGGER_TUP_BITS			0xC0000000

typedef struct AfterTriggerSharedData *AfterTriggerShared;

typedef struct AfterTriggerSharedData
{
	TriggerEvent ats_event;		/* event type indicator, see trigger.h */
	Oid			ats_tgoid;		/* the trigger's ID */
	Oid			ats_relid;		/* the relation it's on */
	CommandId	ats_firing_id;	/* ID for firing cycle */
} AfterTriggerSharedData;

typedef struct AfterTriggerEventData *AfterTriggerEvent;

typedef struct AfterTriggerEventData
{
	TriggerFlags ate_flags;		/* status bits and offset to shared data */
	ItemPointerData ate_ctid1;	/* inserted, deleted, or old updated tuple */
	ItemPointerData ate_ctid2;	/* new updated tuple */
} AfterTriggerEventData;

/* AfterTriggerEventData, minus ate_ctid2 */
typedef struct AfterTriggerEventDataOneCtid
{
	TriggerFlags ate_flags;		/* status bits and offset to shared data */
	ItemPointerData ate_ctid1;	/* inserted, deleted, or old updated tuple */
}	AfterTriggerEventDataOneCtid;

/* AfterTriggerEventData, minus ate_ctid1 and ate_ctid2 */
typedef struct AfterTriggerEventDataZeroCtids
{
	TriggerFlags ate_flags;		/* status bits and offset to shared data */
}	AfterTriggerEventDataZeroCtids;

#define SizeofTriggerEvent(evt) \
	(((evt)->ate_flags & AFTER_TRIGGER_TUP_BITS) == AFTER_TRIGGER_2CTID ? \
	 sizeof(AfterTriggerEventData) : \
		((evt)->ate_flags & AFTER_TRIGGER_TUP_BITS) == AFTER_TRIGGER_1CTID ? \
		sizeof(AfterTriggerEventDataOneCtid) : \
			sizeof(AfterTriggerEventDataZeroCtids))

#define GetTriggerSharedData(evt) \
	((AfterTriggerShared) ((char *) (evt) + ((evt)->ate_flags & AFTER_TRIGGER_OFFSET)))

/*
 * To avoid palloc overhead, we keep trigger events in arrays in successively-
 * larger chunks (a slightly more sophisticated version of an expansible
 * array).  The space between CHUNK_DATA_START and freeptr is occupied by
 * AfterTriggerEventData records; the space between endfree and endptr is
 * occupied by AfterTriggerSharedData records.
 */
typedef struct AfterTriggerEventChunk
{
	struct AfterTriggerEventChunk *next;		/* list link */
	char	   *freeptr;		/* start of free space in chunk */
	char	   *endfree;		/* end of free space in chunk */
	char	   *endptr;			/* end of chunk */
	/* event data follows here */
} AfterTriggerEventChunk;

#define CHUNK_DATA_START(cptr) ((char *) (cptr) + MAXALIGN(sizeof(AfterTriggerEventChunk)))

/* A list of events */
typedef struct AfterTriggerEventList
{
	AfterTriggerEventChunk *head;
	AfterTriggerEventChunk *tail;
	char	   *tailfree;		/* freeptr of tail chunk */
} AfterTriggerEventList;

/* Macros to help in iterating over a list of events */
#define for_each_chunk(cptr, evtlist) \
	for (cptr = (evtlist).head; cptr != NULL; cptr = cptr->next)
#define for_each_event(eptr, cptr) \
	for (eptr = (AfterTriggerEvent) CHUNK_DATA_START(cptr); \
		 (char *) eptr < (cptr)->freeptr; \
		 eptr = (AfterTriggerEvent) (((char *) eptr) + SizeofTriggerEvent(eptr)))
/* Use this if no special per-chunk processing is needed */
#define for_each_event_chunk(eptr, cptr, evtlist) \
	for_each_chunk(cptr, evtlist) for_each_event(eptr, cptr)


/*
 * All per-transaction data for the AFTER TRIGGERS module.
 *
 * AfterTriggersData has the following fields:
 *
 * firing_counter is incremented for each call of afterTriggerInvokeEvents.
 * We mark firable events with the current firing cycle's ID so that we can
 * tell which ones to work on.  This ensures sane behavior if a trigger
 * function chooses to do SET CONSTRAINTS: the inner SET CONSTRAINTS will
 * only fire those events that weren't already scheduled for firing.
 *
 * state keeps track of the transaction-local effects of SET CONSTRAINTS.
 * This is saved and restored across failed subtransactions.
 *
 * events is the current list of deferred events.  This is global across
 * all subtransactions of the current transaction.  In a subtransaction
 * abort, we know that the events added by the subtransaction are at the
 * end of the list, so it is relatively easy to discard them.  The event
 * list chunks themselves are stored in event_cxt.
 *
 * query_depth is the current depth of nested AfterTriggerBeginQuery calls
 * (-1 when the stack is empty).
 *
 * query_stack[query_depth] is a list of AFTER trigger events queued by the
 * current query (and the query_stack entries below it are lists of trigger
 * events queued by calling queries).  None of these are valid until the
 * matching AfterTriggerEndQuery call occurs.  At that point we fire
 * immediate-mode triggers, and append any deferred events to the main events
 * list.
 *
 * fdw_tuplestores[query_depth] is a tuplestore containing the foreign tuples
 * needed for the current query.
 *
 * maxquerydepth is just the allocated length of query_stack and
 * fdw_tuplestores.
 *
 * state_stack is a stack of pointers to saved copies of the SET CONSTRAINTS
 * state data; each subtransaction level that modifies that state first
 * saves a copy, which we use to restore the state if we abort.
 *
 * events_stack is a stack of copies of the events head/tail pointers,
 * which we use to restore those values during subtransaction abort.
 *
 * depth_stack is a stack of copies of subtransaction-start-time query_depth,
 * which we similarly use to clean up at subtransaction abort.
 *
 * firing_stack is a stack of copies of subtransaction-start-time
 * firing_counter.  We use this to recognize which deferred triggers were
 * fired (or marked for firing) within an aborted subtransaction.
 *
 * We use GetCurrentTransactionNestLevel() to determine the correct array
 * index in these stacks.  maxtransdepth is the number of allocated entries in
 * each stack.  (By not keeping our own stack pointer, we can avoid trouble
 * in cases where errors during subxact abort cause multiple invocations
 * of AfterTriggerEndSubXact() at the same nesting depth.)
 */
typedef struct AfterTriggersData
{
	CommandId	firing_counter; /* next firing ID to assign */
	SetConstraintState state;	/* the active S C state */
	AfterTriggerEventList events;		/* deferred-event list */
	int			query_depth;	/* current query list index */
	AfterTriggerEventList *query_stack; /* events pending from each query */
	Tuplestorestate **fdw_tuplestores;	/* foreign tuples from each query */
	int			maxquerydepth;	/* allocated len of above array */
	MemoryContext event_cxt;	/* memory context for events, if any */

	/* these fields are just for resetting at subtrans abort: */

	SetConstraintState *state_stack;	/* stacked S C states */
	AfterTriggerEventList *events_stack;		/* stacked list pointers */
	int		   *depth_stack;	/* stacked query_depths */
	CommandId  *firing_stack;	/* stacked firing_counters */
	int			maxtransdepth;	/* allocated len of above arrays */
} AfterTriggersData;

static AfterTriggersData afterTriggers;

static void AfterTriggerExecute(AfterTriggerEvent event,
					Relation rel, TriggerDesc *trigdesc,
					FmgrInfo *finfo,
					Instrumentation *instr,
					MemoryContext per_tuple_context,
					TupleTableSlot *trig_tuple_slot1,
					TupleTableSlot *trig_tuple_slot2);
static SetConstraintState SetConstraintStateCreate(int numalloc);
static SetConstraintState SetConstraintStateCopy(SetConstraintState state);
static SetConstraintState SetConstraintStateAddItem(SetConstraintState state,
						  Oid tgoid, bool tgisdeferred);


/*
 * Gets the current query fdw tuplestore and initializes it if necessary
 */
static Tuplestorestate *
GetCurrentFDWTuplestore()
{
	Tuplestorestate *ret;

	ret = afterTriggers.fdw_tuplestores[afterTriggers.query_depth];
	if (ret == NULL)
	{
		MemoryContext oldcxt;
		ResourceOwner saveResourceOwner;

		/*
		 * Make the tuplestore valid until end of transaction.  This is the
		 * allocation lifespan of the associated events list, but we really
		 * only need it until AfterTriggerEndQuery().
		 */
		oldcxt = MemoryContextSwitchTo(TopTransactionContext);
		saveResourceOwner = CurrentResourceOwner;
		PG_TRY();
		{
			CurrentResourceOwner = TopTransactionResourceOwner;
			ret = tuplestore_begin_heap(false, false, work_mem);
		}
		PG_CATCH();
		{
			CurrentResourceOwner = saveResourceOwner;
			PG_RE_THROW();
		}
		PG_END_TRY();
		CurrentResourceOwner = saveResourceOwner;
		MemoryContextSwitchTo(oldcxt);

		afterTriggers.fdw_tuplestores[afterTriggers.query_depth] = ret;
	}

	return ret;
}

/* ----------
 * afterTriggerCheckState()
 *
 *	Returns true if the trigger event is actually in state DEFERRED.
 * ----------
 */
static bool
afterTriggerCheckState(AfterTriggerShared evtshared)
{
	Oid			tgoid = evtshared->ats_tgoid;
	SetConstraintState state = afterTriggers.state;
	int			i;

	/*
	 * For not-deferrable triggers (i.e. normal AFTER ROW triggers and
	 * constraints declared NOT DEFERRABLE), the state is always false.
	 */
	if ((evtshared->ats_event & AFTER_TRIGGER_DEFERRABLE) == 0)
		return false;

	/*
	 * If constraint state exists, SET CONSTRAINTS might have been executed
	 * either for this trigger or for all triggers.
	 */
	if (state != NULL)
	{
		/* Check for SET CONSTRAINTS for this specific trigger. */
		for (i = 0; i < state->numstates; i++)
		{
			if (state->trigstates[i].sct_tgoid == tgoid)
				return state->trigstates[i].sct_tgisdeferred;
		}

		/* Check for SET CONSTRAINTS ALL. */
		if (state->all_isset)
			return state->all_isdeferred;
	}

	/*
	 * Otherwise return the default state for the trigger.
	 */
	return ((evtshared->ats_event & AFTER_TRIGGER_INITDEFERRED) != 0);
}


/* ----------
 * afterTriggerAddEvent()
 *
 *	Add a new trigger event to the specified queue.
 *	The passed-in event data is copied.
 * ----------
 */
static void
afterTriggerAddEvent(AfterTriggerEventList *events,
					 AfterTriggerEvent event, AfterTriggerShared evtshared)
{
	Size		eventsize = SizeofTriggerEvent(event);
	Size		needed = eventsize + sizeof(AfterTriggerSharedData);
	AfterTriggerEventChunk *chunk;
	AfterTriggerShared newshared;
	AfterTriggerEvent newevent;

	/*
	 * If empty list or not enough room in the tail chunk, make a new chunk.
	 * We assume here that a new shared record will always be needed.
	 */
	chunk = events->tail;
	if (chunk == NULL ||
		chunk->endfree - chunk->freeptr < needed)
	{
		Size		chunksize;

		/* Create event context if we didn't already */
		if (afterTriggers.event_cxt == NULL)
			afterTriggers.event_cxt =
				AllocSetContextCreate(TopTransactionContext,
									  "AfterTriggerEvents",
									  ALLOCSET_DEFAULT_MINSIZE,
									  ALLOCSET_DEFAULT_INITSIZE,
									  ALLOCSET_DEFAULT_MAXSIZE);

		/*
		 * Chunk size starts at 1KB and is allowed to increase up to 1MB.
		 * These numbers are fairly arbitrary, though there is a hard limit at
		 * AFTER_TRIGGER_OFFSET; else we couldn't link event records to their
		 * shared records using the available space in ate_flags.  Another
		 * constraint is that if the chunk size gets too huge, the search loop
		 * below would get slow given a (not too common) usage pattern with
		 * many distinct event types in a chunk.  Therefore, we double the
		 * preceding chunk size only if there weren't too many shared records
		 * in the preceding chunk; otherwise we halve it.  This gives us some
		 * ability to adapt to the actual usage pattern of the current query
		 * while still having large chunk sizes in typical usage.  All chunk
		 * sizes used should be MAXALIGN multiples, to ensure that the shared
		 * records will be aligned safely.
		 */
#define MIN_CHUNK_SIZE 1024
#define MAX_CHUNK_SIZE (1024*1024)

#if MAX_CHUNK_SIZE > (AFTER_TRIGGER_OFFSET+1)
#error MAX_CHUNK_SIZE must not exceed AFTER_TRIGGER_OFFSET
#endif

		if (chunk == NULL)
			chunksize = MIN_CHUNK_SIZE;
		else
		{
			/* preceding chunk size... */
			chunksize = chunk->endptr - (char *) chunk;
			/* check number of shared records in preceding chunk */
			if ((chunk->endptr - chunk->endfree) <=
				(100 * sizeof(AfterTriggerSharedData)))
				chunksize *= 2; /* okay, double it */
			else
				chunksize /= 2; /* too many shared records */
			chunksize = Min(chunksize, MAX_CHUNK_SIZE);
		}
		chunk = MemoryContextAlloc(afterTriggers.event_cxt, chunksize);
		chunk->next = NULL;
		chunk->freeptr = CHUNK_DATA_START(chunk);
		chunk->endptr = chunk->endfree = (char *) chunk + chunksize;
		Assert(chunk->endfree - chunk->freeptr >= needed);

		if (events->head == NULL)
			events->head = chunk;
		else
			events->tail->next = chunk;
		events->tail = chunk;
		/* events->tailfree is now out of sync, but we'll fix it below */
	}

	/*
	 * Try to locate a matching shared-data record already in the chunk. If
	 * none, make a new one.
	 */
	for (newshared = ((AfterTriggerShared) chunk->endptr) - 1;
		 (char *) newshared >= chunk->endfree;
		 newshared--)
	{
		if (newshared->ats_tgoid == evtshared->ats_tgoid &&
			newshared->ats_relid == evtshared->ats_relid &&
			newshared->ats_event == evtshared->ats_event &&
			newshared->ats_firing_id == 0)
			break;
	}
	if ((char *) newshared < chunk->endfree)
	{
		*newshared = *evtshared;
		newshared->ats_firing_id = 0;	/* just to be sure */
		chunk->endfree = (char *) newshared;
	}

	/* Insert the data */
	newevent = (AfterTriggerEvent) chunk->freeptr;
	memcpy(newevent, event, eventsize);
	/* ... and link the new event to its shared record */
	newevent->ate_flags &= ~AFTER_TRIGGER_OFFSET;
	newevent->ate_flags |= (char *) newshared - (char *) newevent;

	chunk->freeptr += eventsize;
	events->tailfree = chunk->freeptr;
}

/* ----------
 * afterTriggerFreeEventList()
 *
 *	Free all the event storage in the given list.
 * ----------
 */
static void
afterTriggerFreeEventList(AfterTriggerEventList *events)
{
	AfterTriggerEventChunk *chunk;
	AfterTriggerEventChunk *next_chunk;

	for (chunk = events->head; chunk != NULL; chunk = next_chunk)
	{
		next_chunk = chunk->next;
		pfree(chunk);
	}
	events->head = NULL;
	events->tail = NULL;
	events->tailfree = NULL;
}

/* ----------
 * afterTriggerRestoreEventList()
 *
 *	Restore an event list to its prior length, removing all the events
 *	added since it had the value old_events.
 * ----------
 */
static void
afterTriggerRestoreEventList(AfterTriggerEventList *events,
							 const AfterTriggerEventList *old_events)
{
	AfterTriggerEventChunk *chunk;
	AfterTriggerEventChunk *next_chunk;

	if (old_events->tail == NULL)
	{
		/* restoring to a completely empty state, so free everything */
		afterTriggerFreeEventList(events);
	}
	else
	{
		*events = *old_events;
		/* free any chunks after the last one we want to keep */
		for (chunk = events->tail->next; chunk != NULL; chunk = next_chunk)
		{
			next_chunk = chunk->next;
			pfree(chunk);
		}
		/* and clean up the tail chunk to be the right length */
		events->tail->next = NULL;
		events->tail->freeptr = events->tailfree;

		/*
		 * We don't make any effort to remove now-unused shared data records.
		 * They might still be useful, anyway.
		 */
	}
}


/* ----------
 * AfterTriggerExecute()
 *
 *	Fetch the required tuples back from the heap and fire one
 *	single trigger function.
 *
 *	Frequently, this will be fired many times in a row for triggers of
 *	a single relation.  Therefore, we cache the open relation and provide
 *	fmgr lookup cache space at the caller level.  (For triggers fired at
 *	the end of a query, we can even piggyback on the executor's state.)
 *
 *	event: event currently being fired.
 *	rel: open relation for event.
 *	trigdesc: working copy of rel's trigger info.
 *	finfo: array of fmgr lookup cache entries (one per trigger in trigdesc).
 *	instr: array of EXPLAIN ANALYZE instrumentation nodes (one per trigger),
 *		or NULL if no instrumentation is wanted.
 *	per_tuple_context: memory context to call trigger function in.
 *	trig_tuple_slot1: scratch slot for tg_trigtuple (foreign tables only)
 *	trig_tuple_slot2: scratch slot for tg_newtuple (foreign tables only)
 * ----------
 */
static void
AfterTriggerExecute(AfterTriggerEvent event,
					Relation rel, TriggerDesc *trigdesc,
					FmgrInfo *finfo, Instrumentation *instr,
					MemoryContext per_tuple_context,
					TupleTableSlot *trig_tuple_slot1,
					TupleTableSlot *trig_tuple_slot2)
{
	AfterTriggerShared evtshared = GetTriggerSharedData(event);
	Oid			tgoid = evtshared->ats_tgoid;
	TriggerData LocTriggerData;
	HeapTupleData tuple1;
	HeapTupleData tuple2;
	HeapTuple	rettuple;
	Buffer		buffer1 = InvalidBuffer;
	Buffer		buffer2 = InvalidBuffer;
	int			tgindx;

	/*
	 * Locate trigger in trigdesc.
	 */
	LocTriggerData.tg_trigger = NULL;
	for (tgindx = 0; tgindx < trigdesc->numtriggers; tgindx++)
	{
		if (trigdesc->triggers[tgindx].tgoid == tgoid)
		{
			LocTriggerData.tg_trigger = &(trigdesc->triggers[tgindx]);
			break;
		}
	}
	if (LocTriggerData.tg_trigger == NULL)
		elog(ERROR, "could not find trigger %u", tgoid);

	/*
	 * If doing EXPLAIN ANALYZE, start charging time to this trigger. We want
	 * to include time spent re-fetching tuples in the trigger cost.
	 */
	if (instr)
		InstrStartNode(instr + tgindx);

	/*
	 * Fetch the required tuple(s).
	 */
	switch (event->ate_flags & AFTER_TRIGGER_TUP_BITS)
	{
		case AFTER_TRIGGER_FDW_FETCH:
			{
				Tuplestorestate *fdw_tuplestore = GetCurrentFDWTuplestore();

				if (!tuplestore_gettupleslot(fdw_tuplestore, true, false,
											 trig_tuple_slot1))
					elog(ERROR, "failed to fetch tuple1 for AFTER trigger");

				if ((evtshared->ats_event & TRIGGER_EVENT_OPMASK) ==
					TRIGGER_EVENT_UPDATE &&
					!tuplestore_gettupleslot(fdw_tuplestore, true, false,
											 trig_tuple_slot2))
					elog(ERROR, "failed to fetch tuple2 for AFTER trigger");
			}
			/* fall through */
		case AFTER_TRIGGER_FDW_REUSE:

			/*
			 * Using ExecMaterializeSlot() rather than ExecFetchSlotTuple()
			 * ensures that tg_trigtuple does not reference tuplestore memory.
			 * (It is formally possible for the trigger function to queue
			 * trigger events that add to the same tuplestore, which can push
			 * other tuples out of memory.)  The distinction is academic,
			 * because we start with a minimal tuple that ExecFetchSlotTuple()
			 * must materialize anyway.
			 */
			LocTriggerData.tg_trigtuple =
				ExecMaterializeSlot(trig_tuple_slot1);
			LocTriggerData.tg_trigtuplebuf = InvalidBuffer;

			LocTriggerData.tg_newtuple =
				((evtshared->ats_event & TRIGGER_EVENT_OPMASK) ==
				 TRIGGER_EVENT_UPDATE) ?
				ExecMaterializeSlot(trig_tuple_slot2) : NULL;
			LocTriggerData.tg_newtuplebuf = InvalidBuffer;

			break;

		default:
			if (ItemPointerIsValid(&(event->ate_ctid1)))
			{
				ItemPointerCopy(&(event->ate_ctid1), &(tuple1.t_self));
				if (!heap_fetch(rel, SnapshotAny, &tuple1, &buffer1, false, NULL))
					elog(ERROR, "failed to fetch tuple1 for AFTER trigger");
				LocTriggerData.tg_trigtuple = &tuple1;
				LocTriggerData.tg_trigtuplebuf = buffer1;
			}
			else
			{
				LocTriggerData.tg_trigtuple = NULL;
				LocTriggerData.tg_trigtuplebuf = InvalidBuffer;
			}

			/* don't touch ctid2 if not there */
			if ((event->ate_flags & AFTER_TRIGGER_TUP_BITS) ==
				AFTER_TRIGGER_2CTID &&
				ItemPointerIsValid(&(event->ate_ctid2)))
			{
				ItemPointerCopy(&(event->ate_ctid2), &(tuple2.t_self));
				if (!heap_fetch(rel, SnapshotAny, &tuple2, &buffer2, false, NULL))
					elog(ERROR, "failed to fetch tuple2 for AFTER trigger");
				LocTriggerData.tg_newtuple = &tuple2;
				LocTriggerData.tg_newtuplebuf = buffer2;
			}
			else
			{
				LocTriggerData.tg_newtuple = NULL;
				LocTriggerData.tg_newtuplebuf = InvalidBuffer;
			}
	}

	/*
	 * Setup the remaining trigger information
	 */
	LocTriggerData.type = T_TriggerData;
	LocTriggerData.tg_event =
		evtshared->ats_event & (TRIGGER_EVENT_OPMASK | TRIGGER_EVENT_ROW);
	LocTriggerData.tg_relation = rel;

	MemoryContextReset(per_tuple_context);

	/*
	 * Call the trigger and throw away any possibly returned updated tuple.
	 * (Don't let ExecCallTriggerFunc measure EXPLAIN time.)
	 */
	rettuple = ExecCallTriggerFunc(&LocTriggerData,
								   tgindx,
								   finfo,
								   NULL,
								   per_tuple_context);
	if (rettuple != NULL &&
		rettuple != LocTriggerData.tg_trigtuple &&
		rettuple != LocTriggerData.tg_newtuple)
		heap_freetuple(rettuple);

	/*
	 * Release buffers
	 */
	if (buffer1 != InvalidBuffer)
		ReleaseBuffer(buffer1);
	if (buffer2 != InvalidBuffer)
		ReleaseBuffer(buffer2);

	/*
	 * If doing EXPLAIN ANALYZE, stop charging time to this trigger, and count
	 * one "tuple returned" (really the number of firings).
	 */
	if (instr)
		InstrStopNode(instr + tgindx, 1);
}


/*
 * afterTriggerMarkEvents()
 *
 *	Scan the given event list for not yet invoked events.  Mark the ones
 *	that can be invoked now with the current firing ID.
 *
 *	If move_list isn't NULL, events that are not to be invoked now are
 *	transferred to move_list.
 *
 *	When immediate_only is TRUE, do not invoke currently-deferred triggers.
 *	(This will be FALSE only at main transaction exit.)
 *
 *	Returns TRUE if any invokable events were found.
 */
static bool
afterTriggerMarkEvents(AfterTriggerEventList *events,
					   AfterTriggerEventList *move_list,
					   bool immediate_only)
{
	bool		found = false;
	AfterTriggerEvent event;
	AfterTriggerEventChunk *chunk;

	for_each_event_chunk(event, chunk, *events)
	{
		AfterTriggerShared evtshared = GetTriggerSharedData(event);
		bool		defer_it = false;

		if (!(event->ate_flags &
			  (AFTER_TRIGGER_DONE | AFTER_TRIGGER_IN_PROGRESS)))
		{
			/*
			 * This trigger hasn't been called or scheduled yet. Check if we
			 * should call it now.
			 */
			if (immediate_only && afterTriggerCheckState(evtshared))
			{
				defer_it = true;
			}
			else
			{
				/*
				 * Mark it as to be fired in this firing cycle.
				 */
				evtshared->ats_firing_id = afterTriggers.firing_counter;
				event->ate_flags |= AFTER_TRIGGER_IN_PROGRESS;
				found = true;
			}
		}

		/*
		 * If it's deferred, move it to move_list, if requested.
		 */
		if (defer_it && move_list != NULL)
		{
			/* add it to move_list */
			afterTriggerAddEvent(move_list, event, evtshared);
			/* mark original copy "done" so we don't do it again */
			event->ate_flags |= AFTER_TRIGGER_DONE;
		}
	}

	return found;
}

/*
 * afterTriggerInvokeEvents()
 *
 *	Scan the given event list for events that are marked as to be fired
 *	in the current firing cycle, and fire them.
 *
 *	If estate isn't NULL, we use its result relation info to avoid repeated
 *	openings and closing of trigger target relations.  If it is NULL, we
 *	make one locally to cache the info in case there are multiple trigger
 *	events per rel.
 *
 *	When delete_ok is TRUE, it's safe to delete fully-processed events.
 *	(We are not very tense about that: we simply reset a chunk to be empty
 *	if all its events got fired.  The objective here is just to avoid useless
 *	rescanning of events when a trigger queues new events during transaction
 *	end, so it's not necessary to worry much about the case where only
 *	some events are fired.)
 *
 *	Returns TRUE if no unfired events remain in the list (this allows us
 *	to avoid repeating afterTriggerMarkEvents).
 */
static bool
afterTriggerInvokeEvents(AfterTriggerEventList *events,
						 CommandId firing_id,
						 EState *estate,
						 bool delete_ok)
{
	bool		all_fired = true;
	AfterTriggerEventChunk *chunk;
	MemoryContext per_tuple_context;
	bool		local_estate = false;
	Relation	rel = NULL;
	TriggerDesc *trigdesc = NULL;
	FmgrInfo   *finfo = NULL;
	Instrumentation *instr = NULL;
	TupleTableSlot *slot1 = NULL,
			   *slot2 = NULL;

	/* Make a local EState if need be */
	if (estate == NULL)
	{
		estate = CreateExecutorState();
		local_estate = true;
	}

	/* Make a per-tuple memory context for trigger function calls */
	per_tuple_context =
		AllocSetContextCreate(CurrentMemoryContext,
							  "AfterTriggerTupleContext",
							  ALLOCSET_DEFAULT_MINSIZE,
							  ALLOCSET_DEFAULT_INITSIZE,
							  ALLOCSET_DEFAULT_MAXSIZE);

	for_each_chunk(chunk, *events)
	{
		AfterTriggerEvent event;
		bool		all_fired_in_chunk = true;

		for_each_event(event, chunk)
		{
			AfterTriggerShared evtshared = GetTriggerSharedData(event);

			/*
			 * Is it one for me to fire?
			 */
			if ((event->ate_flags & AFTER_TRIGGER_IN_PROGRESS) &&
				evtshared->ats_firing_id == firing_id)
			{
				/*
				 * So let's fire it... but first, find the correct relation if
				 * this is not the same relation as before.
				 */
				if (rel == NULL || RelationGetRelid(rel) != evtshared->ats_relid)
				{
					ResultRelInfo *rInfo;

					rInfo = ExecGetTriggerResultRel(estate, evtshared->ats_relid);
					rel = rInfo->ri_RelationDesc;
					trigdesc = rInfo->ri_TrigDesc;
					finfo = rInfo->ri_TrigFunctions;
					instr = rInfo->ri_TrigInstrument;
					if (rel->rd_rel->relkind == RELKIND_FOREIGN_TABLE)
					{
						if (slot1 != NULL)
						{
							ExecDropSingleTupleTableSlot(slot1);
							ExecDropSingleTupleTableSlot(slot2);
						}
						slot1 = MakeSingleTupleTableSlot(rel->rd_att);
						slot2 = MakeSingleTupleTableSlot(rel->rd_att);
					}
					if (trigdesc == NULL)		/* should not happen */
						elog(ERROR, "relation %u has no triggers",
							 evtshared->ats_relid);
				}

				/*
				 * Fire it.  Note that the AFTER_TRIGGER_IN_PROGRESS flag is
				 * still set, so recursive examinations of the event list
				 * won't try to re-fire it.
				 */
				AfterTriggerExecute(event, rel, trigdesc, finfo, instr,
									per_tuple_context, slot1, slot2);

				/*
				 * Mark the event as done.
				 */
				event->ate_flags &= ~AFTER_TRIGGER_IN_PROGRESS;
				event->ate_flags |= AFTER_TRIGGER_DONE;
			}
			else if (!(event->ate_flags & AFTER_TRIGGER_DONE))
			{
				/* something remains to be done */
				all_fired = all_fired_in_chunk = false;
			}
		}

		/* Clear the chunk if delete_ok and nothing left of interest */
		if (delete_ok && all_fired_in_chunk)
		{
			chunk->freeptr = CHUNK_DATA_START(chunk);
			chunk->endfree = chunk->endptr;

			/*
			 * If it's last chunk, must sync event list's tailfree too.  Note
			 * that delete_ok must NOT be passed as true if there could be
			 * stacked AfterTriggerEventList values pointing at this event
			 * list, since we'd fail to fix their copies of tailfree.
			 */
			if (chunk == events->tail)
				events->tailfree = chunk->freeptr;
		}
	}
	if (slot1 != NULL)
	{
		ExecDropSingleTupleTableSlot(slot1);
		ExecDropSingleTupleTableSlot(slot2);
	}

	/* Release working resources */
	MemoryContextDelete(per_tuple_context);

	if (local_estate)
	{
		ListCell   *l;

		foreach(l, estate->es_trig_target_relations)
		{
			ResultRelInfo *resultRelInfo = (ResultRelInfo *) lfirst(l);

			/* Close indices and then the relation itself */
			ExecCloseIndices(resultRelInfo);
			heap_close(resultRelInfo->ri_RelationDesc, NoLock);
		}
		FreeExecutorState(estate);
	}

	return all_fired;
}


/* ----------
 * AfterTriggerBeginXact()
 *
 *	Called at transaction start (either BEGIN or implicit for single
 *	statement outside of transaction block).
 * ----------
 */
void
AfterTriggerBeginXact(void)
{
	/*
	 * Initialize after-trigger state structure to empty
	 */
	afterTriggers.firing_counter = (CommandId) 1;		/* mustn't be 0 */
	afterTriggers.query_depth = -1;

	/*
	 * Verify that there is no leftover state remaining.  If these assertions
	 * trip, it means that AfterTriggerEndXact wasn't called or didn't clean
	 * up properly.
	 */
	Assert(afterTriggers.state == NULL);
	Assert(afterTriggers.query_stack == NULL);
	Assert(afterTriggers.fdw_tuplestores == NULL);
	Assert(afterTriggers.maxquerydepth == 0);
	Assert(afterTriggers.event_cxt == NULL);
	Assert(afterTriggers.events.head == NULL);
	Assert(afterTriggers.state_stack == NULL);
	Assert(afterTriggers.events_stack == NULL);
	Assert(afterTriggers.depth_stack == NULL);
	Assert(afterTriggers.firing_stack == NULL);
	Assert(afterTriggers.maxtransdepth == 0);
}


/* ----------
 * AfterTriggerBeginQuery()
 *
 *	Called just before we start processing a single query within a
 *	transaction (or subtransaction).  Most of the real work gets deferred
 *	until somebody actually tries to queue a trigger event.
 * ----------
 */
void
AfterTriggerBeginQuery(void)
{
	/* Increase the query stack depth */
	afterTriggers.query_depth++;
}


/* ----------
 * AfterTriggerEndQuery()
 *
 *	Called after one query has been completely processed. At this time
 *	we invoke all AFTER IMMEDIATE trigger events queued by the query, and
 *	transfer deferred trigger events to the global deferred-trigger list.
 *
 *	Note that this must be called BEFORE closing down the executor
 *	with ExecutorEnd, because we make use of the EState's info about
 *	target relations.  Normally it is called from ExecutorFinish.
 * ----------
 */
void
AfterTriggerEndQuery(EState *estate)
{
	AfterTriggerEventList *events;
	Tuplestorestate *fdw_tuplestore;

	/* Must be inside a query, too */
	Assert(afterTriggers.query_depth >= 0);

	/*
	 * If we never even got as far as initializing the event stack, there
	 * certainly won't be any events, so exit quickly.
	 */
	if (afterTriggers.query_depth >= afterTriggers.maxquerydepth)
	{
		afterTriggers.query_depth--;
		return;
	}

	/*
	 * Process all immediate-mode triggers queued by the query, and move the
	 * deferred ones to the main list of deferred events.
	 *
	 * Notice that we decide which ones will be fired, and put the deferred
	 * ones on the main list, before anything is actually fired.  This ensures
	 * reasonably sane behavior if a trigger function does SET CONSTRAINTS ...
	 * IMMEDIATE: all events we have decided to defer will be available for it
	 * to fire.
	 *
	 * We loop in case a trigger queues more events at the same query level.
	 * Ordinary trigger functions, including all PL/pgSQL trigger functions,
	 * will instead fire any triggers in a dedicated query level.  Foreign key
	 * enforcement triggers do add to the current query level, thanks to their
	 * passing fire_triggers = false to SPI_execute_snapshot().  Other
	 * C-language triggers might do likewise.  Be careful here: firing a
	 * trigger could result in query_stack being repalloc'd, so we can't save
	 * its address across afterTriggerInvokeEvents calls.
	 *
	 * If we find no firable events, we don't have to increment
	 * firing_counter.
	 */
	for (;;)
	{
		events = &afterTriggers.query_stack[afterTriggers.query_depth];
		if (afterTriggerMarkEvents(events, &afterTriggers.events, true))
		{
			CommandId	firing_id = afterTriggers.firing_counter++;

			/* OK to delete the immediate events after processing them */
			if (afterTriggerInvokeEvents(events, firing_id, estate, true))
				break;			/* all fired */
		}
		else
			break;
	}

	/* Release query-local storage for events, including tuplestore if any */
	fdw_tuplestore = afterTriggers.fdw_tuplestores[afterTriggers.query_depth];
	if (fdw_tuplestore)
	{
		tuplestore_end(fdw_tuplestore);
		afterTriggers.fdw_tuplestores[afterTriggers.query_depth] = NULL;
	}
	afterTriggerFreeEventList(&afterTriggers.query_stack[afterTriggers.query_depth]);

	afterTriggers.query_depth--;
}


/* ----------
 * AfterTriggerFireDeferred()
 *
 *	Called just before the current transaction is committed. At this
 *	time we invoke all pending DEFERRED triggers.
 *
 *	It is possible for other modules to queue additional deferred triggers
 *	during pre-commit processing; therefore xact.c may have to call this
 *	multiple times.
 * ----------
 */
void
AfterTriggerFireDeferred(void)
{
	AfterTriggerEventList *events;
	bool		snap_pushed = false;

	/* Must not be inside a query */
	Assert(afterTriggers.query_depth == -1);

	/*
	 * If there are any triggers to fire, make sure we have set a snapshot for
	 * them to use.  (Since PortalRunUtility doesn't set a snap for COMMIT, we
	 * can't assume ActiveSnapshot is valid on entry.)
	 */
	events = &afterTriggers.events;
	if (events->head != NULL)
	{
		PushActiveSnapshot(GetTransactionSnapshot());
		snap_pushed = true;
	}

	/*
	 * Run all the remaining triggers.  Loop until they are all gone, in case
	 * some trigger queues more for us to do.
	 */
	while (afterTriggerMarkEvents(events, NULL, false))
	{
		CommandId	firing_id = afterTriggers.firing_counter++;

		if (afterTriggerInvokeEvents(events, firing_id, NULL, true))
			break;				/* all fired */
	}

	/*
	 * We don't bother freeing the event list, since it will go away anyway
	 * (and more efficiently than via pfree) in AfterTriggerEndXact.
	 */

	if (snap_pushed)
		PopActiveSnapshot();
}


/* ----------
 * AfterTriggerEndXact()
 *
 *	The current transaction is finishing.
 *
 *	Any unfired triggers are canceled so we simply throw
 *	away anything we know.
 *
 *	Note: it is possible for this to be called repeatedly in case of
 *	error during transaction abort; therefore, do not complain if
 *	already closed down.
 * ----------
 */
void
AfterTriggerEndXact(bool isCommit)
{
	/*
	 * Forget the pending-events list.
	 *
	 * Since all the info is in TopTransactionContext or children thereof, we
	 * don't really need to do anything to reclaim memory.  However, the
	 * pending-events list could be large, and so it's useful to discard it as
	 * soon as possible --- especially if we are aborting because we ran out
	 * of memory for the list!
	 */
	if (afterTriggers.event_cxt)
	{
		MemoryContextDelete(afterTriggers.event_cxt);
		afterTriggers.event_cxt = NULL;
		afterTriggers.events.head = NULL;
		afterTriggers.events.tail = NULL;
		afterTriggers.events.tailfree = NULL;
	}

	/*
	 * Forget any subtransaction state as well.  Since this can't be very
	 * large, we let the eventual reset of TopTransactionContext free the
	 * memory instead of doing it here.
	 */
	afterTriggers.state_stack = NULL;
	afterTriggers.events_stack = NULL;
	afterTriggers.depth_stack = NULL;
	afterTriggers.firing_stack = NULL;
	afterTriggers.maxtransdepth = 0;


	/*
	 * Forget the query stack and constraint-related state information.  As
	 * with the subtransaction state information, we don't bother freeing the
	 * memory here.
	 */
	afterTriggers.query_stack = NULL;
	afterTriggers.fdw_tuplestores = NULL;
	afterTriggers.maxquerydepth = 0;
	afterTriggers.state = NULL;

	/* No more afterTriggers manipulation until next transaction starts. */
	afterTriggers.query_depth = -1;
}

/*
 * AfterTriggerBeginSubXact()
 *
 *	Start a subtransaction.
 */
void
AfterTriggerBeginSubXact(void)
{
	int			my_level = GetCurrentTransactionNestLevel();

	/*
	 * Allocate more space in the stacks if needed.  (Note: because the
	 * minimum nest level of a subtransaction is 2, we waste the first couple
	 * entries of each array; not worth the notational effort to avoid it.)
	 */
	while (my_level >= afterTriggers.maxtransdepth)
	{
		if (afterTriggers.maxtransdepth == 0)
		{
			MemoryContext old_cxt;

			old_cxt = MemoryContextSwitchTo(TopTransactionContext);

#define DEFTRIG_INITALLOC 8
			afterTriggers.state_stack = (SetConstraintState *)
				palloc(DEFTRIG_INITALLOC * sizeof(SetConstraintState));
			afterTriggers.events_stack = (AfterTriggerEventList *)
				palloc(DEFTRIG_INITALLOC * sizeof(AfterTriggerEventList));
			afterTriggers.depth_stack = (int *)
				palloc(DEFTRIG_INITALLOC * sizeof(int));
			afterTriggers.firing_stack = (CommandId *)
				palloc(DEFTRIG_INITALLOC * sizeof(CommandId));
			afterTriggers.maxtransdepth = DEFTRIG_INITALLOC;

			MemoryContextSwitchTo(old_cxt);
		}
		else
		{
			/* repalloc will keep the stacks in the same context */
			int			new_alloc = afterTriggers.maxtransdepth * 2;

			afterTriggers.state_stack = (SetConstraintState *)
				repalloc(afterTriggers.state_stack,
						 new_alloc * sizeof(SetConstraintState));
			afterTriggers.events_stack = (AfterTriggerEventList *)
				repalloc(afterTriggers.events_stack,
						 new_alloc * sizeof(AfterTriggerEventList));
			afterTriggers.depth_stack = (int *)
				repalloc(afterTriggers.depth_stack,
						 new_alloc * sizeof(int));
			afterTriggers.firing_stack = (CommandId *)
				repalloc(afterTriggers.firing_stack,
						 new_alloc * sizeof(CommandId));
			afterTriggers.maxtransdepth = new_alloc;
		}
	}

	/*
	 * Push the current information into the stack.  The SET CONSTRAINTS state
	 * is not saved until/unless changed.  Likewise, we don't make a
	 * per-subtransaction event context until needed.
	 */
	afterTriggers.state_stack[my_level] = NULL;
	afterTriggers.events_stack[my_level] = afterTriggers.events;
	afterTriggers.depth_stack[my_level] = afterTriggers.query_depth;
	afterTriggers.firing_stack[my_level] = afterTriggers.firing_counter;
}

/*
 * AfterTriggerEndSubXact()
 *
 *	The current subtransaction is ending.
 */
void
AfterTriggerEndSubXact(bool isCommit)
{
	int			my_level = GetCurrentTransactionNestLevel();
	SetConstraintState state;
	AfterTriggerEvent event;
	AfterTriggerEventChunk *chunk;
	CommandId	subxact_firing_id;

	/*
	 * Pop the prior state if needed.
	 */
	if (isCommit)
	{
		Assert(my_level < afterTriggers.maxtransdepth);
		/* If we saved a prior state, we don't need it anymore */
		state = afterTriggers.state_stack[my_level];
		if (state != NULL)
			pfree(state);
		/* this avoids double pfree if error later: */
		afterTriggers.state_stack[my_level] = NULL;
		Assert(afterTriggers.query_depth ==
			   afterTriggers.depth_stack[my_level]);
	}
	else
	{
		/*
		 * Aborting.  It is possible subxact start failed before calling
		 * AfterTriggerBeginSubXact, in which case we mustn't risk touching
		 * stack levels that aren't there.
		 */
		if (my_level >= afterTriggers.maxtransdepth)
			return;

		/*
		 * Release any event lists from queries being aborted, and restore
		 * query_depth to its pre-subxact value.  This assumes that a
		 * subtransaction will not add events to query levels started in a
		 * earlier transaction state.
		 */
		while (afterTriggers.query_depth > afterTriggers.depth_stack[my_level])
		{
			if (afterTriggers.query_depth < afterTriggers.maxquerydepth)
			{
				Tuplestorestate *ts;

				ts = afterTriggers.fdw_tuplestores[afterTriggers.query_depth];
				if (ts)
				{
					tuplestore_end(ts);
					afterTriggers.fdw_tuplestores[afterTriggers.query_depth] = NULL;
				}

				afterTriggerFreeEventList(&afterTriggers.query_stack[afterTriggers.query_depth]);
			}

			afterTriggers.query_depth--;
		}
		Assert(afterTriggers.query_depth ==
			   afterTriggers.depth_stack[my_level]);

		/*
		 * Restore the global deferred-event list to its former length,
		 * discarding any events queued by the subxact.
		 */
		afterTriggerRestoreEventList(&afterTriggers.events,
									 &afterTriggers.events_stack[my_level]);

		/*
		 * Restore the trigger state.  If the saved state is NULL, then this
		 * subxact didn't save it, so it doesn't need restoring.
		 */
		state = afterTriggers.state_stack[my_level];
		if (state != NULL)
		{
			pfree(afterTriggers.state);
			afterTriggers.state = state;
		}
		/* this avoids double pfree if error later: */
		afterTriggers.state_stack[my_level] = NULL;

		/*
		 * Scan for any remaining deferred events that were marked DONE or IN
		 * PROGRESS by this subxact or a child, and un-mark them. We can
		 * recognize such events because they have a firing ID greater than or
		 * equal to the firing_counter value we saved at subtransaction start.
		 * (This essentially assumes that the current subxact includes all
		 * subxacts started after it.)
		 */
		subxact_firing_id = afterTriggers.firing_stack[my_level];
		for_each_event_chunk(event, chunk, afterTriggers.events)
		{
			AfterTriggerShared evtshared = GetTriggerSharedData(event);

			if (event->ate_flags &
				(AFTER_TRIGGER_DONE | AFTER_TRIGGER_IN_PROGRESS))
			{
				if (evtshared->ats_firing_id >= subxact_firing_id)
					event->ate_flags &=
						~(AFTER_TRIGGER_DONE | AFTER_TRIGGER_IN_PROGRESS);
			}
		}
	}
}

/* ----------
 * AfterTriggerEnlargeQueryState()
 *
 *	Prepare the necessary state so that we can record AFTER trigger events
 *	queued by a query.  It is allowed to have nested queries within a
 *	(sub)transaction, so we need to have separate state for each query
 *	nesting level.
 * ----------
 */
static void
AfterTriggerEnlargeQueryState(void)
{
	int			init_depth = afterTriggers.maxquerydepth;

	Assert(afterTriggers.query_depth >= afterTriggers.maxquerydepth);

	if (afterTriggers.maxquerydepth == 0)
	{
		int			new_alloc = Max(afterTriggers.query_depth + 1, 8);

		afterTriggers.query_stack = (AfterTriggerEventList *)
			MemoryContextAlloc(TopTransactionContext,
							   new_alloc * sizeof(AfterTriggerEventList));
		afterTriggers.fdw_tuplestores = (Tuplestorestate **)
			MemoryContextAllocZero(TopTransactionContext,
								   new_alloc * sizeof(Tuplestorestate *));
		afterTriggers.maxquerydepth = new_alloc;
	}
	else
	{
		/* repalloc will keep the stack in the same context */
		int			old_alloc = afterTriggers.maxquerydepth;
		int			new_alloc = Max(afterTriggers.query_depth + 1,
									old_alloc * 2);

		afterTriggers.query_stack = (AfterTriggerEventList *)
			repalloc(afterTriggers.query_stack,
					 new_alloc * sizeof(AfterTriggerEventList));
		afterTriggers.fdw_tuplestores = (Tuplestorestate **)
			repalloc(afterTriggers.fdw_tuplestores,
					 new_alloc * sizeof(Tuplestorestate *));
		/* Clear newly-allocated slots for subsequent lazy initialization. */
		memset(afterTriggers.fdw_tuplestores + old_alloc,
			   0, (new_alloc - old_alloc) * sizeof(Tuplestorestate *));
		afterTriggers.maxquerydepth = new_alloc;
	}

	/* Initialize new query lists to empty */
	while (init_depth < afterTriggers.maxquerydepth)
	{
		AfterTriggerEventList *events;

		events = &afterTriggers.query_stack[init_depth];
		events->head = NULL;
		events->tail = NULL;
		events->tailfree = NULL;

		++init_depth;
	}
}

/*
 * Create an empty SetConstraintState with room for numalloc trigstates
 */
static SetConstraintState
SetConstraintStateCreate(int numalloc)
{
	SetConstraintState state;

	/* Behave sanely with numalloc == 0 */
	if (numalloc <= 0)
		numalloc = 1;

	/*
	 * We assume that zeroing will correctly initialize the state values.
	 */
	state = (SetConstraintState)
		MemoryContextAllocZero(TopTransactionContext,
							   offsetof(SetConstraintStateData, trigstates) +
							   numalloc * sizeof(SetConstraintTriggerData));

	state->numalloc = numalloc;

	return state;
}

/*
 * Copy a SetConstraintState
 */
static SetConstraintState
SetConstraintStateCopy(SetConstraintState origstate)
{
	SetConstraintState state;

	state = SetConstraintStateCreate(origstate->numstates);

	state->all_isset = origstate->all_isset;
	state->all_isdeferred = origstate->all_isdeferred;
	state->numstates = origstate->numstates;
	memcpy(state->trigstates, origstate->trigstates,
		   origstate->numstates * sizeof(SetConstraintTriggerData));

	return state;
}

/*
 * Add a per-trigger item to a SetConstraintState.  Returns possibly-changed
 * pointer to the state object (it will change if we have to repalloc).
 */
static SetConstraintState
SetConstraintStateAddItem(SetConstraintState state,
						  Oid tgoid, bool tgisdeferred)
{
	if (state->numstates >= state->numalloc)
	{
		int			newalloc = state->numalloc * 2;

		newalloc = Max(newalloc, 8);	/* in case original has size 0 */
		state = (SetConstraintState)
			repalloc(state,
					 offsetof(SetConstraintStateData, trigstates) +
					 newalloc * sizeof(SetConstraintTriggerData));
		state->numalloc = newalloc;
		Assert(state->numstates < state->numalloc);
	}

	state->trigstates[state->numstates].sct_tgoid = tgoid;
	state->trigstates[state->numstates].sct_tgisdeferred = tgisdeferred;
	state->numstates++;

	return state;
}

/* ----------
 * AfterTriggerSetState()
 *
 *	Execute the SET CONSTRAINTS ... utility command.
 * ----------
 */
void
AfterTriggerSetState(ConstraintsSetStmt *stmt)
{
	int			my_level = GetCurrentTransactionNestLevel();

	/* If we haven't already done so, initialize our state. */
	if (afterTriggers.state == NULL)
		afterTriggers.state = SetConstraintStateCreate(8);

	/*
	 * If in a subtransaction, and we didn't save the current state already,
	 * save it so it can be restored if the subtransaction aborts.
	 */
	if (my_level > 1 &&
		afterTriggers.state_stack[my_level] == NULL)
	{
		afterTriggers.state_stack[my_level] =
			SetConstraintStateCopy(afterTriggers.state);
	}

	/*
	 * Handle SET CONSTRAINTS ALL ...
	 */
	if (stmt->constraints == NIL)
	{
		/*
		 * Forget any previous SET CONSTRAINTS commands in this transaction.
		 */
		afterTriggers.state->numstates = 0;

		/*
		 * Set the per-transaction ALL state to known.
		 */
		afterTriggers.state->all_isset = true;
		afterTriggers.state->all_isdeferred = stmt->deferred;
	}
	else
	{
		Relation	conrel;
		Relation	tgrel;
		List	   *conoidlist = NIL;
		List	   *tgoidlist = NIL;
		ListCell   *lc;

		/*
		 * Handle SET CONSTRAINTS constraint-name [, ...]
		 *
		 * First, identify all the named constraints and make a list of their
		 * OIDs.  Since, unlike the SQL spec, we allow multiple constraints of
		 * the same name within a schema, the specifications are not
		 * necessarily unique.  Our strategy is to target all matching
		 * constraints within the first search-path schema that has any
		 * matches, but disregard matches in schemas beyond the first match.
		 * (This is a bit odd but it's the historical behavior.)
		 */
		conrel = heap_open(ConstraintRelationId, AccessShareLock);

		foreach(lc, stmt->constraints)
		{
			RangeVar   *constraint = lfirst(lc);
			bool		found;
			List	   *namespacelist;
			ListCell   *nslc;

			if (constraint->catalogname)
			{
				if (strcmp(constraint->catalogname, get_database_name(MyDatabaseId)) != 0)
					ereport(ERROR,
							(errcode(ERRCODE_FEATURE_NOT_SUPPORTED),
							 errmsg("cross-database references are not implemented: \"%s.%s.%s\"",
							 constraint->catalogname, constraint->schemaname,
									constraint->relname)));
			}

			/*
			 * If we're given the schema name with the constraint, look only
			 * in that schema.  If given a bare constraint name, use the
			 * search path to find the first matching constraint.
			 */
			if (constraint->schemaname)
			{
				Oid			namespaceId = LookupExplicitNamespace(constraint->schemaname,
																  false);

				namespacelist = list_make1_oid(namespaceId);
			}
			else
			{
				namespacelist = fetch_search_path(true);
			}

			found = false;
			foreach(nslc, namespacelist)
			{
				Oid			namespaceId = lfirst_oid(nslc);
				SysScanDesc conscan;
				ScanKeyData skey[2];
				HeapTuple	tup;

				ScanKeyInit(&skey[0],
							Anum_pg_constraint_conname,
							BTEqualStrategyNumber, F_NAMEEQ,
							CStringGetDatum(constraint->relname));
				ScanKeyInit(&skey[1],
							Anum_pg_constraint_connamespace,
							BTEqualStrategyNumber, F_OIDEQ,
							ObjectIdGetDatum(namespaceId));

				conscan = systable_beginscan(conrel, ConstraintNameNspIndexId,
											 true, NULL, 2, skey);

				while (HeapTupleIsValid(tup = systable_getnext(conscan)))
				{
					Form_pg_constraint con = (Form_pg_constraint) GETSTRUCT(tup);

					if (con->condeferrable)
						conoidlist = lappend_oid(conoidlist,
												 HeapTupleGetOid(tup));
					else if (stmt->deferred)
						ereport(ERROR,
								(errcode(ERRCODE_WRONG_OBJECT_TYPE),
								 errmsg("constraint \"%s\" is not deferrable",
										constraint->relname)));
					found = true;
				}

				systable_endscan(conscan);

				/*
				 * Once we've found a matching constraint we do not search
				 * later parts of the search path.
				 */
				if (found)
					break;
			}

			list_free(namespacelist);

			/*
			 * Not found ?
			 */
			if (!found)
				ereport(ERROR,
						(errcode(ERRCODE_UNDEFINED_OBJECT),
						 errmsg("constraint \"%s\" does not exist",
								constraint->relname)));
		}

		heap_close(conrel, AccessShareLock);

		/*
		 * Now, locate the trigger(s) implementing each of these constraints,
		 * and make a list of their OIDs.
		 */
		tgrel = heap_open(TriggerRelationId, AccessShareLock);

		foreach(lc, conoidlist)
		{
			Oid			conoid = lfirst_oid(lc);
			bool		found;
			ScanKeyData skey;
			SysScanDesc tgscan;
			HeapTuple	htup;

			found = false;

			ScanKeyInit(&skey,
						Anum_pg_trigger_tgconstraint,
						BTEqualStrategyNumber, F_OIDEQ,
						ObjectIdGetDatum(conoid));

			tgscan = systable_beginscan(tgrel, TriggerConstraintIndexId, true,
										NULL, 1, &skey);

			while (HeapTupleIsValid(htup = systable_getnext(tgscan)))
			{
				Form_pg_trigger pg_trigger = (Form_pg_trigger) GETSTRUCT(htup);

				/*
				 * Silently skip triggers that are marked as non-deferrable in
				 * pg_trigger.  This is not an error condition, since a
				 * deferrable RI constraint may have some non-deferrable
				 * actions.
				 */
				if (pg_trigger->tgdeferrable)
					tgoidlist = lappend_oid(tgoidlist,
											HeapTupleGetOid(htup));

				found = true;
			}

			systable_endscan(tgscan);

			/* Safety check: a deferrable constraint should have triggers */
			if (!found)
				elog(ERROR, "no triggers found for constraint with OID %u",
					 conoid);
		}

		heap_close(tgrel, AccessShareLock);

		/*
		 * Now we can set the trigger states of individual triggers for this
		 * xact.
		 */
		foreach(lc, tgoidlist)
		{
			Oid			tgoid = lfirst_oid(lc);
			SetConstraintState state = afterTriggers.state;
			bool		found = false;
			int			i;

			for (i = 0; i < state->numstates; i++)
			{
				if (state->trigstates[i].sct_tgoid == tgoid)
				{
					state->trigstates[i].sct_tgisdeferred = stmt->deferred;
					found = true;
					break;
				}
			}
			if (!found)
			{
				afterTriggers.state =
					SetConstraintStateAddItem(state, tgoid, stmt->deferred);
			}
		}
	}

	/*
	 * SQL99 requires that when a constraint is set to IMMEDIATE, any deferred
	 * checks against that constraint must be made when the SET CONSTRAINTS
	 * command is executed -- i.e. the effects of the SET CONSTRAINTS command
	 * apply retroactively.  We've updated the constraints state, so scan the
	 * list of previously deferred events to fire any that have now become
	 * immediate.
	 *
	 * Obviously, if this was SET ... DEFERRED then it can't have converted
	 * any unfired events to immediate, so we need do nothing in that case.
	 */
	if (!stmt->deferred)
	{
		AfterTriggerEventList *events = &afterTriggers.events;
		bool		snapshot_set = false;

		while (afterTriggerMarkEvents(events, NULL, true))
		{
			CommandId	firing_id = afterTriggers.firing_counter++;

			/*
			 * Make sure a snapshot has been established in case trigger
			 * functions need one.  Note that we avoid setting a snapshot if
			 * we don't find at least one trigger that has to be fired now.
			 * This is so that BEGIN; SET CONSTRAINTS ...; SET TRANSACTION
			 * ISOLATION LEVEL SERIALIZABLE; ... works properly.  (If we are
			 * at the start of a transaction it's not possible for any trigger
			 * events to be queued yet.)
			 */
			if (!snapshot_set)
			{
				PushActiveSnapshot(GetTransactionSnapshot());
				snapshot_set = true;
			}

			/*
			 * We can delete fired events if we are at top transaction level,
			 * but we'd better not if inside a subtransaction, since the
			 * subtransaction could later get rolled back.
			 */
			if (afterTriggerInvokeEvents(events, firing_id, NULL,
										 !IsSubTransaction()))
				break;			/* all fired */
		}

		if (snapshot_set)
			PopActiveSnapshot();
	}
}

/* ----------
 * AfterTriggerPendingOnRel()
 *		Test to see if there are any pending after-trigger events for rel.
 *
 * This is used by TRUNCATE, CLUSTER, ALTER TABLE, etc to detect whether
 * it is unsafe to perform major surgery on a relation.  Note that only
 * local pending events are examined.  We assume that having exclusive lock
 * on a rel guarantees there are no unserviced events in other backends ---
 * but having a lock does not prevent there being such events in our own.
 *
 * In some scenarios it'd be reasonable to remove pending events (more
 * specifically, mark them DONE by the current subxact) but without a lot
 * of knowledge of the trigger semantics we can't do this in general.
 * ----------
 */
bool
AfterTriggerPendingOnRel(Oid relid)
{
	AfterTriggerEvent event;
	AfterTriggerEventChunk *chunk;
	int			depth;

	/* Scan queued events */
	for_each_event_chunk(event, chunk, afterTriggers.events)
	{
		AfterTriggerShared evtshared = GetTriggerSharedData(event);

		/*
		 * We can ignore completed events.  (Even if a DONE flag is rolled
		 * back by subxact abort, it's OK because the effects of the TRUNCATE
		 * or whatever must get rolled back too.)
		 */
		if (event->ate_flags & AFTER_TRIGGER_DONE)
			continue;

		if (evtshared->ats_relid == relid)
			return true;
	}

	/*
	 * Also scan events queued by incomplete queries.  This could only matter
	 * if TRUNCATE/etc is executed by a function or trigger within an updating
	 * query on the same relation, which is pretty perverse, but let's check.
	 */
	for (depth = 0; depth <= afterTriggers.query_depth && depth < afterTriggers.maxquerydepth; depth++)
	{
		for_each_event_chunk(event, chunk, afterTriggers.query_stack[depth])
		{
			AfterTriggerShared evtshared = GetTriggerSharedData(event);

			if (event->ate_flags & AFTER_TRIGGER_DONE)
				continue;

			if (evtshared->ats_relid == relid)
				return true;
		}
	}

	return false;
}


/* ----------
 * AfterTriggerSaveEvent()
 *
 *	Called by ExecA[RS]...Triggers() to queue up the triggers that should
 *	be fired for an event.
 *
 *	NOTE: this is called whenever there are any triggers associated with
 *	the event (even if they are disabled).  This function decides which
 *	triggers actually need to be queued.
 * ----------
 */
static void
AfterTriggerSaveEvent(EState *estate, ResultRelInfo *relinfo,
					  int event, bool row_trigger,
					  HeapTuple oldtup, HeapTuple newtup,
					  List *recheckIndexes, Bitmapset *modifiedCols)
{
	Relation	rel = relinfo->ri_RelationDesc;
	TriggerDesc *trigdesc = relinfo->ri_TrigDesc;
	AfterTriggerEventData new_event;
	AfterTriggerSharedData new_shared;
	char		relkind = relinfo->ri_RelationDesc->rd_rel->relkind;
	int			tgtype_event;
	int			tgtype_level;
	int			i;
	Tuplestorestate *fdw_tuplestore = NULL;

	/*
	 * Check state.  We use a normal test not Assert because it is possible to
	 * reach here in the wrong state given misconfigured RI triggers, in
	 * particular deferring a cascade action trigger.
	 */
	if (afterTriggers.query_depth < 0)
		elog(ERROR, "AfterTriggerSaveEvent() called outside of query");

	/* Be sure we have enough space to record events at this query depth. */
	if (afterTriggers.query_depth >= afterTriggers.maxquerydepth)
		AfterTriggerEnlargeQueryState();

	/*
	 * Validate the event code and collect the associated tuple CTIDs.
	 *
	 * The event code will be used both as a bitmask and an array offset, so
	 * validation is important to make sure we don't walk off the edge of our
	 * arrays.
	 */
	switch (event)
	{
		case TRIGGER_EVENT_INSERT:
			tgtype_event = TRIGGER_TYPE_INSERT;
			if (row_trigger)
			{
				Assert(oldtup == NULL);
				Assert(newtup != NULL);
				ItemPointerCopy(&(newtup->t_self), &(new_event.ate_ctid1));
				ItemPointerSetInvalid(&(new_event.ate_ctid2));
			}
			else
			{
				Assert(oldtup == NULL);
				Assert(newtup == NULL);
				ItemPointerSetInvalid(&(new_event.ate_ctid1));
				ItemPointerSetInvalid(&(new_event.ate_ctid2));
			}
			break;
		case TRIGGER_EVENT_DELETE:
			tgtype_event = TRIGGER_TYPE_DELETE;
			if (row_trigger)
			{
				Assert(oldtup != NULL);
				Assert(newtup == NULL);
				ItemPointerCopy(&(oldtup->t_self), &(new_event.ate_ctid1));
				ItemPointerSetInvalid(&(new_event.ate_ctid2));
			}
			else
			{
				Assert(oldtup == NULL);
				Assert(newtup == NULL);
				ItemPointerSetInvalid(&(new_event.ate_ctid1));
				ItemPointerSetInvalid(&(new_event.ate_ctid2));
			}
			break;
		case TRIGGER_EVENT_UPDATE:
			tgtype_event = TRIGGER_TYPE_UPDATE;
			if (row_trigger)
			{
				Assert(oldtup != NULL);
				Assert(newtup != NULL);
				ItemPointerCopy(&(oldtup->t_self), &(new_event.ate_ctid1));
				ItemPointerCopy(&(newtup->t_self), &(new_event.ate_ctid2));
			}
			else
			{
				Assert(oldtup == NULL);
				Assert(newtup == NULL);
				ItemPointerSetInvalid(&(new_event.ate_ctid1));
				ItemPointerSetInvalid(&(new_event.ate_ctid2));
			}
			break;
		case TRIGGER_EVENT_TRUNCATE:
			tgtype_event = TRIGGER_TYPE_TRUNCATE;
			Assert(oldtup == NULL);
			Assert(newtup == NULL);
			ItemPointerSetInvalid(&(new_event.ate_ctid1));
			ItemPointerSetInvalid(&(new_event.ate_ctid2));
			break;
		default:
			elog(ERROR, "invalid after-trigger event code: %d", event);
			tgtype_event = 0;	/* keep compiler quiet */
			break;
	}

	if (!(relkind == RELKIND_FOREIGN_TABLE && row_trigger))
		new_event.ate_flags = (row_trigger && event == TRIGGER_EVENT_UPDATE) ?
			AFTER_TRIGGER_2CTID : AFTER_TRIGGER_1CTID;
	/* else, we'll initialize ate_flags for each trigger */

	tgtype_level = (row_trigger ? TRIGGER_TYPE_ROW : TRIGGER_TYPE_STATEMENT);

	for (i = 0; i < trigdesc->numtriggers; i++)
	{
		Trigger    *trigger = &trigdesc->triggers[i];

		if (!TRIGGER_TYPE_MATCHES(trigger->tgtype,
								  tgtype_level,
								  TRIGGER_TYPE_AFTER,
								  tgtype_event))
			continue;
		if (!TriggerEnabled(estate, relinfo, trigger, event,
							modifiedCols, oldtup, newtup))
			continue;

		if (relkind == RELKIND_FOREIGN_TABLE && row_trigger)
		{
			if (fdw_tuplestore == NULL)
			{
				fdw_tuplestore = GetCurrentFDWTuplestore();
				new_event.ate_flags = AFTER_TRIGGER_FDW_FETCH;
			}
			else
				/* subsequent event for the same tuple */
				new_event.ate_flags = AFTER_TRIGGER_FDW_REUSE;
		}

		/*
		 * If the trigger is a foreign key enforcement trigger, there are
		 * certain cases where we can skip queueing the event because we can
		 * tell by inspection that the FK constraint will still pass.
		 */
		if (TRIGGER_FIRED_BY_UPDATE(event))
		{
			switch (RI_FKey_trigger_type(trigger->tgfoid))
			{
				case RI_TRIGGER_PK:
					/* Update on trigger's PK table */
					if (!RI_FKey_pk_upd_check_required(trigger, rel,
													   oldtup, newtup))
					{
						/* skip queuing this event */
						continue;
					}
					break;

				case RI_TRIGGER_FK:
					/* Update on trigger's FK table */
					if (!RI_FKey_fk_upd_check_required(trigger, rel,
													   oldtup, newtup))
					{
						/* skip queuing this event */
						continue;
					}
					break;

				case RI_TRIGGER_NONE:
					/* Not an FK trigger */
					break;
			}
		}

		/*
		 * If the trigger is a deferred unique constraint check trigger, only
		 * queue it if the unique constraint was potentially violated, which
		 * we know from index insertion time.
		 */
		if (trigger->tgfoid == F_UNIQUE_KEY_RECHECK)
		{
			if (!list_member_oid(recheckIndexes, trigger->tgconstrindid))
				continue;		/* Uniqueness definitely not violated */
		}

		/*
		 * Fill in event structure and add it to the current query's queue.
		 */
		new_shared.ats_event =
			(event & TRIGGER_EVENT_OPMASK) |
			(row_trigger ? TRIGGER_EVENT_ROW : 0) |
			(trigger->tgdeferrable ? AFTER_TRIGGER_DEFERRABLE : 0) |
			(trigger->tginitdeferred ? AFTER_TRIGGER_INITDEFERRED : 0);
		new_shared.ats_tgoid = trigger->tgoid;
		new_shared.ats_relid = RelationGetRelid(rel);
		new_shared.ats_firing_id = 0;

		afterTriggerAddEvent(&afterTriggers.query_stack[afterTriggers.query_depth],
							 &new_event, &new_shared);
	}

	/*
	 * Finally, spool any foreign tuple(s).  The tuplestore squashes them to
	 * minimal tuples, so this loses any system columns.  The executor lost
	 * those columns before us, for an unrelated reason, so this is fine.
	 */
	if (fdw_tuplestore)
	{
		if (oldtup != NULL)
			tuplestore_puttuple(fdw_tuplestore, oldtup);
		if (newtup != NULL)
			tuplestore_puttuple(fdw_tuplestore, newtup);
	}
}

Datum
pg_trigger_depth(PG_FUNCTION_ARGS)
{
	PG_RETURN_INT32(MyTriggerDepth);
}<|MERGE_RESOLUTION|>--- conflicted
+++ resolved
@@ -66,15 +66,6 @@
 static int	MyTriggerDepth = 0;
 
 /*
-<<<<<<< HEAD
- * Note that this macro also exists in executor/execMain.c.  There does not
- * appear to be any good header to put it into, given the structures that
- * it uses, so we let them be duplicated.  Be sure to update both if one needs
- * to be changed, however.
- */
-#define GetModifiedColumns(relinfo, estate) \
-	(rt_fetch((relinfo)->ri_RangeTableIndex, (estate)->es_range_table)->modifiedCols)
-=======
  * Note that similar macros also exist in executor/execMain.c.  There does not
  * appear to be any good header to put them into, given the structures that
  * they use, so we let them be duplicated.  Be sure to update all if one needs
@@ -82,7 +73,6 @@
  */
 #define GetUpdatedColumns(relinfo, estate) \
 	(rt_fetch((relinfo)->ri_RangeTableIndex, (estate)->es_range_table)->updatedCols)
->>>>>>> 8abb52fa
 
 /* Local function prototypes */
 static void ConvertTriggerToFK(CreateTrigStmt *stmt, Oid funcoid);
