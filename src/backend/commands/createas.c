--- conflicted
+++ resolved
@@ -353,12 +353,8 @@
 		/* save the rowcount if we're given a completionTag to fill */
 		if (completionTag)
 			snprintf(completionTag, COMPLETION_TAG_BUFSIZE,
-<<<<<<< HEAD
-					 "SELECT %u", queryDesc->estate->es_processed);
-=======
 					 "SELECT " UINT64_FORMAT,
 					 queryDesc->estate->es_processed);
->>>>>>> 7961c31a
 
 		/* get object address that intorel_startup saved for us */
 		address = ((DR_intorel *) dest)->reladdr;
