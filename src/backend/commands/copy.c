--- conflicted
+++ resolved
@@ -875,11 +875,7 @@
 			if (is_from)
 				ereport(ERROR,
 						(errcode(ERRCODE_FEATURE_NOT_SUPPORTED),
-<<<<<<< HEAD
-				  errmsg("COPY FROM not supported with row-level security"),
-=======
 				   errmsg("COPY FROM not supported with row-level security"),
->>>>>>> 7961c31a
 						 errhint("Use INSERT statements instead.")));
 
 			/* Build target list */
