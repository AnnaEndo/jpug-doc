--- conflicted
+++ resolved
@@ -2333,11 +2333,7 @@
 								scan_relid,
 								tsc);
 
-<<<<<<< HEAD
-	copy_path_costsize(&scan_plan->scan.plan, best_path);
-=======
 	copy_generic_path_info(&scan_plan->scan.plan, best_path);
->>>>>>> 7961c31a
 
 	return scan_plan;
 }
@@ -3200,25 +3196,14 @@
 	RelOptInfo *rel = best_path->path.parent;
 	Index		scan_relid = rel->relid;
 	Oid			rel_oid = InvalidOid;
-<<<<<<< HEAD
-	Bitmapset  *attrs_used = NULL;
 	Plan	   *outer_plan = NULL;
-	ListCell   *lc;
-	int			i;
-=======
-	Plan	   *outer_plan = NULL;
->>>>>>> 7961c31a
 
 	Assert(rel->fdwroutine != NULL);
 
 	/* transform the child path if any */
 	if (best_path->fdw_outerpath)
-<<<<<<< HEAD
-		outer_plan = create_plan_recurse(root, best_path->fdw_outerpath);
-=======
 		outer_plan = create_plan_recurse(root, best_path->fdw_outerpath,
 										 CP_EXACT_TLIST);
->>>>>>> 7961c31a
 
 	/*
 	 * If we're scanning a base relation, fetch its OID.  (Irrelevant if
@@ -3352,12 +3337,8 @@
 	/* Recursively transform child paths. */
 	foreach(lc, best_path->custom_paths)
 	{
-<<<<<<< HEAD
-		Plan	   *plan = create_plan_recurse(root, (Path *) lfirst(lc));
-=======
 		Plan	   *plan = create_plan_recurse(root, (Path *) lfirst(lc),
 											   CP_EXACT_TLIST);
->>>>>>> 7961c31a
 
 		custom_plans = lappend(custom_plans, plan);
 	}
