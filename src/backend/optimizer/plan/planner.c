--- conflicted
+++ resolved
@@ -1190,11 +1190,7 @@
 		}
 
 		/* There shouldn't be any OJ info to translate, as yet */
-<<<<<<< HEAD
-		Assert(subroot.join_info_list == NIL);
-=======
 		Assert(subroot->join_info_list == NIL);
->>>>>>> 7961c31a
 		/* and we haven't created PlaceHolderInfos, either */
 		Assert(subroot->placeholder_list == NIL);
 		/* hack to mark target relation as an inheritance partition */
@@ -1630,10 +1626,6 @@
 		 * This may add new security barrier subquery RTEs to the rangetable.
 		 */
 		expand_security_quals(root, tlist);
-<<<<<<< HEAD
-		if (parse->hasRowSecurity)
-			root->glob->hasRowSecurity = true;
-=======
 
 		/*
 		 * We are now done hacking up the query's targetlist.  Most of the
@@ -1665,7 +1657,6 @@
 			get_agg_clause_costs(root, parse->havingQual, AGGSPLIT_SIMPLE,
 								 &agg_costs);
 		}
->>>>>>> 7961c31a
 
 		/*
 		 * Locate any window functions in the tlist.  (We don't need to look
@@ -1728,14 +1719,6 @@
 									standard_qp_callback, &qp_extra);
 
 		/*
-<<<<<<< HEAD
-		 * Extract rowcount and width estimates for use below.  If final_rel
-		 * has been proven dummy, its rows estimate will be zero; clamp it to
-		 * one to avoid zero-divide in subsequent calculations.
-		 */
-		path_rows = clamp_row_est(final_rel->rows);
-		path_width = final_rel->width;
-=======
 		 * Convert the query's result tlist into PathTarget format.
 		 *
 		 * Note: it's desirable to not do this till after query_planner(),
@@ -1743,7 +1726,6 @@
 		 * that were obtained within query_planner().
 		 */
 		final_target = create_pathtarget(root, tlist);
->>>>>>> 7961c31a
 
 		/*
 		 * If ORDER BY was given, consider whether we should use a post-sort
@@ -2125,19 +2107,6 @@
 {
 	Bitmapset  *result;
 
-<<<<<<< HEAD
-	/*
-	 * Prepare the grpColIdx for the real Agg node first, because we may need
-	 * it for sorting
-	 */
-	if (parse->groupingSets)
-		top_grpColIdx = remap_groupColIdx(root, llast(rollup_groupclauses));
-
-	/*
-	 * If we need a Sort operation on the input, generate that.
-	 */
-	if (need_sort_for_grouping)
-=======
 	if (jtnode == NULL)
 		return NULL;
 	if (IsA(jtnode, RangeTblRef))
@@ -2147,7 +2116,6 @@
 		result = bms_make_singleton(varno);
 	}
 	else if (IsA(jtnode, FromExpr))
->>>>>>> 7961c31a
 	{
 		FromExpr   *f = (FromExpr *) jtnode;
 		ListCell   *l;
