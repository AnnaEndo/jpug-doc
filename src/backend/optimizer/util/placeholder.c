--- conflicted
+++ resolved
@@ -391,14 +391,9 @@
 		{
 			RelOptInfo *rel = find_base_rel(root, varno);
 
-<<<<<<< HEAD
-			rel->reltargetlist = lappend(rel->reltargetlist,
-										 copyObject(phinfo->ph_var));
-=======
 			rel->reltarget->exprs = lappend(rel->reltarget->exprs,
 											copyObject(phinfo->ph_var));
 			/* reltarget's cost and width fields will be updated later */
->>>>>>> 7961c31a
 		}
 	}
 }
@@ -430,11 +425,6 @@
 			if (bms_is_subset(phinfo->ph_eval_at, relids))
 			{
 				/* Yup, add it to the output */
-<<<<<<< HEAD
-				joinrel->reltargetlist = lappend(joinrel->reltargetlist,
-												 phinfo->ph_var);
-				joinrel->width += phinfo->ph_width;
-=======
 				joinrel->reltarget->exprs = lappend(joinrel->reltarget->exprs,
 													phinfo->ph_var);
 				joinrel->reltarget->width += phinfo->ph_width;
@@ -461,7 +451,6 @@
 					joinrel->reltarget->cost.per_tuple += cost.per_tuple;
 				}
 
->>>>>>> 7961c31a
 				/* Adjust joinrel's direct_lateral_relids as needed */
 				joinrel->direct_lateral_relids =
 					bms_add_members(joinrel->direct_lateral_relids,
