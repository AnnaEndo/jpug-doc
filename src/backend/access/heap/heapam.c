/*-------------------------------------------------------------------------
 *
 * heapam.c
 *	  heap access method code
 *
 * Portions Copyright (c) 1996-2015, PostgreSQL Global Development Group
 * Portions Copyright (c) 1994, Regents of the University of California
 *
 *
 * IDENTIFICATION
 *	  src/backend/access/heap/heapam.c
 *
 *
 * INTERFACE ROUTINES
 *		relation_open	- open any relation by relation OID
 *		relation_openrv - open any relation specified by a RangeVar
 *		relation_close	- close any relation
 *		heap_open		- open a heap relation by relation OID
 *		heap_openrv		- open a heap relation specified by a RangeVar
 *		heap_close		- (now just a macro for relation_close)
 *		heap_beginscan	- begin relation scan
 *		heap_rescan		- restart a relation scan
 *		heap_endscan	- end relation scan
 *		heap_getnext	- retrieve next tuple in scan
 *		heap_fetch		- retrieve tuple with given tid
 *		heap_insert		- insert tuple into a relation
 *		heap_multi_insert - insert multiple tuples into a relation
 *		heap_delete		- delete a tuple from a relation
 *		heap_update		- replace a tuple in a relation with another tuple
 *		heap_sync		- sync heap, for when no WAL has been written
 *
 * NOTES
 *	  This file contains the heap_ routines which implement
 *	  the POSTGRES heap access method used for all POSTGRES
 *	  relations.
 *
 *-------------------------------------------------------------------------
 */
#include "postgres.h"

#include "access/heapam.h"
#include "access/heapam_xlog.h"
#include "access/hio.h"
#include "access/multixact.h"
#include "access/parallel.h"
#include "access/relscan.h"
#include "access/sysattr.h"
#include "access/transam.h"
#include "access/tuptoaster.h"
#include "access/valid.h"
#include "access/visibilitymap.h"
#include "access/xact.h"
#include "access/xlog.h"
#include "access/xloginsert.h"
#include "access/xlogutils.h"
#include "catalog/catalog.h"
#include "catalog/namespace.h"
#include "miscadmin.h"
#include "pgstat.h"
#include "storage/bufmgr.h"
#include "storage/freespace.h"
#include "storage/lmgr.h"
#include "storage/predicate.h"
#include "storage/procarray.h"
#include "storage/smgr.h"
#include "storage/standby.h"
#include "utils/datum.h"
#include "utils/inval.h"
#include "utils/lsyscache.h"
#include "utils/relcache.h"
#include "utils/snapmgr.h"
#include "utils/syscache.h"
#include "utils/tqual.h"


/* GUC variable */
bool		synchronize_seqscans = true;


static HeapScanDesc heap_beginscan_internal(Relation relation,
						Snapshot snapshot,
						int nkeys, ScanKey key,
						bool allow_strat,
						bool allow_sync,
						bool allow_pagemode,
						bool is_bitmapscan,
						bool is_samplescan,
						bool temp_snap);
static HeapTuple heap_prepare_insert(Relation relation, HeapTuple tup,
					TransactionId xid, CommandId cid, int options);
static XLogRecPtr log_heap_update(Relation reln, Buffer oldbuf,
				Buffer newbuf, HeapTuple oldtup,
				HeapTuple newtup, HeapTuple old_key_tup,
				bool all_visible_cleared, bool new_all_visible_cleared);
static void HeapSatisfiesHOTandKeyUpdate(Relation relation,
							 Bitmapset *hot_attrs,
							 Bitmapset *key_attrs, Bitmapset *id_attrs,
							 bool *satisfies_hot, bool *satisfies_key,
							 bool *satisfies_id,
							 HeapTuple oldtup, HeapTuple newtup);
<<<<<<< HEAD
static void heap_acquire_tuplock(Relation relation, ItemPointer tid,
					 LockTupleMode mode, bool nowait, bool *have_tuple_lock);
=======
static bool heap_acquire_tuplock(Relation relation, ItemPointer tid,
					 LockTupleMode mode, LockWaitPolicy wait_policy,
					 bool *have_tuple_lock);
>>>>>>> 8abb52fa
static void compute_new_xmax_infomask(TransactionId xmax, uint16 old_infomask,
						  uint16 old_infomask2, TransactionId add_to_xmax,
						  LockTupleMode mode, bool is_update,
						  TransactionId *result_xmax, uint16 *result_infomask,
						  uint16 *result_infomask2);
static HTSU_Result heap_lock_updated_tuple(Relation rel, HeapTuple tuple,
						ItemPointer ctid, TransactionId xid,
						LockTupleMode mode);
static void GetMultiXactIdHintBits(MultiXactId multi, uint16 *new_infomask,
					   uint16 *new_infomask2);
static TransactionId MultiXactIdGetUpdateXid(TransactionId xmax,
						uint16 t_infomask);
static bool DoesMultiXactIdConflict(MultiXactId multi, uint16 infomask,
						LockTupleMode lockmode);
static void MultiXactIdWait(MultiXactId multi, MultiXactStatus status, uint16 infomask,
				Relation rel, ItemPointer ctid, XLTW_Oper oper,
				int *remaining);
static bool ConditionalMultiXactIdWait(MultiXactId multi, MultiXactStatus status,
						   uint16 infomask, Relation rel, int *remaining);
static XLogRecPtr log_heap_new_cid(Relation relation, HeapTuple tup);
static HeapTuple ExtractReplicaIdentity(Relation rel, HeapTuple tup, bool key_modified,
					   bool *copy);


/*
 * Each tuple lock mode has a corresponding heavyweight lock, and one or two
 * corresponding MultiXactStatuses (one to merely lock tuples, another one to
 * update them).  This table (and the macros below) helps us determine the
 * heavyweight lock mode and MultiXactStatus values to use for any particular
 * tuple lock strength.
 *
 * Don't look at lockstatus/updstatus directly!  Use get_mxact_status_for_lock
 * instead.
 */
static const struct
{
	LOCKMODE	hwlock;
	int			lockstatus;
	int			updstatus;
}

			tupleLockExtraInfo[MaxLockTupleMode + 1] =
{
	{							/* LockTupleKeyShare */
		AccessShareLock,
		MultiXactStatusForKeyShare,
		-1						/* KeyShare does not allow updating tuples */
	},
	{							/* LockTupleShare */
		RowShareLock,
		MultiXactStatusForShare,
		-1						/* Share does not allow updating tuples */
	},
	{							/* LockTupleNoKeyExclusive */
		ExclusiveLock,
		MultiXactStatusForNoKeyUpdate,
		MultiXactStatusNoKeyUpdate
	},
	{							/* LockTupleExclusive */
		AccessExclusiveLock,
		MultiXactStatusForUpdate,
		MultiXactStatusUpdate
	}
};

/* Get the LOCKMODE for a given MultiXactStatus */
#define LOCKMODE_from_mxstatus(status) \
			(tupleLockExtraInfo[TUPLOCK_from_mxstatus((status))].hwlock)

/*
 * Acquire heavyweight locks on tuples, using a LockTupleMode strength value.
 * This is more readable than having every caller translate it to lock.h's
 * LOCKMODE.
 */
#define LockTupleTuplock(rel, tup, mode) \
	LockTuple((rel), (tup), tupleLockExtraInfo[mode].hwlock)
#define UnlockTupleTuplock(rel, tup, mode) \
	UnlockTuple((rel), (tup), tupleLockExtraInfo[mode].hwlock)
#define ConditionalLockTupleTuplock(rel, tup, mode) \
	ConditionalLockTuple((rel), (tup), tupleLockExtraInfo[mode].hwlock)

/*
 * This table maps tuple lock strength values for each particular
 * MultiXactStatus value.
 */
static const int MultiXactStatusLock[MaxMultiXactStatus + 1] =
{
	LockTupleKeyShare,			/* ForKeyShare */
	LockTupleShare,				/* ForShare */
	LockTupleNoKeyExclusive,	/* ForNoKeyUpdate */
	LockTupleExclusive,			/* ForUpdate */
	LockTupleNoKeyExclusive,	/* NoKeyUpdate */
	LockTupleExclusive			/* Update */
};

/* Get the LockTupleMode for a given MultiXactStatus */
#define TUPLOCK_from_mxstatus(status) \
			(MultiXactStatusLock[(status)])

/* ----------------------------------------------------------------
 *						 heap support routines
 * ----------------------------------------------------------------
 */

/* ----------------
 *		initscan - scan code common to heap_beginscan and heap_rescan
 * ----------------
 */
static void
initscan(HeapScanDesc scan, ScanKey key, bool keep_startblock)
{
	bool		allow_strat;
	bool		allow_sync;

	/*
	 * Determine the number of blocks we have to scan.
	 *
	 * It is sufficient to do this once at scan start, since any tuples added
	 * while the scan is in progress will be invisible to my snapshot anyway.
	 * (That is not true when using a non-MVCC snapshot.  However, we couldn't
	 * guarantee to return tuples added after scan start anyway, since they
	 * might go into pages we already scanned.  To guarantee consistent
	 * results for a non-MVCC snapshot, the caller must hold some higher-level
	 * lock that ensures the interesting tuple(s) won't change.)
	 */
	scan->rs_nblocks = RelationGetNumberOfBlocks(scan->rs_rd);

	/*
	 * If the table is large relative to NBuffers, use a bulk-read access
	 * strategy and enable synchronized scanning (see syncscan.c).  Although
	 * the thresholds for these features could be different, we make them the
	 * same so that there are only two behaviors to tune rather than four.
	 * (However, some callers need to be able to disable one or both of these
	 * behaviors, independently of the size of the table; also there is a GUC
	 * variable that can disable synchronized scanning.)
	 *
	 * During a rescan, don't make a new strategy object if we don't have to.
	 */
	if (!RelationUsesLocalBuffers(scan->rs_rd) &&
		scan->rs_nblocks > NBuffers / 4)
	{
		allow_strat = scan->rs_allow_strat;
		allow_sync = scan->rs_allow_sync;
	}
	else
		allow_strat = allow_sync = false;

	if (allow_strat)
	{
		if (scan->rs_strategy == NULL)
			scan->rs_strategy = GetAccessStrategy(BAS_BULKREAD);
	}
	else
	{
		if (scan->rs_strategy != NULL)
			FreeAccessStrategy(scan->rs_strategy);
		scan->rs_strategy = NULL;
	}

	if (keep_startblock)
	{
		/*
		 * When rescanning, we want to keep the previous startblock setting,
		 * so that rewinding a cursor doesn't generate surprising results.
		 * Reset the active syncscan setting, though.
		 */
		scan->rs_syncscan = (allow_sync && synchronize_seqscans);
	}
	else if (allow_sync && synchronize_seqscans)
	{
		scan->rs_syncscan = true;
		scan->rs_startblock = ss_get_location(scan->rs_rd, scan->rs_nblocks);
	}
	else
	{
		scan->rs_syncscan = false;
		scan->rs_startblock = 0;
	}

	scan->rs_numblocks = InvalidBlockNumber;
	scan->rs_inited = false;
	scan->rs_ctup.t_data = NULL;
	ItemPointerSetInvalid(&scan->rs_ctup.t_self);
	scan->rs_cbuf = InvalidBuffer;
	scan->rs_cblock = InvalidBlockNumber;

	/* page-at-a-time fields are always invalid when not rs_inited */

	/*
	 * copy the scan key, if appropriate
	 */
	if (key != NULL)
		memcpy(scan->rs_key, key, scan->rs_nkeys * sizeof(ScanKeyData));

	/*
	 * Currently, we don't have a stats counter for bitmap heap scans (but the
	 * underlying bitmap index scans will be counted) or sample scans (we only
	 * update stats for tuple fetches there)
	 */
	if (!scan->rs_bitmapscan && !scan->rs_samplescan)
		pgstat_count_heap_scan(scan->rs_rd);
}

/*
 * heap_setscanlimits - restrict range of a heapscan
 *
 * startBlk is the page to start at
 * numBlks is number of pages to scan (InvalidBlockNumber means "all")
 */
void
heap_setscanlimits(HeapScanDesc scan, BlockNumber startBlk, BlockNumber numBlks)
{
	Assert(!scan->rs_inited);	/* else too late to change */
	Assert(!scan->rs_syncscan); /* else rs_startblock is significant */

	/* Check startBlk is valid (but allow case of zero blocks...) */
	Assert(startBlk == 0 || startBlk < scan->rs_nblocks);

	scan->rs_startblock = startBlk;
	scan->rs_numblocks = numBlks;
}

/*
 * heapgetpage - subroutine for heapgettup()
 *
 * This routine reads and pins the specified page of the relation.
 * In page-at-a-time mode it performs additional work, namely determining
 * which tuples on the page are visible.
 */
void
heapgetpage(HeapScanDesc scan, BlockNumber page)
{
	Buffer		buffer;
	Snapshot	snapshot;
	Page		dp;
	int			lines;
	int			ntup;
	OffsetNumber lineoff;
	ItemId		lpp;
	bool		all_visible;

	Assert(page < scan->rs_nblocks);

	/* release previous scan buffer, if any */
	if (BufferIsValid(scan->rs_cbuf))
	{
		ReleaseBuffer(scan->rs_cbuf);
		scan->rs_cbuf = InvalidBuffer;
	}

	/*
	 * Be sure to check for interrupts at least once per page.  Checks at
	 * higher code levels won't be able to stop a seqscan that encounters many
	 * pages' worth of consecutive dead tuples.
	 */
	CHECK_FOR_INTERRUPTS();

	/* read page using selected strategy */
	scan->rs_cbuf = ReadBufferExtended(scan->rs_rd, MAIN_FORKNUM, page,
									   RBM_NORMAL, scan->rs_strategy);
	scan->rs_cblock = page;

	if (!scan->rs_pageatatime)
		return;

	buffer = scan->rs_cbuf;
	snapshot = scan->rs_snapshot;

	/*
	 * Prune and repair fragmentation for the whole page, if possible.
	 */
	heap_page_prune_opt(scan->rs_rd, buffer);

	/*
	 * We must hold share lock on the buffer content while examining tuple
	 * visibility.  Afterwards, however, the tuples we have found to be
	 * visible are guaranteed good as long as we hold the buffer pin.
	 */
	LockBuffer(buffer, BUFFER_LOCK_SHARE);

	dp = (Page) BufferGetPage(buffer);
	lines = PageGetMaxOffsetNumber(dp);
	ntup = 0;

	/*
	 * If the all-visible flag indicates that all tuples on the page are
	 * visible to everyone, we can skip the per-tuple visibility tests.
	 *
	 * Note: In hot standby, a tuple that's already visible to all
	 * transactions in the master might still be invisible to a read-only
	 * transaction in the standby. We partly handle this problem by tracking
	 * the minimum xmin of visible tuples as the cut-off XID while marking a
	 * page all-visible on master and WAL log that along with the visibility
	 * map SET operation. In hot standby, we wait for (or abort) all
	 * transactions that can potentially may not see one or more tuples on the
	 * page. That's how index-only scans work fine in hot standby. A crucial
	 * difference between index-only scans and heap scans is that the
	 * index-only scan completely relies on the visibility map where as heap
	 * scan looks at the page-level PD_ALL_VISIBLE flag. We are not sure if
	 * the page-level flag can be trusted in the same way, because it might
	 * get propagated somehow without being explicitly WAL-logged, e.g. via a
	 * full page write. Until we can prove that beyond doubt, let's check each
	 * tuple for visibility the hard way.
	 */
	all_visible = PageIsAllVisible(dp) && !snapshot->takenDuringRecovery;

	for (lineoff = FirstOffsetNumber, lpp = PageGetItemId(dp, lineoff);
		 lineoff <= lines;
		 lineoff++, lpp++)
	{
		if (ItemIdIsNormal(lpp))
		{
			HeapTupleData loctup;
			bool		valid;

			loctup.t_tableOid = RelationGetRelid(scan->rs_rd);
			loctup.t_data = (HeapTupleHeader) PageGetItem((Page) dp, lpp);
			loctup.t_len = ItemIdGetLength(lpp);
			ItemPointerSet(&(loctup.t_self), page, lineoff);

			if (all_visible)
				valid = true;
			else
				valid = HeapTupleSatisfiesVisibility(&loctup, snapshot, buffer);

			CheckForSerializableConflictOut(valid, scan->rs_rd, &loctup,
											buffer, snapshot);

			if (valid)
				scan->rs_vistuples[ntup++] = lineoff;
		}
	}

	LockBuffer(buffer, BUFFER_LOCK_UNLOCK);

	Assert(ntup <= MaxHeapTuplesPerPage);
	scan->rs_ntuples = ntup;
}

/* ----------------
 *		heapgettup - fetch next heap tuple
 *
 *		Initialize the scan if not already done; then advance to the next
 *		tuple as indicated by "dir"; return the next tuple in scan->rs_ctup,
 *		or set scan->rs_ctup.t_data = NULL if no more tuples.
 *
 * dir == NoMovementScanDirection means "re-fetch the tuple indicated
 * by scan->rs_ctup".
 *
 * Note: the reason nkeys/key are passed separately, even though they are
 * kept in the scan descriptor, is that the caller may not want us to check
 * the scankeys.
 *
 * Note: when we fall off the end of the scan in either direction, we
 * reset rs_inited.  This means that a further request with the same
 * scan direction will restart the scan, which is a bit odd, but a
 * request with the opposite scan direction will start a fresh scan
 * in the proper direction.  The latter is required behavior for cursors,
 * while the former case is generally undefined behavior in Postgres
 * so we don't care too much.
 * ----------------
 */
static void
heapgettup(HeapScanDesc scan,
		   ScanDirection dir,
		   int nkeys,
		   ScanKey key)
{
	HeapTuple	tuple = &(scan->rs_ctup);
	Snapshot	snapshot = scan->rs_snapshot;
	bool		backward = ScanDirectionIsBackward(dir);
	BlockNumber page;
	bool		finished;
	Page		dp;
	int			lines;
	OffsetNumber lineoff;
	int			linesleft;
	ItemId		lpp;

	/*
	 * calculate next starting lineoff, given scan direction
	 */
	if (ScanDirectionIsForward(dir))
	{
		if (!scan->rs_inited)
		{
			/*
			 * return null immediately if relation is empty
			 */
			if (scan->rs_nblocks == 0 || scan->rs_numblocks == 0)
			{
				Assert(!BufferIsValid(scan->rs_cbuf));
				tuple->t_data = NULL;
				return;
			}
			page = scan->rs_startblock; /* first page */
			heapgetpage(scan, page);
			lineoff = FirstOffsetNumber;		/* first offnum */
			scan->rs_inited = true;
		}
		else
		{
			/* continue from previously returned page/tuple */
			page = scan->rs_cblock;		/* current page */
			lineoff =			/* next offnum */
				OffsetNumberNext(ItemPointerGetOffsetNumber(&(tuple->t_self)));
		}

		LockBuffer(scan->rs_cbuf, BUFFER_LOCK_SHARE);

		dp = (Page) BufferGetPage(scan->rs_cbuf);
		lines = PageGetMaxOffsetNumber(dp);
		/* page and lineoff now reference the physically next tid */

		linesleft = lines - lineoff + 1;
	}
	else if (backward)
	{
		if (!scan->rs_inited)
		{
			/*
			 * return null immediately if relation is empty
			 */
			if (scan->rs_nblocks == 0 || scan->rs_numblocks == 0)
			{
				Assert(!BufferIsValid(scan->rs_cbuf));
				tuple->t_data = NULL;
				return;
			}

			/*
			 * Disable reporting to syncscan logic in a backwards scan; it's
			 * not very likely anyone else is doing the same thing at the same
			 * time, and much more likely that we'll just bollix things for
			 * forward scanners.
			 */
			scan->rs_syncscan = false;
			/* start from last page of the scan */
			if (scan->rs_startblock > 0)
				page = scan->rs_startblock - 1;
			else
				page = scan->rs_nblocks - 1;
			heapgetpage(scan, page);
		}
		else
		{
			/* continue from previously returned page/tuple */
			page = scan->rs_cblock;		/* current page */
		}

		LockBuffer(scan->rs_cbuf, BUFFER_LOCK_SHARE);

		dp = (Page) BufferGetPage(scan->rs_cbuf);
		lines = PageGetMaxOffsetNumber(dp);

		if (!scan->rs_inited)
		{
			lineoff = lines;	/* final offnum */
			scan->rs_inited = true;
		}
		else
		{
			lineoff =			/* previous offnum */
				OffsetNumberPrev(ItemPointerGetOffsetNumber(&(tuple->t_self)));
		}
		/* page and lineoff now reference the physically previous tid */

		linesleft = lineoff;
	}
	else
	{
		/*
		 * ``no movement'' scan direction: refetch prior tuple
		 */
		if (!scan->rs_inited)
		{
			Assert(!BufferIsValid(scan->rs_cbuf));
			tuple->t_data = NULL;
			return;
		}

		page = ItemPointerGetBlockNumber(&(tuple->t_self));
		if (page != scan->rs_cblock)
			heapgetpage(scan, page);

		/* Since the tuple was previously fetched, needn't lock page here */
		dp = (Page) BufferGetPage(scan->rs_cbuf);
		lineoff = ItemPointerGetOffsetNumber(&(tuple->t_self));
		lpp = PageGetItemId(dp, lineoff);
		Assert(ItemIdIsNormal(lpp));

		tuple->t_data = (HeapTupleHeader) PageGetItem((Page) dp, lpp);
		tuple->t_len = ItemIdGetLength(lpp);

		return;
	}

	/*
	 * advance the scan until we find a qualifying tuple or run out of stuff
	 * to scan
	 */
	lpp = PageGetItemId(dp, lineoff);
	for (;;)
	{
		while (linesleft > 0)
		{
			if (ItemIdIsNormal(lpp))
			{
				bool		valid;

				tuple->t_data = (HeapTupleHeader) PageGetItem((Page) dp, lpp);
				tuple->t_len = ItemIdGetLength(lpp);
				ItemPointerSet(&(tuple->t_self), page, lineoff);

				/*
				 * if current tuple qualifies, return it.
				 */
				valid = HeapTupleSatisfiesVisibility(tuple,
													 snapshot,
													 scan->rs_cbuf);

				CheckForSerializableConflictOut(valid, scan->rs_rd, tuple,
												scan->rs_cbuf, snapshot);

				if (valid && key != NULL)
					HeapKeyTest(tuple, RelationGetDescr(scan->rs_rd),
								nkeys, key, valid);

				if (valid)
				{
					LockBuffer(scan->rs_cbuf, BUFFER_LOCK_UNLOCK);
					return;
				}
			}

			/*
			 * otherwise move to the next item on the page
			 */
			--linesleft;
			if (backward)
			{
				--lpp;			/* move back in this page's ItemId array */
				--lineoff;
			}
			else
			{
				++lpp;			/* move forward in this page's ItemId array */
				++lineoff;
			}
		}

		/*
		 * if we get here, it means we've exhausted the items on this page and
		 * it's time to move to the next.
		 */
		LockBuffer(scan->rs_cbuf, BUFFER_LOCK_UNLOCK);

		/*
		 * advance to next/prior page and detect end of scan
		 */
		if (backward)
		{
			finished = (page == scan->rs_startblock) ||
				(scan->rs_numblocks != InvalidBlockNumber ? --scan->rs_numblocks == 0 : false);
			if (page == 0)
				page = scan->rs_nblocks;
			page--;
		}
		else
		{
			page++;
			if (page >= scan->rs_nblocks)
				page = 0;
			finished = (page == scan->rs_startblock) ||
				(scan->rs_numblocks != InvalidBlockNumber ? --scan->rs_numblocks == 0 : false);

			/*
			 * Report our new scan position for synchronization purposes. We
			 * don't do that when moving backwards, however. That would just
			 * mess up any other forward-moving scanners.
			 *
			 * Note: we do this before checking for end of scan so that the
			 * final state of the position hint is back at the start of the
			 * rel.  That's not strictly necessary, but otherwise when you run
			 * the same query multiple times the starting position would shift
			 * a little bit backwards on every invocation, which is confusing.
			 * We don't guarantee any specific ordering in general, though.
			 */
			if (scan->rs_syncscan)
				ss_report_location(scan->rs_rd, page);
		}

		/*
		 * return NULL if we've exhausted all the pages
		 */
		if (finished)
		{
			if (BufferIsValid(scan->rs_cbuf))
				ReleaseBuffer(scan->rs_cbuf);
			scan->rs_cbuf = InvalidBuffer;
			scan->rs_cblock = InvalidBlockNumber;
			tuple->t_data = NULL;
			scan->rs_inited = false;
			return;
		}

		heapgetpage(scan, page);

		LockBuffer(scan->rs_cbuf, BUFFER_LOCK_SHARE);

		dp = (Page) BufferGetPage(scan->rs_cbuf);
		lines = PageGetMaxOffsetNumber((Page) dp);
		linesleft = lines;
		if (backward)
		{
			lineoff = lines;
			lpp = PageGetItemId(dp, lines);
		}
		else
		{
			lineoff = FirstOffsetNumber;
			lpp = PageGetItemId(dp, FirstOffsetNumber);
		}
	}
}

/* ----------------
 *		heapgettup_pagemode - fetch next heap tuple in page-at-a-time mode
 *
 *		Same API as heapgettup, but used in page-at-a-time mode
 *
 * The internal logic is much the same as heapgettup's too, but there are some
 * differences: we do not take the buffer content lock (that only needs to
 * happen inside heapgetpage), and we iterate through just the tuples listed
 * in rs_vistuples[] rather than all tuples on the page.  Notice that
 * lineindex is 0-based, where the corresponding loop variable lineoff in
 * heapgettup is 1-based.
 * ----------------
 */
static void
heapgettup_pagemode(HeapScanDesc scan,
					ScanDirection dir,
					int nkeys,
					ScanKey key)
{
	HeapTuple	tuple = &(scan->rs_ctup);
	bool		backward = ScanDirectionIsBackward(dir);
	BlockNumber page;
	bool		finished;
	Page		dp;
	int			lines;
	int			lineindex;
	OffsetNumber lineoff;
	int			linesleft;
	ItemId		lpp;

	/*
	 * calculate next starting lineindex, given scan direction
	 */
	if (ScanDirectionIsForward(dir))
	{
		if (!scan->rs_inited)
		{
			/*
			 * return null immediately if relation is empty
			 */
			if (scan->rs_nblocks == 0 || scan->rs_numblocks == 0)
			{
				Assert(!BufferIsValid(scan->rs_cbuf));
				tuple->t_data = NULL;
				return;
			}
			page = scan->rs_startblock; /* first page */
			heapgetpage(scan, page);
			lineindex = 0;
			scan->rs_inited = true;
		}
		else
		{
			/* continue from previously returned page/tuple */
			page = scan->rs_cblock;		/* current page */
			lineindex = scan->rs_cindex + 1;
		}

		dp = (Page) BufferGetPage(scan->rs_cbuf);
		lines = scan->rs_ntuples;
		/* page and lineindex now reference the next visible tid */

		linesleft = lines - lineindex;
	}
	else if (backward)
	{
		if (!scan->rs_inited)
		{
			/*
			 * return null immediately if relation is empty
			 */
			if (scan->rs_nblocks == 0 || scan->rs_numblocks == 0)
			{
				Assert(!BufferIsValid(scan->rs_cbuf));
				tuple->t_data = NULL;
				return;
			}

			/*
			 * Disable reporting to syncscan logic in a backwards scan; it's
			 * not very likely anyone else is doing the same thing at the same
			 * time, and much more likely that we'll just bollix things for
			 * forward scanners.
			 */
			scan->rs_syncscan = false;
			/* start from last page of the scan */
			if (scan->rs_startblock > 0)
				page = scan->rs_startblock - 1;
			else
				page = scan->rs_nblocks - 1;
			heapgetpage(scan, page);
		}
		else
		{
			/* continue from previously returned page/tuple */
			page = scan->rs_cblock;		/* current page */
		}

		dp = (Page) BufferGetPage(scan->rs_cbuf);
		lines = scan->rs_ntuples;

		if (!scan->rs_inited)
		{
			lineindex = lines - 1;
			scan->rs_inited = true;
		}
		else
		{
			lineindex = scan->rs_cindex - 1;
		}
		/* page and lineindex now reference the previous visible tid */

		linesleft = lineindex + 1;
	}
	else
	{
		/*
		 * ``no movement'' scan direction: refetch prior tuple
		 */
		if (!scan->rs_inited)
		{
			Assert(!BufferIsValid(scan->rs_cbuf));
			tuple->t_data = NULL;
			return;
		}

		page = ItemPointerGetBlockNumber(&(tuple->t_self));
		if (page != scan->rs_cblock)
			heapgetpage(scan, page);

		/* Since the tuple was previously fetched, needn't lock page here */
		dp = (Page) BufferGetPage(scan->rs_cbuf);
		lineoff = ItemPointerGetOffsetNumber(&(tuple->t_self));
		lpp = PageGetItemId(dp, lineoff);
		Assert(ItemIdIsNormal(lpp));

		tuple->t_data = (HeapTupleHeader) PageGetItem((Page) dp, lpp);
		tuple->t_len = ItemIdGetLength(lpp);

		/* check that rs_cindex is in sync */
		Assert(scan->rs_cindex < scan->rs_ntuples);
		Assert(lineoff == scan->rs_vistuples[scan->rs_cindex]);

		return;
	}

	/*
	 * advance the scan until we find a qualifying tuple or run out of stuff
	 * to scan
	 */
	for (;;)
	{
		while (linesleft > 0)
		{
			lineoff = scan->rs_vistuples[lineindex];
			lpp = PageGetItemId(dp, lineoff);
			Assert(ItemIdIsNormal(lpp));

			tuple->t_data = (HeapTupleHeader) PageGetItem((Page) dp, lpp);
			tuple->t_len = ItemIdGetLength(lpp);
			ItemPointerSet(&(tuple->t_self), page, lineoff);

			/*
			 * if current tuple qualifies, return it.
			 */
			if (key != NULL)
			{
				bool		valid;

				HeapKeyTest(tuple, RelationGetDescr(scan->rs_rd),
							nkeys, key, valid);
				if (valid)
				{
					scan->rs_cindex = lineindex;
					return;
				}
			}
			else
			{
				scan->rs_cindex = lineindex;
				return;
			}

			/*
			 * otherwise move to the next item on the page
			 */
			--linesleft;
			if (backward)
				--lineindex;
			else
				++lineindex;
		}

		/*
		 * if we get here, it means we've exhausted the items on this page and
		 * it's time to move to the next.
		 */
		if (backward)
		{
			finished = (page == scan->rs_startblock) ||
				(scan->rs_numblocks != InvalidBlockNumber ? --scan->rs_numblocks == 0 : false);
			if (page == 0)
				page = scan->rs_nblocks;
			page--;
		}
		else
		{
			page++;
			if (page >= scan->rs_nblocks)
				page = 0;
			finished = (page == scan->rs_startblock) ||
				(scan->rs_numblocks != InvalidBlockNumber ? --scan->rs_numblocks == 0 : false);

			/*
			 * Report our new scan position for synchronization purposes. We
			 * don't do that when moving backwards, however. That would just
			 * mess up any other forward-moving scanners.
			 *
			 * Note: we do this before checking for end of scan so that the
			 * final state of the position hint is back at the start of the
			 * rel.  That's not strictly necessary, but otherwise when you run
			 * the same query multiple times the starting position would shift
			 * a little bit backwards on every invocation, which is confusing.
			 * We don't guarantee any specific ordering in general, though.
			 */
			if (scan->rs_syncscan)
				ss_report_location(scan->rs_rd, page);
		}

		/*
		 * return NULL if we've exhausted all the pages
		 */
		if (finished)
		{
			if (BufferIsValid(scan->rs_cbuf))
				ReleaseBuffer(scan->rs_cbuf);
			scan->rs_cbuf = InvalidBuffer;
			scan->rs_cblock = InvalidBlockNumber;
			tuple->t_data = NULL;
			scan->rs_inited = false;
			return;
		}

		heapgetpage(scan, page);

		dp = (Page) BufferGetPage(scan->rs_cbuf);
		lines = scan->rs_ntuples;
		linesleft = lines;
		if (backward)
			lineindex = lines - 1;
		else
			lineindex = 0;
	}
}


#if defined(DISABLE_COMPLEX_MACRO)
/*
 * This is formatted so oddly so that the correspondence to the macro
 * definition in access/htup_details.h is maintained.
 */
Datum
fastgetattr(HeapTuple tup, int attnum, TupleDesc tupleDesc,
			bool *isnull)
{
	return (
			(attnum) > 0 ?
			(
			 (*(isnull) = false),
			 HeapTupleNoNulls(tup) ?
			 (
			  (tupleDesc)->attrs[(attnum) - 1]->attcacheoff >= 0 ?
			  (
			   fetchatt((tupleDesc)->attrs[(attnum) - 1],
						(char *) (tup)->t_data + (tup)->t_data->t_hoff +
						(tupleDesc)->attrs[(attnum) - 1]->attcacheoff)
			   )
			  :
			  nocachegetattr((tup), (attnum), (tupleDesc))
			  )
			 :
			 (
			  att_isnull((attnum) - 1, (tup)->t_data->t_bits) ?
			  (
			   (*(isnull) = true),
			   (Datum) NULL
			   )
			  :
			  (
			   nocachegetattr((tup), (attnum), (tupleDesc))
			   )
			  )
			 )
			:
			(
			 (Datum) NULL
			 )
		);
}
#endif   /* defined(DISABLE_COMPLEX_MACRO) */


/* ----------------------------------------------------------------
 *					 heap access method interface
 * ----------------------------------------------------------------
 */

/* ----------------
 *		relation_open - open any relation by relation OID
 *
 *		If lockmode is not "NoLock", the specified kind of lock is
 *		obtained on the relation.  (Generally, NoLock should only be
 *		used if the caller knows it has some appropriate lock on the
 *		relation already.)
 *
 *		An error is raised if the relation does not exist.
 *
 *		NB: a "relation" is anything with a pg_class entry.  The caller is
 *		expected to check whether the relkind is something it can handle.
 * ----------------
 */
Relation
relation_open(Oid relationId, LOCKMODE lockmode)
{
	Relation	r;

	Assert(lockmode >= NoLock && lockmode < MAX_LOCKMODES);

	/* Get the lock before trying to open the relcache entry */
	if (lockmode != NoLock)
		LockRelationOid(relationId, lockmode);

	/* The relcache does all the real work... */
	r = RelationIdGetRelation(relationId);

	if (!RelationIsValid(r))
		elog(ERROR, "could not open relation with OID %u", relationId);

	/* Make note that we've accessed a temporary relation */
	if (RelationUsesLocalBuffers(r))
	{
		if (IsParallelWorker())
			ereport(ERROR,
					(errcode(ERRCODE_INVALID_TRANSACTION_STATE),
					 errmsg("cannot access temporary tables during a parallel operation")));
		MyXactAccessedTempRel = true;
	}

	pgstat_initstats(r);

	return r;
}

/* ----------------
 *		try_relation_open - open any relation by relation OID
 *
 *		Same as relation_open, except return NULL instead of failing
 *		if the relation does not exist.
 * ----------------
 */
Relation
try_relation_open(Oid relationId, LOCKMODE lockmode)
{
	Relation	r;

	Assert(lockmode >= NoLock && lockmode < MAX_LOCKMODES);

	/* Get the lock first */
	if (lockmode != NoLock)
		LockRelationOid(relationId, lockmode);

	/*
	 * Now that we have the lock, probe to see if the relation really exists
	 * or not.
	 */
	if (!SearchSysCacheExists1(RELOID, ObjectIdGetDatum(relationId)))
	{
		/* Release useless lock */
		if (lockmode != NoLock)
			UnlockRelationOid(relationId, lockmode);

		return NULL;
	}

	/* Should be safe to do a relcache load */
	r = RelationIdGetRelation(relationId);

	if (!RelationIsValid(r))
		elog(ERROR, "could not open relation with OID %u", relationId);

	/* Make note that we've accessed a temporary relation */
	if (RelationUsesLocalBuffers(r))
	{
		if (IsParallelWorker())
			ereport(ERROR,
					(errcode(ERRCODE_INVALID_TRANSACTION_STATE),
					 errmsg("cannot access temporary tables during a parallel operation")));
		MyXactAccessedTempRel = true;
	}

	pgstat_initstats(r);

	return r;
}

/* ----------------
 *		relation_openrv - open any relation specified by a RangeVar
 *
 *		Same as relation_open, but the relation is specified by a RangeVar.
 * ----------------
 */
Relation
relation_openrv(const RangeVar *relation, LOCKMODE lockmode)
{
	Oid			relOid;

	/*
	 * Check for shared-cache-inval messages before trying to open the
	 * relation.  This is needed even if we already hold a lock on the
	 * relation, because GRANT/REVOKE are executed without taking any lock on
	 * the target relation, and we want to be sure we see current ACL
	 * information.  We can skip this if asked for NoLock, on the assumption
	 * that such a call is not the first one in the current command, and so we
	 * should be reasonably up-to-date already.  (XXX this all could stand to
	 * be redesigned, but for the moment we'll keep doing this like it's been
	 * done historically.)
	 */
	if (lockmode != NoLock)
		AcceptInvalidationMessages();

	/* Look up and lock the appropriate relation using namespace search */
	relOid = RangeVarGetRelid(relation, lockmode, false);

	/* Let relation_open do the rest */
	return relation_open(relOid, NoLock);
}

/* ----------------
 *		relation_openrv_extended - open any relation specified by a RangeVar
 *
 *		Same as relation_openrv, but with an additional missing_ok argument
 *		allowing a NULL return rather than an error if the relation is not
 *		found.  (Note that some other causes, such as permissions problems,
 *		will still result in an ereport.)
 * ----------------
 */
Relation
relation_openrv_extended(const RangeVar *relation, LOCKMODE lockmode,
						 bool missing_ok)
{
	Oid			relOid;

	/*
	 * Check for shared-cache-inval messages before trying to open the
	 * relation.  See comments in relation_openrv().
	 */
	if (lockmode != NoLock)
		AcceptInvalidationMessages();

	/* Look up and lock the appropriate relation using namespace search */
	relOid = RangeVarGetRelid(relation, lockmode, missing_ok);

	/* Return NULL on not-found */
	if (!OidIsValid(relOid))
		return NULL;

	/* Let relation_open do the rest */
	return relation_open(relOid, NoLock);
}

/* ----------------
 *		relation_close - close any relation
 *
 *		If lockmode is not "NoLock", we then release the specified lock.
 *
 *		Note that it is often sensible to hold a lock beyond relation_close;
 *		in that case, the lock is released automatically at xact end.
 * ----------------
 */
void
relation_close(Relation relation, LOCKMODE lockmode)
{
	LockRelId	relid = relation->rd_lockInfo.lockRelId;

	Assert(lockmode >= NoLock && lockmode < MAX_LOCKMODES);

	/* The relcache does the real work... */
	RelationClose(relation);

	if (lockmode != NoLock)
		UnlockRelationId(&relid, lockmode);
}


/* ----------------
 *		heap_open - open a heap relation by relation OID
 *
 *		This is essentially relation_open plus check that the relation
 *		is not an index nor a composite type.  (The caller should also
 *		check that it's not a view or foreign table before assuming it has
 *		storage.)
 * ----------------
 */
Relation
heap_open(Oid relationId, LOCKMODE lockmode)
{
	Relation	r;

	r = relation_open(relationId, lockmode);

	if (r->rd_rel->relkind == RELKIND_INDEX)
		ereport(ERROR,
				(errcode(ERRCODE_WRONG_OBJECT_TYPE),
				 errmsg("\"%s\" is an index",
						RelationGetRelationName(r))));
	else if (r->rd_rel->relkind == RELKIND_COMPOSITE_TYPE)
		ereport(ERROR,
				(errcode(ERRCODE_WRONG_OBJECT_TYPE),
				 errmsg("\"%s\" is a composite type",
						RelationGetRelationName(r))));

	return r;
}

/* ----------------
 *		heap_openrv - open a heap relation specified
 *		by a RangeVar node
 *
 *		As above, but relation is specified by a RangeVar.
 * ----------------
 */
Relation
heap_openrv(const RangeVar *relation, LOCKMODE lockmode)
{
	Relation	r;

	r = relation_openrv(relation, lockmode);

	if (r->rd_rel->relkind == RELKIND_INDEX)
		ereport(ERROR,
				(errcode(ERRCODE_WRONG_OBJECT_TYPE),
				 errmsg("\"%s\" is an index",
						RelationGetRelationName(r))));
	else if (r->rd_rel->relkind == RELKIND_COMPOSITE_TYPE)
		ereport(ERROR,
				(errcode(ERRCODE_WRONG_OBJECT_TYPE),
				 errmsg("\"%s\" is a composite type",
						RelationGetRelationName(r))));

	return r;
}

/* ----------------
 *		heap_openrv_extended - open a heap relation specified
 *		by a RangeVar node
 *
 *		As above, but optionally return NULL instead of failing for
 *		relation-not-found.
 * ----------------
 */
Relation
heap_openrv_extended(const RangeVar *relation, LOCKMODE lockmode,
					 bool missing_ok)
{
	Relation	r;

	r = relation_openrv_extended(relation, lockmode, missing_ok);

	if (r)
	{
		if (r->rd_rel->relkind == RELKIND_INDEX)
			ereport(ERROR,
					(errcode(ERRCODE_WRONG_OBJECT_TYPE),
					 errmsg("\"%s\" is an index",
							RelationGetRelationName(r))));
		else if (r->rd_rel->relkind == RELKIND_COMPOSITE_TYPE)
			ereport(ERROR,
					(errcode(ERRCODE_WRONG_OBJECT_TYPE),
					 errmsg("\"%s\" is a composite type",
							RelationGetRelationName(r))));
	}

	return r;
}


/* ----------------
 *		heap_beginscan	- begin relation scan
 *
 * heap_beginscan is the "standard" case.
 *
 * heap_beginscan_catalog differs in setting up its own temporary snapshot.
 *
 * heap_beginscan_strat offers an extended API that lets the caller control
 * whether a nondefault buffer access strategy can be used, and whether
 * syncscan can be chosen (possibly resulting in the scan not starting from
 * block zero).  Both of these default to TRUE with plain heap_beginscan.
 *
 * heap_beginscan_bm is an alternative entry point for setting up a
 * HeapScanDesc for a bitmap heap scan.  Although that scan technology is
 * really quite unlike a standard seqscan, there is just enough commonality
 * to make it worth using the same data structure.
 *
 * heap_beginscan_sampling is an alternative entry point for setting up a
 * HeapScanDesc for a TABLESAMPLE scan.  As with bitmap scans, it's worth
 * using the same data structure although the behavior is rather different.
 * In addition to the options offered by heap_beginscan_strat, this call
 * also allows control of whether page-mode visibility checking is used.
 * ----------------
 */
HeapScanDesc
heap_beginscan(Relation relation, Snapshot snapshot,
			   int nkeys, ScanKey key)
{
	return heap_beginscan_internal(relation, snapshot, nkeys, key,
								   true, true, true, false, false, false);
}

HeapScanDesc
heap_beginscan_catalog(Relation relation, int nkeys, ScanKey key)
{
	Oid			relid = RelationGetRelid(relation);
	Snapshot	snapshot = RegisterSnapshot(GetCatalogSnapshot(relid));

	return heap_beginscan_internal(relation, snapshot, nkeys, key,
								   true, true, true, false, false, true);
}

HeapScanDesc
heap_beginscan_strat(Relation relation, Snapshot snapshot,
					 int nkeys, ScanKey key,
					 bool allow_strat, bool allow_sync)
{
	return heap_beginscan_internal(relation, snapshot, nkeys, key,
								   allow_strat, allow_sync, true,
								   false, false, false);
}

HeapScanDesc
heap_beginscan_bm(Relation relation, Snapshot snapshot,
				  int nkeys, ScanKey key)
{
	return heap_beginscan_internal(relation, snapshot, nkeys, key,
								   false, false, true, true, false, false);
}

HeapScanDesc
heap_beginscan_sampling(Relation relation, Snapshot snapshot,
						int nkeys, ScanKey key,
					  bool allow_strat, bool allow_sync, bool allow_pagemode)
{
	return heap_beginscan_internal(relation, snapshot, nkeys, key,
								   allow_strat, allow_sync, allow_pagemode,
								   false, true, false);
}

static HeapScanDesc
heap_beginscan_internal(Relation relation, Snapshot snapshot,
						int nkeys, ScanKey key,
						bool allow_strat,
						bool allow_sync,
						bool allow_pagemode,
						bool is_bitmapscan,
						bool is_samplescan,
						bool temp_snap)
{
	HeapScanDesc scan;

	/*
	 * increment relation ref count while scanning relation
	 *
	 * This is just to make really sure the relcache entry won't go away while
	 * the scan has a pointer to it.  Caller should be holding the rel open
	 * anyway, so this is redundant in all normal scenarios...
	 */
	RelationIncrementReferenceCount(relation);

	/*
	 * allocate and initialize scan descriptor
	 */
	scan = (HeapScanDesc) palloc(sizeof(HeapScanDescData));

	scan->rs_rd = relation;
	scan->rs_snapshot = snapshot;
	scan->rs_nkeys = nkeys;
	scan->rs_bitmapscan = is_bitmapscan;
	scan->rs_samplescan = is_samplescan;
	scan->rs_strategy = NULL;	/* set in initscan */
	scan->rs_allow_strat = allow_strat;
	scan->rs_allow_sync = allow_sync;
	scan->rs_temp_snap = temp_snap;

	/*
	 * we can use page-at-a-time mode if it's an MVCC-safe snapshot
	 */
	scan->rs_pageatatime = allow_pagemode && IsMVCCSnapshot(snapshot);

	/*
	 * For a seqscan in a serializable transaction, acquire a predicate lock
	 * on the entire relation. This is required not only to lock all the
	 * matching tuples, but also to conflict with new insertions into the
	 * table. In an indexscan, we take page locks on the index pages covering
	 * the range specified in the scan qual, but in a heap scan there is
	 * nothing more fine-grained to lock. A bitmap scan is a different story,
	 * there we have already scanned the index and locked the index pages
	 * covering the predicate. But in that case we still have to lock any
	 * matching heap tuples.
	 */
	if (!is_bitmapscan)
		PredicateLockRelation(relation, snapshot);

	/* we only need to set this up once */
	scan->rs_ctup.t_tableOid = RelationGetRelid(relation);

	/*
	 * we do this here instead of in initscan() because heap_rescan also calls
	 * initscan() and we don't want to allocate memory again
	 */
	if (nkeys > 0)
		scan->rs_key = (ScanKey) palloc(sizeof(ScanKeyData) * nkeys);
	else
		scan->rs_key = NULL;

	initscan(scan, key, false);

	return scan;
}

/* ----------------
 *		heap_rescan		- restart a relation scan
 * ----------------
 */
void
heap_rescan(HeapScanDesc scan,
			ScanKey key)
{
	/*
	 * unpin scan buffers
	 */
	if (BufferIsValid(scan->rs_cbuf))
		ReleaseBuffer(scan->rs_cbuf);

	/*
	 * reinitialize scan descriptor
	 */
	initscan(scan, key, true);
}

/* ----------------
 *		heap_rescan_set_params	- restart a relation scan after changing params
 *
 * This call allows changing the buffer strategy, syncscan, and pagemode
 * options before starting a fresh scan.  Note that although the actual use
 * of syncscan might change (effectively, enabling or disabling reporting),
 * the previously selected startblock will be kept.
 * ----------------
 */
void
heap_rescan_set_params(HeapScanDesc scan, ScanKey key,
					   bool allow_strat, bool allow_sync, bool allow_pagemode)
{
	/* adjust parameters */
	scan->rs_allow_strat = allow_strat;
	scan->rs_allow_sync = allow_sync;
	scan->rs_pageatatime = allow_pagemode && IsMVCCSnapshot(scan->rs_snapshot);
	/* ... and rescan */
	heap_rescan(scan, key);
}

/* ----------------
 *		heap_endscan	- end relation scan
 *
 *		See how to integrate with index scans.
 *		Check handling if reldesc caching.
 * ----------------
 */
void
heap_endscan(HeapScanDesc scan)
{
	/* Note: no locking manipulations needed */

	/*
	 * unpin scan buffers
	 */
	if (BufferIsValid(scan->rs_cbuf))
		ReleaseBuffer(scan->rs_cbuf);

	/*
	 * decrement relation reference count and free scan descriptor storage
	 */
	RelationDecrementReferenceCount(scan->rs_rd);

	if (scan->rs_key)
		pfree(scan->rs_key);

	if (scan->rs_strategy != NULL)
		FreeAccessStrategy(scan->rs_strategy);

	if (scan->rs_temp_snap)
		UnregisterSnapshot(scan->rs_snapshot);

	pfree(scan);
}

/* ----------------
 *		heap_getnext	- retrieve next tuple in scan
 *
 *		Fix to work with index relations.
 *		We don't return the buffer anymore, but you can get it from the
 *		returned HeapTuple.
 * ----------------
 */

#ifdef HEAPDEBUGALL
#define HEAPDEBUG_1 \
	elog(DEBUG2, "heap_getnext([%s,nkeys=%d],dir=%d) called", \
		 RelationGetRelationName(scan->rs_rd), scan->rs_nkeys, (int) direction)
#define HEAPDEBUG_2 \
	elog(DEBUG2, "heap_getnext returning EOS")
#define HEAPDEBUG_3 \
	elog(DEBUG2, "heap_getnext returning tuple")
#else
#define HEAPDEBUG_1
#define HEAPDEBUG_2
#define HEAPDEBUG_3
#endif   /* !defined(HEAPDEBUGALL) */


HeapTuple
heap_getnext(HeapScanDesc scan, ScanDirection direction)
{
	/* Note: no locking manipulations needed */

	HEAPDEBUG_1;				/* heap_getnext( info ) */

	if (scan->rs_pageatatime)
		heapgettup_pagemode(scan, direction,
							scan->rs_nkeys, scan->rs_key);
	else
		heapgettup(scan, direction, scan->rs_nkeys, scan->rs_key);

	if (scan->rs_ctup.t_data == NULL)
	{
		HEAPDEBUG_2;			/* heap_getnext returning EOS */
		return NULL;
	}

	/*
	 * if we get here it means we have a new current scan tuple, so point to
	 * the proper return buffer and return the tuple.
	 */
	HEAPDEBUG_3;				/* heap_getnext returning tuple */

	pgstat_count_heap_getnext(scan->rs_rd);

	return &(scan->rs_ctup);
}

/*
 *	heap_fetch		- retrieve tuple with given tid
 *
 * On entry, tuple->t_self is the TID to fetch.  We pin the buffer holding
 * the tuple, fill in the remaining fields of *tuple, and check the tuple
 * against the specified snapshot.
 *
 * If successful (tuple found and passes snapshot time qual), then *userbuf
 * is set to the buffer holding the tuple and TRUE is returned.  The caller
 * must unpin the buffer when done with the tuple.
 *
 * If the tuple is not found (ie, item number references a deleted slot),
 * then tuple->t_data is set to NULL and FALSE is returned.
 *
 * If the tuple is found but fails the time qual check, then FALSE is returned
 * but tuple->t_data is left pointing to the tuple.
 *
 * keep_buf determines what is done with the buffer in the FALSE-result cases.
 * When the caller specifies keep_buf = true, we retain the pin on the buffer
 * and return it in *userbuf (so the caller must eventually unpin it); when
 * keep_buf = false, the pin is released and *userbuf is set to InvalidBuffer.
 *
 * stats_relation is the relation to charge the heap_fetch operation against
 * for statistical purposes.  (This could be the heap rel itself, an
 * associated index, or NULL to not count the fetch at all.)
 *
 * heap_fetch does not follow HOT chains: only the exact TID requested will
 * be fetched.
 *
 * It is somewhat inconsistent that we ereport() on invalid block number but
 * return false on invalid item number.  There are a couple of reasons though.
 * One is that the caller can relatively easily check the block number for
 * validity, but cannot check the item number without reading the page
 * himself.  Another is that when we are following a t_ctid link, we can be
 * reasonably confident that the page number is valid (since VACUUM shouldn't
 * truncate off the destination page without having killed the referencing
 * tuple first), but the item number might well not be good.
 */
bool
heap_fetch(Relation relation,
		   Snapshot snapshot,
		   HeapTuple tuple,
		   Buffer *userbuf,
		   bool keep_buf,
		   Relation stats_relation)
{
	ItemPointer tid = &(tuple->t_self);
	ItemId		lp;
	Buffer		buffer;
	Page		page;
	OffsetNumber offnum;
	bool		valid;

	/*
	 * Fetch and pin the appropriate page of the relation.
	 */
	buffer = ReadBuffer(relation, ItemPointerGetBlockNumber(tid));

	/*
	 * Need share lock on buffer to examine tuple commit status.
	 */
	LockBuffer(buffer, BUFFER_LOCK_SHARE);
	page = BufferGetPage(buffer);

	/*
	 * We'd better check for out-of-range offnum in case of VACUUM since the
	 * TID was obtained.
	 */
	offnum = ItemPointerGetOffsetNumber(tid);
	if (offnum < FirstOffsetNumber || offnum > PageGetMaxOffsetNumber(page))
	{
		LockBuffer(buffer, BUFFER_LOCK_UNLOCK);
		if (keep_buf)
			*userbuf = buffer;
		else
		{
			ReleaseBuffer(buffer);
			*userbuf = InvalidBuffer;
		}
		tuple->t_data = NULL;
		return false;
	}

	/*
	 * get the item line pointer corresponding to the requested tid
	 */
	lp = PageGetItemId(page, offnum);

	/*
	 * Must check for deleted tuple.
	 */
	if (!ItemIdIsNormal(lp))
	{
		LockBuffer(buffer, BUFFER_LOCK_UNLOCK);
		if (keep_buf)
			*userbuf = buffer;
		else
		{
			ReleaseBuffer(buffer);
			*userbuf = InvalidBuffer;
		}
		tuple->t_data = NULL;
		return false;
	}

	/*
	 * fill in *tuple fields
	 */
	tuple->t_data = (HeapTupleHeader) PageGetItem(page, lp);
	tuple->t_len = ItemIdGetLength(lp);
	tuple->t_tableOid = RelationGetRelid(relation);

	/*
	 * check time qualification of tuple, then release lock
	 */
	valid = HeapTupleSatisfiesVisibility(tuple, snapshot, buffer);

	if (valid)
		PredicateLockTuple(relation, tuple, snapshot);

	CheckForSerializableConflictOut(valid, relation, tuple, buffer, snapshot);

	LockBuffer(buffer, BUFFER_LOCK_UNLOCK);

	if (valid)
	{
		/*
		 * All checks passed, so return the tuple as valid. Caller is now
		 * responsible for releasing the buffer.
		 */
		*userbuf = buffer;

		/* Count the successful fetch against appropriate rel, if any */
		if (stats_relation != NULL)
			pgstat_count_heap_fetch(stats_relation);

		return true;
	}

	/* Tuple failed time qual, but maybe caller wants to see it anyway. */
	if (keep_buf)
		*userbuf = buffer;
	else
	{
		ReleaseBuffer(buffer);
		*userbuf = InvalidBuffer;
	}

	return false;
}

/*
 *	heap_hot_search_buffer	- search HOT chain for tuple satisfying snapshot
 *
 * On entry, *tid is the TID of a tuple (either a simple tuple, or the root
 * of a HOT chain), and buffer is the buffer holding this tuple.  We search
 * for the first chain member satisfying the given snapshot.  If one is
 * found, we update *tid to reference that tuple's offset number, and
 * return TRUE.  If no match, return FALSE without modifying *tid.
 *
 * heapTuple is a caller-supplied buffer.  When a match is found, we return
 * the tuple here, in addition to updating *tid.  If no match is found, the
 * contents of this buffer on return are undefined.
 *
 * If all_dead is not NULL, we check non-visible tuples to see if they are
 * globally dead; *all_dead is set TRUE if all members of the HOT chain
 * are vacuumable, FALSE if not.
 *
 * Unlike heap_fetch, the caller must already have pin and (at least) share
 * lock on the buffer; it is still pinned/locked at exit.  Also unlike
 * heap_fetch, we do not report any pgstats count; caller may do so if wanted.
 */
bool
heap_hot_search_buffer(ItemPointer tid, Relation relation, Buffer buffer,
					   Snapshot snapshot, HeapTuple heapTuple,
					   bool *all_dead, bool first_call)
{
	Page		dp = (Page) BufferGetPage(buffer);
	TransactionId prev_xmax = InvalidTransactionId;
	OffsetNumber offnum;
	bool		at_chain_start;
	bool		valid;
	bool		skip;

	/* If this is not the first call, previous call returned a (live!) tuple */
	if (all_dead)
		*all_dead = first_call;

	Assert(TransactionIdIsValid(RecentGlobalXmin));

	Assert(ItemPointerGetBlockNumber(tid) == BufferGetBlockNumber(buffer));
	offnum = ItemPointerGetOffsetNumber(tid);
	at_chain_start = first_call;
	skip = !first_call;

	heapTuple->t_self = *tid;

	/* Scan through possible multiple members of HOT-chain */
	for (;;)
	{
		ItemId		lp;

		/* check for bogus TID */
		if (offnum < FirstOffsetNumber || offnum > PageGetMaxOffsetNumber(dp))
			break;

		lp = PageGetItemId(dp, offnum);

		/* check for unused, dead, or redirected items */
		if (!ItemIdIsNormal(lp))
		{
			/* We should only see a redirect at start of chain */
			if (ItemIdIsRedirected(lp) && at_chain_start)
			{
				/* Follow the redirect */
				offnum = ItemIdGetRedirect(lp);
				at_chain_start = false;
				continue;
			}
			/* else must be end of chain */
			break;
		}

		heapTuple->t_data = (HeapTupleHeader) PageGetItem(dp, lp);
		heapTuple->t_len = ItemIdGetLength(lp);
		heapTuple->t_tableOid = RelationGetRelid(relation);
		ItemPointerSetOffsetNumber(&heapTuple->t_self, offnum);

		/*
		 * Shouldn't see a HEAP_ONLY tuple at chain start.
		 */
		if (at_chain_start && HeapTupleIsHeapOnly(heapTuple))
			break;

		/*
		 * The xmin should match the previous xmax value, else chain is
		 * broken.
		 */
		if (TransactionIdIsValid(prev_xmax) &&
			!TransactionIdEquals(prev_xmax,
								 HeapTupleHeaderGetXmin(heapTuple->t_data)))
			break;

		/*
		 * When first_call is true (and thus, skip is initially false) we'll
		 * return the first tuple we find.  But on later passes, heapTuple
		 * will initially be pointing to the tuple we returned last time.
		 * Returning it again would be incorrect (and would loop forever), so
		 * we skip it and return the next match we find.
		 */
		if (!skip)
		{
			/*
			 * For the benefit of logical decoding, have t_self point at the
			 * element of the HOT chain we're currently investigating instead
			 * of the root tuple of the HOT chain. This is important because
			 * the *Satisfies routine for historical mvcc snapshots needs the
			 * correct tid to decide about the visibility in some cases.
			 */
			ItemPointerSet(&(heapTuple->t_self), BufferGetBlockNumber(buffer), offnum);

			/* If it's visible per the snapshot, we must return it */
			valid = HeapTupleSatisfiesVisibility(heapTuple, snapshot, buffer);
			CheckForSerializableConflictOut(valid, relation, heapTuple,
											buffer, snapshot);
			/* reset to original, non-redirected, tid */
			heapTuple->t_self = *tid;

			if (valid)
			{
				ItemPointerSetOffsetNumber(tid, offnum);
				PredicateLockTuple(relation, heapTuple, snapshot);
				if (all_dead)
					*all_dead = false;
				return true;
			}
		}
		skip = false;

		/*
		 * If we can't see it, maybe no one else can either.  At caller
		 * request, check whether all chain members are dead to all
		 * transactions.
		 */
		if (all_dead && *all_dead &&
			!HeapTupleIsSurelyDead(heapTuple, RecentGlobalXmin))
			*all_dead = false;

		/*
		 * Check to see if HOT chain continues past this tuple; if so fetch
		 * the next offnum and loop around.
		 */
		if (HeapTupleIsHotUpdated(heapTuple))
		{
			Assert(ItemPointerGetBlockNumber(&heapTuple->t_data->t_ctid) ==
				   ItemPointerGetBlockNumber(tid));
			offnum = ItemPointerGetOffsetNumber(&heapTuple->t_data->t_ctid);
			at_chain_start = false;
			prev_xmax = HeapTupleHeaderGetUpdateXid(heapTuple->t_data);
		}
		else
			break;				/* end of chain */
	}

	return false;
}

/*
 *	heap_hot_search		- search HOT chain for tuple satisfying snapshot
 *
 * This has the same API as heap_hot_search_buffer, except that the caller
 * does not provide the buffer containing the page, rather we access it
 * locally.
 */
bool
heap_hot_search(ItemPointer tid, Relation relation, Snapshot snapshot,
				bool *all_dead)
{
	bool		result;
	Buffer		buffer;
	HeapTupleData heapTuple;

	buffer = ReadBuffer(relation, ItemPointerGetBlockNumber(tid));
	LockBuffer(buffer, BUFFER_LOCK_SHARE);
	result = heap_hot_search_buffer(tid, relation, buffer, snapshot,
									&heapTuple, all_dead, true);
	LockBuffer(buffer, BUFFER_LOCK_UNLOCK);
	ReleaseBuffer(buffer);
	return result;
}

/*
 *	heap_get_latest_tid -  get the latest tid of a specified tuple
 *
 * Actually, this gets the latest version that is visible according to
 * the passed snapshot.  You can pass SnapshotDirty to get the very latest,
 * possibly uncommitted version.
 *
 * *tid is both an input and an output parameter: it is updated to
 * show the latest version of the row.  Note that it will not be changed
 * if no version of the row passes the snapshot test.
 */
void
heap_get_latest_tid(Relation relation,
					Snapshot snapshot,
					ItemPointer tid)
{
	BlockNumber blk;
	ItemPointerData ctid;
	TransactionId priorXmax;

	/* this is to avoid Assert failures on bad input */
	if (!ItemPointerIsValid(tid))
		return;

	/*
	 * Since this can be called with user-supplied TID, don't trust the input
	 * too much.  (RelationGetNumberOfBlocks is an expensive check, so we
	 * don't check t_ctid links again this way.  Note that it would not do to
	 * call it just once and save the result, either.)
	 */
	blk = ItemPointerGetBlockNumber(tid);
	if (blk >= RelationGetNumberOfBlocks(relation))
		elog(ERROR, "block number %u is out of range for relation \"%s\"",
			 blk, RelationGetRelationName(relation));

	/*
	 * Loop to chase down t_ctid links.  At top of loop, ctid is the tuple we
	 * need to examine, and *tid is the TID we will return if ctid turns out
	 * to be bogus.
	 *
	 * Note that we will loop until we reach the end of the t_ctid chain.
	 * Depending on the snapshot passed, there might be at most one visible
	 * version of the row, but we don't try to optimize for that.
	 */
	ctid = *tid;
	priorXmax = InvalidTransactionId;	/* cannot check first XMIN */
	for (;;)
	{
		Buffer		buffer;
		Page		page;
		OffsetNumber offnum;
		ItemId		lp;
		HeapTupleData tp;
		bool		valid;

		/*
		 * Read, pin, and lock the page.
		 */
		buffer = ReadBuffer(relation, ItemPointerGetBlockNumber(&ctid));
		LockBuffer(buffer, BUFFER_LOCK_SHARE);
		page = BufferGetPage(buffer);

		/*
		 * Check for bogus item number.  This is not treated as an error
		 * condition because it can happen while following a t_ctid link. We
		 * just assume that the prior tid is OK and return it unchanged.
		 */
		offnum = ItemPointerGetOffsetNumber(&ctid);
		if (offnum < FirstOffsetNumber || offnum > PageGetMaxOffsetNumber(page))
		{
			UnlockReleaseBuffer(buffer);
			break;
		}
		lp = PageGetItemId(page, offnum);
		if (!ItemIdIsNormal(lp))
		{
			UnlockReleaseBuffer(buffer);
			break;
		}

		/* OK to access the tuple */
		tp.t_self = ctid;
		tp.t_data = (HeapTupleHeader) PageGetItem(page, lp);
		tp.t_len = ItemIdGetLength(lp);
		tp.t_tableOid = RelationGetRelid(relation);

		/*
		 * After following a t_ctid link, we might arrive at an unrelated
		 * tuple.  Check for XMIN match.
		 */
		if (TransactionIdIsValid(priorXmax) &&
		  !TransactionIdEquals(priorXmax, HeapTupleHeaderGetXmin(tp.t_data)))
		{
			UnlockReleaseBuffer(buffer);
			break;
		}

		/*
		 * Check time qualification of tuple; if visible, set it as the new
		 * result candidate.
		 */
		valid = HeapTupleSatisfiesVisibility(&tp, snapshot, buffer);
		CheckForSerializableConflictOut(valid, relation, &tp, buffer, snapshot);
		if (valid)
			*tid = ctid;

		/*
		 * If there's a valid t_ctid link, follow it, else we're done.
		 */
		if ((tp.t_data->t_infomask & HEAP_XMAX_INVALID) ||
			HeapTupleHeaderIsOnlyLocked(tp.t_data) ||
			ItemPointerEquals(&tp.t_self, &tp.t_data->t_ctid))
		{
			UnlockReleaseBuffer(buffer);
			break;
		}

		ctid = tp.t_data->t_ctid;
		priorXmax = HeapTupleHeaderGetUpdateXid(tp.t_data);
		UnlockReleaseBuffer(buffer);
	}							/* end of loop */
}


/*
 * UpdateXmaxHintBits - update tuple hint bits after xmax transaction ends
 *
 * This is called after we have waited for the XMAX transaction to terminate.
 * If the transaction aborted, we guarantee the XMAX_INVALID hint bit will
 * be set on exit.  If the transaction committed, we set the XMAX_COMMITTED
 * hint bit if possible --- but beware that that may not yet be possible,
 * if the transaction committed asynchronously.
 *
 * Note that if the transaction was a locker only, we set HEAP_XMAX_INVALID
 * even if it commits.
 *
 * Hence callers should look only at XMAX_INVALID.
 *
 * Note this is not allowed for tuples whose xmax is a multixact.
 */
static void
UpdateXmaxHintBits(HeapTupleHeader tuple, Buffer buffer, TransactionId xid)
{
	Assert(TransactionIdEquals(HeapTupleHeaderGetRawXmax(tuple), xid));
	Assert(!(tuple->t_infomask & HEAP_XMAX_IS_MULTI));

	if (!(tuple->t_infomask & (HEAP_XMAX_COMMITTED | HEAP_XMAX_INVALID)))
	{
		if (!HEAP_XMAX_IS_LOCKED_ONLY(tuple->t_infomask) &&
			TransactionIdDidCommit(xid))
			HeapTupleSetHintBits(tuple, buffer, HEAP_XMAX_COMMITTED,
								 xid);
		else
			HeapTupleSetHintBits(tuple, buffer, HEAP_XMAX_INVALID,
								 InvalidTransactionId);
	}
}


/*
 * GetBulkInsertState - prepare status object for a bulk insert
 */
BulkInsertState
GetBulkInsertState(void)
{
	BulkInsertState bistate;

	bistate = (BulkInsertState) palloc(sizeof(BulkInsertStateData));
	bistate->strategy = GetAccessStrategy(BAS_BULKWRITE);
	bistate->current_buf = InvalidBuffer;
	return bistate;
}

/*
 * FreeBulkInsertState - clean up after finishing a bulk insert
 */
void
FreeBulkInsertState(BulkInsertState bistate)
{
	if (bistate->current_buf != InvalidBuffer)
		ReleaseBuffer(bistate->current_buf);
	FreeAccessStrategy(bistate->strategy);
	pfree(bistate);
}


/*
 *	heap_insert		- insert tuple into a heap
 *
 * The new tuple is stamped with current transaction ID and the specified
 * command ID.
 *
 * If the HEAP_INSERT_SKIP_WAL option is specified, the new tuple is not
 * logged in WAL, even for a non-temp relation.  Safe usage of this behavior
 * requires that we arrange that all new tuples go into new pages not
 * containing any tuples from other transactions, and that the relation gets
 * fsync'd before commit.  (See also heap_sync() comments)
 *
 * The HEAP_INSERT_SKIP_FSM option is passed directly to
 * RelationGetBufferForTuple, which see for more info.
 *
 * HEAP_INSERT_FROZEN should only be specified for inserts into
 * relfilenodes created during the current subtransaction and when
 * there are no prior snapshots or pre-existing portals open.
 * This causes rows to be frozen, which is an MVCC violation and
 * requires explicit options chosen by user.
 *
 * HEAP_INSERT_IS_SPECULATIVE is used on so-called "speculative insertions",
 * which can be backed out afterwards without aborting the whole transaction.
 * Other sessions can wait for the speculative insertion to be confirmed,
 * turning it into a regular tuple, or aborted, as if it never existed.
 * Speculatively inserted tuples behave as "value locks" of short duration,
 * used to implement INSERT .. ON CONFLICT.
 *
 * Note that most of these options will be applied when inserting into the
 * heap's TOAST table, too, if the tuple requires any out-of-line data.  Only
 * HEAP_INSERT_IS_SPECULATIVE is explicitly ignored, as the toast data does
 * not partake in speculative insertion.
 *
 * The BulkInsertState object (if any; bistate can be NULL for default
 * behavior) is also just passed through to RelationGetBufferForTuple.
 *
 * The return value is the OID assigned to the tuple (either here or by the
 * caller), or InvalidOid if no OID.  The header fields of *tup are updated
 * to match the stored tuple; in particular tup->t_self receives the actual
 * TID where the tuple was stored.  But note that any toasting of fields
 * within the tuple data is NOT reflected into *tup.
 */
Oid
heap_insert(Relation relation, HeapTuple tup, CommandId cid,
			int options, BulkInsertState bistate)
{
	TransactionId xid = GetCurrentTransactionId();
	HeapTuple	heaptup;
	Buffer		buffer;
	Buffer		vmbuffer = InvalidBuffer;
	bool		all_visible_cleared = false;

	/*
	 * Fill in tuple header fields, assign an OID, and toast the tuple if
	 * necessary.
	 *
	 * Note: below this point, heaptup is the data we actually intend to store
	 * into the relation; tup is the caller's original untoasted data.
	 */
	heaptup = heap_prepare_insert(relation, tup, xid, cid, options);

	/*
	 * Find buffer to insert this tuple into.  If the page is all visible,
	 * this will also pin the requisite visibility map page.
	 */
	buffer = RelationGetBufferForTuple(relation, heaptup->t_len,
									   InvalidBuffer, options, bistate,
									   &vmbuffer, NULL);

	/*
	 * We're about to do the actual insert -- but check for conflict first, to
	 * avoid possibly having to roll back work we've just done.
	 *
	 * This is safe without a recheck as long as there is no possibility of
	 * another process scanning the page between this check and the insert
	 * being visible to the scan (i.e., an exclusive buffer content lock is
	 * continuously held from this point until the tuple insert is visible).
	 *
	 * For a heap insert, we only need to check for table-level SSI locks. Our
	 * new tuple can't possibly conflict with existing tuple locks, and heap
	 * page locks are only consolidated versions of tuple locks; they do not
	 * lock "gaps" as index page locks do.  So we don't need to specify a
	 * buffer when making the call, which makes for a faster check.
	 */
	CheckForSerializableConflictIn(relation, NULL, InvalidBuffer);

	/* NO EREPORT(ERROR) from here till changes are logged */
	START_CRIT_SECTION();

	RelationPutHeapTuple(relation, buffer, heaptup,
						 (options & HEAP_INSERT_SPECULATIVE) != 0);

	if (PageIsAllVisible(BufferGetPage(buffer)))
	{
		all_visible_cleared = true;
		PageClearAllVisible(BufferGetPage(buffer));
		visibilitymap_clear(relation,
							ItemPointerGetBlockNumber(&(heaptup->t_self)),
							vmbuffer);
	}

	/*
	 * XXX Should we set PageSetPrunable on this page ?
	 *
	 * The inserting transaction may eventually abort thus making this tuple
	 * DEAD and hence available for pruning. Though we don't want to optimize
	 * for aborts, if no other tuple in this page is UPDATEd/DELETEd, the
	 * aborted tuple will never be pruned until next vacuum is triggered.
	 *
	 * If you do add PageSetPrunable here, add it in heap_xlog_insert too.
	 */

	MarkBufferDirty(buffer);

	/* XLOG stuff */
	if (!(options & HEAP_INSERT_SKIP_WAL) && RelationNeedsWAL(relation))
	{
		xl_heap_insert xlrec;
		xl_heap_header xlhdr;
		XLogRecPtr	recptr;
		Page		page = BufferGetPage(buffer);
		uint8		info = XLOG_HEAP_INSERT;
		int			bufflags = 0;

		/*
		 * If this is a catalog, we need to transmit combocids to properly
		 * decode, so log that as well.
		 */
		if (RelationIsAccessibleInLogicalDecoding(relation))
			log_heap_new_cid(relation, heaptup);

		/*
		 * If this is the single and first tuple on page, we can reinit the
		 * page instead of restoring the whole thing.  Set flag, and hide
		 * buffer references from XLogInsert.
		 */
		if (ItemPointerGetOffsetNumber(&(heaptup->t_self)) == FirstOffsetNumber &&
			PageGetMaxOffsetNumber(page) == FirstOffsetNumber)
		{
			info |= XLOG_HEAP_INIT_PAGE;
			bufflags |= REGBUF_WILL_INIT;
		}

		xlrec.offnum = ItemPointerGetOffsetNumber(&heaptup->t_self);
		xlrec.flags = 0;
		if (all_visible_cleared)
			xlrec.flags |= XLH_INSERT_ALL_VISIBLE_CLEARED;
		if (options & HEAP_INSERT_SPECULATIVE)
			xlrec.flags |= XLH_INSERT_IS_SPECULATIVE;
		Assert(ItemPointerGetBlockNumber(&heaptup->t_self) == BufferGetBlockNumber(buffer));

		/*
		 * For logical decoding, we need the tuple even if we're doing a full
		 * page write, so make sure it's included even if we take a full-page
		 * image. (XXX We could alternatively store a pointer into the FPW).
		 */
		if (RelationIsLogicallyLogged(relation))
		{
			xlrec.flags |= XLH_INSERT_CONTAINS_NEW_TUPLE;
			bufflags |= REGBUF_KEEP_DATA;
		}

		XLogBeginInsert();
		XLogRegisterData((char *) &xlrec, SizeOfHeapInsert);

		xlhdr.t_infomask2 = heaptup->t_data->t_infomask2;
		xlhdr.t_infomask = heaptup->t_data->t_infomask;
		xlhdr.t_hoff = heaptup->t_data->t_hoff;

		/*
		 * note we mark xlhdr as belonging to buffer; if XLogInsert decides to
		 * write the whole page to the xlog, we don't need to store
		 * xl_heap_header in the xlog.
		 */
		XLogRegisterBuffer(0, buffer, REGBUF_STANDARD | bufflags);
		XLogRegisterBufData(0, (char *) &xlhdr, SizeOfHeapHeader);
		/* PG73FORMAT: write bitmap [+ padding] [+ oid] + data */
		XLogRegisterBufData(0,
							(char *) heaptup->t_data + SizeofHeapTupleHeader,
							heaptup->t_len - SizeofHeapTupleHeader);

		/* filtering by origin on a row level is much more efficient */
		XLogIncludeOrigin();

		recptr = XLogInsert(RM_HEAP_ID, info);

		PageSetLSN(page, recptr);
	}

	END_CRIT_SECTION();

	UnlockReleaseBuffer(buffer);
	if (vmbuffer != InvalidBuffer)
		ReleaseBuffer(vmbuffer);

	/*
	 * If tuple is cachable, mark it for invalidation from the caches in case
	 * we abort.  Note it is OK to do this after releasing the buffer, because
	 * the heaptup data structure is all in local memory, not in the shared
	 * buffer.
	 */
	CacheInvalidateHeapTuple(relation, heaptup, NULL);

	/* Note: speculative insertions are counted too, even if aborted later */
	pgstat_count_heap_insert(relation, 1);

	/*
	 * If heaptup is a private copy, release it.  Don't forget to copy t_self
	 * back to the caller's image, too.
	 */
	if (heaptup != tup)
	{
		tup->t_self = heaptup->t_self;
		heap_freetuple(heaptup);
	}

	return HeapTupleGetOid(tup);
}

/*
 * Subroutine for heap_insert(). Prepares a tuple for insertion. This sets the
 * tuple header fields, assigns an OID, and toasts the tuple if necessary.
 * Returns a toasted version of the tuple if it was toasted, or the original
 * tuple if not. Note that in any case, the header fields are also set in
 * the original tuple.
 */
static HeapTuple
heap_prepare_insert(Relation relation, HeapTuple tup, TransactionId xid,
					CommandId cid, int options)
{
	/*
	 * For now, parallel operations are required to be strictly read-only.
	 * Unlike heap_update() and heap_delete(), an insert should never create a
	 * combo CID, so it might be possible to relax this restriction, but not
	 * without more thought and testing.
	 */
	if (IsInParallelMode())
		ereport(ERROR,
				(errcode(ERRCODE_INVALID_TRANSACTION_STATE),
				 errmsg("cannot insert tuples during a parallel operation")));

	if (relation->rd_rel->relhasoids)
	{
#ifdef NOT_USED
		/* this is redundant with an Assert in HeapTupleSetOid */
		Assert(tup->t_data->t_infomask & HEAP_HASOID);
#endif

		/*
		 * If the object id of this tuple has already been assigned, trust the
		 * caller.  There are a couple of ways this can happen.  At initial db
		 * creation, the backend program sets oids for tuples. When we define
		 * an index, we set the oid.  Finally, in the future, we may allow
		 * users to set their own object ids in order to support a persistent
		 * object store (objects need to contain pointers to one another).
		 */
		if (!OidIsValid(HeapTupleGetOid(tup)))
			HeapTupleSetOid(tup, GetNewOid(relation));
	}
	else
	{
		/* check there is not space for an OID */
		Assert(!(tup->t_data->t_infomask & HEAP_HASOID));
	}

	tup->t_data->t_infomask &= ~(HEAP_XACT_MASK);
	tup->t_data->t_infomask2 &= ~(HEAP2_XACT_MASK);
	tup->t_data->t_infomask |= HEAP_XMAX_INVALID;
	HeapTupleHeaderSetXmin(tup->t_data, xid);
	if (options & HEAP_INSERT_FROZEN)
		HeapTupleHeaderSetXminFrozen(tup->t_data);

	HeapTupleHeaderSetCmin(tup->t_data, cid);
	HeapTupleHeaderSetXmax(tup->t_data, 0);		/* for cleanliness */
	tup->t_tableOid = RelationGetRelid(relation);

	/*
	 * If the new tuple is too big for storage or contains already toasted
	 * out-of-line attributes from some other relation, invoke the toaster.
	 */
	if (relation->rd_rel->relkind != RELKIND_RELATION &&
		relation->rd_rel->relkind != RELKIND_MATVIEW)
	{
		/* toast table entries should never be recursively toasted */
		Assert(!HeapTupleHasExternal(tup));
		return tup;
	}
	else if (HeapTupleHasExternal(tup) || tup->t_len > TOAST_TUPLE_THRESHOLD)
		return toast_insert_or_update(relation, tup, NULL, options);
	else
		return tup;
}

/*
 *	heap_multi_insert	- insert multiple tuple into a heap
 *
 * This is like heap_insert(), but inserts multiple tuples in one operation.
 * That's faster than calling heap_insert() in a loop, because when multiple
 * tuples can be inserted on a single page, we can write just a single WAL
 * record covering all of them, and only need to lock/unlock the page once.
 *
 * Note: this leaks memory into the current memory context. You can create a
 * temporary context before calling this, if that's a problem.
 */
void
heap_multi_insert(Relation relation, HeapTuple *tuples, int ntuples,
				  CommandId cid, int options, BulkInsertState bistate)
{
	TransactionId xid = GetCurrentTransactionId();
	HeapTuple  *heaptuples;
	int			i;
	int			ndone;
	char	   *scratch = NULL;
	Page		page;
	bool		needwal;
	Size		saveFreeSpace;
	bool		need_tuple_data = RelationIsLogicallyLogged(relation);
	bool		need_cids = RelationIsAccessibleInLogicalDecoding(relation);

	needwal = !(options & HEAP_INSERT_SKIP_WAL) && RelationNeedsWAL(relation);
	saveFreeSpace = RelationGetTargetPageFreeSpace(relation,
												   HEAP_DEFAULT_FILLFACTOR);

	/* Toast and set header data in all the tuples */
	heaptuples = palloc(ntuples * sizeof(HeapTuple));
	for (i = 0; i < ntuples; i++)
		heaptuples[i] = heap_prepare_insert(relation, tuples[i],
											xid, cid, options);

	/*
	 * Allocate some memory to use for constructing the WAL record. Using
	 * palloc() within a critical section is not safe, so we allocate this
	 * beforehand.
	 */
	if (needwal)
		scratch = palloc(BLCKSZ);

	/*
	 * We're about to do the actual inserts -- but check for conflict first,
	 * to minimize the possibility of having to roll back work we've just
	 * done.
	 *
	 * A check here does not definitively prevent a serialization anomaly;
	 * that check MUST be done at least past the point of acquiring an
	 * exclusive buffer content lock on every buffer that will be affected,
	 * and MAY be done after all inserts are reflected in the buffers and
	 * those locks are released; otherwise there race condition.  Since
	 * multiple buffers can be locked and unlocked in the loop below, and it
	 * would not be feasible to identify and lock all of those buffers before
	 * the loop, we must do a final check at the end.
	 *
	 * The check here could be omitted with no loss of correctness; it is
	 * present strictly as an optimization.
	 *
	 * For heap inserts, we only need to check for table-level SSI locks. Our
	 * new tuples can't possibly conflict with existing tuple locks, and heap
	 * page locks are only consolidated versions of tuple locks; they do not
	 * lock "gaps" as index page locks do.  So we don't need to specify a
	 * buffer when making the call, which makes for a faster check.
	 */
	CheckForSerializableConflictIn(relation, NULL, InvalidBuffer);

	ndone = 0;
	while (ndone < ntuples)
	{
		Buffer		buffer;
		Buffer		vmbuffer = InvalidBuffer;
		bool		all_visible_cleared = false;
		int			nthispage;

		CHECK_FOR_INTERRUPTS();

		/*
		 * Find buffer where at least the next tuple will fit.  If the page is
		 * all-visible, this will also pin the requisite visibility map page.
		 */
		buffer = RelationGetBufferForTuple(relation, heaptuples[ndone]->t_len,
										   InvalidBuffer, options, bistate,
										   &vmbuffer, NULL);
		page = BufferGetPage(buffer);

		/* NO EREPORT(ERROR) from here till changes are logged */
		START_CRIT_SECTION();

		/*
		 * RelationGetBufferForTuple has ensured that the first tuple fits.
		 * Put that on the page, and then as many other tuples as fit.
		 */
		RelationPutHeapTuple(relation, buffer, heaptuples[ndone], false);
		for (nthispage = 1; ndone + nthispage < ntuples; nthispage++)
		{
			HeapTuple	heaptup = heaptuples[ndone + nthispage];

			if (PageGetHeapFreeSpace(page) < MAXALIGN(heaptup->t_len) + saveFreeSpace)
				break;

			RelationPutHeapTuple(relation, buffer, heaptup, false);

			/*
			 * We don't use heap_multi_insert for catalog tuples yet, but
			 * better be prepared...
			 */
			if (needwal && need_cids)
				log_heap_new_cid(relation, heaptup);
		}

		if (PageIsAllVisible(page))
		{
			all_visible_cleared = true;
			PageClearAllVisible(page);
			visibilitymap_clear(relation,
								BufferGetBlockNumber(buffer),
								vmbuffer);
		}

		/*
		 * XXX Should we set PageSetPrunable on this page ? See heap_insert()
		 */

		MarkBufferDirty(buffer);

		/* XLOG stuff */
		if (needwal)
		{
			XLogRecPtr	recptr;
			xl_heap_multi_insert *xlrec;
			uint8		info = XLOG_HEAP2_MULTI_INSERT;
			char	   *tupledata;
			int			totaldatalen;
			char	   *scratchptr = scratch;
			bool		init;
			int			bufflags = 0;

			/*
			 * If the page was previously empty, we can reinit the page
			 * instead of restoring the whole thing.
			 */
			init = (ItemPointerGetOffsetNumber(&(heaptuples[ndone]->t_self)) == FirstOffsetNumber &&
					PageGetMaxOffsetNumber(page) == FirstOffsetNumber + nthispage - 1);

			/* allocate xl_heap_multi_insert struct from the scratch area */
			xlrec = (xl_heap_multi_insert *) scratchptr;
			scratchptr += SizeOfHeapMultiInsert;

			/*
			 * Allocate offsets array. Unless we're reinitializing the page,
			 * in that case the tuples are stored in order starting at
			 * FirstOffsetNumber and we don't need to store the offsets
			 * explicitly.
			 */
			if (!init)
				scratchptr += nthispage * sizeof(OffsetNumber);

			/* the rest of the scratch space is used for tuple data */
			tupledata = scratchptr;

			xlrec->flags = all_visible_cleared ? XLH_INSERT_ALL_VISIBLE_CLEARED : 0;
			xlrec->ntuples = nthispage;

			/*
			 * Write out an xl_multi_insert_tuple and the tuple data itself
			 * for each tuple.
			 */
			for (i = 0; i < nthispage; i++)
			{
				HeapTuple	heaptup = heaptuples[ndone + i];
				xl_multi_insert_tuple *tuphdr;
				int			datalen;

				if (!init)
					xlrec->offsets[i] = ItemPointerGetOffsetNumber(&heaptup->t_self);
				/* xl_multi_insert_tuple needs two-byte alignment. */
				tuphdr = (xl_multi_insert_tuple *) SHORTALIGN(scratchptr);
				scratchptr = ((char *) tuphdr) + SizeOfMultiInsertTuple;

				tuphdr->t_infomask2 = heaptup->t_data->t_infomask2;
				tuphdr->t_infomask = heaptup->t_data->t_infomask;
				tuphdr->t_hoff = heaptup->t_data->t_hoff;

				/* write bitmap [+ padding] [+ oid] + data */
				datalen = heaptup->t_len - SizeofHeapTupleHeader;
				memcpy(scratchptr,
					   (char *) heaptup->t_data + SizeofHeapTupleHeader,
					   datalen);
				tuphdr->datalen = datalen;
				scratchptr += datalen;
			}
			totaldatalen = scratchptr - tupledata;
			Assert((scratchptr - scratch) < BLCKSZ);

			if (need_tuple_data)
				xlrec->flags |= XLH_INSERT_CONTAINS_NEW_TUPLE;

			/*
			 * Signal that this is the last xl_heap_multi_insert record
			 * emitted by this call to heap_multi_insert(). Needed for logical
			 * decoding so it knows when to cleanup temporary data.
			 */
			if (ndone + nthispage == ntuples)
				xlrec->flags |= XLH_INSERT_LAST_IN_MULTI;

			if (init)
			{
				info |= XLOG_HEAP_INIT_PAGE;
				bufflags |= REGBUF_WILL_INIT;
			}

			/*
<<<<<<< HEAD
			 * Signal that this is the last xl_heap_multi_insert record
			 * emitted by this call to heap_multi_insert(). Needed for logical
			 * decoding so it knows when to cleanup temporary data.
			 */
			if (ndone + nthispage == ntuples)
				xlrec->flags |= XLOG_HEAP_LAST_MULTI_INSERT;

			recptr = XLogInsert(RM_HEAP2_ID, info, rdata);
=======
			 * If we're doing logical decoding, include the new tuple data
			 * even if we take a full-page image of the page.
			 */
			if (need_tuple_data)
				bufflags |= REGBUF_KEEP_DATA;

			XLogBeginInsert();
			XLogRegisterData((char *) xlrec, tupledata - scratch);
			XLogRegisterBuffer(0, buffer, REGBUF_STANDARD | bufflags);

			XLogRegisterBufData(0, tupledata, totaldatalen);

			/* filtering by origin on a row level is much more efficient */
			XLogIncludeOrigin();

			recptr = XLogInsert(RM_HEAP2_ID, info);
>>>>>>> 8abb52fa

			PageSetLSN(page, recptr);
		}

		END_CRIT_SECTION();

		UnlockReleaseBuffer(buffer);
		if (vmbuffer != InvalidBuffer)
			ReleaseBuffer(vmbuffer);

		ndone += nthispage;
	}

	/*
	 * We're done with the actual inserts.  Check for conflicts again, to
	 * ensure that all rw-conflicts in to these inserts are detected.  Without
	 * this final check, a sequential scan of the heap may have locked the
	 * table after the "before" check, missing one opportunity to detect the
	 * conflict, and then scanned the table before the new tuples were there,
	 * missing the other chance to detect the conflict.
	 *
	 * For heap inserts, we only need to check for table-level SSI locks. Our
	 * new tuples can't possibly conflict with existing tuple locks, and heap
	 * page locks are only consolidated versions of tuple locks; they do not
	 * lock "gaps" as index page locks do.  So we don't need to specify a
	 * buffer when making the call.
	 */
	CheckForSerializableConflictIn(relation, NULL, InvalidBuffer);

	/*
	 * If tuples are cachable, mark them for invalidation from the caches in
	 * case we abort.  Note it is OK to do this after releasing the buffer,
	 * because the heaptuples data structure is all in local memory, not in
	 * the shared buffer.
	 */
	if (IsCatalogRelation(relation))
	{
		for (i = 0; i < ntuples; i++)
			CacheInvalidateHeapTuple(relation, heaptuples[i], NULL);
	}

	/*
	 * Copy t_self fields back to the caller's original tuples. This does
	 * nothing for untoasted tuples (tuples[i] == heaptuples[i)], but it's
	 * probably faster to always copy than check.
	 */
	for (i = 0; i < ntuples; i++)
		tuples[i]->t_self = heaptuples[i]->t_self;

	pgstat_count_heap_insert(relation, ntuples);
}

/*
 *	simple_heap_insert - insert a tuple
 *
 * Currently, this routine differs from heap_insert only in supplying
 * a default command ID and not allowing access to the speedup options.
 *
 * This should be used rather than using heap_insert directly in most places
 * where we are modifying system catalogs.
 */
Oid
simple_heap_insert(Relation relation, HeapTuple tup)
{
	return heap_insert(relation, tup, GetCurrentCommandId(true), 0, NULL);
}

/*
 * Given infomask/infomask2, compute the bits that must be saved in the
 * "infobits" field of xl_heap_delete, xl_heap_update, xl_heap_lock,
 * xl_heap_lock_updated WAL records.
 *
 * See fix_infomask_from_infobits.
 */
static uint8
compute_infobits(uint16 infomask, uint16 infomask2)
{
	return
		((infomask & HEAP_XMAX_IS_MULTI) != 0 ? XLHL_XMAX_IS_MULTI : 0) |
		((infomask & HEAP_XMAX_LOCK_ONLY) != 0 ? XLHL_XMAX_LOCK_ONLY : 0) |
		((infomask & HEAP_XMAX_EXCL_LOCK) != 0 ? XLHL_XMAX_EXCL_LOCK : 0) |
	/* note we ignore HEAP_XMAX_SHR_LOCK here */
		((infomask & HEAP_XMAX_KEYSHR_LOCK) != 0 ? XLHL_XMAX_KEYSHR_LOCK : 0) |
		((infomask2 & HEAP_KEYS_UPDATED) != 0 ?
		 XLHL_KEYS_UPDATED : 0);
}

/*
 * Given two versions of the same t_infomask for a tuple, compare them and
 * return whether the relevant status for a tuple Xmax has changed.  This is
 * used after a buffer lock has been released and reacquired: we want to ensure
 * that the tuple state continues to be the same it was when we previously
 * examined it.
 *
 * Note the Xmax field itself must be compared separately.
 */
static inline bool
xmax_infomask_changed(uint16 new_infomask, uint16 old_infomask)
{
	const uint16 interesting =
	HEAP_XMAX_IS_MULTI | HEAP_XMAX_LOCK_ONLY | HEAP_LOCK_MASK;

	if ((new_infomask & interesting) != (old_infomask & interesting))
		return true;

	return false;
}

/*
 *	heap_delete - delete a tuple
 *
 * NB: do not call this directly unless you are prepared to deal with
 * concurrent-update conditions.  Use simple_heap_delete instead.
 *
 *	relation - table to be modified (caller must hold suitable lock)
 *	tid - TID of tuple to be deleted
 *	cid - delete command ID (used for visibility test, and stored into
 *		cmax if successful)
 *	crosscheck - if not InvalidSnapshot, also check tuple against this
 *	wait - true if should wait for any conflicting update to commit/abort
 *	hufd - output parameter, filled in failure cases (see below)
 *
 * Normal, successful return value is HeapTupleMayBeUpdated, which
 * actually means we did delete it.  Failure return codes are
 * HeapTupleSelfUpdated, HeapTupleUpdated, or HeapTupleBeingUpdated
 * (the last only possible if wait == false).
 *
 * In the failure cases, the routine fills *hufd with the tuple's t_ctid,
 * t_xmax (resolving a possible MultiXact, if necessary), and t_cmax
 * (the last only for HeapTupleSelfUpdated, since we
 * cannot obtain cmax from a combocid generated by another transaction).
 * See comments for struct HeapUpdateFailureData for additional info.
 */
HTSU_Result
heap_delete(Relation relation, ItemPointer tid,
			CommandId cid, Snapshot crosscheck, bool wait,
			HeapUpdateFailureData *hufd)
{
	HTSU_Result result;
	TransactionId xid = GetCurrentTransactionId();
	ItemId		lp;
	HeapTupleData tp;
	Page		page;
	BlockNumber block;
	Buffer		buffer;
	Buffer		vmbuffer = InvalidBuffer;
	TransactionId new_xmax;
	uint16		new_infomask,
				new_infomask2;
	bool		have_tuple_lock = false;
	bool		iscombo;
	bool		all_visible_cleared = false;
	HeapTuple	old_key_tuple = NULL;	/* replica identity of the tuple */
	bool		old_key_copied = false;

	Assert(ItemPointerIsValid(tid));

	/*
	 * Forbid this during a parallel operation, lets it allocate a combocid.
	 * Other workers might need that combocid for visibility checks, and we
	 * have no provision for broadcasting it to them.
	 */
	if (IsInParallelMode())
		ereport(ERROR,
				(errcode(ERRCODE_INVALID_TRANSACTION_STATE),
				 errmsg("cannot delete tuples during a parallel operation")));

	block = ItemPointerGetBlockNumber(tid);
	buffer = ReadBuffer(relation, block);
	page = BufferGetPage(buffer);

	/*
	 * Before locking the buffer, pin the visibility map page if it appears to
	 * be necessary.  Since we haven't got the lock yet, someone else might be
	 * in the middle of changing this, so we'll need to recheck after we have
	 * the lock.
	 */
	if (PageIsAllVisible(page))
		visibilitymap_pin(relation, block, &vmbuffer);

	LockBuffer(buffer, BUFFER_LOCK_EXCLUSIVE);

	/*
	 * If we didn't pin the visibility map page and the page has become all
	 * visible while we were busy locking the buffer, we'll have to unlock and
	 * re-lock, to avoid holding the buffer lock across an I/O.  That's a bit
	 * unfortunate, but hopefully shouldn't happen often.
	 */
	if (vmbuffer == InvalidBuffer && PageIsAllVisible(page))
	{
		LockBuffer(buffer, BUFFER_LOCK_UNLOCK);
		visibilitymap_pin(relation, block, &vmbuffer);
		LockBuffer(buffer, BUFFER_LOCK_EXCLUSIVE);
	}

	lp = PageGetItemId(page, ItemPointerGetOffsetNumber(tid));
	Assert(ItemIdIsNormal(lp));

	tp.t_tableOid = RelationGetRelid(relation);
	tp.t_data = (HeapTupleHeader) PageGetItem(page, lp);
	tp.t_len = ItemIdGetLength(lp);
	tp.t_self = *tid;

l1:
	result = HeapTupleSatisfiesUpdate(&tp, cid, buffer);

	if (result == HeapTupleInvisible)
	{
		UnlockReleaseBuffer(buffer);
		ereport(ERROR,
				(errcode(ERRCODE_OBJECT_NOT_IN_PREREQUISITE_STATE),
				 errmsg("attempted to delete invisible tuple")));
	}
	else if (result == HeapTupleBeingUpdated && wait)
	{
		TransactionId xwait;
		uint16		infomask;

		/* must copy state data before unlocking buffer */
		xwait = HeapTupleHeaderGetRawXmax(tp.t_data);
		infomask = tp.t_data->t_infomask;

		/*
		 * Sleep until concurrent transaction ends -- except when there's a
		 * single locker and it's our own transaction.  Note we don't care
		 * which lock mode the locker has, because we need the strongest one.
		 *
		 * Before sleeping, we need to acquire tuple lock to establish our
		 * priority for the tuple (see heap_lock_tuple).  LockTuple will
		 * release us when we are next-in-line for the tuple.
		 *
		 * If we are forced to "start over" below, we keep the tuple lock;
		 * this arranges that we stay at the head of the line while rechecking
		 * tuple state.
		 */
<<<<<<< HEAD
		heap_acquire_tuplock(relation, &(tp.t_self), LockTupleExclusive,
							 false, &have_tuple_lock);

		/*
		 * Sleep until concurrent transaction ends.  Note that we don't care
		 * which lock mode the locker has, because we need the strongest one.
		 */

		if (infomask & HEAP_XMAX_IS_MULTI)
		{
			/* wait for multixact */
			MultiXactIdWait((MultiXactId) xwait, MultiXactStatusUpdate, infomask,
							relation, &(tp.t_self), XLTW_Delete,
							NULL);
			LockBuffer(buffer, BUFFER_LOCK_EXCLUSIVE);
=======
		if (infomask & HEAP_XMAX_IS_MULTI)
		{
			/* wait for multixact */
			if (DoesMultiXactIdConflict((MultiXactId) xwait, infomask,
										LockTupleExclusive))
			{
				LockBuffer(buffer, BUFFER_LOCK_UNLOCK);
>>>>>>> 8abb52fa

				/* acquire tuple lock, if necessary */
				heap_acquire_tuplock(relation, &(tp.t_self), LockTupleExclusive,
									 LockWaitBlock, &have_tuple_lock);

				/* wait for multixact */
				MultiXactIdWait((MultiXactId) xwait, MultiXactStatusUpdate, infomask,
								relation, &(tp.t_self), XLTW_Delete,
								NULL);
				LockBuffer(buffer, BUFFER_LOCK_EXCLUSIVE);

				/*
				 * If xwait had just locked the tuple then some other xact
				 * could update this tuple before we get to this point.  Check
				 * for xmax change, and start over if so.
				 */
				if (xmax_infomask_changed(tp.t_data->t_infomask, infomask) ||
					!TransactionIdEquals(HeapTupleHeaderGetRawXmax(tp.t_data),
										 xwait))
					goto l1;
			}

			/*
			 * You might think the multixact is necessarily done here, but not
			 * so: it could have surviving members, namely our own xact or
			 * other subxacts of this backend.  It is legal for us to delete
			 * the tuple in either case, however (the latter case is
			 * essentially a situation of upgrading our former shared lock to
			 * exclusive).  We don't bother changing the on-disk hint bits
			 * since we are about to overwrite the xmax altogether.
			 */
		}
		else if (!TransactionIdIsCurrentTransactionId(xwait))
		{
<<<<<<< HEAD
			/* wait for regular transaction to end */
=======
			/*
			 * Wait for regular transaction to end; but first, acquire tuple
			 * lock.
			 */
			LockBuffer(buffer, BUFFER_LOCK_UNLOCK);
			heap_acquire_tuplock(relation, &(tp.t_self), LockTupleExclusive,
								 LockWaitBlock, &have_tuple_lock);
>>>>>>> 8abb52fa
			XactLockTableWait(xwait, relation, &(tp.t_self), XLTW_Delete);
			LockBuffer(buffer, BUFFER_LOCK_EXCLUSIVE);

			/*
			 * xwait is done, but if xwait had just locked the tuple then some
			 * other xact could update this tuple before we get to this point.
			 * Check for xmax change, and start over if so.
			 */
			if (xmax_infomask_changed(tp.t_data->t_infomask, infomask) ||
				!TransactionIdEquals(HeapTupleHeaderGetRawXmax(tp.t_data),
									 xwait))
				goto l1;

			/* Otherwise check if it committed or aborted */
			UpdateXmaxHintBits(tp.t_data, buffer, xwait);
		}

		/*
		 * We may overwrite if previous xmax aborted, or if it committed but
		 * only locked the tuple without updating it.
		 */
		if ((tp.t_data->t_infomask & HEAP_XMAX_INVALID) ||
			HEAP_XMAX_IS_LOCKED_ONLY(tp.t_data->t_infomask) ||
			HeapTupleHeaderIsOnlyLocked(tp.t_data))
			result = HeapTupleMayBeUpdated;
		else
			result = HeapTupleUpdated;
	}

	if (crosscheck != InvalidSnapshot && result == HeapTupleMayBeUpdated)
	{
		/* Perform additional check for transaction-snapshot mode RI updates */
		if (!HeapTupleSatisfiesVisibility(&tp, crosscheck, buffer))
			result = HeapTupleUpdated;
	}

	if (result != HeapTupleMayBeUpdated)
	{
		Assert(result == HeapTupleSelfUpdated ||
			   result == HeapTupleUpdated ||
			   result == HeapTupleBeingUpdated);
		Assert(!(tp.t_data->t_infomask & HEAP_XMAX_INVALID));
		hufd->ctid = tp.t_data->t_ctid;
		hufd->xmax = HeapTupleHeaderGetUpdateXid(tp.t_data);
		if (result == HeapTupleSelfUpdated)
			hufd->cmax = HeapTupleHeaderGetCmax(tp.t_data);
		else
			hufd->cmax = InvalidCommandId;
		UnlockReleaseBuffer(buffer);
		if (have_tuple_lock)
			UnlockTupleTuplock(relation, &(tp.t_self), LockTupleExclusive);
		if (vmbuffer != InvalidBuffer)
			ReleaseBuffer(vmbuffer);
		return result;
	}

	/*
	 * We're about to do the actual delete -- check for conflict first, to
	 * avoid possibly having to roll back work we've just done.
	 *
	 * This is safe without a recheck as long as there is no possibility of
	 * another process scanning the page between this check and the delete
	 * being visible to the scan (i.e., an exclusive buffer content lock is
	 * continuously held from this point until the tuple delete is visible).
	 */
	CheckForSerializableConflictIn(relation, &tp, buffer);

	/* replace cid with a combo cid if necessary */
	HeapTupleHeaderAdjustCmax(tp.t_data, &cid, &iscombo);

	/*
	 * Compute replica identity tuple before entering the critical section so
	 * we don't PANIC upon a memory allocation failure.
	 */
	old_key_tuple = ExtractReplicaIdentity(relation, &tp, true, &old_key_copied);

	/*
	 * If this is the first possibly-multixact-able operation in the current
	 * transaction, set my per-backend OldestMemberMXactId setting. We can be
	 * certain that the transaction will never become a member of any older
	 * MultiXactIds than that.  (We have to do this even if we end up just
	 * using our own TransactionId below, since some other backend could
	 * incorporate our XID into a MultiXact immediately afterwards.)
	 */
	MultiXactIdSetOldestMember();

	compute_new_xmax_infomask(HeapTupleHeaderGetRawXmax(tp.t_data),
							  tp.t_data->t_infomask, tp.t_data->t_infomask2,
							  xid, LockTupleExclusive, true,
							  &new_xmax, &new_infomask, &new_infomask2);

	START_CRIT_SECTION();

	/*
	 * If this transaction commits, the tuple will become DEAD sooner or
	 * later.  Set flag that this page is a candidate for pruning once our xid
	 * falls below the OldestXmin horizon.  If the transaction finally aborts,
	 * the subsequent page pruning will be a no-op and the hint will be
	 * cleared.
	 */
	PageSetPrunable(page, xid);

	if (PageIsAllVisible(page))
	{
		all_visible_cleared = true;
		PageClearAllVisible(page);
		visibilitymap_clear(relation, BufferGetBlockNumber(buffer),
							vmbuffer);
	}

	/* store transaction information of xact deleting the tuple */
	tp.t_data->t_infomask &= ~(HEAP_XMAX_BITS | HEAP_MOVED);
	tp.t_data->t_infomask2 &= ~HEAP_KEYS_UPDATED;
	tp.t_data->t_infomask |= new_infomask;
	tp.t_data->t_infomask2 |= new_infomask2;
	HeapTupleHeaderClearHotUpdated(tp.t_data);
	HeapTupleHeaderSetXmax(tp.t_data, new_xmax);
	HeapTupleHeaderSetCmax(tp.t_data, cid, iscombo);
	/* Make sure there is no forward chain link in t_ctid */
	tp.t_data->t_ctid = tp.t_self;

	MarkBufferDirty(buffer);

	/*
	 * XLOG stuff
	 *
	 * NB: heap_abort_speculative() uses the same xlog record and replay
	 * routines.
	 */
	if (RelationNeedsWAL(relation))
	{
		xl_heap_delete xlrec;
		XLogRecPtr	recptr;

		/* For logical decode we need combocids to properly decode the catalog */
		if (RelationIsAccessibleInLogicalDecoding(relation))
			log_heap_new_cid(relation, &tp);

		xlrec.flags = all_visible_cleared ? XLH_DELETE_ALL_VISIBLE_CLEARED : 0;
		xlrec.infobits_set = compute_infobits(tp.t_data->t_infomask,
											  tp.t_data->t_infomask2);
		xlrec.offnum = ItemPointerGetOffsetNumber(&tp.t_self);
		xlrec.xmax = new_xmax;

		if (old_key_tuple != NULL)
		{
			if (relation->rd_rel->relreplident == REPLICA_IDENTITY_FULL)
				xlrec.flags |= XLH_DELETE_CONTAINS_OLD_TUPLE;
			else
				xlrec.flags |= XLH_DELETE_CONTAINS_OLD_KEY;
		}

		XLogBeginInsert();
		XLogRegisterData((char *) &xlrec, SizeOfHeapDelete);

		XLogRegisterBuffer(0, buffer, REGBUF_STANDARD);

		/*
		 * Log replica identity of the deleted tuple if there is one
		 */
		if (old_key_tuple != NULL)
		{
			xl_heap_header xlhdr;

			xlhdr.t_infomask2 = old_key_tuple->t_data->t_infomask2;
			xlhdr.t_infomask = old_key_tuple->t_data->t_infomask;
			xlhdr.t_hoff = old_key_tuple->t_data->t_hoff;

			XLogRegisterData((char *) &xlhdr, SizeOfHeapHeader);
			XLogRegisterData((char *) old_key_tuple->t_data
							 + SizeofHeapTupleHeader,
							 old_key_tuple->t_len
							 - SizeofHeapTupleHeader);
		}

		/* filtering by origin on a row level is much more efficient */
		XLogIncludeOrigin();

		recptr = XLogInsert(RM_HEAP_ID, XLOG_HEAP_DELETE);

		PageSetLSN(page, recptr);
	}

	END_CRIT_SECTION();

	LockBuffer(buffer, BUFFER_LOCK_UNLOCK);

	if (vmbuffer != InvalidBuffer)
		ReleaseBuffer(vmbuffer);

	/*
	 * If the tuple has toasted out-of-line attributes, we need to delete
	 * those items too.  We have to do this before releasing the buffer
	 * because we need to look at the contents of the tuple, but it's OK to
	 * release the content lock on the buffer first.
	 */
	if (relation->rd_rel->relkind != RELKIND_RELATION &&
		relation->rd_rel->relkind != RELKIND_MATVIEW)
	{
		/* toast table entries should never be recursively toasted */
		Assert(!HeapTupleHasExternal(&tp));
	}
	else if (HeapTupleHasExternal(&tp))
		toast_delete(relation, &tp);

	/*
	 * Mark tuple for invalidation from system caches at next command
	 * boundary. We have to do this before releasing the buffer because we
	 * need to look at the contents of the tuple.
	 */
	CacheInvalidateHeapTuple(relation, &tp, NULL);

	/* Now we can release the buffer */
	ReleaseBuffer(buffer);

	/*
	 * Release the lmgr tuple lock, if we had it.
	 */
	if (have_tuple_lock)
		UnlockTupleTuplock(relation, &(tp.t_self), LockTupleExclusive);

	pgstat_count_heap_delete(relation);

	if (old_key_tuple != NULL && old_key_copied)
		heap_freetuple(old_key_tuple);

	return HeapTupleMayBeUpdated;
}

/*
 *	simple_heap_delete - delete a tuple
 *
 * This routine may be used to delete a tuple when concurrent updates of
 * the target tuple are not expected (for example, because we have a lock
 * on the relation associated with the tuple).  Any failure is reported
 * via ereport().
 */
void
simple_heap_delete(Relation relation, ItemPointer tid)
{
	HTSU_Result result;
	HeapUpdateFailureData hufd;

	result = heap_delete(relation, tid,
						 GetCurrentCommandId(true), InvalidSnapshot,
						 true /* wait for commit */ ,
						 &hufd);
	switch (result)
	{
		case HeapTupleSelfUpdated:
			/* Tuple was already updated in current command? */
			elog(ERROR, "tuple already updated by self");
			break;

		case HeapTupleMayBeUpdated:
			/* done successfully */
			break;

		case HeapTupleUpdated:
			elog(ERROR, "tuple concurrently updated");
			break;

		default:
			elog(ERROR, "unrecognized heap_delete status: %u", result);
			break;
	}
}

/*
 *	heap_update - replace a tuple
 *
 * NB: do not call this directly unless you are prepared to deal with
 * concurrent-update conditions.  Use simple_heap_update instead.
 *
 *	relation - table to be modified (caller must hold suitable lock)
 *	otid - TID of old tuple to be replaced
 *	newtup - newly constructed tuple data to store
 *	cid - update command ID (used for visibility test, and stored into
 *		cmax/cmin if successful)
 *	crosscheck - if not InvalidSnapshot, also check old tuple against this
 *	wait - true if should wait for any conflicting update to commit/abort
 *	hufd - output parameter, filled in failure cases (see below)
 *	lockmode - output parameter, filled with lock mode acquired on tuple
 *
 * Normal, successful return value is HeapTupleMayBeUpdated, which
 * actually means we *did* update it.  Failure return codes are
 * HeapTupleSelfUpdated, HeapTupleUpdated, or HeapTupleBeingUpdated
 * (the last only possible if wait == false).
 *
 * On success, the header fields of *newtup are updated to match the new
 * stored tuple; in particular, newtup->t_self is set to the TID where the
 * new tuple was inserted, and its HEAP_ONLY_TUPLE flag is set iff a HOT
 * update was done.  However, any TOAST changes in the new tuple's
 * data are not reflected into *newtup.
 *
 * In the failure cases, the routine fills *hufd with the tuple's t_ctid,
 * t_xmax (resolving a possible MultiXact, if necessary), and t_cmax
 * (the last only for HeapTupleSelfUpdated, since we
 * cannot obtain cmax from a combocid generated by another transaction).
 * See comments for struct HeapUpdateFailureData for additional info.
 */
HTSU_Result
heap_update(Relation relation, ItemPointer otid, HeapTuple newtup,
			CommandId cid, Snapshot crosscheck, bool wait,
			HeapUpdateFailureData *hufd, LockTupleMode *lockmode)
{
	HTSU_Result result;
	TransactionId xid = GetCurrentTransactionId();
	Bitmapset  *hot_attrs;
	Bitmapset  *key_attrs;
	Bitmapset  *id_attrs;
	ItemId		lp;
	HeapTupleData oldtup;
	HeapTuple	heaptup;
	HeapTuple	old_key_tuple = NULL;
	bool		old_key_copied = false;
	Page		page;
	BlockNumber block;
	MultiXactStatus mxact_status;
	Buffer		buffer,
				newbuf,
				vmbuffer = InvalidBuffer,
				vmbuffer_new = InvalidBuffer;
	bool		need_toast,
				already_marked;
	Size		newtupsize,
				pagefree;
	bool		have_tuple_lock = false;
	bool		iscombo;
	bool		satisfies_hot;
	bool		satisfies_key;
	bool		satisfies_id;
	bool		use_hot_update = false;
	bool		key_intact;
	bool		all_visible_cleared = false;
	bool		all_visible_cleared_new = false;
	bool		checked_lockers;
	bool		locker_remains;
	TransactionId xmax_new_tuple,
				xmax_old_tuple;
	uint16		infomask_old_tuple,
				infomask2_old_tuple,
				infomask_new_tuple,
				infomask2_new_tuple;

	Assert(ItemPointerIsValid(otid));

	/*
	 * Forbid this during a parallel operation, lets it allocate a combocid.
	 * Other workers might need that combocid for visibility checks, and we
	 * have no provision for broadcasting it to them.
	 */
	if (IsInParallelMode())
		ereport(ERROR,
				(errcode(ERRCODE_INVALID_TRANSACTION_STATE),
				 errmsg("cannot update tuples during a parallel operation")));

	/*
	 * Fetch the list of attributes to be checked for HOT update.  This is
	 * wasted effort if we fail to update or have to put the new tuple on a
	 * different page.  But we must compute the list before obtaining buffer
	 * lock --- in the worst case, if we are doing an update on one of the
	 * relevant system catalogs, we could deadlock if we try to fetch the list
	 * later.  In any case, the relcache caches the data so this is usually
	 * pretty cheap.
	 *
	 * Note that we get a copy here, so we need not worry about relcache flush
	 * happening midway through.
	 */
	hot_attrs = RelationGetIndexAttrBitmap(relation, INDEX_ATTR_BITMAP_ALL);
	key_attrs = RelationGetIndexAttrBitmap(relation, INDEX_ATTR_BITMAP_KEY);
	id_attrs = RelationGetIndexAttrBitmap(relation,
										  INDEX_ATTR_BITMAP_IDENTITY_KEY);

	block = ItemPointerGetBlockNumber(otid);
	buffer = ReadBuffer(relation, block);
	page = BufferGetPage(buffer);

	/*
	 * Before locking the buffer, pin the visibility map page if it appears to
	 * be necessary.  Since we haven't got the lock yet, someone else might be
	 * in the middle of changing this, so we'll need to recheck after we have
	 * the lock.
	 */
	if (PageIsAllVisible(page))
		visibilitymap_pin(relation, block, &vmbuffer);

	LockBuffer(buffer, BUFFER_LOCK_EXCLUSIVE);

	lp = PageGetItemId(page, ItemPointerGetOffsetNumber(otid));
	Assert(ItemIdIsNormal(lp));

	/*
	 * Fill in enough data in oldtup for HeapSatisfiesHOTandKeyUpdate to work
	 * properly.
	 */
	oldtup.t_tableOid = RelationGetRelid(relation);
	oldtup.t_data = (HeapTupleHeader) PageGetItem(page, lp);
	oldtup.t_len = ItemIdGetLength(lp);
	oldtup.t_self = *otid;

	/* the new tuple is ready, except for this: */
	newtup->t_tableOid = RelationGetRelid(relation);

	/* Fill in OID for newtup */
	if (relation->rd_rel->relhasoids)
	{
#ifdef NOT_USED
		/* this is redundant with an Assert in HeapTupleSetOid */
		Assert(newtup->t_data->t_infomask & HEAP_HASOID);
#endif
		HeapTupleSetOid(newtup, HeapTupleGetOid(&oldtup));
	}
	else
	{
		/* check there is not space for an OID */
		Assert(!(newtup->t_data->t_infomask & HEAP_HASOID));
	}

	/*
	 * If we're not updating any "key" column, we can grab a weaker lock type.
	 * This allows for more concurrency when we are running simultaneously
	 * with foreign key checks.
	 *
	 * Note that if a column gets detoasted while executing the update, but
	 * the value ends up being the same, this test will fail and we will use
	 * the stronger lock.  This is acceptable; the important case to optimize
	 * is updates that don't manipulate key columns, not those that
	 * serendipitiously arrive at the same key values.
	 */
	HeapSatisfiesHOTandKeyUpdate(relation, hot_attrs, key_attrs, id_attrs,
								 &satisfies_hot, &satisfies_key,
								 &satisfies_id, &oldtup, newtup);
	if (satisfies_key)
	{
		*lockmode = LockTupleNoKeyExclusive;
		mxact_status = MultiXactStatusNoKeyUpdate;
		key_intact = true;

		/*
		 * If this is the first possibly-multixact-able operation in the
		 * current transaction, set my per-backend OldestMemberMXactId
		 * setting. We can be certain that the transaction will never become a
		 * member of any older MultiXactIds than that.  (We have to do this
		 * even if we end up just using our own TransactionId below, since
		 * some other backend could incorporate our XID into a MultiXact
		 * immediately afterwards.)
		 */
		MultiXactIdSetOldestMember();
	}
	else
	{
		*lockmode = LockTupleExclusive;
		mxact_status = MultiXactStatusUpdate;
		key_intact = false;
	}

	/*
	 * Note: beyond this point, use oldtup not otid to refer to old tuple.
	 * otid may very well point at newtup->t_self, which we will overwrite
	 * with the new tuple's location, so there's great risk of confusion if we
	 * use otid anymore.
	 */

l2:
	checked_lockers = false;
	locker_remains = false;
	result = HeapTupleSatisfiesUpdate(&oldtup, cid, buffer);

	/* see below about the "no wait" case */
	Assert(result != HeapTupleBeingUpdated || wait);

	if (result == HeapTupleInvisible)
	{
		UnlockReleaseBuffer(buffer);
		ereport(ERROR,
				(errcode(ERRCODE_OBJECT_NOT_IN_PREREQUISITE_STATE),
				 errmsg("attempted to update invisible tuple")));
	}
	else if (result == HeapTupleBeingUpdated && wait)
	{
		TransactionId xwait;
		uint16		infomask;
		bool		can_continue = false;

		/*
		 * XXX note that we don't consider the "no wait" case here.  This
		 * isn't a problem currently because no caller uses that case, but it
		 * should be fixed if such a caller is introduced.  It wasn't a
		 * problem previously because this code would always wait, but now
		 * that some tuple locks do not conflict with one of the lock modes we
		 * use, it is possible that this case is interesting to handle
		 * specially.
		 *
		 * This may cause failures with third-party code that calls
		 * heap_update directly.
		 */

		/* must copy state data before unlocking buffer */
		xwait = HeapTupleHeaderGetRawXmax(oldtup.t_data);
		infomask = oldtup.t_data->t_infomask;

<<<<<<< HEAD
		LockBuffer(buffer, BUFFER_LOCK_UNLOCK);

=======
>>>>>>> 8abb52fa
		/*
		 * Now we have to do something about the existing locker.  If it's a
		 * multi, sleep on it; we might be awakened before it is completely
		 * gone (or even not sleep at all in some cases); we need to preserve
		 * it as locker, unless it is gone completely.
		 *
		 * If it's not a multi, we need to check for sleeping conditions
		 * before actually going to sleep.  If the update doesn't conflict
		 * with the locks, we just continue without sleeping (but making sure
		 * it is preserved).
		 *
		 * Before sleeping, we need to acquire tuple lock to establish our
		 * priority for the tuple (see heap_lock_tuple).  LockTuple will
<<<<<<< HEAD
		 * release us when we are next-in-line for the tuple.  Note we must not
		 * acquire the tuple lock until we're sure we're going to sleep;
=======
		 * release us when we are next-in-line for the tuple.  Note we must
		 * not acquire the tuple lock until we're sure we're going to sleep;
>>>>>>> 8abb52fa
		 * otherwise we're open for race conditions with other transactions
		 * holding the tuple lock which sleep on us.
		 *
		 * If we are forced to "start over" below, we keep the tuple lock;
		 * this arranges that we stay at the head of the line while rechecking
		 * tuple state.
		 */
		if (infomask & HEAP_XMAX_IS_MULTI)
		{
			TransactionId update_xact;
			int			remain;

<<<<<<< HEAD
			/* acquire tuple lock, if necessary */
			if (DoesMultiXactIdConflict((MultiXactId) xwait, infomask, *lockmode))
			{
				heap_acquire_tuplock(relation, &(oldtup.t_self), *lockmode,
									 false, &have_tuple_lock);
			}

			/* wait for multixact */
			MultiXactIdWait((MultiXactId) xwait, mxact_status, infomask,
							relation, &oldtup.t_self, XLTW_Update,
							&remain);
			LockBuffer(buffer, BUFFER_LOCK_EXCLUSIVE);
=======
			if (DoesMultiXactIdConflict((MultiXactId) xwait, infomask,
										*lockmode))
			{
				LockBuffer(buffer, BUFFER_LOCK_UNLOCK);
>>>>>>> 8abb52fa

				/* acquire tuple lock, if necessary */
				heap_acquire_tuplock(relation, &(oldtup.t_self), *lockmode,
									 LockWaitBlock, &have_tuple_lock);

				/* wait for multixact */
				MultiXactIdWait((MultiXactId) xwait, mxact_status, infomask,
								relation, &oldtup.t_self, XLTW_Update,
								&remain);
				checked_lockers = true;
				locker_remains = remain != 0;
				LockBuffer(buffer, BUFFER_LOCK_EXCLUSIVE);

				/*
				 * If xwait had just locked the tuple then some other xact
				 * could update this tuple before we get to this point.  Check
				 * for xmax change, and start over if so.
				 */
				if (xmax_infomask_changed(oldtup.t_data->t_infomask,
										  infomask) ||
				!TransactionIdEquals(HeapTupleHeaderGetRawXmax(oldtup.t_data),
									 xwait))
					goto l2;
			}

			/*
			 * Note that the multixact may not be done by now.  It could have
			 * surviving members; our own xact or other subxacts of this
			 * backend, and also any other concurrent transaction that locked
			 * the tuple with KeyShare if we only got TupleLockUpdate.  If
			 * this is the case, we have to be careful to mark the updated
			 * tuple with the surviving members in Xmax.
			 *
			 * Note that there could have been another update in the
			 * MultiXact. In that case, we need to check whether it committed
			 * or aborted. If it aborted we are safe to update it again;
			 * otherwise there is an update conflict, and we have to return
			 * HeapTupleUpdated below.
			 *
			 * In the LockTupleExclusive case, we still need to preserve the
			 * surviving members: those would include the tuple locks we had
			 * before this one, which are important to keep in case this
			 * subxact aborts.
			 */
			if (!HEAP_XMAX_IS_LOCKED_ONLY(oldtup.t_data->t_infomask))
				update_xact = HeapTupleGetUpdateXid(oldtup.t_data);
			else
				update_xact = InvalidTransactionId;

			/*
			 * There was no UPDATE in the MultiXact; or it aborted. No
			 * TransactionIdIsInProgress() call needed here, since we called
			 * MultiXactIdWait() above.
			 */
			if (!TransactionIdIsValid(update_xact) ||
				TransactionIdDidAbort(update_xact))
				can_continue = true;
		}
		else if (TransactionIdIsCurrentTransactionId(xwait))
		{
			/*
			 * The only locker is ourselves; we can avoid grabbing the tuple
			 * lock here, but must preserve our locking information.
			 */
			checked_lockers = true;
			locker_remains = true;
			can_continue = true;
		}
		else if (HEAP_XMAX_IS_KEYSHR_LOCKED(infomask) && key_intact)
		{
			/*
			 * If it's just a key-share locker, and we're not changing the key
			 * columns, we don't need to wait for it to end; but we need to
			 * preserve it as locker.
			 */
			checked_lockers = true;
			locker_remains = true;
			can_continue = true;
		}
		else
		{
			/*
			 * Wait for regular transaction to end; but first, acquire tuple
			 * lock.
			 */
			LockBuffer(buffer, BUFFER_LOCK_UNLOCK);
			heap_acquire_tuplock(relation, &(oldtup.t_self), *lockmode,
								 LockWaitBlock, &have_tuple_lock);
			XactLockTableWait(xwait, relation, &oldtup.t_self,
							  XLTW_Update);
			checked_lockers = true;
			LockBuffer(buffer, BUFFER_LOCK_EXCLUSIVE);

			/*
			 * xwait is done, but if xwait had just locked the tuple then some
			 * other xact could update this tuple before we get to this point.
			 * Check for xmax change, and start over if so.
			 */
			if (xmax_infomask_changed(oldtup.t_data->t_infomask, infomask) ||
				!TransactionIdEquals(xwait,
								   HeapTupleHeaderGetRawXmax(oldtup.t_data)))
				goto l2;

			/* Otherwise check if it committed or aborted */
			UpdateXmaxHintBits(oldtup.t_data, buffer, xwait);
			if (oldtup.t_data->t_infomask & HEAP_XMAX_INVALID)
				can_continue = true;
<<<<<<< HEAD
				locker_remains = true;
			}
			else
			{
				/*
				 * Wait for regular transaction to end; but first, acquire
				 * tuple lock.
				 */
				heap_acquire_tuplock(relation, &(oldtup.t_self), *lockmode,
									 false, &have_tuple_lock);
				XactLockTableWait(xwait, relation, &oldtup.t_self,
								  XLTW_Update);
				LockBuffer(buffer, BUFFER_LOCK_EXCLUSIVE);

				/*
				 * xwait is done, but if xwait had just locked the tuple then
				 * some other xact could update this tuple before we get to
				 * this point. Check for xmax change, and start over if so.
				 */
				if (xmax_infomask_changed(oldtup.t_data->t_infomask, infomask) ||
					!TransactionIdEquals(
									HeapTupleHeaderGetRawXmax(oldtup.t_data),
										 xwait))
					goto l2;

				/* Otherwise check if it committed or aborted */
				UpdateXmaxHintBits(oldtup.t_data, buffer, xwait);
				if (oldtup.t_data->t_infomask & HEAP_XMAX_INVALID)
					can_continue = true;
			}
=======
>>>>>>> 8abb52fa
		}

		result = can_continue ? HeapTupleMayBeUpdated : HeapTupleUpdated;
	}

	if (crosscheck != InvalidSnapshot && result == HeapTupleMayBeUpdated)
	{
		/* Perform additional check for transaction-snapshot mode RI updates */
		if (!HeapTupleSatisfiesVisibility(&oldtup, crosscheck, buffer))
			result = HeapTupleUpdated;
	}

	if (result != HeapTupleMayBeUpdated)
	{
		Assert(result == HeapTupleSelfUpdated ||
			   result == HeapTupleUpdated ||
			   result == HeapTupleBeingUpdated);
		Assert(!(oldtup.t_data->t_infomask & HEAP_XMAX_INVALID));
		hufd->ctid = oldtup.t_data->t_ctid;
		hufd->xmax = HeapTupleHeaderGetUpdateXid(oldtup.t_data);
		if (result == HeapTupleSelfUpdated)
			hufd->cmax = HeapTupleHeaderGetCmax(oldtup.t_data);
		else
			hufd->cmax = InvalidCommandId;
		UnlockReleaseBuffer(buffer);
		if (have_tuple_lock)
			UnlockTupleTuplock(relation, &(oldtup.t_self), *lockmode);
		if (vmbuffer != InvalidBuffer)
			ReleaseBuffer(vmbuffer);
		bms_free(hot_attrs);
		bms_free(key_attrs);
		return result;
	}

	/*
	 * If we didn't pin the visibility map page and the page has become all
	 * visible while we were busy locking the buffer, or during some
	 * subsequent window during which we had it unlocked, we'll have to unlock
	 * and re-lock, to avoid holding the buffer lock across an I/O.  That's a
	 * bit unfortunate, especially since we'll now have to recheck whether the
	 * tuple has been locked or updated under us, but hopefully it won't
	 * happen very often.
	 */
	if (vmbuffer == InvalidBuffer && PageIsAllVisible(page))
	{
		LockBuffer(buffer, BUFFER_LOCK_UNLOCK);
		visibilitymap_pin(relation, block, &vmbuffer);
		LockBuffer(buffer, BUFFER_LOCK_EXCLUSIVE);
		goto l2;
	}

	/* Fill in transaction status data */

	/*
	 * If the tuple we're updating is locked, we need to preserve the locking
	 * info in the old tuple's Xmax.  Prepare a new Xmax value for this.
	 */
	compute_new_xmax_infomask(HeapTupleHeaderGetRawXmax(oldtup.t_data),
							  oldtup.t_data->t_infomask,
							  oldtup.t_data->t_infomask2,
							  xid, *lockmode, true,
							  &xmax_old_tuple, &infomask_old_tuple,
							  &infomask2_old_tuple);

	/*
	 * And also prepare an Xmax value for the new copy of the tuple.  If there
	 * was no xmax previously, or there was one but all lockers are now gone,
	 * then use InvalidXid; otherwise, get the xmax from the old tuple.  (In
	 * rare cases that might also be InvalidXid and yet not have the
	 * HEAP_XMAX_INVALID bit set; that's fine.)
	 */
	if ((oldtup.t_data->t_infomask & HEAP_XMAX_INVALID) ||
		(checked_lockers && !locker_remains))
		xmax_new_tuple = InvalidTransactionId;
	else
		xmax_new_tuple = HeapTupleHeaderGetRawXmax(oldtup.t_data);

	if (!TransactionIdIsValid(xmax_new_tuple))
	{
		infomask_new_tuple = HEAP_XMAX_INVALID;
		infomask2_new_tuple = 0;
	}
	else
	{
		/*
		 * If we found a valid Xmax for the new tuple, then the infomask bits
		 * to use on the new tuple depend on what was there on the old one.
		 * Note that since we're doing an update, the only possibility is that
		 * the lockers had FOR KEY SHARE lock.
		 */
		if (oldtup.t_data->t_infomask & HEAP_XMAX_IS_MULTI)
		{
			GetMultiXactIdHintBits(xmax_new_tuple, &infomask_new_tuple,
								   &infomask2_new_tuple);
		}
		else
		{
			infomask_new_tuple = HEAP_XMAX_KEYSHR_LOCK | HEAP_XMAX_LOCK_ONLY;
			infomask2_new_tuple = 0;
		}
	}

	/*
	 * Prepare the new tuple with the appropriate initial values of Xmin and
	 * Xmax, as well as initial infomask bits as computed above.
	 */
	newtup->t_data->t_infomask &= ~(HEAP_XACT_MASK);
	newtup->t_data->t_infomask2 &= ~(HEAP2_XACT_MASK);
	HeapTupleHeaderSetXmin(newtup->t_data, xid);
	HeapTupleHeaderSetCmin(newtup->t_data, cid);
	newtup->t_data->t_infomask |= HEAP_UPDATED | infomask_new_tuple;
	newtup->t_data->t_infomask2 |= infomask2_new_tuple;
	HeapTupleHeaderSetXmax(newtup->t_data, xmax_new_tuple);

	/*
	 * Replace cid with a combo cid if necessary.  Note that we already put
	 * the plain cid into the new tuple.
	 */
	HeapTupleHeaderAdjustCmax(oldtup.t_data, &cid, &iscombo);

	/*
	 * If the toaster needs to be activated, OR if the new tuple will not fit
	 * on the same page as the old, then we need to release the content lock
	 * (but not the pin!) on the old tuple's buffer while we are off doing
	 * TOAST and/or table-file-extension work.  We must mark the old tuple to
	 * show that it's already being updated, else other processes may try to
	 * update it themselves.
	 *
	 * We need to invoke the toaster if there are already any out-of-line
	 * toasted values present, or if the new tuple is over-threshold.
	 */
	if (relation->rd_rel->relkind != RELKIND_RELATION &&
		relation->rd_rel->relkind != RELKIND_MATVIEW)
	{
		/* toast table entries should never be recursively toasted */
		Assert(!HeapTupleHasExternal(&oldtup));
		Assert(!HeapTupleHasExternal(newtup));
		need_toast = false;
	}
	else
		need_toast = (HeapTupleHasExternal(&oldtup) ||
					  HeapTupleHasExternal(newtup) ||
					  newtup->t_len > TOAST_TUPLE_THRESHOLD);

	pagefree = PageGetHeapFreeSpace(page);

	newtupsize = MAXALIGN(newtup->t_len);

	if (need_toast || newtupsize > pagefree)
	{
		/* Clear obsolete visibility flags ... */
		oldtup.t_data->t_infomask &= ~(HEAP_XMAX_BITS | HEAP_MOVED);
		oldtup.t_data->t_infomask2 &= ~HEAP_KEYS_UPDATED;
		HeapTupleClearHotUpdated(&oldtup);
		/* ... and store info about transaction updating this tuple */
		Assert(TransactionIdIsValid(xmax_old_tuple));
		HeapTupleHeaderSetXmax(oldtup.t_data, xmax_old_tuple);
		oldtup.t_data->t_infomask |= infomask_old_tuple;
		oldtup.t_data->t_infomask2 |= infomask2_old_tuple;
		HeapTupleHeaderSetCmax(oldtup.t_data, cid, iscombo);
		/* temporarily make it look not-updated */
		oldtup.t_data->t_ctid = oldtup.t_self;
		already_marked = true;
		LockBuffer(buffer, BUFFER_LOCK_UNLOCK);

		/*
		 * Let the toaster do its thing, if needed.
		 *
		 * Note: below this point, heaptup is the data we actually intend to
		 * store into the relation; newtup is the caller's original untoasted
		 * data.
		 */
		if (need_toast)
		{
			/* Note we always use WAL and FSM during updates */
			heaptup = toast_insert_or_update(relation, newtup, &oldtup, 0);
			newtupsize = MAXALIGN(heaptup->t_len);
		}
		else
			heaptup = newtup;

		/*
		 * Now, do we need a new page for the tuple, or not?  This is a bit
		 * tricky since someone else could have added tuples to the page while
		 * we weren't looking.  We have to recheck the available space after
		 * reacquiring the buffer lock.  But don't bother to do that if the
		 * former amount of free space is still not enough; it's unlikely
		 * there's more free now than before.
		 *
		 * What's more, if we need to get a new page, we will need to acquire
		 * buffer locks on both old and new pages.  To avoid deadlock against
		 * some other backend trying to get the same two locks in the other
		 * order, we must be consistent about the order we get the locks in.
		 * We use the rule "lock the lower-numbered page of the relation
		 * first".  To implement this, we must do RelationGetBufferForTuple
		 * while not holding the lock on the old page, and we must rely on it
		 * to get the locks on both pages in the correct order.
		 */
		if (newtupsize > pagefree)
		{
			/* Assume there's no chance to put heaptup on same page. */
			newbuf = RelationGetBufferForTuple(relation, heaptup->t_len,
											   buffer, 0, NULL,
											   &vmbuffer_new, &vmbuffer);
		}
		else
		{
			/* Re-acquire the lock on the old tuple's page. */
			LockBuffer(buffer, BUFFER_LOCK_EXCLUSIVE);
			/* Re-check using the up-to-date free space */
			pagefree = PageGetHeapFreeSpace(page);
			if (newtupsize > pagefree)
			{
				/*
				 * Rats, it doesn't fit anymore.  We must now unlock and
				 * relock to avoid deadlock.  Fortunately, this path should
				 * seldom be taken.
				 */
				LockBuffer(buffer, BUFFER_LOCK_UNLOCK);
				newbuf = RelationGetBufferForTuple(relation, heaptup->t_len,
												   buffer, 0, NULL,
												   &vmbuffer_new, &vmbuffer);
			}
			else
			{
				/* OK, it fits here, so we're done. */
				newbuf = buffer;
			}
		}
	}
	else
	{
		/* No TOAST work needed, and it'll fit on same page */
		already_marked = false;
		newbuf = buffer;
		heaptup = newtup;
	}

	/*
	 * We're about to do the actual update -- check for conflict first, to
	 * avoid possibly having to roll back work we've just done.
	 *
	 * This is safe without a recheck as long as there is no possibility of
	 * another process scanning the pages between this check and the update
	 * being visible to the scan (i.e., exclusive buffer content lock(s) are
	 * continuously held from this point until the tuple update is visible).
	 *
	 * For the new tuple the only check needed is at the relation level, but
	 * since both tuples are in the same relation and the check for oldtup
	 * will include checking the relation level, there is no benefit to a
	 * separate check for the new tuple.
	 */
	CheckForSerializableConflictIn(relation, &oldtup, buffer);

	/*
	 * At this point newbuf and buffer are both pinned and locked, and newbuf
	 * has enough space for the new tuple.  If they are the same buffer, only
	 * one pin is held.
	 */

	if (newbuf == buffer)
	{
		/*
		 * Since the new tuple is going into the same page, we might be able
		 * to do a HOT update.  Check if any of the index columns have been
		 * changed.  If not, then HOT update is possible.
		 */
		if (satisfies_hot)
			use_hot_update = true;
	}
	else
	{
		/* Set a hint that the old page could use prune/defrag */
		PageSetFull(page);
	}

	/*
	 * Compute replica identity tuple before entering the critical section so
	 * we don't PANIC upon a memory allocation failure.
	 * ExtractReplicaIdentity() will return NULL if nothing needs to be
	 * logged.
	 */
	old_key_tuple = ExtractReplicaIdentity(relation, &oldtup, !satisfies_id, &old_key_copied);

	/* NO EREPORT(ERROR) from here till changes are logged */
	START_CRIT_SECTION();

	/*
	 * If this transaction commits, the old tuple will become DEAD sooner or
	 * later.  Set flag that this page is a candidate for pruning once our xid
	 * falls below the OldestXmin horizon.  If the transaction finally aborts,
	 * the subsequent page pruning will be a no-op and the hint will be
	 * cleared.
	 *
	 * XXX Should we set hint on newbuf as well?  If the transaction aborts,
	 * there would be a prunable tuple in the newbuf; but for now we choose
	 * not to optimize for aborts.  Note that heap_xlog_update must be kept in
	 * sync if this decision changes.
	 */
	PageSetPrunable(page, xid);

	if (use_hot_update)
	{
		/* Mark the old tuple as HOT-updated */
		HeapTupleSetHotUpdated(&oldtup);
		/* And mark the new tuple as heap-only */
		HeapTupleSetHeapOnly(heaptup);
		/* Mark the caller's copy too, in case different from heaptup */
		HeapTupleSetHeapOnly(newtup);
	}
	else
	{
		/* Make sure tuples are correctly marked as not-HOT */
		HeapTupleClearHotUpdated(&oldtup);
		HeapTupleClearHeapOnly(heaptup);
		HeapTupleClearHeapOnly(newtup);
	}

	RelationPutHeapTuple(relation, newbuf, heaptup, false);		/* insert new tuple */

	if (!already_marked)
	{
		/* Clear obsolete visibility flags ... */
		oldtup.t_data->t_infomask &= ~(HEAP_XMAX_BITS | HEAP_MOVED);
		oldtup.t_data->t_infomask2 &= ~HEAP_KEYS_UPDATED;
		/* ... and store info about transaction updating this tuple */
		Assert(TransactionIdIsValid(xmax_old_tuple));
		HeapTupleHeaderSetXmax(oldtup.t_data, xmax_old_tuple);
		oldtup.t_data->t_infomask |= infomask_old_tuple;
		oldtup.t_data->t_infomask2 |= infomask2_old_tuple;
		HeapTupleHeaderSetCmax(oldtup.t_data, cid, iscombo);
	}

	/* record address of new tuple in t_ctid of old one */
	oldtup.t_data->t_ctid = heaptup->t_self;

	/* clear PD_ALL_VISIBLE flags */
	if (PageIsAllVisible(BufferGetPage(buffer)))
	{
		all_visible_cleared = true;
		PageClearAllVisible(BufferGetPage(buffer));
		visibilitymap_clear(relation, BufferGetBlockNumber(buffer),
							vmbuffer);
	}
	if (newbuf != buffer && PageIsAllVisible(BufferGetPage(newbuf)))
	{
		all_visible_cleared_new = true;
		PageClearAllVisible(BufferGetPage(newbuf));
		visibilitymap_clear(relation, BufferGetBlockNumber(newbuf),
							vmbuffer_new);
	}

	if (newbuf != buffer)
		MarkBufferDirty(newbuf);
	MarkBufferDirty(buffer);

	/* XLOG stuff */
	if (RelationNeedsWAL(relation))
	{
		XLogRecPtr	recptr;

		/*
		 * For logical decoding we need combocids to properly decode the
		 * catalog.
		 */
		if (RelationIsAccessibleInLogicalDecoding(relation))
		{
			log_heap_new_cid(relation, &oldtup);
			log_heap_new_cid(relation, heaptup);
		}

		recptr = log_heap_update(relation, buffer,
								 newbuf, &oldtup, heaptup,
								 old_key_tuple,
								 all_visible_cleared,
								 all_visible_cleared_new);
		if (newbuf != buffer)
		{
			PageSetLSN(BufferGetPage(newbuf), recptr);
		}
		PageSetLSN(BufferGetPage(buffer), recptr);
	}

	END_CRIT_SECTION();

	if (newbuf != buffer)
		LockBuffer(newbuf, BUFFER_LOCK_UNLOCK);
	LockBuffer(buffer, BUFFER_LOCK_UNLOCK);

	/*
	 * Mark old tuple for invalidation from system caches at next command
	 * boundary, and mark the new tuple for invalidation in case we abort. We
	 * have to do this before releasing the buffer because oldtup is in the
	 * buffer.  (heaptup is all in local memory, but it's necessary to process
	 * both tuple versions in one call to inval.c so we can avoid redundant
	 * sinval messages.)
	 */
	CacheInvalidateHeapTuple(relation, &oldtup, heaptup);

	/* Now we can release the buffer(s) */
	if (newbuf != buffer)
		ReleaseBuffer(newbuf);
	ReleaseBuffer(buffer);
	if (BufferIsValid(vmbuffer_new))
		ReleaseBuffer(vmbuffer_new);
	if (BufferIsValid(vmbuffer))
		ReleaseBuffer(vmbuffer);

	/*
	 * Release the lmgr tuple lock, if we had it.
	 */
	if (have_tuple_lock)
		UnlockTupleTuplock(relation, &(oldtup.t_self), *lockmode);

	pgstat_count_heap_update(relation, use_hot_update);

	/*
	 * If heaptup is a private copy, release it.  Don't forget to copy t_self
	 * back to the caller's image, too.
	 */
	if (heaptup != newtup)
	{
		newtup->t_self = heaptup->t_self;
		heap_freetuple(heaptup);
	}

	if (old_key_tuple != NULL && old_key_copied)
		heap_freetuple(old_key_tuple);

	bms_free(hot_attrs);
	bms_free(key_attrs);

	return HeapTupleMayBeUpdated;
}

/*
 * Check if the specified attribute's value is same in both given tuples.
 * Subroutine for HeapSatisfiesHOTandKeyUpdate.
 */
static bool
heap_tuple_attr_equals(TupleDesc tupdesc, int attrnum,
					   HeapTuple tup1, HeapTuple tup2)
{
	Datum		value1,
				value2;
	bool		isnull1,
				isnull2;
	Form_pg_attribute att;

	/*
	 * If it's a whole-tuple reference, say "not equal".  It's not really
	 * worth supporting this case, since it could only succeed after a no-op
	 * update, which is hardly a case worth optimizing for.
	 */
	if (attrnum == 0)
		return false;

	/*
	 * Likewise, automatically say "not equal" for any system attribute other
	 * than OID and tableOID; we cannot expect these to be consistent in a HOT
	 * chain, or even to be set correctly yet in the new tuple.
	 */
	if (attrnum < 0)
	{
		if (attrnum != ObjectIdAttributeNumber &&
			attrnum != TableOidAttributeNumber)
			return false;
	}

	/*
	 * Extract the corresponding values.  XXX this is pretty inefficient if
	 * there are many indexed columns.  Should HeapSatisfiesHOTandKeyUpdate do
	 * a single heap_deform_tuple call on each tuple, instead?	But that
	 * doesn't work for system columns ...
	 */
	value1 = heap_getattr(tup1, attrnum, tupdesc, &isnull1);
	value2 = heap_getattr(tup2, attrnum, tupdesc, &isnull2);

	/*
	 * If one value is NULL and other is not, then they are certainly not
	 * equal
	 */
	if (isnull1 != isnull2)
		return false;

	/*
	 * If both are NULL, they can be considered equal.
	 */
	if (isnull1)
		return true;

	/*
	 * We do simple binary comparison of the two datums.  This may be overly
	 * strict because there can be multiple binary representations for the
	 * same logical value.  But we should be OK as long as there are no false
	 * positives.  Using a type-specific equality operator is messy because
	 * there could be multiple notions of equality in different operator
	 * classes; furthermore, we cannot safely invoke user-defined functions
	 * while holding exclusive buffer lock.
	 */
	if (attrnum <= 0)
	{
		/* The only allowed system columns are OIDs, so do this */
		return (DatumGetObjectId(value1) == DatumGetObjectId(value2));
	}
	else
	{
		Assert(attrnum <= tupdesc->natts);
		att = tupdesc->attrs[attrnum - 1];
		return datumIsEqual(value1, value2, att->attbyval, att->attlen);
	}
}

/*
 * Check which columns are being updated.
 *
 * This simultaneously checks conditions for HOT updates, for FOR KEY
 * SHARE updates, and REPLICA IDENTITY concerns.  Since much of the time they
 * will be checking very similar sets of columns, and doing the same tests on
 * them, it makes sense to optimize and do them together.
 *
 * We receive three bitmapsets comprising the three sets of columns we're
 * interested in.  Note these are destructively modified; that is OK since
 * this is invoked at most once in heap_update.
 *
 * hot_result is set to TRUE if it's okay to do a HOT update (i.e. it does not
 * modified indexed columns); key_result is set to TRUE if the update does not
 * modify columns used in the key; id_result is set to TRUE if the update does
 * not modify columns in any index marked as the REPLICA IDENTITY.
 */
static void
HeapSatisfiesHOTandKeyUpdate(Relation relation, Bitmapset *hot_attrs,
							 Bitmapset *key_attrs, Bitmapset *id_attrs,
							 bool *satisfies_hot, bool *satisfies_key,
							 bool *satisfies_id,
							 HeapTuple oldtup, HeapTuple newtup)
{
	int			next_hot_attnum;
	int			next_key_attnum;
	int			next_id_attnum;
	bool		hot_result = true;
	bool		key_result = true;
	bool		id_result = true;

	/* If REPLICA IDENTITY is set to FULL, id_attrs will be empty. */
	Assert(bms_is_subset(id_attrs, key_attrs));
	Assert(bms_is_subset(key_attrs, hot_attrs));

	/*
	 * If one of these sets contains no remaining bits, bms_first_member will
	 * return -1, and after adding FirstLowInvalidHeapAttributeNumber (which
	 * is negative!)  we'll get an attribute number that can't possibly be
	 * real, and thus won't match any actual attribute number.
	 */
	next_hot_attnum = bms_first_member(hot_attrs);
	next_hot_attnum += FirstLowInvalidHeapAttributeNumber;
	next_key_attnum = bms_first_member(key_attrs);
	next_key_attnum += FirstLowInvalidHeapAttributeNumber;
	next_id_attnum = bms_first_member(id_attrs);
	next_id_attnum += FirstLowInvalidHeapAttributeNumber;

	for (;;)
	{
		bool		changed;
		int			check_now;

		/*
		 * Since the HOT attributes are a superset of the key attributes and
		 * the key attributes are a superset of the id attributes, this logic
		 * is guaranteed to identify the next column that needs to be checked.
		 */
		if (hot_result && next_hot_attnum > FirstLowInvalidHeapAttributeNumber)
			check_now = next_hot_attnum;
		else if (key_result && next_key_attnum > FirstLowInvalidHeapAttributeNumber)
			check_now = next_key_attnum;
		else if (id_result && next_id_attnum > FirstLowInvalidHeapAttributeNumber)
			check_now = next_id_attnum;
		else
			break;

		/* See whether it changed. */
		changed = !heap_tuple_attr_equals(RelationGetDescr(relation),
										  check_now, oldtup, newtup);
		if (changed)
		{
			if (check_now == next_hot_attnum)
				hot_result = false;
			if (check_now == next_key_attnum)
				key_result = false;
			if (check_now == next_id_attnum)
				id_result = false;

			/* if all are false now, we can stop checking */
			if (!hot_result && !key_result && !id_result)
				break;
		}

		/*
		 * Advance the next attribute numbers for the sets that contain the
		 * attribute we just checked.  As we work our way through the columns,
		 * the next_attnum values will rise; but when each set becomes empty,
		 * bms_first_member() will return -1 and the attribute number will end
		 * up with a value less than FirstLowInvalidHeapAttributeNumber.
		 */
		if (hot_result && check_now == next_hot_attnum)
		{
			next_hot_attnum = bms_first_member(hot_attrs);
			next_hot_attnum += FirstLowInvalidHeapAttributeNumber;
		}
		if (key_result && check_now == next_key_attnum)
		{
			next_key_attnum = bms_first_member(key_attrs);
			next_key_attnum += FirstLowInvalidHeapAttributeNumber;
		}
		if (id_result && check_now == next_id_attnum)
		{
			next_id_attnum = bms_first_member(id_attrs);
			next_id_attnum += FirstLowInvalidHeapAttributeNumber;
		}
	}

	*satisfies_hot = hot_result;
	*satisfies_key = key_result;
	*satisfies_id = id_result;
}

/*
 *	simple_heap_update - replace a tuple
 *
 * This routine may be used to update a tuple when concurrent updates of
 * the target tuple are not expected (for example, because we have a lock
 * on the relation associated with the tuple).  Any failure is reported
 * via ereport().
 */
void
simple_heap_update(Relation relation, ItemPointer otid, HeapTuple tup)
{
	HTSU_Result result;
	HeapUpdateFailureData hufd;
	LockTupleMode lockmode;

	result = heap_update(relation, otid, tup,
						 GetCurrentCommandId(true), InvalidSnapshot,
						 true /* wait for commit */ ,
						 &hufd, &lockmode);
	switch (result)
	{
		case HeapTupleSelfUpdated:
			/* Tuple was already updated in current command? */
			elog(ERROR, "tuple already updated by self");
			break;

		case HeapTupleMayBeUpdated:
			/* done successfully */
			break;

		case HeapTupleUpdated:
			elog(ERROR, "tuple concurrently updated");
			break;

		default:
			elog(ERROR, "unrecognized heap_update status: %u", result);
			break;
	}
}


/*
 * Return the MultiXactStatus corresponding to the given tuple lock mode.
 */
static MultiXactStatus
get_mxact_status_for_lock(LockTupleMode mode, bool is_update)
{
	int			retval;

	if (is_update)
		retval = tupleLockExtraInfo[mode].updstatus;
	else
		retval = tupleLockExtraInfo[mode].lockstatus;

	if (retval == -1)
		elog(ERROR, "invalid lock tuple mode %d/%s", mode,
			 is_update ? "true" : "false");

	return (MultiXactStatus) retval;
}

/*
 *	heap_lock_tuple - lock a tuple in shared or exclusive mode
 *
 * Note that this acquires a buffer pin, which the caller must release.
 *
 * Input parameters:
 *	relation: relation containing tuple (caller must hold suitable lock)
 *	tuple->t_self: TID of tuple to lock (rest of struct need not be valid)
 *	cid: current command ID (used for visibility test, and stored into
 *		tuple's cmax if lock is successful)
 *	mode: indicates if shared or exclusive tuple lock is desired
 *	wait_policy: what to do if tuple lock is not available
 *	follow_updates: if true, follow the update chain to also lock descendant
 *		tuples.
 *
 * Output parameters:
 *	*tuple: all fields filled in
 *	*buffer: set to buffer holding tuple (pinned but not locked at exit)
 *	*hufd: filled in failure cases (see below)
 *
 * Function result may be:
 *	HeapTupleMayBeUpdated: lock was successfully acquired
 *	HeapTupleInvisible: lock failed because tuple was never visible to us
 *	HeapTupleSelfUpdated: lock failed because tuple updated by self
 *	HeapTupleUpdated: lock failed because tuple updated by other xact
 *	HeapTupleWouldBlock: lock couldn't be acquired and wait_policy is skip
 *
 * In the failure cases other than HeapTupleInvisible, the routine fills
 * *hufd with the tuple's t_ctid, t_xmax (resolving a possible MultiXact,
 * if necessary), and t_cmax (the last only for HeapTupleSelfUpdated,
 * since we cannot obtain cmax from a combocid generated by another
 * transaction).
 * See comments for struct HeapUpdateFailureData for additional info.
 *
 * See README.tuplock for a thorough explanation of this mechanism.
 */
HTSU_Result
heap_lock_tuple(Relation relation, HeapTuple tuple,
				CommandId cid, LockTupleMode mode, LockWaitPolicy wait_policy,
				bool follow_updates,
				Buffer *buffer, HeapUpdateFailureData *hufd)
{
	HTSU_Result result;
	ItemPointer tid = &(tuple->t_self);
	ItemId		lp;
	Page		page;
	TransactionId xid,
				xmax;
	uint16		old_infomask,
				new_infomask,
				new_infomask2;
	bool		first_time = true;
	bool		have_tuple_lock = false;

	*buffer = ReadBuffer(relation, ItemPointerGetBlockNumber(tid));
	LockBuffer(*buffer, BUFFER_LOCK_EXCLUSIVE);

	page = BufferGetPage(*buffer);
	lp = PageGetItemId(page, ItemPointerGetOffsetNumber(tid));
	Assert(ItemIdIsNormal(lp));

	tuple->t_data = (HeapTupleHeader) PageGetItem(page, lp);
	tuple->t_len = ItemIdGetLength(lp);
	tuple->t_tableOid = RelationGetRelid(relation);

l3:
	result = HeapTupleSatisfiesUpdate(tuple, cid, *buffer);

	if (result == HeapTupleInvisible)
	{
		LockBuffer(*buffer, BUFFER_LOCK_UNLOCK);

		/*
		 * This is possible, but only when locking a tuple for ON CONFLICT
		 * UPDATE.  We return this value here rather than throwing an error in
		 * order to give that case the opportunity to throw a more specific
		 * error.
		 */
		return HeapTupleInvisible;
	}
	else if (result == HeapTupleBeingUpdated)
	{
		TransactionId xwait;
		uint16		infomask;
		uint16		infomask2;
		bool		require_sleep;
		ItemPointerData t_ctid;

		/* must copy state data before unlocking buffer */
		xwait = HeapTupleHeaderGetRawXmax(tuple->t_data);
		infomask = tuple->t_data->t_infomask;
		infomask2 = tuple->t_data->t_infomask2;
		ItemPointerCopy(&tuple->t_data->t_ctid, &t_ctid);

		LockBuffer(*buffer, BUFFER_LOCK_UNLOCK);

		/*
		 * If any subtransaction of the current top transaction already holds
		 * a lock as strong as or stronger than what we're requesting, we
		 * effectively hold the desired lock already.  We *must* succeed
		 * without trying to take the tuple lock, else we will deadlock
		 * against anyone wanting to acquire a stronger lock.
		 *
		 * Note we only do this the first time we loop on the HTSU result;
		 * there is no point in testing in subsequent passes, because
		 * evidently our own transaction cannot have acquired a new lock after
		 * the first time we checked.
		 */
		if (first_time)
		{
			first_time = false;

			if (infomask & HEAP_XMAX_IS_MULTI)
			{
				int			i;
				int			nmembers;
				MultiXactMember *members;

				/*
				 * We don't need to allow old multixacts here; if that had
				 * been the case, HeapTupleSatisfiesUpdate would have returned
				 * MayBeUpdated and we wouldn't be here.
				 */
				nmembers =
					GetMultiXactIdMembers(xwait, &members, false,
										  HEAP_XMAX_IS_LOCKED_ONLY(infomask));

				for (i = 0; i < nmembers; i++)
				{
					/* only consider members of our own transaction */
					if (!TransactionIdIsCurrentTransactionId(members[i].xid))
						continue;

					if (TUPLOCK_from_mxstatus(members[i].status) >= mode)
					{
						pfree(members);
						return HeapTupleMayBeUpdated;
					}
				}

<<<<<<< HEAD
			pfree(members);
=======
				if (members)
					pfree(members);
			}
			else if (TransactionIdIsCurrentTransactionId(xwait))
			{
				switch (mode)
				{
					case LockTupleKeyShare:
						Assert(HEAP_XMAX_IS_KEYSHR_LOCKED(infomask) ||
							   HEAP_XMAX_IS_SHR_LOCKED(infomask) ||
							   HEAP_XMAX_IS_EXCL_LOCKED(infomask));
						return HeapTupleMayBeUpdated;
						break;
					case LockTupleShare:
						if (HEAP_XMAX_IS_SHR_LOCKED(infomask) ||
							HEAP_XMAX_IS_EXCL_LOCKED(infomask))
							return HeapTupleMayBeUpdated;
						break;
					case LockTupleNoKeyExclusive:
						if (HEAP_XMAX_IS_EXCL_LOCKED(infomask))
							return HeapTupleMayBeUpdated;
						break;
					case LockTupleExclusive:
						if (HEAP_XMAX_IS_EXCL_LOCKED(infomask) &&
							infomask2 & HEAP_KEYS_UPDATED)
							return HeapTupleMayBeUpdated;
						break;
				}
			}
>>>>>>> 8abb52fa
		}

		/*
		 * Initially assume that we will have to wait for the locking
		 * transaction(s) to finish.  We check various cases below in which
		 * this can be turned off.
		 */
		require_sleep = true;
		if (mode == LockTupleKeyShare)
		{
			/*
			 * If we're requesting KeyShare, and there's no update present, we
			 * don't need to wait.  Even if there is an update, we can still
			 * continue if the key hasn't been modified.
			 *
			 * However, if there are updates, we need to walk the update chain
			 * to mark future versions of the row as locked, too.  That way,
			 * if somebody deletes that future version, we're protected
			 * against the key going away.  This locking of future versions
			 * could block momentarily, if a concurrent transaction is
			 * deleting a key; or it could return a value to the effect that
			 * the transaction deleting the key has already committed.  So we
			 * do this before re-locking the buffer; otherwise this would be
			 * prone to deadlocks.
			 *
			 * Note that the TID we're locking was grabbed before we unlocked
			 * the buffer.  For it to change while we're not looking, the
			 * other properties we're testing for below after re-locking the
			 * buffer would also change, in which case we would restart this
			 * loop above.
			 */
			if (!(infomask2 & HEAP_KEYS_UPDATED))
			{
				bool		updated;

				updated = !HEAP_XMAX_IS_LOCKED_ONLY(infomask);

				/*
				 * If there are updates, follow the update chain; bail out if
				 * that cannot be done.
				 */
				if (follow_updates && updated)
				{
					HTSU_Result res;

					res = heap_lock_updated_tuple(relation, tuple, &t_ctid,
												  GetCurrentTransactionId(),
												  mode);
					if (res != HeapTupleMayBeUpdated)
					{
						result = res;
						/* recovery code expects to have buffer lock held */
						LockBuffer(*buffer, BUFFER_LOCK_EXCLUSIVE);
						goto failed;
					}
				}

				LockBuffer(*buffer, BUFFER_LOCK_EXCLUSIVE);

				/*
				 * Make sure it's still an appropriate lock, else start over.
				 * Also, if it wasn't updated before we released the lock, but
				 * is updated now, we start over too; the reason is that we
				 * now need to follow the update chain to lock the new
				 * versions.
				 */
				if (!HeapTupleHeaderIsOnlyLocked(tuple->t_data) &&
					((tuple->t_data->t_infomask2 & HEAP_KEYS_UPDATED) ||
					 !updated))
					goto l3;

				/* Things look okay, so we can skip sleeping */
				require_sleep = false;

				/*
				 * Note we allow Xmax to change here; other updaters/lockers
				 * could have modified it before we grabbed the buffer lock.
				 * However, this is not a problem, because with the recheck we
				 * just did we ensure that they still don't conflict with the
				 * lock we want.
				 */
			}
		}
		else if (mode == LockTupleShare)
		{
			/*
			 * If we're requesting Share, we can similarly avoid sleeping if
			 * there's no update and no exclusive lock present.
			 */
			if (HEAP_XMAX_IS_LOCKED_ONLY(infomask) &&
				!HEAP_XMAX_IS_EXCL_LOCKED(infomask))
			{
				LockBuffer(*buffer, BUFFER_LOCK_EXCLUSIVE);

				/*
				 * Make sure it's still an appropriate lock, else start over.
				 * See above about allowing xmax to change.
				 */
				if (!HEAP_XMAX_IS_LOCKED_ONLY(tuple->t_data->t_infomask) ||
					HEAP_XMAX_IS_EXCL_LOCKED(tuple->t_data->t_infomask))
					goto l3;
				require_sleep = false;
			}
		}
		else if (mode == LockTupleNoKeyExclusive)
		{
			/*
			 * If we're requesting NoKeyExclusive, we might also be able to
			 * avoid sleeping; just ensure that there no conflicting lock
			 * already acquired.
			 */
			if (infomask & HEAP_XMAX_IS_MULTI)
			{
				if (!DoesMultiXactIdConflict((MultiXactId) xwait, infomask,
											 mode))
				{
					/*
					 * No conflict, but if the xmax changed under us in the
					 * meantime, start over.
					 */
					LockBuffer(*buffer, BUFFER_LOCK_EXCLUSIVE);
					if (xmax_infomask_changed(tuple->t_data->t_infomask, infomask) ||
						!TransactionIdEquals(HeapTupleHeaderGetRawXmax(tuple->t_data),
											 xwait))
						goto l3;

					/* otherwise, we're good */
					require_sleep = false;
				}
			}
			else if (HEAP_XMAX_IS_KEYSHR_LOCKED(infomask))
			{
				LockBuffer(*buffer, BUFFER_LOCK_EXCLUSIVE);

				/* if the xmax changed in the meantime, start over */
				if (xmax_infomask_changed(tuple->t_data->t_infomask, infomask) ||
					!TransactionIdEquals(
									HeapTupleHeaderGetRawXmax(tuple->t_data),
										 xwait))
					goto l3;
				/* otherwise, we're good */
				require_sleep = false;
			}
		}

		/*
		 * As a check independent from those above, we can also avoid sleeping
		 * if the current transaction is the sole locker of the tuple.  Note
		 * that the strength of the lock already held is irrelevant; this is
		 * not about recording the lock in Xmax (which will be done regardless
		 * of this optimization, below).  Also, note that the cases where we
		 * hold a lock stronger than we are requesting are already handled
		 * above by not doing anything.
		 *
		 * Note we only deal with the non-multixact case here; MultiXactIdWait
		 * is well equipped to deal with this situation on its own.
		 */
		if (require_sleep && !(infomask & HEAP_XMAX_IS_MULTI) &&
			TransactionIdIsCurrentTransactionId(xwait))
		{
			/* ... but if the xmax changed in the meantime, start over */
			LockBuffer(*buffer, BUFFER_LOCK_EXCLUSIVE);
			if (xmax_infomask_changed(tuple->t_data->t_infomask, infomask) ||
				!TransactionIdEquals(HeapTupleHeaderGetRawXmax(tuple->t_data),
									 xwait))
				goto l3;
			Assert(HEAP_XMAX_IS_LOCKED_ONLY(tuple->t_data->t_infomask));
			require_sleep = false;
		}

		/*
		 * By here, we either have already acquired the buffer exclusive lock,
		 * or we must wait for the locking transaction or multixact; so below
		 * we ensure that we grab buffer lock after the sleep.
		 */

		if (require_sleep)
		{
			/*
<<<<<<< HEAD
			 * Acquire tuple lock to establish our priority for the tuple.
			 * LockTuple will release us when we are next-in-line for the tuple.
			 * We must do this even if we are share-locking.
			 *
			 * If we are forced to "start over" below, we keep the tuple lock;
			 * this arranges that we stay at the head of the line while rechecking
			 * tuple state.
			 */
			heap_acquire_tuplock(relation, tid, mode, nowait,
								 &have_tuple_lock);
=======
			 * Acquire tuple lock to establish our priority for the tuple, or
			 * die trying.  LockTuple will release us when we are next-in-line
			 * for the tuple.  We must do this even if we are share-locking.
			 *
			 * If we are forced to "start over" below, we keep the tuple lock;
			 * this arranges that we stay at the head of the line while
			 * rechecking tuple state.
			 */
			if (!heap_acquire_tuplock(relation, tid, mode, wait_policy,
									  &have_tuple_lock))
			{
				/*
				 * This can only happen if wait_policy is Skip and the lock
				 * couldn't be obtained.
				 */
				result = HeapTupleWouldBlock;
				/* recovery code expects to have buffer lock held */
				LockBuffer(*buffer, BUFFER_LOCK_EXCLUSIVE);
				goto failed;
			}
>>>>>>> 8abb52fa

			if (infomask & HEAP_XMAX_IS_MULTI)
			{
				MultiXactStatus status = get_mxact_status_for_lock(mode, false);

				/* We only ever lock tuples, never update them */
				if (status >= MultiXactStatusNoKeyUpdate)
					elog(ERROR, "invalid lock mode in heap_lock_tuple");

				/* wait for multixact to end, or die trying  */
				switch (wait_policy)
				{
					case LockWaitBlock:
						MultiXactIdWait((MultiXactId) xwait, status, infomask,
								  relation, &tuple->t_self, XLTW_Lock, NULL);
						break;
					case LockWaitSkip:
						if (!ConditionalMultiXactIdWait((MultiXactId) xwait,
												  status, infomask, relation,
														NULL))
						{
							result = HeapTupleWouldBlock;
							/* recovery code expects to have buffer lock held */
							LockBuffer(*buffer, BUFFER_LOCK_EXCLUSIVE);
							goto failed;
						}
						break;
					case LockWaitError:
						if (!ConditionalMultiXactIdWait((MultiXactId) xwait,
												  status, infomask, relation,
<<<<<<< HEAD
													NULL))
						ereport(ERROR,
								(errcode(ERRCODE_LOCK_NOT_AVAILABLE),
								 errmsg("could not obtain lock on row in relation \"%s\"",
										RelationGetRelationName(relation))));
				}
				else
					MultiXactIdWait((MultiXactId) xwait, status, infomask,
									relation, &tuple->t_self,
									XLTW_Lock, NULL);

				/* if there are updates, follow the update chain */
				if (follow_updates &&
					!HEAP_XMAX_IS_LOCKED_ONLY(infomask))
				{
					HTSU_Result res;
=======
														NULL))
							ereport(ERROR,
									(errcode(ERRCODE_LOCK_NOT_AVAILABLE),
									 errmsg("could not obtain lock on row in relation \"%s\"",
										RelationGetRelationName(relation))));
>>>>>>> 8abb52fa

						break;
				}

				/*
				 * Of course, the multixact might not be done here: if we're
				 * requesting a light lock mode, other transactions with light
				 * locks could still be alive, as well as locks owned by our
				 * own xact or other subxacts of this backend.  We need to
				 * preserve the surviving MultiXact members.  Note that it
				 * isn't absolutely necessary in the latter case, but doing so
				 * is simpler.
				 */
			}
			else
			{
				/* wait for regular transaction to end, or die trying */
				switch (wait_policy)
				{
					case LockWaitBlock:
						XactLockTableWait(xwait, relation, &tuple->t_self,
										  XLTW_Lock);
						break;
					case LockWaitSkip:
						if (!ConditionalXactLockTableWait(xwait))
						{
							result = HeapTupleWouldBlock;
							/* recovery code expects to have buffer lock held */
							LockBuffer(*buffer, BUFFER_LOCK_EXCLUSIVE);
							goto failed;
						}
						break;
					case LockWaitError:
						if (!ConditionalXactLockTableWait(xwait))
							ereport(ERROR,
									(errcode(ERRCODE_LOCK_NOT_AVAILABLE),
									 errmsg("could not obtain lock on row in relation \"%s\"",
										RelationGetRelationName(relation))));
						break;
				}
<<<<<<< HEAD
				else
					XactLockTableWait(xwait, relation, &tuple->t_self,
									  XLTW_Lock);
=======
			}
>>>>>>> 8abb52fa

			/* if there are updates, follow the update chain */
			if (follow_updates && !HEAP_XMAX_IS_LOCKED_ONLY(infomask))
			{
				HTSU_Result res;

				res = heap_lock_updated_tuple(relation, tuple, &t_ctid,
											  GetCurrentTransactionId(),
											  mode);
				if (res != HeapTupleMayBeUpdated)
				{
					result = res;
					/* recovery code expects to have buffer lock held */
					LockBuffer(*buffer, BUFFER_LOCK_EXCLUSIVE);
					goto failed;
				}
			}

			LockBuffer(*buffer, BUFFER_LOCK_EXCLUSIVE);

			/*
			 * xwait is done, but if xwait had just locked the tuple then some
			 * other xact could update this tuple before we get to this point.
			 * Check for xmax change, and start over if so.
			 */
			if (xmax_infomask_changed(tuple->t_data->t_infomask, infomask) ||
				!TransactionIdEquals(HeapTupleHeaderGetRawXmax(tuple->t_data),
									 xwait))
				goto l3;

			if (!(infomask & HEAP_XMAX_IS_MULTI))
			{
				/*
				 * Otherwise check if it committed or aborted.  Note we cannot
				 * be here if the tuple was only locked by somebody who didn't
				 * conflict with us; that would have been handled above.  So
				 * that transaction must necessarily be gone by now.  But
				 * don't check for this in the multixact case, because some
				 * locker transactions might still be running.
				 */
				UpdateXmaxHintBits(tuple->t_data, *buffer, xwait);
			}
		}

		/* By here, we're certain that we hold buffer exclusive lock again */

		/*
		 * We may lock if previous xmax aborted, or if it committed but only
		 * locked the tuple without updating it; or if we didn't have to wait
		 * at all for whatever reason.
		 */
		if (!require_sleep ||
			(tuple->t_data->t_infomask & HEAP_XMAX_INVALID) ||
			HEAP_XMAX_IS_LOCKED_ONLY(tuple->t_data->t_infomask) ||
			HeapTupleHeaderIsOnlyLocked(tuple->t_data))
			result = HeapTupleMayBeUpdated;
		else
			result = HeapTupleUpdated;
	}

failed:
	if (result != HeapTupleMayBeUpdated)
	{
		Assert(result == HeapTupleSelfUpdated || result == HeapTupleUpdated ||
			   result == HeapTupleWouldBlock);
		Assert(!(tuple->t_data->t_infomask & HEAP_XMAX_INVALID));
		hufd->ctid = tuple->t_data->t_ctid;
		hufd->xmax = HeapTupleHeaderGetUpdateXid(tuple->t_data);
		if (result == HeapTupleSelfUpdated)
			hufd->cmax = HeapTupleHeaderGetCmax(tuple->t_data);
		else
			hufd->cmax = InvalidCommandId;
		LockBuffer(*buffer, BUFFER_LOCK_UNLOCK);
		if (have_tuple_lock)
			UnlockTupleTuplock(relation, tid, mode);
		return result;
	}

	xmax = HeapTupleHeaderGetRawXmax(tuple->t_data);
	old_infomask = tuple->t_data->t_infomask;

	/*
	 * If this is the first possibly-multixact-able operation in the current
	 * transaction, set my per-backend OldestMemberMXactId setting. We can be
	 * certain that the transaction will never become a member of any older
	 * MultiXactIds than that.  (We have to do this even if we end up just
	 * using our own TransactionId below, since some other backend could
	 * incorporate our XID into a MultiXact immediately afterwards.)
	 */
	MultiXactIdSetOldestMember();

	/*
	 * Compute the new xmax and infomask to store into the tuple.  Note we do
	 * not modify the tuple just yet, because that would leave it in the wrong
	 * state if multixact.c elogs.
	 */
	compute_new_xmax_infomask(xmax, old_infomask, tuple->t_data->t_infomask2,
							  GetCurrentTransactionId(), mode, false,
							  &xid, &new_infomask, &new_infomask2);

	START_CRIT_SECTION();

	/*
	 * Store transaction information of xact locking the tuple.
	 *
	 * Note: Cmax is meaningless in this context, so don't set it; this avoids
	 * possibly generating a useless combo CID.  Moreover, if we're locking a
	 * previously updated tuple, it's important to preserve the Cmax.
	 *
	 * Also reset the HOT UPDATE bit, but only if there's no update; otherwise
	 * we would break the HOT chain.
	 */
	tuple->t_data->t_infomask &= ~HEAP_XMAX_BITS;
	tuple->t_data->t_infomask2 &= ~HEAP_KEYS_UPDATED;
	tuple->t_data->t_infomask |= new_infomask;
	tuple->t_data->t_infomask2 |= new_infomask2;
	if (HEAP_XMAX_IS_LOCKED_ONLY(new_infomask))
		HeapTupleHeaderClearHotUpdated(tuple->t_data);
	HeapTupleHeaderSetXmax(tuple->t_data, xid);

	/*
	 * Make sure there is no forward chain link in t_ctid.  Note that in the
	 * cases where the tuple has been updated, we must not overwrite t_ctid,
	 * because it was set by the updater.  Moreover, if the tuple has been
	 * updated, we need to follow the update chain to lock the new versions of
	 * the tuple as well.
	 */
	if (HEAP_XMAX_IS_LOCKED_ONLY(new_infomask))
		tuple->t_data->t_ctid = *tid;

	MarkBufferDirty(*buffer);

	/*
	 * XLOG stuff.  You might think that we don't need an XLOG record because
	 * there is no state change worth restoring after a crash.  You would be
	 * wrong however: we have just written either a TransactionId or a
	 * MultiXactId that may never have been seen on disk before, and we need
	 * to make sure that there are XLOG entries covering those ID numbers.
	 * Else the same IDs might be re-used after a crash, which would be
	 * disastrous if this page made it to disk before the crash.  Essentially
	 * we have to enforce the WAL log-before-data rule even in this case.
	 * (Also, in a PITR log-shipping or 2PC environment, we have to have XLOG
	 * entries for everything anyway.)
	 */
	if (RelationNeedsWAL(relation))
	{
		xl_heap_lock xlrec;
		XLogRecPtr	recptr;

		XLogBeginInsert();
		XLogRegisterBuffer(0, *buffer, REGBUF_STANDARD);

		xlrec.offnum = ItemPointerGetOffsetNumber(&tuple->t_self);
		xlrec.locking_xid = xid;
		xlrec.infobits_set = compute_infobits(new_infomask,
											  tuple->t_data->t_infomask2);
		XLogRegisterData((char *) &xlrec, SizeOfHeapLock);

		/* we don't decode row locks atm, so no need to log the origin */

		recptr = XLogInsert(RM_HEAP_ID, XLOG_HEAP_LOCK);

		PageSetLSN(page, recptr);
	}

	END_CRIT_SECTION();

	LockBuffer(*buffer, BUFFER_LOCK_UNLOCK);

	/*
	 * Don't update the visibility map here. Locking a tuple doesn't change
	 * visibility info.
	 */

	/*
	 * Now that we have successfully marked the tuple as locked, we can
	 * release the lmgr tuple lock, if we had it.
	 */
	if (have_tuple_lock)
		UnlockTupleTuplock(relation, tid, mode);

	return HeapTupleMayBeUpdated;
}

/*
 * Acquire heavyweight lock on the given tuple, in preparation for acquiring
 * its normal, Xmax-based tuple lock.
 *
 * have_tuple_lock is an input and output parameter: on input, it indicates
 * whether the lock has previously been acquired (and this function does
 * nothing in that case).  If this function returns success, have_tuple_lock
 * has been flipped to true.
<<<<<<< HEAD
 */
static void
heap_acquire_tuplock(Relation relation, ItemPointer tid, LockTupleMode mode,
					 bool nowait, bool *have_tuple_lock)
{
	if (*have_tuple_lock)
		return;

	if (!nowait)
		LockTupleTuplock(relation, tid, mode);
	else if (!ConditionalLockTupleTuplock(relation, tid, mode))
		ereport(ERROR,
				(errcode(ERRCODE_LOCK_NOT_AVAILABLE),
				 errmsg("could not obtain lock on row in relation \"%s\"",
						RelationGetRelationName(relation))));

	*have_tuple_lock = true;
=======
 *
 * Returns false if it was unable to obtain the lock; this can only happen if
 * wait_policy is Skip.
 */
static bool
heap_acquire_tuplock(Relation relation, ItemPointer tid, LockTupleMode mode,
					 LockWaitPolicy wait_policy, bool *have_tuple_lock)
{
	if (*have_tuple_lock)
		return true;

	switch (wait_policy)
	{
		case LockWaitBlock:
			LockTupleTuplock(relation, tid, mode);
			break;

		case LockWaitSkip:
			if (!ConditionalLockTupleTuplock(relation, tid, mode))
				return false;
			break;

		case LockWaitError:
			if (!ConditionalLockTupleTuplock(relation, tid, mode))
				ereport(ERROR,
						(errcode(ERRCODE_LOCK_NOT_AVAILABLE),
					errmsg("could not obtain lock on row in relation \"%s\"",
						   RelationGetRelationName(relation))));
			break;
	}
	*have_tuple_lock = true;

	return true;
>>>>>>> 8abb52fa
}

/*
 * Given an original set of Xmax and infomask, and a transaction (identified by
 * add_to_xmax) acquiring a new lock of some mode, compute the new Xmax and
 * corresponding infomasks to use on the tuple.
 *
 * Note that this might have side effects such as creating a new MultiXactId.
 *
 * Most callers will have called HeapTupleSatisfiesUpdate before this function;
 * that will have set the HEAP_XMAX_INVALID bit if the xmax was a MultiXactId
 * but it was not running anymore. There is a race condition, which is that the
 * MultiXactId may have finished since then, but that uncommon case is handled
 * either here, or within MultiXactIdExpand.
 *
 * There is a similar race condition possible when the old xmax was a regular
 * TransactionId.  We test TransactionIdIsInProgress again just to narrow the
 * window, but it's still possible to end up creating an unnecessary
 * MultiXactId.  Fortunately this is harmless.
 */
static void
compute_new_xmax_infomask(TransactionId xmax, uint16 old_infomask,
						  uint16 old_infomask2, TransactionId add_to_xmax,
						  LockTupleMode mode, bool is_update,
						  TransactionId *result_xmax, uint16 *result_infomask,
						  uint16 *result_infomask2)
{
	TransactionId new_xmax;
	uint16		new_infomask,
				new_infomask2;

	Assert(TransactionIdIsCurrentTransactionId(add_to_xmax));

l5:
	new_infomask = 0;
	new_infomask2 = 0;
	if (old_infomask & HEAP_XMAX_INVALID)
	{
		/*
		 * No previous locker; we just insert our own TransactionId.
		 *
		 * Note that it's critical that this case be the first one checked,
		 * because there are several blocks below that come back to this one
		 * to implement certain optimizations; old_infomask might contain
		 * other dirty bits in those cases, but we don't really care.
		 */
		if (is_update)
		{
			new_xmax = add_to_xmax;
			if (mode == LockTupleExclusive)
				new_infomask2 |= HEAP_KEYS_UPDATED;
		}
		else
		{
			new_infomask |= HEAP_XMAX_LOCK_ONLY;
			switch (mode)
			{
				case LockTupleKeyShare:
					new_xmax = add_to_xmax;
					new_infomask |= HEAP_XMAX_KEYSHR_LOCK;
					break;
				case LockTupleShare:
					new_xmax = add_to_xmax;
					new_infomask |= HEAP_XMAX_SHR_LOCK;
					break;
				case LockTupleNoKeyExclusive:
					new_xmax = add_to_xmax;
					new_infomask |= HEAP_XMAX_EXCL_LOCK;
					break;
				case LockTupleExclusive:
					new_xmax = add_to_xmax;
					new_infomask |= HEAP_XMAX_EXCL_LOCK;
					new_infomask2 |= HEAP_KEYS_UPDATED;
					break;
				default:
					new_xmax = InvalidTransactionId;	/* silence compiler */
					elog(ERROR, "invalid lock mode");
			}
		}
	}
	else if (old_infomask & HEAP_XMAX_IS_MULTI)
	{
		MultiXactStatus new_status;

		/*
		 * Currently we don't allow XMAX_COMMITTED to be set for multis, so
		 * cross-check.
		 */
		Assert(!(old_infomask & HEAP_XMAX_COMMITTED));

		/*
		 * A multixact together with LOCK_ONLY set but neither lock bit set
		 * (i.e. a pg_upgraded share locked tuple) cannot possibly be running
		 * anymore.  This check is critical for databases upgraded by
		 * pg_upgrade; both MultiXactIdIsRunning and MultiXactIdExpand assume
		 * that such multis are never passed.
		 */
		if (!(old_infomask & HEAP_LOCK_MASK) &&
			HEAP_XMAX_IS_LOCKED_ONLY(old_infomask))
		{
			old_infomask &= ~HEAP_XMAX_IS_MULTI;
			old_infomask |= HEAP_XMAX_INVALID;
			goto l5;
		}

		/*
		 * If the XMAX is already a MultiXactId, then we need to expand it to
		 * include add_to_xmax; but if all the members were lockers and are
		 * all gone, we can do away with the IS_MULTI bit and just set
		 * add_to_xmax as the only locker/updater.  If all lockers are gone
		 * and we have an updater that aborted, we can also do without a
		 * multi.
		 *
		 * The cost of doing GetMultiXactIdMembers would be paid by
		 * MultiXactIdExpand if we weren't to do this, so this check is not
		 * incurring extra work anyhow.
		 */
		if (!MultiXactIdIsRunning(xmax, HEAP_XMAX_IS_LOCKED_ONLY(old_infomask)))
		{
			if (HEAP_XMAX_IS_LOCKED_ONLY(old_infomask) ||
				!TransactionIdDidCommit(MultiXactIdGetUpdateXid(xmax,
															  old_infomask)))
			{
				/*
				 * Reset these bits and restart; otherwise fall through to
				 * create a new multi below.
				 */
				old_infomask &= ~HEAP_XMAX_IS_MULTI;
				old_infomask |= HEAP_XMAX_INVALID;
				goto l5;
			}
		}

		new_status = get_mxact_status_for_lock(mode, is_update);

		new_xmax = MultiXactIdExpand((MultiXactId) xmax, add_to_xmax,
									 new_status);
		GetMultiXactIdHintBits(new_xmax, &new_infomask, &new_infomask2);
	}
	else if (old_infomask & HEAP_XMAX_COMMITTED)
	{
		/*
		 * It's a committed update, so we need to preserve him as updater of
		 * the tuple.
		 */
		MultiXactStatus status;
		MultiXactStatus new_status;

		if (old_infomask2 & HEAP_KEYS_UPDATED)
			status = MultiXactStatusUpdate;
		else
			status = MultiXactStatusNoKeyUpdate;

		new_status = get_mxact_status_for_lock(mode, is_update);

		/*
		 * since it's not running, it's obviously impossible for the old
		 * updater to be identical to the current one, so we need not check
		 * for that case as we do in the block above.
		 */
		new_xmax = MultiXactIdCreate(xmax, status, add_to_xmax, new_status);
		GetMultiXactIdHintBits(new_xmax, &new_infomask, &new_infomask2);
	}
	else if (TransactionIdIsInProgress(xmax))
	{
		/*
		 * If the XMAX is a valid, in-progress TransactionId, then we need to
		 * create a new MultiXactId that includes both the old locker or
		 * updater and our own TransactionId.
		 */
		MultiXactStatus new_status;
		MultiXactStatus old_status;
		LockTupleMode old_mode;

		if (HEAP_XMAX_IS_LOCKED_ONLY(old_infomask))
		{
			if (HEAP_XMAX_IS_KEYSHR_LOCKED(old_infomask))
				old_status = MultiXactStatusForKeyShare;
			else if (HEAP_XMAX_IS_SHR_LOCKED(old_infomask))
				old_status = MultiXactStatusForShare;
			else if (HEAP_XMAX_IS_EXCL_LOCKED(old_infomask))
			{
				if (old_infomask2 & HEAP_KEYS_UPDATED)
					old_status = MultiXactStatusForUpdate;
				else
					old_status = MultiXactStatusForNoKeyUpdate;
			}
			else
			{
				/*
				 * LOCK_ONLY can be present alone only when a page has been
				 * upgraded by pg_upgrade.  But in that case,
				 * TransactionIdIsInProgress() should have returned false.  We
				 * assume it's no longer locked in this case.
				 */
				elog(WARNING, "LOCK_ONLY found for Xid in progress %u", xmax);
				old_infomask |= HEAP_XMAX_INVALID;
				old_infomask &= ~HEAP_XMAX_LOCK_ONLY;
				goto l5;
			}
		}
		else
		{
			/* it's an update, but which kind? */
			if (old_infomask2 & HEAP_KEYS_UPDATED)
				old_status = MultiXactStatusUpdate;
			else
				old_status = MultiXactStatusNoKeyUpdate;
		}

		old_mode = TUPLOCK_from_mxstatus(old_status);

		/*
		 * If the lock to be acquired is for the same TransactionId as the
		 * existing lock, there's an optimization possible: consider only the
		 * strongest of both locks as the only one present, and restart.
		 */
		if (xmax == add_to_xmax)
		{
			/*
			 * Note that it's not possible for the original tuple to be
			 * updated: we wouldn't be here because the tuple would have been
			 * invisible and we wouldn't try to update it.  As a subtlety,
			 * this code can also run when traversing an update chain to lock
			 * future versions of a tuple.  But we wouldn't be here either,
			 * because the add_to_xmax would be different from the original
			 * updater.
			 */
			Assert(HEAP_XMAX_IS_LOCKED_ONLY(old_infomask));

			/* acquire the strongest of both */
			if (mode < old_mode)
				mode = old_mode;
			/* mustn't touch is_update */

			old_infomask |= HEAP_XMAX_INVALID;
			goto l5;
		}

		/* otherwise, just fall back to creating a new multixact */
		new_status = get_mxact_status_for_lock(mode, is_update);
		new_xmax = MultiXactIdCreate(xmax, old_status,
									 add_to_xmax, new_status);
		GetMultiXactIdHintBits(new_xmax, &new_infomask, &new_infomask2);
	}
	else if (!HEAP_XMAX_IS_LOCKED_ONLY(old_infomask) &&
			 TransactionIdDidCommit(xmax))
	{
		/*
		 * It's a committed update, so we gotta preserve him as updater of the
		 * tuple.
		 */
		MultiXactStatus status;
		MultiXactStatus new_status;

		if (old_infomask2 & HEAP_KEYS_UPDATED)
			status = MultiXactStatusUpdate;
		else
			status = MultiXactStatusNoKeyUpdate;

		new_status = get_mxact_status_for_lock(mode, is_update);

		/*
		 * since it's not running, it's obviously impossible for the old
		 * updater to be identical to the current one, so we need not check
		 * for that case as we do in the block above.
		 */
		new_xmax = MultiXactIdCreate(xmax, status, add_to_xmax, new_status);
		GetMultiXactIdHintBits(new_xmax, &new_infomask, &new_infomask2);
	}
	else
	{
		/*
		 * Can get here iff the locking/updating transaction was running when
		 * the infomask was extracted from the tuple, but finished before
		 * TransactionIdIsInProgress got to run.  Deal with it as if there was
		 * no locker at all in the first place.
		 */
		old_infomask |= HEAP_XMAX_INVALID;
		goto l5;
	}

	*result_infomask = new_infomask;
	*result_infomask2 = new_infomask2;
	*result_xmax = new_xmax;
}

/*
 * Subroutine for heap_lock_updated_tuple_rec.
 *
 * Given a hypothetical multixact status held by the transaction identified
 * with the given xid, does the current transaction need to wait, fail, or can
 * it continue if it wanted to acquire a lock of the given mode?  "needwait"
 * is set to true if waiting is necessary; if it can continue, then
 * HeapTupleMayBeUpdated is returned.  In case of a conflict, a different
 * HeapTupleSatisfiesUpdate return code is returned.
 *
 * The held status is said to be hypothetical because it might correspond to a
 * lock held by a single Xid, i.e. not a real MultiXactId; we express it this
 * way for simplicity of API.
 */
static HTSU_Result
test_lockmode_for_conflict(MultiXactStatus status, TransactionId xid,
						   LockTupleMode mode, bool *needwait)
{
	MultiXactStatus wantedstatus;

	*needwait = false;
	wantedstatus = get_mxact_status_for_lock(mode, false);

	/*
	 * Note: we *must* check TransactionIdIsInProgress before
	 * TransactionIdDidAbort/Commit; see comment at top of tqual.c for an
	 * explanation.
	 */
	if (TransactionIdIsCurrentTransactionId(xid))
	{
		/*
		 * Updated by our own transaction? Just return failure.  This
		 * shouldn't normally happen.
		 */
		return HeapTupleSelfUpdated;
	}
	else if (TransactionIdIsInProgress(xid))
	{
		/*
		 * If the locking transaction is running, what we do depends on
		 * whether the lock modes conflict: if they do, then we must wait for
		 * it to finish; otherwise we can fall through to lock this tuple
		 * version without waiting.
		 */
		if (DoLockModesConflict(LOCKMODE_from_mxstatus(status),
								LOCKMODE_from_mxstatus(wantedstatus)))
		{
			*needwait = true;
		}

		/*
		 * If we set needwait above, then this value doesn't matter;
		 * otherwise, this value signals to caller that it's okay to proceed.
		 */
		return HeapTupleMayBeUpdated;
	}
	else if (TransactionIdDidAbort(xid))
		return HeapTupleMayBeUpdated;
	else if (TransactionIdDidCommit(xid))
	{
		/*
		 * The other transaction committed.  If it was only a locker, then the
		 * lock is completely gone now and we can return success; but if it
		 * was an update, then what we do depends on whether the two lock
		 * modes conflict.  If they conflict, then we must report error to
		 * caller. But if they don't, we can fall through to allow the current
		 * transaction to lock the tuple.
		 *
		 * Note: the reason we worry about ISUPDATE here is because as soon as
		 * a transaction ends, all its locks are gone and meaningless, and
		 * thus we can ignore them; whereas its updates persist.  In the
		 * TransactionIdIsInProgress case, above, we don't need to check
		 * because we know the lock is still "alive" and thus a conflict needs
		 * always be checked.
		 */
		if (!ISUPDATE_from_mxstatus(status))
			return HeapTupleMayBeUpdated;

		if (DoLockModesConflict(LOCKMODE_from_mxstatus(status),
								LOCKMODE_from_mxstatus(wantedstatus)))
			/* bummer */
			return HeapTupleUpdated;

		return HeapTupleMayBeUpdated;
	}

	/* Not in progress, not aborted, not committed -- must have crashed */
	return HeapTupleMayBeUpdated;
}


/*
 * Recursive part of heap_lock_updated_tuple
 *
 * Fetch the tuple pointed to by tid in rel, and mark it as locked by the given
 * xid with the given mode; if this tuple is updated, recurse to lock the new
 * version as well.
 */
static HTSU_Result
heap_lock_updated_tuple_rec(Relation rel, ItemPointer tid, TransactionId xid,
							LockTupleMode mode)
{
	ItemPointerData tupid;
	HeapTupleData mytup;
	Buffer		buf;
	uint16		new_infomask,
				new_infomask2,
				old_infomask,
				old_infomask2;
	TransactionId xmax,
				new_xmax;
	TransactionId priorXmax = InvalidTransactionId;

	ItemPointerCopy(tid, &tupid);

	for (;;)
	{
		new_infomask = 0;
		new_xmax = InvalidTransactionId;
		ItemPointerCopy(&tupid, &(mytup.t_self));

		if (!heap_fetch(rel, SnapshotAny, &mytup, &buf, false, NULL))
		{
			/*
			 * if we fail to find the updated version of the tuple, it's
			 * because it was vacuumed/pruned away after its creator
			 * transaction aborted.  So behave as if we got to the end of the
			 * chain, and there's no further tuple to lock: return success to
			 * caller.
			 */
			return HeapTupleMayBeUpdated;
		}

l4:
		CHECK_FOR_INTERRUPTS();
		LockBuffer(buf, BUFFER_LOCK_EXCLUSIVE);

		/*
		 * Check the tuple XMIN against prior XMAX, if any.  If we reached the
		 * end of the chain, we're done, so return success.
		 */
		if (TransactionIdIsValid(priorXmax) &&
			!TransactionIdEquals(HeapTupleHeaderGetXmin(mytup.t_data),
								 priorXmax))
		{
			UnlockReleaseBuffer(buf);
			return HeapTupleMayBeUpdated;
		}

		old_infomask = mytup.t_data->t_infomask;
		old_infomask2 = mytup.t_data->t_infomask2;
		xmax = HeapTupleHeaderGetRawXmax(mytup.t_data);

		/*
		 * If this tuple version has been updated or locked by some concurrent
		 * transaction(s), what we do depends on whether our lock mode
		 * conflicts with what those other transactions hold, and also on the
		 * status of them.
		 */
		if (!(old_infomask & HEAP_XMAX_INVALID))
		{
			TransactionId rawxmax;
			bool		needwait;

			rawxmax = HeapTupleHeaderGetRawXmax(mytup.t_data);
			if (old_infomask & HEAP_XMAX_IS_MULTI)
			{
				int			nmembers;
				int			i;
				MultiXactMember *members;

				nmembers = GetMultiXactIdMembers(rawxmax, &members, false,
									 HEAP_XMAX_IS_LOCKED_ONLY(old_infomask));
				for (i = 0; i < nmembers; i++)
				{
					HTSU_Result res;

					res = test_lockmode_for_conflict(members[i].status,
													 members[i].xid,
													 mode, &needwait);

					if (needwait)
					{
						LockBuffer(buf, BUFFER_LOCK_UNLOCK);
						XactLockTableWait(members[i].xid, rel,
										  &mytup.t_self,
										  XLTW_LockUpdated);
						pfree(members);
						goto l4;
					}
					if (res != HeapTupleMayBeUpdated)
					{
						UnlockReleaseBuffer(buf);
						pfree(members);
						return res;
					}
				}
				if (members)
					pfree(members);
			}
			else
			{
				HTSU_Result res;
				MultiXactStatus status;

				/*
				 * For a non-multi Xmax, we first need to compute the
				 * corresponding MultiXactStatus by using the infomask bits.
				 */
				if (HEAP_XMAX_IS_LOCKED_ONLY(old_infomask))
				{
					if (HEAP_XMAX_IS_KEYSHR_LOCKED(old_infomask))
						status = MultiXactStatusForKeyShare;
					else if (HEAP_XMAX_IS_SHR_LOCKED(old_infomask))
						status = MultiXactStatusForShare;
					else if (HEAP_XMAX_IS_EXCL_LOCKED(old_infomask))
					{
						if (old_infomask2 & HEAP_KEYS_UPDATED)
							status = MultiXactStatusForUpdate;
						else
							status = MultiXactStatusForNoKeyUpdate;
					}
					else
					{
						/*
						 * LOCK_ONLY present alone (a pg_upgraded tuple marked
						 * as share-locked in the old cluster) shouldn't be
						 * seen in the middle of an update chain.
						 */
						elog(ERROR, "invalid lock status in tuple");
					}
				}
				else
				{
					/* it's an update, but which kind? */
					if (old_infomask2 & HEAP_KEYS_UPDATED)
						status = MultiXactStatusUpdate;
					else
						status = MultiXactStatusNoKeyUpdate;
				}

				res = test_lockmode_for_conflict(status, rawxmax, mode,
												 &needwait);
				if (needwait)
				{
					LockBuffer(buf, BUFFER_LOCK_UNLOCK);
					XactLockTableWait(rawxmax, rel, &mytup.t_self,
									  XLTW_LockUpdated);
					goto l4;
				}
				if (res != HeapTupleMayBeUpdated)
				{
					UnlockReleaseBuffer(buf);
					return res;
				}
			}
		}

		/* compute the new Xmax and infomask values for the tuple ... */
		compute_new_xmax_infomask(xmax, old_infomask, mytup.t_data->t_infomask2,
								  xid, mode, false,
								  &new_xmax, &new_infomask, &new_infomask2);

		START_CRIT_SECTION();

		/* ... and set them */
		HeapTupleHeaderSetXmax(mytup.t_data, new_xmax);
		mytup.t_data->t_infomask &= ~HEAP_XMAX_BITS;
		mytup.t_data->t_infomask2 &= ~HEAP_KEYS_UPDATED;
		mytup.t_data->t_infomask |= new_infomask;
		mytup.t_data->t_infomask2 |= new_infomask2;

		MarkBufferDirty(buf);

		/* XLOG stuff */
		if (RelationNeedsWAL(rel))
		{
			xl_heap_lock_updated xlrec;
			XLogRecPtr	recptr;
			Page		page = BufferGetPage(buf);

			XLogBeginInsert();
			XLogRegisterBuffer(0, buf, REGBUF_STANDARD);

			xlrec.offnum = ItemPointerGetOffsetNumber(&mytup.t_self);
			xlrec.xmax = new_xmax;
			xlrec.infobits_set = compute_infobits(new_infomask, new_infomask2);

			XLogRegisterData((char *) &xlrec, SizeOfHeapLockUpdated);

			recptr = XLogInsert(RM_HEAP2_ID, XLOG_HEAP2_LOCK_UPDATED);

			PageSetLSN(page, recptr);
		}

		END_CRIT_SECTION();

		/* if we find the end of update chain, we're done. */
		if (mytup.t_data->t_infomask & HEAP_XMAX_INVALID ||
			ItemPointerEquals(&mytup.t_self, &mytup.t_data->t_ctid) ||
			HeapTupleHeaderIsOnlyLocked(mytup.t_data))
		{
			UnlockReleaseBuffer(buf);
			return HeapTupleMayBeUpdated;
		}

		/* tail recursion */
		priorXmax = HeapTupleHeaderGetUpdateXid(mytup.t_data);
		ItemPointerCopy(&(mytup.t_data->t_ctid), &tupid);
		UnlockReleaseBuffer(buf);
	}
}

/*
 * heap_lock_updated_tuple
 *		Follow update chain when locking an updated tuple, acquiring locks (row
 *		marks) on the updated versions.
 *
 * The initial tuple is assumed to be already locked.
 *
 * This function doesn't check visibility, it just unconditionally marks the
 * tuple(s) as locked.  If any tuple in the updated chain is being deleted
 * concurrently (or updated with the key being modified), sleep until the
 * transaction doing it is finished.
 *
 * Note that we don't acquire heavyweight tuple locks on the tuples we walk
 * when we have to wait for other transactions to release them, as opposed to
 * what heap_lock_tuple does.  The reason is that having more than one
 * transaction walking the chain is probably uncommon enough that risk of
 * starvation is not likely: one of the preconditions for being here is that
 * the snapshot in use predates the update that created this tuple (because we
 * started at an earlier version of the tuple), but at the same time such a
 * transaction cannot be using repeatable read or serializable isolation
 * levels, because that would lead to a serializability failure.
 */
static HTSU_Result
heap_lock_updated_tuple(Relation rel, HeapTuple tuple, ItemPointer ctid,
						TransactionId xid, LockTupleMode mode)
{
	if (!ItemPointerEquals(&tuple->t_self, ctid))
	{
		/*
		 * If this is the first possibly-multixact-able operation in the
		 * current transaction, set my per-backend OldestMemberMXactId
		 * setting. We can be certain that the transaction will never become a
		 * member of any older MultiXactIds than that.  (We have to do this
		 * even if we end up just using our own TransactionId below, since
		 * some other backend could incorporate our XID into a MultiXact
		 * immediately afterwards.)
		 */
		MultiXactIdSetOldestMember();

		return heap_lock_updated_tuple_rec(rel, ctid, xid, mode);
	}

	/* nothing to lock */
	return HeapTupleMayBeUpdated;
}

/*
 *	heap_finish_speculative - mark speculative insertion as successful
 *
 * To successfully finish a speculative insertion we have to clear speculative
 * token from tuple.  To do so the t_ctid field, which will contain a
 * speculative token value, is modified in place to point to the tuple itself,
 * which is characteristic of a newly inserted ordinary tuple.
 *
 * NB: It is not ok to commit without either finishing or aborting a
 * speculative insertion.  We could treat speculative tuples of committed
 * transactions implicitly as completed, but then we would have to be prepared
 * to deal with speculative tokens on committed tuples.  That wouldn't be
 * difficult - no-one looks at the ctid field of a tuple with invalid xmax -
 * but clearing the token at completion isn't very expensive either.
 * An explicit confirmation WAL record also makes logical decoding simpler.
 */
void
heap_finish_speculative(Relation relation, HeapTuple tuple)
{
	Buffer		buffer;
	Page		page;
	OffsetNumber offnum;
	ItemId		lp = NULL;
	HeapTupleHeader htup;

	buffer = ReadBuffer(relation, ItemPointerGetBlockNumber(&(tuple->t_self)));
	LockBuffer(buffer, BUFFER_LOCK_EXCLUSIVE);
	page = (Page) BufferGetPage(buffer);

	offnum = ItemPointerGetOffsetNumber(&(tuple->t_self));
	if (PageGetMaxOffsetNumber(page) >= offnum)
		lp = PageGetItemId(page, offnum);

	if (PageGetMaxOffsetNumber(page) < offnum || !ItemIdIsNormal(lp))
		elog(ERROR, "invalid lp");

	htup = (HeapTupleHeader) PageGetItem(page, lp);

	/* SpecTokenOffsetNumber should be distinguishable from any real offset */
	StaticAssertStmt(MaxOffsetNumber < SpecTokenOffsetNumber,
					 "invalid speculative token constant");

	/* NO EREPORT(ERROR) from here till changes are logged */
	START_CRIT_SECTION();

	Assert(HeapTupleHeaderIsSpeculative(tuple->t_data));

	MarkBufferDirty(buffer);

	/*
	 * Replace the speculative insertion token with a real t_ctid, pointing to
	 * itself like it does on regular tuples.
	 */
	htup->t_ctid = tuple->t_self;

	/* XLOG stuff */
	if (RelationNeedsWAL(relation))
	{
		xl_heap_confirm xlrec;
		XLogRecPtr	recptr;

		xlrec.offnum = ItemPointerGetOffsetNumber(&tuple->t_self);

		XLogBeginInsert();

		/* We want the same filtering on this as on a plain insert */
		XLogIncludeOrigin();

		XLogRegisterData((char *) &xlrec, SizeOfHeapConfirm);
		XLogRegisterBuffer(0, buffer, REGBUF_STANDARD);

		recptr = XLogInsert(RM_HEAP_ID, XLOG_HEAP_CONFIRM);

		PageSetLSN(page, recptr);
	}

	END_CRIT_SECTION();

	UnlockReleaseBuffer(buffer);
}

/*
 *	heap_abort_speculative - kill a speculatively inserted tuple
 *
 * Marks a tuple that was speculatively inserted in the same command as dead,
 * by setting its xmin as invalid.  That makes it immediately appear as dead
 * to all transactions, including our own.  In particular, it makes
 * HeapTupleSatisfiesDirty() regard the tuple as dead, so that another backend
 * inserting a duplicate key value won't unnecessarily wait for our whole
 * transaction to finish (it'll just wait for our speculative insertion to
 * finish).
 *
 * Killing the tuple prevents "unprincipled deadlocks", which are deadlocks
 * that arise due to a mutual dependency that is not user visible.  By
 * definition, unprincipled deadlocks cannot be prevented by the user
 * reordering lock acquisition in client code, because the implementation level
 * lock acquisitions are not under the user's direct control.  If speculative
 * inserters did not take this precaution, then under high concurrency they
 * could deadlock with each other, which would not be acceptable.
 *
 * This is somewhat redundant with heap_delete, but we prefer to have a
 * dedicated routine with stripped down requirements.
 *
 * This routine does not affect logical decoding as it only looks at
 * confirmation records.
 */
void
heap_abort_speculative(Relation relation, HeapTuple tuple)
{
	TransactionId xid = GetCurrentTransactionId();
	ItemPointer tid = &(tuple->t_self);
	ItemId		lp;
	HeapTupleData tp;
	Page		page;
	BlockNumber block;
	Buffer		buffer;

	Assert(ItemPointerIsValid(tid));

	block = ItemPointerGetBlockNumber(tid);
	buffer = ReadBuffer(relation, block);
	page = BufferGetPage(buffer);

	LockBuffer(buffer, BUFFER_LOCK_EXCLUSIVE);

	/*
	 * Page can't be all visible, we just inserted into it, and are still
	 * running.
	 */
	Assert(!PageIsAllVisible(page));

	lp = PageGetItemId(page, ItemPointerGetOffsetNumber(tid));
	Assert(ItemIdIsNormal(lp));

	tp.t_tableOid = RelationGetRelid(relation);
	tp.t_data = (HeapTupleHeader) PageGetItem(page, lp);
	tp.t_len = ItemIdGetLength(lp);
	tp.t_self = *tid;

	/*
	 * Sanity check that the tuple really is a speculatively inserted tuple,
	 * inserted by us.
	 */
	if (tp.t_data->t_choice.t_heap.t_xmin != xid)
		elog(ERROR, "attempted to kill a tuple inserted by another transaction");
	if (!HeapTupleHeaderIsSpeculative(tp.t_data))
		elog(ERROR, "attempted to kill a non-speculative tuple");
	Assert(!HeapTupleHeaderIsHeapOnly(tp.t_data));

	/*
	 * No need to check for serializable conflicts here.  There is never a
	 * need for a combocid, either.  No need to extract replica identity, or
	 * do anything special with infomask bits.
	 */

	START_CRIT_SECTION();

	/*
	 * The tuple will become DEAD immediately.  Flag that this page
	 * immediately is a candidate for pruning by setting xmin to
	 * RecentGlobalXmin.  That's not pretty, but it doesn't seem worth
	 * inventing a nicer API for this.
	 */
	Assert(TransactionIdIsValid(RecentGlobalXmin));
	PageSetPrunable(page, RecentGlobalXmin);

	/* store transaction information of xact deleting the tuple */
	tp.t_data->t_infomask &= ~(HEAP_XMAX_BITS | HEAP_MOVED);
	tp.t_data->t_infomask2 &= ~HEAP_KEYS_UPDATED;

	/*
	 * Set the tuple header xmin to InvalidTransactionId.  This makes the
	 * tuple immediately invisible everyone.  (In particular, to any
	 * transactions waiting on the speculative token, woken up later.)
	 */
	HeapTupleHeaderSetXmin(tp.t_data, InvalidTransactionId);

	/* Clear the speculative insertion token too */
	tp.t_data->t_ctid = tp.t_self;

	MarkBufferDirty(buffer);

	/*
	 * XLOG stuff
	 *
	 * The WAL records generated here match heap_delete().  The same recovery
	 * routines are used.
	 */
	if (RelationNeedsWAL(relation))
	{
		xl_heap_delete xlrec;
		XLogRecPtr	recptr;

		xlrec.flags = XLH_DELETE_IS_SUPER;
		xlrec.infobits_set = compute_infobits(tp.t_data->t_infomask,
											  tp.t_data->t_infomask2);
		xlrec.offnum = ItemPointerGetOffsetNumber(&tp.t_self);
		xlrec.xmax = xid;

		XLogBeginInsert();
		XLogRegisterData((char *) &xlrec, SizeOfHeapDelete);
		XLogRegisterBuffer(0, buffer, REGBUF_STANDARD);

		/* No replica identity & replication origin logged */

		recptr = XLogInsert(RM_HEAP_ID, XLOG_HEAP_DELETE);

		PageSetLSN(page, recptr);
	}

	END_CRIT_SECTION();

	LockBuffer(buffer, BUFFER_LOCK_UNLOCK);

	if (HeapTupleHasExternal(&tp))
		toast_delete(relation, &tp);

	/*
	 * Never need to mark tuple for invalidation, since catalogs don't support
	 * speculative insertion
	 */

	/* Now we can release the buffer */
	ReleaseBuffer(buffer);

	/* count deletion, as we counted the insertion too */
	pgstat_count_heap_delete(relation);
}

/*
 * heap_inplace_update - update a tuple "in place" (ie, overwrite it)
 *
 * Overwriting violates both MVCC and transactional safety, so the uses
 * of this function in Postgres are extremely limited.  Nonetheless we
 * find some places to use it.
 *
 * The tuple cannot change size, and therefore it's reasonable to assume
 * that its null bitmap (if any) doesn't change either.  So we just
 * overwrite the data portion of the tuple without touching the null
 * bitmap or any of the header fields.
 *
 * tuple is an in-memory tuple structure containing the data to be written
 * over the target tuple.  Also, tuple->t_self identifies the target tuple.
 */
void
heap_inplace_update(Relation relation, HeapTuple tuple)
{
	Buffer		buffer;
	Page		page;
	OffsetNumber offnum;
	ItemId		lp = NULL;
	HeapTupleHeader htup;
	uint32		oldlen;
	uint32		newlen;

	/*
	 * For now, parallel operations are required to be strictly read-only.
	 * Unlike a regular update, this should never create a combo CID, so it
	 * might be possible to relax this restriction, but not without more
	 * thought and testing.  It's not clear that it would be useful, anyway.
	 */
	if (IsInParallelMode())
		ereport(ERROR,
				(errcode(ERRCODE_INVALID_TRANSACTION_STATE),
				 errmsg("cannot update tuples during a parallel operation")));

	buffer = ReadBuffer(relation, ItemPointerGetBlockNumber(&(tuple->t_self)));
	LockBuffer(buffer, BUFFER_LOCK_EXCLUSIVE);
	page = (Page) BufferGetPage(buffer);

	offnum = ItemPointerGetOffsetNumber(&(tuple->t_self));
	if (PageGetMaxOffsetNumber(page) >= offnum)
		lp = PageGetItemId(page, offnum);

	if (PageGetMaxOffsetNumber(page) < offnum || !ItemIdIsNormal(lp))
		elog(ERROR, "invalid lp");

	htup = (HeapTupleHeader) PageGetItem(page, lp);

	oldlen = ItemIdGetLength(lp) - htup->t_hoff;
	newlen = tuple->t_len - tuple->t_data->t_hoff;
	if (oldlen != newlen || htup->t_hoff != tuple->t_data->t_hoff)
		elog(ERROR, "wrong tuple length");

	/* NO EREPORT(ERROR) from here till changes are logged */
	START_CRIT_SECTION();

	memcpy((char *) htup + htup->t_hoff,
		   (char *) tuple->t_data + tuple->t_data->t_hoff,
		   newlen);

	MarkBufferDirty(buffer);

	/* XLOG stuff */
	if (RelationNeedsWAL(relation))
	{
		xl_heap_inplace xlrec;
		XLogRecPtr	recptr;

		xlrec.offnum = ItemPointerGetOffsetNumber(&tuple->t_self);

		XLogBeginInsert();
		XLogRegisterData((char *) &xlrec, SizeOfHeapInplace);

		XLogRegisterBuffer(0, buffer, REGBUF_STANDARD);
		XLogRegisterBufData(0, (char *) htup + htup->t_hoff, newlen);

		/* inplace updates aren't decoded atm, don't log the origin */

		recptr = XLogInsert(RM_HEAP_ID, XLOG_HEAP_INPLACE);

		PageSetLSN(page, recptr);
	}

	END_CRIT_SECTION();

	UnlockReleaseBuffer(buffer);

	/*
	 * Send out shared cache inval if necessary.  Note that because we only
	 * pass the new version of the tuple, this mustn't be used for any
	 * operations that could change catcache lookup keys.  But we aren't
	 * bothering with index updates either, so that's true a fortiori.
	 */
	if (!IsBootstrapProcessingMode())
		CacheInvalidateHeapTuple(relation, tuple, NULL);
}

#define		FRM_NOOP				0x0001
#define		FRM_INVALIDATE_XMAX		0x0002
#define		FRM_RETURN_IS_XID		0x0004
#define		FRM_RETURN_IS_MULTI		0x0008
#define		FRM_MARK_COMMITTED		0x0010

/*
 * FreezeMultiXactId
 *		Determine what to do during freezing when a tuple is marked by a
 *		MultiXactId.
 *
 * NB -- this might have the side-effect of creating a new MultiXactId!
 *
 * "flags" is an output value; it's used to tell caller what to do on return.
 * Possible flags are:
 * FRM_NOOP
 *		don't do anything -- keep existing Xmax
 * FRM_INVALIDATE_XMAX
 *		mark Xmax as InvalidTransactionId and set XMAX_INVALID flag.
 * FRM_RETURN_IS_XID
 *		The Xid return value is a single update Xid to set as xmax.
 * FRM_MARK_COMMITTED
 *		Xmax can be marked as HEAP_XMAX_COMMITTED
 * FRM_RETURN_IS_MULTI
 *		The return value is a new MultiXactId to set as new Xmax.
 *		(caller must obtain proper infomask bits using GetMultiXactIdHintBits)
 */
static TransactionId
FreezeMultiXactId(MultiXactId multi, uint16 t_infomask,
				  TransactionId cutoff_xid, MultiXactId cutoff_multi,
				  uint16 *flags)
{
	TransactionId xid = InvalidTransactionId;
	int			i;
	MultiXactMember *members;
	int			nmembers;
	bool		need_replace;
	int			nnewmembers;
	MultiXactMember *newmembers;
	bool		has_lockers;
	TransactionId update_xid;
	bool		update_committed;
	bool		allow_old;

	*flags = 0;

	/* We should only be called in Multis */
	Assert(t_infomask & HEAP_XMAX_IS_MULTI);

	if (!MultiXactIdIsValid(multi))
	{
		/* Ensure infomask bits are appropriately set/reset */
		*flags |= FRM_INVALIDATE_XMAX;
		return InvalidTransactionId;
	}
	else if (MultiXactIdPrecedes(multi, cutoff_multi))
	{
		/*
		 * This old multi cannot possibly have members still running.  If it
		 * was a locker only, it can be removed without any further
		 * consideration; but if it contained an update, we might need to
		 * preserve it.
		 *
		 * Don't assert MultiXactIdIsRunning if the multi came from a
		 * pg_upgrade'd share-locked tuple, though, as doing that causes an
		 * error to be raised unnecessarily.
		 */
		Assert((!(t_infomask & HEAP_LOCK_MASK) &&
				HEAP_XMAX_IS_LOCKED_ONLY(t_infomask)) ||
<<<<<<< HEAD
			   !MultiXactIdIsRunning(multi));
=======
			   !MultiXactIdIsRunning(multi,
									 HEAP_XMAX_IS_LOCKED_ONLY(t_infomask)));
>>>>>>> 8abb52fa
		if (HEAP_XMAX_IS_LOCKED_ONLY(t_infomask))
		{
			*flags |= FRM_INVALIDATE_XMAX;
			xid = InvalidTransactionId; /* not strictly necessary */
		}
		else
		{
			/* replace multi by update xid */
			xid = MultiXactIdGetUpdateXid(multi, t_infomask);

			/* wasn't only a lock, xid needs to be valid */
			Assert(TransactionIdIsValid(xid));

			/*
			 * If the xid is older than the cutoff, it has to have aborted,
			 * otherwise the tuple would have gotten pruned away.
			 */
			if (TransactionIdPrecedes(xid, cutoff_xid))
			{
				Assert(!TransactionIdDidCommit(xid));
				*flags |= FRM_INVALIDATE_XMAX;
				xid = InvalidTransactionId;		/* not strictly necessary */
			}
			else
			{
				*flags |= FRM_RETURN_IS_XID;
			}
		}

		return xid;
	}

	/*
	 * This multixact might have or might not have members still running, but
	 * we know it's valid and is newer than the cutoff point for multis.
	 * However, some member(s) of it may be below the cutoff for Xids, so we
	 * need to walk the whole members array to figure out what to do, if
	 * anything.
	 */

	allow_old = !(t_infomask & HEAP_LOCK_MASK) &&
		HEAP_XMAX_IS_LOCKED_ONLY(t_infomask);
	nmembers =
		GetMultiXactIdMembers(multi, &members, allow_old,
							  HEAP_XMAX_IS_LOCKED_ONLY(t_infomask));
	if (nmembers <= 0)
	{
		/* Nothing worth keeping */
		*flags |= FRM_INVALIDATE_XMAX;
		return InvalidTransactionId;
	}

	/* is there anything older than the cutoff? */
	need_replace = false;
	for (i = 0; i < nmembers; i++)
	{
		if (TransactionIdPrecedes(members[i].xid, cutoff_xid))
		{
			need_replace = true;
			break;
		}
	}

	/*
	 * In the simplest case, there is no member older than the cutoff; we can
	 * keep the existing MultiXactId as is.
	 */
	if (!need_replace)
	{
		*flags |= FRM_NOOP;
		pfree(members);
		return InvalidTransactionId;
	}

	/*
	 * If the multi needs to be updated, figure out which members do we need
	 * to keep.
	 */
	nnewmembers = 0;
	newmembers = palloc(sizeof(MultiXactMember) * nmembers);
	has_lockers = false;
	update_xid = InvalidTransactionId;
	update_committed = false;

	for (i = 0; i < nmembers; i++)
	{
		/*
		 * Determine whether to keep this member or ignore it.
		 */
		if (ISUPDATE_from_mxstatus(members[i].status))
		{
			TransactionId xid = members[i].xid;

			/*
			 * It's an update; should we keep it?  If the transaction is known
			 * aborted or crashed then it's okay to ignore it, otherwise not.
			 * Note that an updater older than cutoff_xid cannot possibly be
			 * committed, because HeapTupleSatisfiesVacuum would have returned
			 * HEAPTUPLE_DEAD and we would not be trying to freeze the tuple.
			 *
			 * As with all tuple visibility routines, it's critical to test
			 * TransactionIdIsInProgress before TransactionIdDidCommit,
			 * because of race conditions explained in detail in tqual.c.
			 */
			if (TransactionIdIsCurrentTransactionId(xid) ||
				TransactionIdIsInProgress(xid))
			{
				Assert(!TransactionIdIsValid(update_xid));
				update_xid = xid;
			}
			else if (TransactionIdDidCommit(xid))
			{
				/*
				 * The transaction committed, so we can tell caller to set
				 * HEAP_XMAX_COMMITTED.  (We can only do this because we know
				 * the transaction is not running.)
				 */
				Assert(!TransactionIdIsValid(update_xid));
				update_committed = true;
				update_xid = xid;
			}

			/*
			 * Not in progress, not committed -- must be aborted or crashed;
			 * we can ignore it.
			 */

			/*
			 * Since the tuple wasn't marked HEAPTUPLE_DEAD by vacuum, the
			 * update Xid cannot possibly be older than the xid cutoff.
			 */
			Assert(!TransactionIdIsValid(update_xid) ||
				   !TransactionIdPrecedes(update_xid, cutoff_xid));

			/*
			 * If we determined that it's an Xid corresponding to an update
			 * that must be retained, additionally add it to the list of
			 * members of the new Multi, in case we end up using that.  (We
			 * might still decide to use only an update Xid and not a multi,
			 * but it's easier to maintain the list as we walk the old members
			 * list.)
			 */
			if (TransactionIdIsValid(update_xid))
				newmembers[nnewmembers++] = members[i];
		}
		else
		{
			/* We only keep lockers if they are still running */
			if (TransactionIdIsCurrentTransactionId(members[i].xid) ||
				TransactionIdIsInProgress(members[i].xid))
			{
				/* running locker cannot possibly be older than the cutoff */
				Assert(!TransactionIdPrecedes(members[i].xid, cutoff_xid));
				newmembers[nnewmembers++] = members[i];
				has_lockers = true;
			}
		}
	}

	pfree(members);

	if (nnewmembers == 0)
	{
		/* nothing worth keeping!? Tell caller to remove the whole thing */
		*flags |= FRM_INVALIDATE_XMAX;
		xid = InvalidTransactionId;
	}
	else if (TransactionIdIsValid(update_xid) && !has_lockers)
	{
		/*
		 * If there's a single member and it's an update, pass it back alone
		 * without creating a new Multi.  (XXX we could do this when there's a
		 * single remaining locker, too, but that would complicate the API too
		 * much; moreover, the case with the single updater is more
		 * interesting, because those are longer-lived.)
		 */
		Assert(nnewmembers == 1);
		*flags |= FRM_RETURN_IS_XID;
		if (update_committed)
			*flags |= FRM_MARK_COMMITTED;
		xid = update_xid;
	}
	else
	{
		/*
		 * Create a new multixact with the surviving members of the previous
		 * one, to set as new Xmax in the tuple.
		 */
		xid = MultiXactIdCreateFromMembers(nnewmembers, newmembers);
		*flags |= FRM_RETURN_IS_MULTI;
	}

	pfree(newmembers);

	return xid;
}

/*
 * heap_prepare_freeze_tuple
 *
 * Check to see whether any of the XID fields of a tuple (xmin, xmax, xvac)
 * are older than the specified cutoff XID and cutoff MultiXactId.  If so,
 * setup enough state (in the *frz output argument) to later execute and
 * WAL-log what we would need to do, and return TRUE.  Return FALSE if nothing
 * is to be changed.
 *
 * Caller is responsible for setting the offset field, if appropriate.
 *
 * It is assumed that the caller has checked the tuple with
 * HeapTupleSatisfiesVacuum() and determined that it is not HEAPTUPLE_DEAD
 * (else we should be removing the tuple, not freezing it).
 *
 * NB: cutoff_xid *must* be <= the current global xmin, to ensure that any
 * XID older than it could neither be running nor seen as running by any
 * open transaction.  This ensures that the replacement will not change
 * anyone's idea of the tuple state.
 * Similarly, cutoff_multi must be less than or equal to the smallest
 * MultiXactId used by any transaction currently open.
 *
 * If the tuple is in a shared buffer, caller must hold an exclusive lock on
 * that buffer.
 *
 * NB: It is not enough to set hint bits to indicate something is
 * committed/invalid -- they might not be set on a standby, or after crash
 * recovery.  We really need to remove old xids.
 */
bool
heap_prepare_freeze_tuple(HeapTupleHeader tuple, TransactionId cutoff_xid,
						  TransactionId cutoff_multi,
						  xl_heap_freeze_tuple *frz)

{
	bool		changed = false;
	bool		freeze_xmax = false;
	TransactionId xid;

	frz->frzflags = 0;
	frz->t_infomask2 = tuple->t_infomask2;
	frz->t_infomask = tuple->t_infomask;
	frz->xmax = HeapTupleHeaderGetRawXmax(tuple);

	/* Process xmin */
	xid = HeapTupleHeaderGetXmin(tuple);
	if (TransactionIdIsNormal(xid) &&
		TransactionIdPrecedes(xid, cutoff_xid))
	{
		frz->t_infomask |= HEAP_XMIN_FROZEN;
		changed = true;
	}

	/*
	 * Process xmax.  To thoroughly examine the current Xmax value we need to
	 * resolve a MultiXactId to its member Xids, in case some of them are
	 * below the given cutoff for Xids.  In that case, those values might need
	 * freezing, too.  Also, if a multi needs freezing, we cannot simply take
	 * it out --- if there's a live updater Xid, it needs to be kept.
	 *
	 * Make sure to keep heap_tuple_needs_freeze in sync with this.
	 */
	xid = HeapTupleHeaderGetRawXmax(tuple);

	if (tuple->t_infomask & HEAP_XMAX_IS_MULTI)
	{
		TransactionId newxmax;
		uint16		flags;

		newxmax = FreezeMultiXactId(xid, tuple->t_infomask,
									cutoff_xid, cutoff_multi, &flags);

		if (flags & FRM_INVALIDATE_XMAX)
			freeze_xmax = true;
		else if (flags & FRM_RETURN_IS_XID)
		{
			/*
			 * NB -- some of these transformations are only valid because we
			 * know the return Xid is a tuple updater (i.e. not merely a
			 * locker.) Also note that the only reason we don't explicitly
			 * worry about HEAP_KEYS_UPDATED is because it lives in
			 * t_infomask2 rather than t_infomask.
			 */
			frz->t_infomask &= ~HEAP_XMAX_BITS;
			frz->xmax = newxmax;
			if (flags & FRM_MARK_COMMITTED)
				frz->t_infomask &= HEAP_XMAX_COMMITTED;
			changed = true;
		}
		else if (flags & FRM_RETURN_IS_MULTI)
		{
			uint16		newbits;
			uint16		newbits2;

			/*
			 * We can't use GetMultiXactIdHintBits directly on the new multi
			 * here; that routine initializes the masks to all zeroes, which
			 * would lose other bits we need.  Doing it this way ensures all
			 * unrelated bits remain untouched.
			 */
			frz->t_infomask &= ~HEAP_XMAX_BITS;
			frz->t_infomask2 &= ~HEAP_KEYS_UPDATED;
			GetMultiXactIdHintBits(newxmax, &newbits, &newbits2);
			frz->t_infomask |= newbits;
			frz->t_infomask2 |= newbits2;

			frz->xmax = newxmax;

			changed = true;
		}
		else
		{
			Assert(flags & FRM_NOOP);
		}
	}
	else if (TransactionIdIsNormal(xid) &&
			 TransactionIdPrecedes(xid, cutoff_xid))
	{
		freeze_xmax = true;
	}

	if (freeze_xmax)
	{
		frz->xmax = InvalidTransactionId;

		/*
		 * The tuple might be marked either XMAX_INVALID or XMAX_COMMITTED +
		 * LOCKED.  Normalize to INVALID just to be sure no one gets confused.
		 * Also get rid of the HEAP_KEYS_UPDATED bit.
		 */
		frz->t_infomask &= ~HEAP_XMAX_BITS;
		frz->t_infomask |= HEAP_XMAX_INVALID;
		frz->t_infomask2 &= ~HEAP_HOT_UPDATED;
		frz->t_infomask2 &= ~HEAP_KEYS_UPDATED;
		changed = true;
	}

	/*
	 * Old-style VACUUM FULL is gone, but we have to keep this code as long as
	 * we support having MOVED_OFF/MOVED_IN tuples in the database.
	 */
	if (tuple->t_infomask & HEAP_MOVED)
	{
		xid = HeapTupleHeaderGetXvac(tuple);
		if (TransactionIdIsNormal(xid) &&
			TransactionIdPrecedes(xid, cutoff_xid))
		{
			/*
			 * If a MOVED_OFF tuple is not dead, the xvac transaction must
			 * have failed; whereas a non-dead MOVED_IN tuple must mean the
			 * xvac transaction succeeded.
			 */
			if (tuple->t_infomask & HEAP_MOVED_OFF)
				frz->frzflags |= XLH_INVALID_XVAC;
			else
				frz->frzflags |= XLH_FREEZE_XVAC;

			/*
			 * Might as well fix the hint bits too; usually XMIN_COMMITTED
			 * will already be set here, but there's a small chance not.
			 */
			Assert(!(tuple->t_infomask & HEAP_XMIN_INVALID));
			frz->t_infomask |= HEAP_XMIN_COMMITTED;
			changed = true;
		}
	}

	return changed;
}

/*
 * heap_execute_freeze_tuple
 *		Execute the prepared freezing of a tuple.
 *
 * Caller is responsible for ensuring that no other backend can access the
 * storage underlying this tuple, either by holding an exclusive lock on the
 * buffer containing it (which is what lazy VACUUM does), or by having it by
 * in private storage (which is what CLUSTER and friends do).
 *
 * Note: it might seem we could make the changes without exclusive lock, since
 * TransactionId read/write is assumed atomic anyway.  However there is a race
 * condition: someone who just fetched an old XID that we overwrite here could
 * conceivably not finish checking the XID against pg_clog before we finish
 * the VACUUM and perhaps truncate off the part of pg_clog he needs.  Getting
 * exclusive lock ensures no other backend is in process of checking the
 * tuple status.  Also, getting exclusive lock makes it safe to adjust the
 * infomask bits.
 *
 * NB: All code in here must be safe to execute during crash recovery!
 */
void
heap_execute_freeze_tuple(HeapTupleHeader tuple, xl_heap_freeze_tuple *frz)
{
	HeapTupleHeaderSetXmax(tuple, frz->xmax);

	if (frz->frzflags & XLH_FREEZE_XVAC)
		HeapTupleHeaderSetXvac(tuple, FrozenTransactionId);

	if (frz->frzflags & XLH_INVALID_XVAC)
		HeapTupleHeaderSetXvac(tuple, InvalidTransactionId);

	tuple->t_infomask = frz->t_infomask;
	tuple->t_infomask2 = frz->t_infomask2;
}

/*
 * heap_freeze_tuple
 *		Freeze tuple in place, without WAL logging.
 *
 * Useful for callers like CLUSTER that perform their own WAL logging.
 */
bool
heap_freeze_tuple(HeapTupleHeader tuple, TransactionId cutoff_xid,
				  TransactionId cutoff_multi)
{
	xl_heap_freeze_tuple frz;
	bool		do_freeze;

	do_freeze = heap_prepare_freeze_tuple(tuple, cutoff_xid, cutoff_multi,
										  &frz);

	/*
	 * Note that because this is not a WAL-logged operation, we don't need to
	 * fill in the offset in the freeze record.
	 */

	if (do_freeze)
		heap_execute_freeze_tuple(tuple, &frz);
	return do_freeze;
}

/*
 * For a given MultiXactId, return the hint bits that should be set in the
 * tuple's infomask.
 *
 * Normally this should be called for a multixact that was just created, and
 * so is on our local cache, so the GetMembers call is fast.
 */
static void
GetMultiXactIdHintBits(MultiXactId multi, uint16 *new_infomask,
					   uint16 *new_infomask2)
{
	int			nmembers;
	MultiXactMember *members;
	int			i;
	uint16		bits = HEAP_XMAX_IS_MULTI;
	uint16		bits2 = 0;
	bool		has_update = false;
	LockTupleMode strongest = LockTupleKeyShare;

	/*
	 * We only use this in multis we just created, so they cannot be values
	 * pre-pg_upgrade.
	 */
	nmembers = GetMultiXactIdMembers(multi, &members, false, false);

	for (i = 0; i < nmembers; i++)
	{
		LockTupleMode mode;

		/*
		 * Remember the strongest lock mode held by any member of the
		 * multixact.
		 */
		mode = TUPLOCK_from_mxstatus(members[i].status);
		if (mode > strongest)
			strongest = mode;

		/* See what other bits we need */
		switch (members[i].status)
		{
			case MultiXactStatusForKeyShare:
			case MultiXactStatusForShare:
			case MultiXactStatusForNoKeyUpdate:
				break;

			case MultiXactStatusForUpdate:
				bits2 |= HEAP_KEYS_UPDATED;
				break;

			case MultiXactStatusNoKeyUpdate:
				has_update = true;
				break;

			case MultiXactStatusUpdate:
				bits2 |= HEAP_KEYS_UPDATED;
				has_update = true;
				break;
		}
	}

	if (strongest == LockTupleExclusive ||
		strongest == LockTupleNoKeyExclusive)
		bits |= HEAP_XMAX_EXCL_LOCK;
	else if (strongest == LockTupleShare)
		bits |= HEAP_XMAX_SHR_LOCK;
	else if (strongest == LockTupleKeyShare)
		bits |= HEAP_XMAX_KEYSHR_LOCK;

	if (!has_update)
		bits |= HEAP_XMAX_LOCK_ONLY;

	if (nmembers > 0)
		pfree(members);

	*new_infomask = bits;
	*new_infomask2 = bits2;
}

/*
 * MultiXactIdGetUpdateXid
 *
 * Given a multixact Xmax and corresponding infomask, which does not have the
 * HEAP_XMAX_LOCK_ONLY bit set, obtain and return the Xid of the updating
 * transaction.
 *
 * Caller is expected to check the status of the updating transaction, if
 * necessary.
 */
static TransactionId
MultiXactIdGetUpdateXid(TransactionId xmax, uint16 t_infomask)
{
	TransactionId update_xact = InvalidTransactionId;
	MultiXactMember *members;
	int			nmembers;

	Assert(!(t_infomask & HEAP_XMAX_LOCK_ONLY));
	Assert(t_infomask & HEAP_XMAX_IS_MULTI);

	/*
	 * Since we know the LOCK_ONLY bit is not set, this cannot be a multi from
	 * pre-pg_upgrade.
	 */
	nmembers = GetMultiXactIdMembers(xmax, &members, false, false);

	if (nmembers > 0)
	{
		int			i;

		for (i = 0; i < nmembers; i++)
		{
			/* Ignore lockers */
			if (!ISUPDATE_from_mxstatus(members[i].status))
				continue;

			/* there can be at most one updater */
			Assert(update_xact == InvalidTransactionId);
			update_xact = members[i].xid;
#ifndef USE_ASSERT_CHECKING

			/*
			 * in an assert-enabled build, walk the whole array to ensure
			 * there's no other updater.
			 */
			break;
#endif
		}

		pfree(members);
	}

	return update_xact;
}

/*
 * HeapTupleGetUpdateXid
 *		As above, but use a HeapTupleHeader
 *
 * See also HeapTupleHeaderGetUpdateXid, which can be used without previously
 * checking the hint bits.
 */
TransactionId
HeapTupleGetUpdateXid(HeapTupleHeader tuple)
{
	return MultiXactIdGetUpdateXid(HeapTupleHeaderGetRawXmax(tuple),
								   tuple->t_infomask);
}

/*
 * Does the given multixact conflict with the current transaction grabbing a
 * tuple lock of the given strength?
 *
 * The passed infomask pairs up with the given multixact in the tuple header.
 */
static bool
DoesMultiXactIdConflict(MultiXactId multi, uint16 infomask,
						LockTupleMode lockmode)
{
<<<<<<< HEAD
	bool	allow_old;
	int		nmembers;
	MultiXactMember *members;
	bool	result = false;
	LOCKMODE wanted = tupleLockExtraInfo[lockmode].hwlock;

	allow_old = !(infomask & HEAP_LOCK_MASK) && HEAP_XMAX_IS_LOCKED_ONLY(infomask);
	nmembers = GetMultiXactIdMembers(multi, &members, allow_old);
	if (nmembers >= 0)
	{
		int		i;

		for (i = 0; i < nmembers; i++)
		{
			TransactionId		memxid;
			LOCKMODE			memlockmode;
=======
	bool		allow_old;
	int			nmembers;
	MultiXactMember *members;
	bool		result = false;
	LOCKMODE	wanted = tupleLockExtraInfo[lockmode].hwlock;

	allow_old = !(infomask & HEAP_LOCK_MASK) && HEAP_XMAX_IS_LOCKED_ONLY(infomask);
	nmembers = GetMultiXactIdMembers(multi, &members, allow_old,
									 HEAP_XMAX_IS_LOCKED_ONLY(infomask));
	if (nmembers >= 0)
	{
		int			i;

		for (i = 0; i < nmembers; i++)
		{
			TransactionId memxid;
			LOCKMODE	memlockmode;
>>>>>>> 8abb52fa

			memlockmode = LOCKMODE_from_mxstatus(members[i].status);

			/* ignore members that don't conflict with the lock we want */
			if (!DoLockModesConflict(memlockmode, wanted))
				continue;

			/* ignore members from current xact */
			memxid = members[i].xid;
			if (TransactionIdIsCurrentTransactionId(memxid))
				continue;

			if (ISUPDATE_from_mxstatus(members[i].status))
			{
				/* ignore aborted updaters */
				if (TransactionIdDidAbort(memxid))
					continue;
			}
			else
			{
				/* ignore lockers-only that are no longer in progress */
				if (!TransactionIdIsInProgress(memxid))
					continue;
			}

			/*
			 * Whatever remains are either live lockers that conflict with our
			 * wanted lock, and updaters that are not aborted.  Those conflict
			 * with what we want, so return true.
			 */
			result = true;
			break;
		}
		pfree(members);
	}

	return result;
}

/*
 * Do_MultiXactIdWait
 *		Actual implementation for the two functions below.
 *
 * 'multi', 'status' and 'infomask' indicate what to sleep on (the status is
 * needed to ensure we only sleep on conflicting members, and the infomask is
 * used to optimize multixact access in case it's a lock-only multi); 'nowait'
 * indicates whether to use conditional lock acquisition, to allow callers to
 * fail if lock is unavailable.  'rel', 'ctid' and 'oper' are used to set up
 * context information for error messages.  'remaining', if not NULL, receives
 * the number of members that are still running, including any (non-aborted)
 * subtransactions of our own transaction.
 *
 * We do this by sleeping on each member using XactLockTableWait.  Any
 * members that belong to the current backend are *not* waited for, however;
 * this would not merely be useless but would lead to Assert failure inside
 * XactLockTableWait.  By the time this returns, it is certain that all
 * transactions *of other backends* that were members of the MultiXactId
 * that conflict with the requested status are dead (and no new ones can have
 * been added, since it is not legal to add members to an existing
 * MultiXactId).
 *
 * But by the time we finish sleeping, someone else may have changed the Xmax
 * of the containing tuple, so the caller needs to iterate on us somehow.
 *
 * Note that in case we return false, the number of remaining members is
 * not to be trusted.
 */
static bool
Do_MultiXactIdWait(MultiXactId multi, MultiXactStatus status,
				   uint16 infomask, bool nowait,
				   Relation rel, ItemPointer ctid, XLTW_Oper oper,
				   int *remaining)
{
	bool		allow_old;
	bool		result = true;
	MultiXactMember *members;
	int			nmembers;
	int			remain = 0;

	allow_old = !(infomask & HEAP_LOCK_MASK) && HEAP_XMAX_IS_LOCKED_ONLY(infomask);
	nmembers = GetMultiXactIdMembers(multi, &members, allow_old,
									 HEAP_XMAX_IS_LOCKED_ONLY(infomask));

	if (nmembers >= 0)
	{
		int			i;

		for (i = 0; i < nmembers; i++)
		{
			TransactionId memxid = members[i].xid;
			MultiXactStatus memstatus = members[i].status;

			if (TransactionIdIsCurrentTransactionId(memxid))
			{
				remain++;
				continue;
			}

			if (!DoLockModesConflict(LOCKMODE_from_mxstatus(memstatus),
									 LOCKMODE_from_mxstatus(status)))
			{
				if (remaining && TransactionIdIsInProgress(memxid))
					remain++;
				continue;
			}

			/*
			 * This member conflicts with our multi, so we have to sleep (or
			 * return failure, if asked to avoid waiting.)
			 *
			 * Note that we don't set up an error context callback ourselves,
			 * but instead we pass the info down to XactLockTableWait.  This
			 * might seem a bit wasteful because the context is set up and
			 * tore down for each member of the multixact, but in reality it
			 * should be barely noticeable, and it avoids duplicate code.
			 */
			if (nowait)
			{
				result = ConditionalXactLockTableWait(memxid);
				if (!result)
					break;
			}
			else
				XactLockTableWait(memxid, rel, ctid, oper);
		}

		pfree(members);
	}

	if (remaining)
		*remaining = remain;

	return result;
}

/*
 * MultiXactIdWait
 *		Sleep on a MultiXactId.
 *
 * By the time we finish sleeping, someone else may have changed the Xmax
 * of the containing tuple, so the caller needs to iterate on us somehow.
 *
 * We return (in *remaining, if not NULL) the number of members that are still
 * running, including any (non-aborted) subtransactions of our own transaction.
 */
static void
MultiXactIdWait(MultiXactId multi, MultiXactStatus status, uint16 infomask,
				Relation rel, ItemPointer ctid, XLTW_Oper oper,
				int *remaining)
{
	(void) Do_MultiXactIdWait(multi, status, infomask, false,
							  rel, ctid, oper, remaining);
}

/*
 * ConditionalMultiXactIdWait
 *		As above, but only lock if we can get the lock without blocking.
 *
 * By the time we finish sleeping, someone else may have changed the Xmax
 * of the containing tuple, so the caller needs to iterate on us somehow.
 *
 * If the multixact is now all gone, return true.  Returns false if some
 * transactions might still be running.
 *
 * We return (in *remaining, if not NULL) the number of members that are still
 * running, including any (non-aborted) subtransactions of our own transaction.
 */
static bool
ConditionalMultiXactIdWait(MultiXactId multi, MultiXactStatus status,
						   uint16 infomask, Relation rel, int *remaining)
{
	return Do_MultiXactIdWait(multi, status, infomask, true,
							  rel, NULL, XLTW_None, remaining);
}

/*
 * heap_tuple_needs_freeze
 *
 * Check to see whether any of the XID fields of a tuple (xmin, xmax, xvac)
 * are older than the specified cutoff XID or MultiXactId.  If so, return TRUE.
 *
 * It doesn't matter whether the tuple is alive or dead, we are checking
 * to see if a tuple needs to be removed or frozen to avoid wraparound.
 *
 * NB: Cannot rely on hint bits here, they might not be set after a crash or
 * on a standby.
 */
bool
heap_tuple_needs_freeze(HeapTupleHeader tuple, TransactionId cutoff_xid,
						MultiXactId cutoff_multi, Buffer buf)
{
	TransactionId xid;

	xid = HeapTupleHeaderGetXmin(tuple);
	if (TransactionIdIsNormal(xid) &&
		TransactionIdPrecedes(xid, cutoff_xid))
		return true;

	/*
	 * The considerations for multixacts are complicated; look at
	 * heap_freeze_tuple for justifications.  This routine had better be in
	 * sync with that one!
	 */
	if (tuple->t_infomask & HEAP_XMAX_IS_MULTI)
	{
		MultiXactId multi;

		multi = HeapTupleHeaderGetRawXmax(tuple);
		if (!MultiXactIdIsValid(multi))
		{
			/* no xmax set, ignore */
			;
		}
		else if (MultiXactIdPrecedes(multi, cutoff_multi))
			return true;
		else
		{
			MultiXactMember *members;
			int			nmembers;
			int			i;
			bool		allow_old;

			/* need to check whether any member of the mxact is too old */

			allow_old = !(tuple->t_infomask & HEAP_LOCK_MASK) &&
				HEAP_XMAX_IS_LOCKED_ONLY(tuple->t_infomask);
			nmembers = GetMultiXactIdMembers(multi, &members, allow_old,
								HEAP_XMAX_IS_LOCKED_ONLY(tuple->t_infomask));

			for (i = 0; i < nmembers; i++)
			{
				if (TransactionIdPrecedes(members[i].xid, cutoff_xid))
				{
					pfree(members);
					return true;
				}
			}
			if (nmembers > 0)
				pfree(members);
		}
	}
	else
	{
		xid = HeapTupleHeaderGetRawXmax(tuple);
		if (TransactionIdIsNormal(xid) &&
			TransactionIdPrecedes(xid, cutoff_xid))
			return true;
	}

	if (tuple->t_infomask & HEAP_MOVED)
	{
		xid = HeapTupleHeaderGetXvac(tuple);
		if (TransactionIdIsNormal(xid) &&
			TransactionIdPrecedes(xid, cutoff_xid))
			return true;
	}

	return false;
}

/*
 * If 'tuple' contains any visible XID greater than latestRemovedXid,
 * ratchet forwards latestRemovedXid to the greatest one found.
 * This is used as the basis for generating Hot Standby conflicts, so
 * if a tuple was never visible then removing it should not conflict
 * with queries.
 */
void
HeapTupleHeaderAdvanceLatestRemovedXid(HeapTupleHeader tuple,
									   TransactionId *latestRemovedXid)
{
	TransactionId xmin = HeapTupleHeaderGetXmin(tuple);
	TransactionId xmax = HeapTupleHeaderGetUpdateXid(tuple);
	TransactionId xvac = HeapTupleHeaderGetXvac(tuple);

	if (tuple->t_infomask & HEAP_MOVED)
	{
		if (TransactionIdPrecedes(*latestRemovedXid, xvac))
			*latestRemovedXid = xvac;
	}

	/*
	 * Ignore tuples inserted by an aborted transaction or if the tuple was
	 * updated/deleted by the inserting transaction.
	 *
	 * Look for a committed hint bit, or if no xmin bit is set, check clog.
	 * This needs to work on both master and standby, where it is used to
	 * assess btree delete records.
	 */
	if (HeapTupleHeaderXminCommitted(tuple) ||
		(!HeapTupleHeaderXminInvalid(tuple) && TransactionIdDidCommit(xmin)))
	{
		if (xmax != xmin &&
			TransactionIdFollows(xmax, *latestRemovedXid))
			*latestRemovedXid = xmax;
	}

	/* *latestRemovedXid may still be invalid at end */
}

/*
 * Perform XLogInsert to register a heap cleanup info message. These
 * messages are sent once per VACUUM and are required because
 * of the phasing of removal operations during a lazy VACUUM.
 * see comments for vacuum_log_cleanup_info().
 */
XLogRecPtr
log_heap_cleanup_info(RelFileNode rnode, TransactionId latestRemovedXid)
{
	xl_heap_cleanup_info xlrec;
	XLogRecPtr	recptr;

	xlrec.node = rnode;
	xlrec.latestRemovedXid = latestRemovedXid;

	XLogBeginInsert();
	XLogRegisterData((char *) &xlrec, SizeOfHeapCleanupInfo);

	recptr = XLogInsert(RM_HEAP2_ID, XLOG_HEAP2_CLEANUP_INFO);

	return recptr;
}

/*
 * Perform XLogInsert for a heap-clean operation.  Caller must already
 * have modified the buffer and marked it dirty.
 *
 * Note: prior to Postgres 8.3, the entries in the nowunused[] array were
 * zero-based tuple indexes.  Now they are one-based like other uses
 * of OffsetNumber.
 *
 * We also include latestRemovedXid, which is the greatest XID present in
 * the removed tuples. That allows recovery processing to cancel or wait
 * for long standby queries that can still see these tuples.
 */
XLogRecPtr
log_heap_clean(Relation reln, Buffer buffer,
			   OffsetNumber *redirected, int nredirected,
			   OffsetNumber *nowdead, int ndead,
			   OffsetNumber *nowunused, int nunused,
			   TransactionId latestRemovedXid)
{
	xl_heap_clean xlrec;
	XLogRecPtr	recptr;

	/* Caller should not call me on a non-WAL-logged relation */
	Assert(RelationNeedsWAL(reln));

	xlrec.latestRemovedXid = latestRemovedXid;
	xlrec.nredirected = nredirected;
	xlrec.ndead = ndead;

	XLogBeginInsert();
	XLogRegisterData((char *) &xlrec, SizeOfHeapClean);

	XLogRegisterBuffer(0, buffer, REGBUF_STANDARD);

	/*
	 * The OffsetNumber arrays are not actually in the buffer, but we pretend
	 * that they are.  When XLogInsert stores the whole buffer, the offset
	 * arrays need not be stored too.  Note that even if all three arrays are
	 * empty, we want to expose the buffer as a candidate for whole-page
	 * storage, since this record type implies a defragmentation operation
	 * even if no item pointers changed state.
	 */
	if (nredirected > 0)
		XLogRegisterBufData(0, (char *) redirected,
							nredirected * sizeof(OffsetNumber) * 2);

	if (ndead > 0)
		XLogRegisterBufData(0, (char *) nowdead,
							ndead * sizeof(OffsetNumber));

	if (nunused > 0)
		XLogRegisterBufData(0, (char *) nowunused,
							nunused * sizeof(OffsetNumber));

	recptr = XLogInsert(RM_HEAP2_ID, XLOG_HEAP2_CLEAN);

	return recptr;
}

/*
 * Perform XLogInsert for a heap-freeze operation.  Caller must have already
 * modified the buffer and marked it dirty.
 */
XLogRecPtr
log_heap_freeze(Relation reln, Buffer buffer, TransactionId cutoff_xid,
				xl_heap_freeze_tuple *tuples, int ntuples)
{
	xl_heap_freeze_page xlrec;
	XLogRecPtr	recptr;

	/* Caller should not call me on a non-WAL-logged relation */
	Assert(RelationNeedsWAL(reln));
	/* nor when there are no tuples to freeze */
	Assert(ntuples > 0);

	xlrec.cutoff_xid = cutoff_xid;
	xlrec.ntuples = ntuples;

	XLogBeginInsert();
	XLogRegisterData((char *) &xlrec, SizeOfHeapFreezePage);

	/*
	 * The freeze plan array is not actually in the buffer, but pretend that
	 * it is.  When XLogInsert stores the whole buffer, the freeze plan need
	 * not be stored too.
	 */
	XLogRegisterBuffer(0, buffer, REGBUF_STANDARD);
	XLogRegisterBufData(0, (char *) tuples,
						ntuples * sizeof(xl_heap_freeze_tuple));

	recptr = XLogInsert(RM_HEAP2_ID, XLOG_HEAP2_FREEZE_PAGE);

	return recptr;
}

/*
 * Perform XLogInsert for a heap-visible operation.  'block' is the block
 * being marked all-visible, and vm_buffer is the buffer containing the
 * corresponding visibility map block.  Both should have already been modified
 * and dirtied.
 *
 * If checksums are enabled, we also generate a full-page image of
 * heap_buffer, if necessary.
 */
XLogRecPtr
log_heap_visible(RelFileNode rnode, Buffer heap_buffer, Buffer vm_buffer,
				 TransactionId cutoff_xid)
{
	xl_heap_visible xlrec;
	XLogRecPtr	recptr;
	uint8		flags;

	Assert(BufferIsValid(heap_buffer));
	Assert(BufferIsValid(vm_buffer));

	xlrec.cutoff_xid = cutoff_xid;
	XLogBeginInsert();
	XLogRegisterData((char *) &xlrec, SizeOfHeapVisible);

	XLogRegisterBuffer(0, vm_buffer, 0);

	flags = REGBUF_STANDARD;
	if (!XLogHintBitIsNeeded())
		flags |= REGBUF_NO_IMAGE;
	XLogRegisterBuffer(1, heap_buffer, flags);

	recptr = XLogInsert(RM_HEAP2_ID, XLOG_HEAP2_VISIBLE);

	return recptr;
}

/*
 * Perform XLogInsert for a heap-update operation.  Caller must already
 * have modified the buffer(s) and marked them dirty.
 */
static XLogRecPtr
log_heap_update(Relation reln, Buffer oldbuf,
				Buffer newbuf, HeapTuple oldtup, HeapTuple newtup,
				HeapTuple old_key_tuple,
				bool all_visible_cleared, bool new_all_visible_cleared)
{
	xl_heap_update xlrec;
	xl_heap_header xlhdr;
	xl_heap_header xlhdr_idx;
	uint8		info;
	uint16		prefix_suffix[2];
	uint16		prefixlen = 0,
				suffixlen = 0;
	XLogRecPtr	recptr;
	Page		page = BufferGetPage(newbuf);
	bool		need_tuple_data = RelationIsLogicallyLogged(reln);
	bool		init;
	int			bufflags;

	/* Caller should not call me on a non-WAL-logged relation */
	Assert(RelationNeedsWAL(reln));

	XLogBeginInsert();

	if (HeapTupleIsHeapOnly(newtup))
		info = XLOG_HEAP_HOT_UPDATE;
	else
		info = XLOG_HEAP_UPDATE;

	/*
	 * If the old and new tuple are on the same page, we only need to log the
	 * parts of the new tuple that were changed.  That saves on the amount of
	 * WAL we need to write.  Currently, we just count any unchanged bytes in
	 * the beginning and end of the tuple.  That's quick to check, and
	 * perfectly covers the common case that only one field is updated.
	 *
	 * We could do this even if the old and new tuple are on different pages,
	 * but only if we don't make a full-page image of the old page, which is
	 * difficult to know in advance.  Also, if the old tuple is corrupt for
	 * some reason, it would allow the corruption to propagate the new page,
	 * so it seems best to avoid.  Under the general assumption that most
	 * updates tend to create the new tuple version on the same page, there
	 * isn't much to be gained by doing this across pages anyway.
	 *
	 * Skip this if we're taking a full-page image of the new page, as we
	 * don't include the new tuple in the WAL record in that case.  Also
	 * disable if wal_level='logical', as logical decoding needs to be able to
	 * read the new tuple in whole from the WAL record alone.
	 */
	if (oldbuf == newbuf && !need_tuple_data &&
		!XLogCheckBufferNeedsBackup(newbuf))
	{
		char	   *oldp = (char *) oldtup->t_data + oldtup->t_data->t_hoff;
		char	   *newp = (char *) newtup->t_data + newtup->t_data->t_hoff;
		int			oldlen = oldtup->t_len - oldtup->t_data->t_hoff;
		int			newlen = newtup->t_len - newtup->t_data->t_hoff;

		/* Check for common prefix between old and new tuple */
		for (prefixlen = 0; prefixlen < Min(oldlen, newlen); prefixlen++)
		{
			if (newp[prefixlen] != oldp[prefixlen])
				break;
		}

		/*
		 * Storing the length of the prefix takes 2 bytes, so we need to save
		 * at least 3 bytes or there's no point.
		 */
		if (prefixlen < 3)
			prefixlen = 0;

		/* Same for suffix */
		for (suffixlen = 0; suffixlen < Min(oldlen, newlen) - prefixlen; suffixlen++)
		{
			if (newp[newlen - suffixlen - 1] != oldp[oldlen - suffixlen - 1])
				break;
		}
		if (suffixlen < 3)
			suffixlen = 0;
	}

	/* Prepare main WAL data chain */
	xlrec.flags = 0;
	if (all_visible_cleared)
		xlrec.flags |= XLH_UPDATE_OLD_ALL_VISIBLE_CLEARED;
	if (new_all_visible_cleared)
		xlrec.flags |= XLH_UPDATE_NEW_ALL_VISIBLE_CLEARED;
	if (prefixlen > 0)
		xlrec.flags |= XLH_UPDATE_PREFIX_FROM_OLD;
	if (suffixlen > 0)
		xlrec.flags |= XLH_UPDATE_SUFFIX_FROM_OLD;
	if (need_tuple_data)
	{
		xlrec.flags |= XLH_UPDATE_CONTAINS_NEW_TUPLE;
		if (old_key_tuple)
		{
			if (reln->rd_rel->relreplident == REPLICA_IDENTITY_FULL)
				xlrec.flags |= XLH_UPDATE_CONTAINS_OLD_TUPLE;
			else
				xlrec.flags |= XLH_UPDATE_CONTAINS_OLD_KEY;
		}
	}

	/* If new tuple is the single and first tuple on page... */
	if (ItemPointerGetOffsetNumber(&(newtup->t_self)) == FirstOffsetNumber &&
		PageGetMaxOffsetNumber(page) == FirstOffsetNumber)
	{
		info |= XLOG_HEAP_INIT_PAGE;
		init = true;
	}
	else
		init = false;

	/* Prepare WAL data for the old page */
	xlrec.old_offnum = ItemPointerGetOffsetNumber(&oldtup->t_self);
	xlrec.old_xmax = HeapTupleHeaderGetRawXmax(oldtup->t_data);
	xlrec.old_infobits_set = compute_infobits(oldtup->t_data->t_infomask,
											  oldtup->t_data->t_infomask2);

	/* Prepare WAL data for the new page */
	xlrec.new_offnum = ItemPointerGetOffsetNumber(&newtup->t_self);
	xlrec.new_xmax = HeapTupleHeaderGetRawXmax(newtup->t_data);

	bufflags = REGBUF_STANDARD;
	if (init)
		bufflags |= REGBUF_WILL_INIT;
	if (need_tuple_data)
		bufflags |= REGBUF_KEEP_DATA;

	XLogRegisterBuffer(0, newbuf, bufflags);
	if (oldbuf != newbuf)
		XLogRegisterBuffer(1, oldbuf, REGBUF_STANDARD);

	XLogRegisterData((char *) &xlrec, SizeOfHeapUpdate);

	/*
	 * Prepare WAL data for the new tuple.
	 */
	if (prefixlen > 0 || suffixlen > 0)
	{
		if (prefixlen > 0 && suffixlen > 0)
		{
			prefix_suffix[0] = prefixlen;
			prefix_suffix[1] = suffixlen;
			XLogRegisterBufData(0, (char *) &prefix_suffix, sizeof(uint16) * 2);
		}
		else if (prefixlen > 0)
		{
			XLogRegisterBufData(0, (char *) &prefixlen, sizeof(uint16));
		}
		else
		{
			XLogRegisterBufData(0, (char *) &suffixlen, sizeof(uint16));
		}
	}

	xlhdr.t_infomask2 = newtup->t_data->t_infomask2;
	xlhdr.t_infomask = newtup->t_data->t_infomask;
	xlhdr.t_hoff = newtup->t_data->t_hoff;
	Assert(SizeofHeapTupleHeader + prefixlen + suffixlen <= newtup->t_len);

	/*
	 * PG73FORMAT: write bitmap [+ padding] [+ oid] + data
	 *
	 * The 'data' doesn't include the common prefix or suffix.
	 */
	XLogRegisterBufData(0, (char *) &xlhdr, SizeOfHeapHeader);
	if (prefixlen == 0)
	{
		XLogRegisterBufData(0,
							((char *) newtup->t_data) + SizeofHeapTupleHeader,
						  newtup->t_len - SizeofHeapTupleHeader - suffixlen);
	}
	else
	{
		/*
		 * Have to write the null bitmap and data after the common prefix as
		 * two separate rdata entries.
		 */
		/* bitmap [+ padding] [+ oid] */
		if (newtup->t_data->t_hoff - SizeofHeapTupleHeader > 0)
		{
			XLogRegisterBufData(0,
						   ((char *) newtup->t_data) + SizeofHeapTupleHeader,
							 newtup->t_data->t_hoff - SizeofHeapTupleHeader);
		}

		/* data after common prefix */
		XLogRegisterBufData(0,
			  ((char *) newtup->t_data) + newtup->t_data->t_hoff + prefixlen,
			 newtup->t_len - newtup->t_data->t_hoff - prefixlen - suffixlen);
	}

	/* We need to log a tuple identity */
	if (need_tuple_data && old_key_tuple)
	{
		/* don't really need this, but its more comfy to decode */
		xlhdr_idx.t_infomask2 = old_key_tuple->t_data->t_infomask2;
		xlhdr_idx.t_infomask = old_key_tuple->t_data->t_infomask;
		xlhdr_idx.t_hoff = old_key_tuple->t_data->t_hoff;

		XLogRegisterData((char *) &xlhdr_idx, SizeOfHeapHeader);

		/* PG73FORMAT: write bitmap [+ padding] [+ oid] + data */
		XLogRegisterData((char *) old_key_tuple->t_data + SizeofHeapTupleHeader,
						 old_key_tuple->t_len - SizeofHeapTupleHeader);
	}

	/* filtering by origin on a row level is much more efficient */
	XLogIncludeOrigin();

	recptr = XLogInsert(RM_HEAP_ID, info);

	return recptr;
}

/*
 * Perform XLogInsert of an XLOG_HEAP2_NEW_CID record
 *
 * This is only used in wal_level >= WAL_LEVEL_LOGICAL, and only for catalog
 * tuples.
 */
static XLogRecPtr
log_heap_new_cid(Relation relation, HeapTuple tup)
{
	xl_heap_new_cid xlrec;

	XLogRecPtr	recptr;
	HeapTupleHeader hdr = tup->t_data;

	Assert(ItemPointerIsValid(&tup->t_self));
	Assert(tup->t_tableOid != InvalidOid);

	xlrec.top_xid = GetTopTransactionId();
	xlrec.target_node = relation->rd_node;
	xlrec.target_tid = tup->t_self;

	/*
	 * If the tuple got inserted & deleted in the same TX we definitely have a
	 * combocid, set cmin and cmax.
	 */
	if (hdr->t_infomask & HEAP_COMBOCID)
	{
		Assert(!(hdr->t_infomask & HEAP_XMAX_INVALID));
		Assert(!HeapTupleHeaderXminInvalid(hdr));
		xlrec.cmin = HeapTupleHeaderGetCmin(hdr);
		xlrec.cmax = HeapTupleHeaderGetCmax(hdr);
		xlrec.combocid = HeapTupleHeaderGetRawCommandId(hdr);
	}
	/* No combocid, so only cmin or cmax can be set by this TX */
	else
	{
		/*
		 * Tuple inserted.
		 *
		 * We need to check for LOCK ONLY because multixacts might be
		 * transferred to the new tuple in case of FOR KEY SHARE updates in
		 * which case there will be an xmax, although the tuple just got
		 * inserted.
		 */
		if (hdr->t_infomask & HEAP_XMAX_INVALID ||
			HEAP_XMAX_IS_LOCKED_ONLY(hdr->t_infomask))
		{
			xlrec.cmin = HeapTupleHeaderGetRawCommandId(hdr);
			xlrec.cmax = InvalidCommandId;
		}
		/* Tuple from a different tx updated or deleted. */
		else
		{
			xlrec.cmin = InvalidCommandId;
			xlrec.cmax = HeapTupleHeaderGetRawCommandId(hdr);

		}
		xlrec.combocid = InvalidCommandId;
	}

	/*
	 * Note that we don't need to register the buffer here, because this
	 * operation does not modify the page. The insert/update/delete that
	 * called us certainly did, but that's WAL-logged separately.
	 */
	XLogBeginInsert();
	XLogRegisterData((char *) &xlrec, SizeOfHeapNewCid);

	/* will be looked at irrespective of origin */

	recptr = XLogInsert(RM_HEAP2_ID, XLOG_HEAP2_NEW_CID);

	return recptr;
}

/*
 * Build a heap tuple representing the configured REPLICA IDENTITY to represent
 * the old tuple in a UPDATE or DELETE.
 *
 * Returns NULL if there's no need to log an identity or if there's no suitable
 * key in the Relation relation.
 */
static HeapTuple
ExtractReplicaIdentity(Relation relation, HeapTuple tp, bool key_changed, bool *copy)
{
	TupleDesc	desc = RelationGetDescr(relation);
	Oid			replidindex;
	Relation	idx_rel;
	TupleDesc	idx_desc;
	char		replident = relation->rd_rel->relreplident;
	HeapTuple	key_tuple = NULL;
	bool		nulls[MaxHeapAttributeNumber];
	Datum		values[MaxHeapAttributeNumber];
	int			natt;

	*copy = false;

	if (!RelationIsLogicallyLogged(relation))
		return NULL;

	if (replident == REPLICA_IDENTITY_NOTHING)
		return NULL;

	if (replident == REPLICA_IDENTITY_FULL)
	{
		/*
		 * When logging the entire old tuple, it very well could contain
		 * toasted columns. If so, force them to be inlined.
		 */
		if (HeapTupleHasExternal(tp))
		{
			*copy = true;
			tp = toast_flatten_tuple(tp, RelationGetDescr(relation));
		}
		return tp;
	}

	/* if the key hasn't changed and we're only logging the key, we're done */
	if (!key_changed)
		return NULL;

	/* find the replica identity index */
	replidindex = RelationGetReplicaIndex(relation);
	if (!OidIsValid(replidindex))
	{
		elog(DEBUG4, "could not find configured replica identity for table \"%s\"",
			 RelationGetRelationName(relation));
		return NULL;
	}

	idx_rel = RelationIdGetRelation(replidindex);
	idx_desc = RelationGetDescr(idx_rel);

	/* deform tuple, so we have fast access to columns */
	heap_deform_tuple(tp, desc, values, nulls);

	/* set all columns to NULL, regardless of whether they actually are */
	memset(nulls, 1, sizeof(nulls));

	/*
	 * Now set all columns contained in the index to NOT NULL, they cannot
	 * currently be NULL.
	 */
	for (natt = 0; natt < idx_desc->natts; natt++)
	{
		int			attno = idx_rel->rd_index->indkey.values[natt];

		if (attno < 0)
		{
			/*
			 * The OID column can appear in an index definition, but that's
			 * OK, because we always copy the OID if present (see below).
			 * Other system columns may not.
			 */
			if (attno == ObjectIdAttributeNumber)
				continue;
			elog(ERROR, "system column in index");
		}
		nulls[attno - 1] = false;
	}

	key_tuple = heap_form_tuple(desc, values, nulls);
	*copy = true;
	RelationClose(idx_rel);

	/*
	 * Always copy oids if the table has them, even if not included in the
	 * index. The space in the logged tuple is used anyway, so there's little
	 * point in not including the information.
	 */
	if (relation->rd_rel->relhasoids)
		HeapTupleSetOid(key_tuple, HeapTupleGetOid(tp));

	/*
	 * If the tuple, which by here only contains indexed columns, still has
	 * toasted columns, force them to be inlined. This is somewhat unlikely
	 * since there's limits on the size of indexed columns, so we don't
	 * duplicate toast_flatten_tuple()s functionality in the above loop over
	 * the indexed columns, even if it would be more efficient.
	 */
	if (HeapTupleHasExternal(key_tuple))
	{
		HeapTuple	oldtup = key_tuple;

		key_tuple = toast_flatten_tuple(oldtup, RelationGetDescr(relation));
		heap_freetuple(oldtup);
	}

	return key_tuple;
}

/*
 * Handles CLEANUP_INFO
 */
static void
heap_xlog_cleanup_info(XLogReaderState *record)
{
	xl_heap_cleanup_info *xlrec = (xl_heap_cleanup_info *) XLogRecGetData(record);

	if (InHotStandby)
		ResolveRecoveryConflictWithSnapshot(xlrec->latestRemovedXid, xlrec->node);

	/*
	 * Actual operation is a no-op. Record type exists to provide a means for
	 * conflict processing to occur before we begin index vacuum actions. see
	 * vacuumlazy.c and also comments in btvacuumpage()
	 */

	/* Backup blocks are not used in cleanup_info records */
	Assert(!XLogRecHasAnyBlockRefs(record));
}

/*
 * Handles HEAP2_CLEAN record type
 */
static void
heap_xlog_clean(XLogReaderState *record)
{
	XLogRecPtr	lsn = record->EndRecPtr;
	xl_heap_clean *xlrec = (xl_heap_clean *) XLogRecGetData(record);
	Buffer		buffer;
	Size		freespace = 0;
	RelFileNode rnode;
	BlockNumber blkno;
	XLogRedoAction action;

	XLogRecGetBlockTag(record, 0, &rnode, NULL, &blkno);

	/*
	 * We're about to remove tuples. In Hot Standby mode, ensure that there's
	 * no queries running for which the removed tuples are still visible.
	 *
	 * Not all HEAP2_CLEAN records remove tuples with xids, so we only want to
	 * conflict on the records that cause MVCC failures for user queries. If
	 * latestRemovedXid is invalid, skip conflict processing.
	 */
	if (InHotStandby && TransactionIdIsValid(xlrec->latestRemovedXid))
		ResolveRecoveryConflictWithSnapshot(xlrec->latestRemovedXid, rnode);

	/*
	 * If we have a full-page image, restore it (using a cleanup lock) and
	 * we're done.
	 */
	action = XLogReadBufferForRedoExtended(record, 0, RBM_NORMAL, true,
										   &buffer);
	if (action == BLK_NEEDS_REDO)
	{
		Page		page = (Page) BufferGetPage(buffer);
		OffsetNumber *end;
		OffsetNumber *redirected;
		OffsetNumber *nowdead;
		OffsetNumber *nowunused;
		int			nredirected;
		int			ndead;
		int			nunused;
		Size		datalen;

		redirected = (OffsetNumber *) XLogRecGetBlockData(record, 0, &datalen);

		nredirected = xlrec->nredirected;
		ndead = xlrec->ndead;
		end = (OffsetNumber *) ((char *) redirected + datalen);
		nowdead = redirected + (nredirected * 2);
		nowunused = nowdead + ndead;
		nunused = (end - nowunused);
		Assert(nunused >= 0);

		/* Update all item pointers per the record, and repair fragmentation */
		heap_page_prune_execute(buffer,
								redirected, nredirected,
								nowdead, ndead,
								nowunused, nunused);

		freespace = PageGetHeapFreeSpace(page); /* needed to update FSM below */

		/*
		 * Note: we don't worry about updating the page's prunability hints.
		 * At worst this will cause an extra prune cycle to occur soon.
		 */

		PageSetLSN(page, lsn);
		MarkBufferDirty(buffer);
	}
	if (BufferIsValid(buffer))
		UnlockReleaseBuffer(buffer);

	/*
	 * Update the FSM as well.
	 *
	 * XXX: Don't do this if the page was restored from full page image. We
	 * don't bother to update the FSM in that case, it doesn't need to be
	 * totally accurate anyway.
	 */
	if (action == BLK_NEEDS_REDO)
		XLogRecordPageWithFreeSpace(rnode, blkno, freespace);
}

/*
 * Replay XLOG_HEAP2_VISIBLE record.
 *
 * The critical integrity requirement here is that we must never end up with
 * a situation where the visibility map bit is set, and the page-level
 * PD_ALL_VISIBLE bit is clear.  If that were to occur, then a subsequent
 * page modification would fail to clear the visibility map bit.
 */
static void
heap_xlog_visible(XLogReaderState *record)
{
	XLogRecPtr	lsn = record->EndRecPtr;
	xl_heap_visible *xlrec = (xl_heap_visible *) XLogRecGetData(record);
	Buffer		vmbuffer = InvalidBuffer;
	Buffer		buffer;
	Page		page;
	RelFileNode rnode;
	BlockNumber blkno;
	XLogRedoAction action;

	XLogRecGetBlockTag(record, 1, &rnode, NULL, &blkno);

	/*
	 * If there are any Hot Standby transactions running that have an xmin
	 * horizon old enough that this page isn't all-visible for them, they
	 * might incorrectly decide that an index-only scan can skip a heap fetch.
	 *
	 * NB: It might be better to throw some kind of "soft" conflict here that
	 * forces any index-only scan that is in flight to perform heap fetches,
	 * rather than killing the transaction outright.
	 */
	if (InHotStandby)
		ResolveRecoveryConflictWithSnapshot(xlrec->cutoff_xid, rnode);

	/*
<<<<<<< HEAD
	 * If heap block was backed up, restore it. (This can only happen with
	 * checksums or wal_log_hints enabled).
=======
	 * Read the heap page, if it still exists. If the heap file has dropped or
	 * truncated later in recovery, we don't need to update the page, but we'd
	 * better still update the visibility map.
>>>>>>> 8abb52fa
	 */
	action = XLogReadBufferForRedo(record, 1, &buffer);
	if (action == BLK_NEEDS_REDO)
	{
<<<<<<< HEAD
		(void) RestoreBackupBlock(lsn, record, 1, false, false);
=======
		/*
		 * We don't bump the LSN of the heap page when setting the visibility
		 * map bit (unless checksums or wal_hint_bits is enabled, in which
		 * case we must), because that would generate an unworkable volume of
		 * full-page writes.  This exposes us to torn page hazards, but since
		 * we're not inspecting the existing page contents in any way, we
		 * don't care.
		 *
		 * However, all operations that clear the visibility map bit *do* bump
		 * the LSN, and those operations will only be replayed if the XLOG LSN
		 * follows the page LSN.  Thus, if the page LSN has advanced past our
		 * XLOG record's LSN, we mustn't mark the page all-visible, because
		 * the subsequent update won't be replayed to clear the flag.
		 */
		page = BufferGetPage(buffer);
		PageSetAllVisible(page);
		MarkBufferDirty(buffer);
>>>>>>> 8abb52fa
	}
	else if (action == BLK_RESTORED)
	{
		/*
		 * If heap block was backed up, we already restored it and there's
		 * nothing more to do. (This can only happen with checksums or
		 * wal_log_hints enabled.)
		 */
<<<<<<< HEAD
		buffer = XLogReadBufferExtended(xlrec->node, MAIN_FORKNUM,
										xlrec->block, RBM_NORMAL);
		if (BufferIsValid(buffer))
		{
			LockBuffer(buffer, BUFFER_LOCK_EXCLUSIVE);

			page = (Page) BufferGetPage(buffer);

			/*
			 * We don't bump the LSN of the heap page when setting the
			 * visibility map bit (unless checksums or wal_log_hints is
			 * enabled, in which case we must), because that would generate an
			 * unworkable volume of full-page writes.  This exposes us to torn
			 * page hazards, but since we're not inspecting the existing page
			 * contents in any way, we don't care.
			 *
			 * However, all operations that clear the visibility map bit *do*
			 * bump the LSN, and those operations will only be replayed if the
			 * XLOG LSN follows the page LSN.  Thus, if the page LSN has
			 * advanced past our XLOG record's LSN, we mustn't mark the page
			 * all-visible, because the subsequent update won't be replayed to
			 * clear the flag.
			 */
			if (lsn > PageGetLSN(page))
			{
				PageSetAllVisible(page);
				MarkBufferDirty(buffer);
			}

			/* Done with heap page. */
			UnlockReleaseBuffer(buffer);
		}
=======
>>>>>>> 8abb52fa
	}
	if (BufferIsValid(buffer))
		UnlockReleaseBuffer(buffer);

	/*
	 * Even if we skipped the heap page update due to the LSN interlock, it's
	 * still safe to update the visibility map.  Any WAL record that clears
	 * the visibility map bit does so before checking the page LSN, so any
	 * bits that need to be cleared will still be cleared.
	 */
	if (XLogReadBufferForRedoExtended(record, 0, RBM_ZERO_ON_ERROR, false,
									  &vmbuffer) == BLK_NEEDS_REDO)
	{
		Page		vmpage = BufferGetPage(vmbuffer);
		Relation	reln;

		/* initialize the page if it was read as zeros */
		if (PageIsNew(vmpage))
			PageInit(vmpage, BLCKSZ, 0);

		/*
		 * XLogReplayBufferExtended locked the buffer. But visibilitymap_set
		 * will handle locking itself.
		 */
		LockBuffer(vmbuffer, BUFFER_LOCK_UNLOCK);

		reln = CreateFakeRelcacheEntry(rnode);
		visibilitymap_pin(reln, blkno, &vmbuffer);

		/*
		 * Don't set the bit if replay has already passed this point.
		 *
		 * It might be safe to do this unconditionally; if replay has passed
		 * this point, we'll replay at least as far this time as we did
		 * before, and if this bit needs to be cleared, the record responsible
		 * for doing so should be again replayed, and clear it.  For right
		 * now, out of an abundance of conservatism, we use the same test here
		 * we did for the heap page.  If this results in a dropped bit, no
		 * real harm is done; and the next VACUUM will fix it.
		 */
		if (lsn > PageGetLSN(vmpage))
			visibilitymap_set(reln, blkno, InvalidBuffer, lsn, vmbuffer,
							  xlrec->cutoff_xid);

		ReleaseBuffer(vmbuffer);
		FreeFakeRelcacheEntry(reln);
	}
	else if (BufferIsValid(vmbuffer))
		UnlockReleaseBuffer(vmbuffer);
}

/*
 * Replay XLOG_HEAP2_FREEZE_PAGE records
 */
static void
heap_xlog_freeze_page(XLogReaderState *record)
{
	XLogRecPtr	lsn = record->EndRecPtr;
	xl_heap_freeze_page *xlrec = (xl_heap_freeze_page *) XLogRecGetData(record);
	TransactionId cutoff_xid = xlrec->cutoff_xid;
	Buffer		buffer;
	int			ntup;

	/*
	 * In Hot Standby mode, ensure that there's no queries running which still
	 * consider the frozen xids as running.
	 */
	if (InHotStandby)
	{
		RelFileNode rnode;
		TransactionId latestRemovedXid = cutoff_xid;

		TransactionIdRetreat(latestRemovedXid);

		XLogRecGetBlockTag(record, 0, &rnode, NULL, NULL);
		ResolveRecoveryConflictWithSnapshot(latestRemovedXid, rnode);
	}

	if (XLogReadBufferForRedo(record, 0, &buffer) == BLK_NEEDS_REDO)
	{
		Page		page = BufferGetPage(buffer);
		xl_heap_freeze_tuple *tuples;

		tuples = (xl_heap_freeze_tuple *) XLogRecGetBlockData(record, 0, NULL);

		/* now execute freeze plan for each frozen tuple */
		for (ntup = 0; ntup < xlrec->ntuples; ntup++)
		{
			xl_heap_freeze_tuple *xlrec_tp;
			ItemId		lp;
			HeapTupleHeader tuple;

			xlrec_tp = &tuples[ntup];
			lp = PageGetItemId(page, xlrec_tp->offset); /* offsets are one-based */
			tuple = (HeapTupleHeader) PageGetItem(page, lp);

			heap_execute_freeze_tuple(tuple, xlrec_tp);
		}

<<<<<<< HEAD
	Assert(record->xl_len == SizeOfHeapNewpage + BLCKSZ - xlrec->hole_length);

	/*
	 * Note: the NEWPAGE log record is used for both heaps and indexes, so do
	 * not do anything that assumes we are touching a heap.
	 */
	buffer = XLogReadBufferExtended(xlrec->node, xlrec->forknum, xlrec->blkno,
									RBM_ZERO_AND_LOCK);
	Assert(BufferIsValid(buffer));
	page = (Page) BufferGetPage(buffer);

	if (xlrec->hole_length == 0)
	{
		memcpy((char *) page, blk, BLCKSZ);
	}
	else
	{
		memcpy((char *) page, blk, xlrec->hole_offset);
		/* must zero-fill the hole */
		MemSet((char *) page + xlrec->hole_offset, 0, xlrec->hole_length);
		memcpy((char *) page + (xlrec->hole_offset + xlrec->hole_length),
			   blk + xlrec->hole_offset,
			   BLCKSZ - (xlrec->hole_offset + xlrec->hole_length));
	}

	/*
	 * The page may be uninitialized. If so, we can't set the LSN because that
	 * would corrupt the page.
	 */
	if (!PageIsNew(page))
	{
		PageSetLSN(page, lsn);
	}

	MarkBufferDirty(buffer);
	UnlockReleaseBuffer(buffer);
=======
		PageSetLSN(page, lsn);
		MarkBufferDirty(buffer);
	}
	if (BufferIsValid(buffer))
		UnlockReleaseBuffer(buffer);
>>>>>>> 8abb52fa
}

/*
 * Given an "infobits" field from an XLog record, set the correct bits in the
 * given infomask and infomask2 for the tuple touched by the record.
 *
 * (This is the reverse of compute_infobits).
 */
static void
fix_infomask_from_infobits(uint8 infobits, uint16 *infomask, uint16 *infomask2)
{
	*infomask &= ~(HEAP_XMAX_IS_MULTI | HEAP_XMAX_LOCK_ONLY |
				   HEAP_XMAX_KEYSHR_LOCK | HEAP_XMAX_EXCL_LOCK);
	*infomask2 &= ~HEAP_KEYS_UPDATED;

	if (infobits & XLHL_XMAX_IS_MULTI)
		*infomask |= HEAP_XMAX_IS_MULTI;
	if (infobits & XLHL_XMAX_LOCK_ONLY)
		*infomask |= HEAP_XMAX_LOCK_ONLY;
	if (infobits & XLHL_XMAX_EXCL_LOCK)
		*infomask |= HEAP_XMAX_EXCL_LOCK;
	/* note HEAP_XMAX_SHR_LOCK isn't considered here */
	if (infobits & XLHL_XMAX_KEYSHR_LOCK)
		*infomask |= HEAP_XMAX_KEYSHR_LOCK;

	if (infobits & XLHL_KEYS_UPDATED)
		*infomask2 |= HEAP_KEYS_UPDATED;
}

static void
heap_xlog_delete(XLogReaderState *record)
{
	XLogRecPtr	lsn = record->EndRecPtr;
	xl_heap_delete *xlrec = (xl_heap_delete *) XLogRecGetData(record);
	Buffer		buffer;
	Page		page;
	ItemId		lp = NULL;
	HeapTupleHeader htup;
	BlockNumber blkno;
	RelFileNode target_node;
	ItemPointerData target_tid;

	XLogRecGetBlockTag(record, 0, &target_node, NULL, &blkno);
	ItemPointerSetBlockNumber(&target_tid, blkno);
	ItemPointerSetOffsetNumber(&target_tid, xlrec->offnum);

	/*
	 * The visibility map may need to be fixed even if the heap page is
	 * already up-to-date.
	 */
	if (xlrec->flags & XLH_DELETE_ALL_VISIBLE_CLEARED)
	{
		Relation	reln = CreateFakeRelcacheEntry(target_node);
		Buffer		vmbuffer = InvalidBuffer;

		visibilitymap_pin(reln, blkno, &vmbuffer);
		visibilitymap_clear(reln, blkno, vmbuffer);
		ReleaseBuffer(vmbuffer);
		FreeFakeRelcacheEntry(reln);
	}

	if (XLogReadBufferForRedo(record, 0, &buffer) == BLK_NEEDS_REDO)
	{
		page = BufferGetPage(buffer);

		if (PageGetMaxOffsetNumber(page) >= xlrec->offnum)
			lp = PageGetItemId(page, xlrec->offnum);

		if (PageGetMaxOffsetNumber(page) < xlrec->offnum || !ItemIdIsNormal(lp))
			elog(PANIC, "invalid lp");

		htup = (HeapTupleHeader) PageGetItem(page, lp);

		htup->t_infomask &= ~(HEAP_XMAX_BITS | HEAP_MOVED);
		htup->t_infomask2 &= ~HEAP_KEYS_UPDATED;
		HeapTupleHeaderClearHotUpdated(htup);
		fix_infomask_from_infobits(xlrec->infobits_set,
								   &htup->t_infomask, &htup->t_infomask2);
		if (!(xlrec->flags & XLH_DELETE_IS_SUPER))
			HeapTupleHeaderSetXmax(htup, xlrec->xmax);
		else
			HeapTupleHeaderSetXmin(htup, InvalidTransactionId);
		HeapTupleHeaderSetCmax(htup, FirstCommandId, false);

		/* Mark the page as a candidate for pruning */
		PageSetPrunable(page, XLogRecGetXid(record));

		if (xlrec->flags & XLH_DELETE_ALL_VISIBLE_CLEARED)
			PageClearAllVisible(page);

		/* Make sure there is no forward chain link in t_ctid */
		htup->t_ctid = target_tid;
		PageSetLSN(page, lsn);
		MarkBufferDirty(buffer);
	}
	if (BufferIsValid(buffer))
		UnlockReleaseBuffer(buffer);
}

static void
heap_xlog_insert(XLogReaderState *record)
{
	XLogRecPtr	lsn = record->EndRecPtr;
	xl_heap_insert *xlrec = (xl_heap_insert *) XLogRecGetData(record);
	Buffer		buffer;
	Page		page;
	union
	{
		HeapTupleHeaderData hdr;
		char		data[MaxHeapTupleSize];
	}			tbuf;
	HeapTupleHeader htup;
	xl_heap_header xlhdr;
	uint32		newlen;
	Size		freespace = 0;
	RelFileNode target_node;
	BlockNumber blkno;
	ItemPointerData target_tid;
	XLogRedoAction action;

	XLogRecGetBlockTag(record, 0, &target_node, NULL, &blkno);
	ItemPointerSetBlockNumber(&target_tid, blkno);
	ItemPointerSetOffsetNumber(&target_tid, xlrec->offnum);

	/*
	 * The visibility map may need to be fixed even if the heap page is
	 * already up-to-date.
	 */
	if (xlrec->flags & XLH_INSERT_ALL_VISIBLE_CLEARED)
	{
		Relation	reln = CreateFakeRelcacheEntry(target_node);
		Buffer		vmbuffer = InvalidBuffer;

		visibilitymap_pin(reln, blkno, &vmbuffer);
		visibilitymap_clear(reln, blkno, vmbuffer);
		ReleaseBuffer(vmbuffer);
		FreeFakeRelcacheEntry(reln);
	}

	/*
	 * If we inserted the first and only tuple on the page, re-initialize the
	 * page from scratch.
	 */
	if (XLogRecGetInfo(record) & XLOG_HEAP_INIT_PAGE)
	{
		buffer = XLogInitBufferForRedo(record, 0);
		page = BufferGetPage(buffer);
		PageInit(page, BufferGetPageSize(buffer), 0);
		action = BLK_NEEDS_REDO;
	}
	else
		action = XLogReadBufferForRedo(record, 0, &buffer);
	if (action == BLK_NEEDS_REDO)
	{
		Size		datalen;
		char	   *data;

		page = BufferGetPage(buffer);

		if (PageGetMaxOffsetNumber(page) + 1 < xlrec->offnum)
			elog(PANIC, "invalid max offset number");

		data = XLogRecGetBlockData(record, 0, &datalen);

		newlen = datalen - SizeOfHeapHeader;
		Assert(datalen > SizeOfHeapHeader && newlen <= MaxHeapTupleSize);
		memcpy((char *) &xlhdr, data, SizeOfHeapHeader);
		data += SizeOfHeapHeader;

		htup = &tbuf.hdr;
		MemSet((char *) htup, 0, SizeofHeapTupleHeader);
		/* PG73FORMAT: get bitmap [+ padding] [+ oid] + data */
		memcpy((char *) htup + SizeofHeapTupleHeader,
			   data,
			   newlen);
		newlen += SizeofHeapTupleHeader;
		htup->t_infomask2 = xlhdr.t_infomask2;
		htup->t_infomask = xlhdr.t_infomask;
		htup->t_hoff = xlhdr.t_hoff;
		HeapTupleHeaderSetXmin(htup, XLogRecGetXid(record));
		HeapTupleHeaderSetCmin(htup, FirstCommandId);
		htup->t_ctid = target_tid;

		if (PageAddItem(page, (Item) htup, newlen, xlrec->offnum,
						true, true) == InvalidOffsetNumber)
			elog(PANIC, "failed to add tuple");

		freespace = PageGetHeapFreeSpace(page); /* needed to update FSM below */

		PageSetLSN(page, lsn);

		if (xlrec->flags & XLH_INSERT_ALL_VISIBLE_CLEARED)
			PageClearAllVisible(page);

		MarkBufferDirty(buffer);
	}
	if (BufferIsValid(buffer))
		UnlockReleaseBuffer(buffer);

	/*
	 * If the page is running low on free space, update the FSM as well.
	 * Arbitrarily, our definition of "low" is less than 20%. We can't do much
	 * better than that without knowing the fill-factor for the table.
	 *
	 * XXX: Don't do this if the page was restored from full page image. We
	 * don't bother to update the FSM in that case, it doesn't need to be
	 * totally accurate anyway.
	 */
	if (action == BLK_NEEDS_REDO && freespace < BLCKSZ / 5)
		XLogRecordPageWithFreeSpace(target_node, blkno, freespace);
}

/*
 * Handles MULTI_INSERT record type.
 */
static void
heap_xlog_multi_insert(XLogReaderState *record)
{
	XLogRecPtr	lsn = record->EndRecPtr;
	xl_heap_multi_insert *xlrec;
	RelFileNode rnode;
	BlockNumber blkno;
	Buffer		buffer;
	Page		page;
	union
	{
		HeapTupleHeaderData hdr;
		char		data[MaxHeapTupleSize];
	}			tbuf;
	HeapTupleHeader htup;
	uint32		newlen;
	Size		freespace = 0;
	int			i;
	bool		isinit = (XLogRecGetInfo(record) & XLOG_HEAP_INIT_PAGE) != 0;
	XLogRedoAction action;

	/*
	 * Insertion doesn't overwrite MVCC data, so no conflict processing is
	 * required.
	 */
	xlrec = (xl_heap_multi_insert *) XLogRecGetData(record);

	XLogRecGetBlockTag(record, 0, &rnode, NULL, &blkno);

	/*
	 * The visibility map may need to be fixed even if the heap page is
	 * already up-to-date.
	 */
	if (xlrec->flags & XLH_INSERT_ALL_VISIBLE_CLEARED)
	{
		Relation	reln = CreateFakeRelcacheEntry(rnode);
		Buffer		vmbuffer = InvalidBuffer;

		visibilitymap_pin(reln, blkno, &vmbuffer);
		visibilitymap_clear(reln, blkno, vmbuffer);
		ReleaseBuffer(vmbuffer);
		FreeFakeRelcacheEntry(reln);
	}

	if (isinit)
	{
		buffer = XLogInitBufferForRedo(record, 0);
		page = BufferGetPage(buffer);
		PageInit(page, BufferGetPageSize(buffer), 0);
		action = BLK_NEEDS_REDO;
	}
	else
		action = XLogReadBufferForRedo(record, 0, &buffer);
	if (action == BLK_NEEDS_REDO)
	{
		char	   *tupdata;
		char	   *endptr;
		Size		len;

		/* Tuples are stored as block data */
		tupdata = XLogRecGetBlockData(record, 0, &len);
		endptr = tupdata + len;

		page = (Page) BufferGetPage(buffer);

		for (i = 0; i < xlrec->ntuples; i++)
		{
			OffsetNumber offnum;
			xl_multi_insert_tuple *xlhdr;

			/*
			 * If we're reinitializing the page, the tuples are stored in
			 * order from FirstOffsetNumber. Otherwise there's an array of
			 * offsets in the WAL record, and the tuples come after that.
			 */
			if (isinit)
				offnum = FirstOffsetNumber + i;
			else
				offnum = xlrec->offsets[i];
			if (PageGetMaxOffsetNumber(page) + 1 < offnum)
				elog(PANIC, "invalid max offset number");

			xlhdr = (xl_multi_insert_tuple *) SHORTALIGN(tupdata);
			tupdata = ((char *) xlhdr) + SizeOfMultiInsertTuple;

			newlen = xlhdr->datalen;
			Assert(newlen <= MaxHeapTupleSize);
			htup = &tbuf.hdr;
			MemSet((char *) htup, 0, SizeofHeapTupleHeader);
			/* PG73FORMAT: get bitmap [+ padding] [+ oid] + data */
			memcpy((char *) htup + SizeofHeapTupleHeader,
				   (char *) tupdata,
				   newlen);
			tupdata += newlen;

			newlen += SizeofHeapTupleHeader;
			htup->t_infomask2 = xlhdr->t_infomask2;
			htup->t_infomask = xlhdr->t_infomask;
			htup->t_hoff = xlhdr->t_hoff;
			HeapTupleHeaderSetXmin(htup, XLogRecGetXid(record));
			HeapTupleHeaderSetCmin(htup, FirstCommandId);
			ItemPointerSetBlockNumber(&htup->t_ctid, blkno);
			ItemPointerSetOffsetNumber(&htup->t_ctid, offnum);

			offnum = PageAddItem(page, (Item) htup, newlen, offnum, true, true);
			if (offnum == InvalidOffsetNumber)
				elog(PANIC, "failed to add tuple");
		}
		if (tupdata != endptr)
			elog(PANIC, "total tuple length mismatch");

		freespace = PageGetHeapFreeSpace(page); /* needed to update FSM below */

		PageSetLSN(page, lsn);

		if (xlrec->flags & XLH_INSERT_ALL_VISIBLE_CLEARED)
			PageClearAllVisible(page);

		MarkBufferDirty(buffer);
	}
	if (BufferIsValid(buffer))
		UnlockReleaseBuffer(buffer);

	/*
	 * If the page is running low on free space, update the FSM as well.
	 * Arbitrarily, our definition of "low" is less than 20%. We can't do much
	 * better than that without knowing the fill-factor for the table.
	 *
	 * XXX: Don't do this if the page was restored from full page image. We
	 * don't bother to update the FSM in that case, it doesn't need to be
	 * totally accurate anyway.
	 */
	if (action == BLK_NEEDS_REDO && freespace < BLCKSZ / 5)
		XLogRecordPageWithFreeSpace(rnode, blkno, freespace);
}

/*
 * Handles UPDATE and HOT_UPDATE
 */
static void
heap_xlog_update(XLogReaderState *record, bool hot_update)
{
	XLogRecPtr	lsn = record->EndRecPtr;
	xl_heap_update *xlrec = (xl_heap_update *) XLogRecGetData(record);
	RelFileNode rnode;
	BlockNumber oldblk;
	BlockNumber newblk;
	ItemPointerData newtid;
	Buffer		obuffer,
				nbuffer;
	Page		page;
	OffsetNumber offnum;
	ItemId		lp = NULL;
	HeapTupleData oldtup;
	HeapTupleHeader htup;
	uint16		prefixlen = 0,
				suffixlen = 0;
	char	   *newp;
	union
	{
		HeapTupleHeaderData hdr;
		char		data[MaxHeapTupleSize];
	}			tbuf;
	xl_heap_header xlhdr;
	uint32		newlen;
	Size		freespace = 0;
	XLogRedoAction oldaction;
	XLogRedoAction newaction;

	/* initialize to keep the compiler quiet */
	oldtup.t_data = NULL;
	oldtup.t_len = 0;

	XLogRecGetBlockTag(record, 0, &rnode, NULL, &newblk);
	if (XLogRecGetBlockTag(record, 1, NULL, NULL, &oldblk))
	{
		/* HOT updates are never done across pages */
		Assert(!hot_update);
	}
	else
		oldblk = newblk;

	ItemPointerSet(&newtid, newblk, xlrec->new_offnum);

	/*
	 * The visibility map may need to be fixed even if the heap page is
	 * already up-to-date.
	 */
	if (xlrec->flags & XLH_UPDATE_OLD_ALL_VISIBLE_CLEARED)
	{
		Relation	reln = CreateFakeRelcacheEntry(rnode);
		Buffer		vmbuffer = InvalidBuffer;

		visibilitymap_pin(reln, oldblk, &vmbuffer);
		visibilitymap_clear(reln, oldblk, vmbuffer);
		ReleaseBuffer(vmbuffer);
		FreeFakeRelcacheEntry(reln);
	}

	/*
	 * In normal operation, it is important to lock the two pages in
	 * page-number order, to avoid possible deadlocks against other update
	 * operations going the other way.  However, during WAL replay there can
	 * be no other update happening, so we don't need to worry about that. But
	 * we *do* need to worry that we don't expose an inconsistent state to Hot
	 * Standby queries --- so the original page can't be unlocked before we've
	 * added the new tuple to the new page.
	 */

	/* Deal with old tuple version */
	oldaction = XLogReadBufferForRedo(record, (oldblk == newblk) ? 0 : 1,
									  &obuffer);
	if (oldaction == BLK_NEEDS_REDO)
	{
		page = BufferGetPage(obuffer);
		offnum = xlrec->old_offnum;
		if (PageGetMaxOffsetNumber(page) >= offnum)
			lp = PageGetItemId(page, offnum);

		if (PageGetMaxOffsetNumber(page) < offnum || !ItemIdIsNormal(lp))
			elog(PANIC, "invalid lp");

		htup = (HeapTupleHeader) PageGetItem(page, lp);

		oldtup.t_data = htup;
		oldtup.t_len = ItemIdGetLength(lp);

		htup->t_infomask &= ~(HEAP_XMAX_BITS | HEAP_MOVED);
		htup->t_infomask2 &= ~HEAP_KEYS_UPDATED;
		if (hot_update)
			HeapTupleHeaderSetHotUpdated(htup);
		else
			HeapTupleHeaderClearHotUpdated(htup);
		fix_infomask_from_infobits(xlrec->old_infobits_set, &htup->t_infomask,
								   &htup->t_infomask2);
		HeapTupleHeaderSetXmax(htup, xlrec->old_xmax);
		HeapTupleHeaderSetCmax(htup, FirstCommandId, false);
		/* Set forward chain link in t_ctid */
		htup->t_ctid = newtid;

		/* Mark the page as a candidate for pruning */
		PageSetPrunable(page, XLogRecGetXid(record));

		if (xlrec->flags & XLH_UPDATE_OLD_ALL_VISIBLE_CLEARED)
			PageClearAllVisible(page);

		PageSetLSN(page, lsn);
		MarkBufferDirty(obuffer);
	}

	/*
	 * Read the page the new tuple goes into, if different from old.
	 */
	if (oldblk == newblk)
	{
		nbuffer = obuffer;
		newaction = oldaction;
	}
	else if (XLogRecGetInfo(record) & XLOG_HEAP_INIT_PAGE)
	{
		nbuffer = XLogInitBufferForRedo(record, 0);
		page = (Page) BufferGetPage(nbuffer);
		PageInit(page, BufferGetPageSize(nbuffer), 0);
		newaction = BLK_NEEDS_REDO;
	}
	else
		newaction = XLogReadBufferForRedo(record, 0, &nbuffer);

	/*
	 * The visibility map may need to be fixed even if the heap page is
	 * already up-to-date.
	 */
	if (xlrec->flags & XLH_UPDATE_NEW_ALL_VISIBLE_CLEARED)
	{
		Relation	reln = CreateFakeRelcacheEntry(rnode);
		Buffer		vmbuffer = InvalidBuffer;

		visibilitymap_pin(reln, newblk, &vmbuffer);
		visibilitymap_clear(reln, newblk, vmbuffer);
		ReleaseBuffer(vmbuffer);
		FreeFakeRelcacheEntry(reln);
	}

	/* Deal with new tuple */
	if (newaction == BLK_NEEDS_REDO)
	{
		char	   *recdata;
		char	   *recdata_end;
		Size		datalen;
		Size		tuplen;

		recdata = XLogRecGetBlockData(record, 0, &datalen);
		recdata_end = recdata + datalen;

		page = BufferGetPage(nbuffer);

		offnum = xlrec->new_offnum;
		if (PageGetMaxOffsetNumber(page) + 1 < offnum)
			elog(PANIC, "invalid max offset number");

		if (xlrec->flags & XLH_UPDATE_PREFIX_FROM_OLD)
		{
			Assert(newblk == oldblk);
			memcpy(&prefixlen, recdata, sizeof(uint16));
			recdata += sizeof(uint16);
		}
		if (xlrec->flags & XLH_UPDATE_SUFFIX_FROM_OLD)
		{
			Assert(newblk == oldblk);
			memcpy(&suffixlen, recdata, sizeof(uint16));
			recdata += sizeof(uint16);
		}

		memcpy((char *) &xlhdr, recdata, SizeOfHeapHeader);
		recdata += SizeOfHeapHeader;

		tuplen = recdata_end - recdata;
		Assert(tuplen <= MaxHeapTupleSize);

		htup = &tbuf.hdr;
		MemSet((char *) htup, 0, SizeofHeapTupleHeader);

		/*
		 * Reconstruct the new tuple using the prefix and/or suffix from the
		 * old tuple, and the data stored in the WAL record.
		 */
		newp = (char *) htup + SizeofHeapTupleHeader;
		if (prefixlen > 0)
		{
			int			len;

			/* copy bitmap [+ padding] [+ oid] from WAL record */
			len = xlhdr.t_hoff - SizeofHeapTupleHeader;
			memcpy(newp, recdata, len);
			recdata += len;
			newp += len;

			/* copy prefix from old tuple */
			memcpy(newp, (char *) oldtup.t_data + oldtup.t_data->t_hoff, prefixlen);
			newp += prefixlen;

			/* copy new tuple data from WAL record */
			len = tuplen - (xlhdr.t_hoff - SizeofHeapTupleHeader);
			memcpy(newp, recdata, len);
			recdata += len;
			newp += len;
		}
		else
		{
			/*
			 * copy bitmap [+ padding] [+ oid] + data from record, all in one
			 * go
			 */
			memcpy(newp, recdata, tuplen);
			recdata += tuplen;
			newp += tuplen;
		}
		Assert(recdata == recdata_end);

		/* copy suffix from old tuple */
		if (suffixlen > 0)
			memcpy(newp, (char *) oldtup.t_data + oldtup.t_len - suffixlen, suffixlen);

		newlen = SizeofHeapTupleHeader + tuplen + prefixlen + suffixlen;
		htup->t_infomask2 = xlhdr.t_infomask2;
		htup->t_infomask = xlhdr.t_infomask;
		htup->t_hoff = xlhdr.t_hoff;

		HeapTupleHeaderSetXmin(htup, XLogRecGetXid(record));
		HeapTupleHeaderSetCmin(htup, FirstCommandId);
		HeapTupleHeaderSetXmax(htup, xlrec->new_xmax);
		/* Make sure there is no forward chain link in t_ctid */
		htup->t_ctid = newtid;

		offnum = PageAddItem(page, (Item) htup, newlen, offnum, true, true);
		if (offnum == InvalidOffsetNumber)
			elog(PANIC, "failed to add tuple");

		if (xlrec->flags & XLH_UPDATE_NEW_ALL_VISIBLE_CLEARED)
			PageClearAllVisible(page);

		freespace = PageGetHeapFreeSpace(page); /* needed to update FSM below */

		PageSetLSN(page, lsn);
		MarkBufferDirty(nbuffer);
	}

	if (BufferIsValid(nbuffer) && nbuffer != obuffer)
		UnlockReleaseBuffer(nbuffer);
	if (BufferIsValid(obuffer))
		UnlockReleaseBuffer(obuffer);

	/*
	 * If the new page is running low on free space, update the FSM as well.
	 * Arbitrarily, our definition of "low" is less than 20%. We can't do much
	 * better than that without knowing the fill-factor for the table.
	 *
	 * However, don't update the FSM on HOT updates, because after crash
	 * recovery, either the old or the new tuple will certainly be dead and
	 * prunable. After pruning, the page will have roughly as much free space
	 * as it did before the update, assuming the new tuple is about the same
	 * size as the old one.
	 *
	 * XXX: Don't do this if the page was restored from full page image. We
	 * don't bother to update the FSM in that case, it doesn't need to be
	 * totally accurate anyway.
	 */
	if (newaction == BLK_NEEDS_REDO && !hot_update && freespace < BLCKSZ / 5)
		XLogRecordPageWithFreeSpace(rnode, newblk, freespace);
}

static void
heap_xlog_confirm(XLogReaderState *record)
{
	XLogRecPtr	lsn = record->EndRecPtr;
	xl_heap_confirm *xlrec = (xl_heap_confirm *) XLogRecGetData(record);
	Buffer		buffer;
	Page		page;
	OffsetNumber offnum;
	ItemId		lp = NULL;
	HeapTupleHeader htup;

	if (XLogReadBufferForRedo(record, 0, &buffer) == BLK_NEEDS_REDO)
	{
		page = BufferGetPage(buffer);

		offnum = xlrec->offnum;
		if (PageGetMaxOffsetNumber(page) >= offnum)
			lp = PageGetItemId(page, offnum);

		if (PageGetMaxOffsetNumber(page) < offnum || !ItemIdIsNormal(lp))
			elog(PANIC, "invalid lp");

		htup = (HeapTupleHeader) PageGetItem(page, lp);

		/*
		 * Confirm tuple as actually inserted
		 */
		ItemPointerSet(&htup->t_ctid, BufferGetBlockNumber(buffer), offnum);

		PageSetLSN(page, lsn);
		MarkBufferDirty(buffer);
	}
	if (BufferIsValid(buffer))
		UnlockReleaseBuffer(buffer);
}

static void
heap_xlog_lock(XLogReaderState *record)
{
	XLogRecPtr	lsn = record->EndRecPtr;
	xl_heap_lock *xlrec = (xl_heap_lock *) XLogRecGetData(record);
	Buffer		buffer;
	Page		page;
	OffsetNumber offnum;
	ItemId		lp = NULL;
	HeapTupleHeader htup;

	if (XLogReadBufferForRedo(record, 0, &buffer) == BLK_NEEDS_REDO)
	{
		page = (Page) BufferGetPage(buffer);

		offnum = xlrec->offnum;
		if (PageGetMaxOffsetNumber(page) >= offnum)
			lp = PageGetItemId(page, offnum);

		if (PageGetMaxOffsetNumber(page) < offnum || !ItemIdIsNormal(lp))
			elog(PANIC, "invalid lp");

		htup = (HeapTupleHeader) PageGetItem(page, lp);

		fix_infomask_from_infobits(xlrec->infobits_set, &htup->t_infomask,
								   &htup->t_infomask2);

		/*
		 * Clear relevant update flags, but only if the modified infomask says
		 * there's no update.
		 */
		if (HEAP_XMAX_IS_LOCKED_ONLY(htup->t_infomask))
		{
			HeapTupleHeaderClearHotUpdated(htup);
			/* Make sure there is no forward chain link in t_ctid */
			ItemPointerSet(&htup->t_ctid,
						   BufferGetBlockNumber(buffer),
						   offnum);
		}
		HeapTupleHeaderSetXmax(htup, xlrec->locking_xid);
		HeapTupleHeaderSetCmax(htup, FirstCommandId, false);
		PageSetLSN(page, lsn);
		MarkBufferDirty(buffer);
	}
	if (BufferIsValid(buffer))
		UnlockReleaseBuffer(buffer);
}

static void
heap_xlog_lock_updated(XLogReaderState *record)
{
	XLogRecPtr	lsn = record->EndRecPtr;
	xl_heap_lock_updated *xlrec;
	Buffer		buffer;
	Page		page;
	OffsetNumber offnum;
	ItemId		lp = NULL;
	HeapTupleHeader htup;

	xlrec = (xl_heap_lock_updated *) XLogRecGetData(record);

	if (XLogReadBufferForRedo(record, 0, &buffer) == BLK_NEEDS_REDO)
	{
		page = BufferGetPage(buffer);

		offnum = xlrec->offnum;
		if (PageGetMaxOffsetNumber(page) >= offnum)
			lp = PageGetItemId(page, offnum);

		if (PageGetMaxOffsetNumber(page) < offnum || !ItemIdIsNormal(lp))
			elog(PANIC, "invalid lp");

		htup = (HeapTupleHeader) PageGetItem(page, lp);

		fix_infomask_from_infobits(xlrec->infobits_set, &htup->t_infomask,
								   &htup->t_infomask2);
		HeapTupleHeaderSetXmax(htup, xlrec->xmax);

		PageSetLSN(page, lsn);
		MarkBufferDirty(buffer);
	}
	if (BufferIsValid(buffer))
		UnlockReleaseBuffer(buffer);
}

static void
heap_xlog_inplace(XLogReaderState *record)
{
	XLogRecPtr	lsn = record->EndRecPtr;
	xl_heap_inplace *xlrec = (xl_heap_inplace *) XLogRecGetData(record);
	Buffer		buffer;
	Page		page;
	OffsetNumber offnum;
	ItemId		lp = NULL;
	HeapTupleHeader htup;
	uint32		oldlen;
	Size		newlen;

	if (XLogReadBufferForRedo(record, 0, &buffer) == BLK_NEEDS_REDO)
	{
		char	   *newtup = XLogRecGetBlockData(record, 0, &newlen);

		page = BufferGetPage(buffer);

		offnum = xlrec->offnum;
		if (PageGetMaxOffsetNumber(page) >= offnum)
			lp = PageGetItemId(page, offnum);

		if (PageGetMaxOffsetNumber(page) < offnum || !ItemIdIsNormal(lp))
			elog(PANIC, "invalid lp");

		htup = (HeapTupleHeader) PageGetItem(page, lp);

		oldlen = ItemIdGetLength(lp) - htup->t_hoff;
		if (oldlen != newlen)
			elog(PANIC, "wrong tuple length");

		memcpy((char *) htup + htup->t_hoff, newtup, newlen);

		PageSetLSN(page, lsn);
		MarkBufferDirty(buffer);
	}
	if (BufferIsValid(buffer))
		UnlockReleaseBuffer(buffer);
}

void
heap_redo(XLogReaderState *record)
{
	uint8		info = XLogRecGetInfo(record) & ~XLR_INFO_MASK;

	/*
	 * These operations don't overwrite MVCC data so no conflict processing is
	 * required. The ones in heap2 rmgr do.
	 */

	switch (info & XLOG_HEAP_OPMASK)
	{
		case XLOG_HEAP_INSERT:
			heap_xlog_insert(record);
			break;
		case XLOG_HEAP_DELETE:
			heap_xlog_delete(record);
			break;
		case XLOG_HEAP_UPDATE:
			heap_xlog_update(record, false);
			break;
		case XLOG_HEAP_HOT_UPDATE:
			heap_xlog_update(record, true);
			break;
		case XLOG_HEAP_CONFIRM:
			heap_xlog_confirm(record);
			break;
		case XLOG_HEAP_LOCK:
			heap_xlog_lock(record);
			break;
		case XLOG_HEAP_INPLACE:
			heap_xlog_inplace(record);
			break;
		default:
			elog(PANIC, "heap_redo: unknown op code %u", info);
	}
}

void
heap2_redo(XLogReaderState *record)
{
	uint8		info = XLogRecGetInfo(record) & ~XLR_INFO_MASK;

	switch (info & XLOG_HEAP_OPMASK)
	{
		case XLOG_HEAP2_CLEAN:
			heap_xlog_clean(record);
			break;
		case XLOG_HEAP2_FREEZE_PAGE:
			heap_xlog_freeze_page(record);
			break;
		case XLOG_HEAP2_CLEANUP_INFO:
			heap_xlog_cleanup_info(record);
			break;
		case XLOG_HEAP2_VISIBLE:
			heap_xlog_visible(record);
			break;
		case XLOG_HEAP2_MULTI_INSERT:
			heap_xlog_multi_insert(record);
			break;
		case XLOG_HEAP2_LOCK_UPDATED:
			heap_xlog_lock_updated(record);
			break;
		case XLOG_HEAP2_NEW_CID:

			/*
			 * Nothing to do on a real replay, only used during logical
			 * decoding.
			 */
			break;
		case XLOG_HEAP2_REWRITE:
			heap_xlog_logical_rewrite(record);
			break;
		default:
			elog(PANIC, "heap2_redo: unknown op code %u", info);
	}
}

/*
 *	heap_sync		- sync a heap, for use when no WAL has been written
 *
 * This forces the heap contents (including TOAST heap if any) down to disk.
 * If we skipped using WAL, and WAL is otherwise needed, we must force the
 * relation down to disk before it's safe to commit the transaction.  This
 * requires writing out any dirty buffers and then doing a forced fsync.
 *
 * Indexes are not touched.  (Currently, index operations associated with
 * the commands that use this are WAL-logged and so do not need fsync.
 * That behavior might change someday, but in any case it's likely that
 * any fsync decisions required would be per-index and hence not appropriate
 * to be done here.)
 */
void
heap_sync(Relation rel)
{
	/* non-WAL-logged tables never need fsync */
	if (!RelationNeedsWAL(rel))
		return;

	/* main heap */
	FlushRelationBuffers(rel);
	/* FlushRelationBuffers will have opened rd_smgr */
	smgrimmedsync(rel->rd_smgr, MAIN_FORKNUM);

	/* FSM is not critical, don't bother syncing it */

	/* toast heap, if any */
	if (OidIsValid(rel->rd_rel->reltoastrelid))
	{
		Relation	toastrel;

		toastrel = heap_open(rel->rd_rel->reltoastrelid, AccessShareLock);
		FlushRelationBuffers(toastrel);
		smgrimmedsync(toastrel->rd_smgr, MAIN_FORKNUM);
		heap_close(toastrel, AccessShareLock);
	}
}<|MERGE_RESOLUTION|>--- conflicted
+++ resolved
@@ -98,14 +98,9 @@
 							 bool *satisfies_hot, bool *satisfies_key,
 							 bool *satisfies_id,
 							 HeapTuple oldtup, HeapTuple newtup);
-<<<<<<< HEAD
-static void heap_acquire_tuplock(Relation relation, ItemPointer tid,
-					 LockTupleMode mode, bool nowait, bool *have_tuple_lock);
-=======
 static bool heap_acquire_tuplock(Relation relation, ItemPointer tid,
 					 LockTupleMode mode, LockWaitPolicy wait_policy,
 					 bool *have_tuple_lock);
->>>>>>> 8abb52fa
 static void compute_new_xmax_infomask(TransactionId xmax, uint16 old_infomask,
 						  uint16 old_infomask2, TransactionId add_to_xmax,
 						  LockTupleMode mode, bool is_update,
@@ -2615,16 +2610,6 @@
 			}
 
 			/*
-<<<<<<< HEAD
-			 * Signal that this is the last xl_heap_multi_insert record
-			 * emitted by this call to heap_multi_insert(). Needed for logical
-			 * decoding so it knows when to cleanup temporary data.
-			 */
-			if (ndone + nthispage == ntuples)
-				xlrec->flags |= XLOG_HEAP_LAST_MULTI_INSERT;
-
-			recptr = XLogInsert(RM_HEAP2_ID, info, rdata);
-=======
 			 * If we're doing logical decoding, include the new tuple data
 			 * even if we take a full-page image of the page.
 			 */
@@ -2641,7 +2626,6 @@
 			XLogIncludeOrigin();
 
 			recptr = XLogInsert(RM_HEAP2_ID, info);
->>>>>>> 8abb52fa
 
 			PageSetLSN(page, recptr);
 		}
@@ -2877,23 +2861,6 @@
 		 * this arranges that we stay at the head of the line while rechecking
 		 * tuple state.
 		 */
-<<<<<<< HEAD
-		heap_acquire_tuplock(relation, &(tp.t_self), LockTupleExclusive,
-							 false, &have_tuple_lock);
-
-		/*
-		 * Sleep until concurrent transaction ends.  Note that we don't care
-		 * which lock mode the locker has, because we need the strongest one.
-		 */
-
-		if (infomask & HEAP_XMAX_IS_MULTI)
-		{
-			/* wait for multixact */
-			MultiXactIdWait((MultiXactId) xwait, MultiXactStatusUpdate, infomask,
-							relation, &(tp.t_self), XLTW_Delete,
-							NULL);
-			LockBuffer(buffer, BUFFER_LOCK_EXCLUSIVE);
-=======
 		if (infomask & HEAP_XMAX_IS_MULTI)
 		{
 			/* wait for multixact */
@@ -2901,7 +2868,6 @@
 										LockTupleExclusive))
 			{
 				LockBuffer(buffer, BUFFER_LOCK_UNLOCK);
->>>>>>> 8abb52fa
 
 				/* acquire tuple lock, if necessary */
 				heap_acquire_tuplock(relation, &(tp.t_self), LockTupleExclusive,
@@ -2936,9 +2902,6 @@
 		}
 		else if (!TransactionIdIsCurrentTransactionId(xwait))
 		{
-<<<<<<< HEAD
-			/* wait for regular transaction to end */
-=======
 			/*
 			 * Wait for regular transaction to end; but first, acquire tuple
 			 * lock.
@@ -2946,7 +2909,6 @@
 			LockBuffer(buffer, BUFFER_LOCK_UNLOCK);
 			heap_acquire_tuplock(relation, &(tp.t_self), LockTupleExclusive,
 								 LockWaitBlock, &have_tuple_lock);
->>>>>>> 8abb52fa
 			XactLockTableWait(xwait, relation, &(tp.t_self), XLTW_Delete);
 			LockBuffer(buffer, BUFFER_LOCK_EXCLUSIVE);
 
@@ -3449,11 +3411,6 @@
 		xwait = HeapTupleHeaderGetRawXmax(oldtup.t_data);
 		infomask = oldtup.t_data->t_infomask;
 
-<<<<<<< HEAD
-		LockBuffer(buffer, BUFFER_LOCK_UNLOCK);
-
-=======
->>>>>>> 8abb52fa
 		/*
 		 * Now we have to do something about the existing locker.  If it's a
 		 * multi, sleep on it; we might be awakened before it is completely
@@ -3467,13 +3424,8 @@
 		 *
 		 * Before sleeping, we need to acquire tuple lock to establish our
 		 * priority for the tuple (see heap_lock_tuple).  LockTuple will
-<<<<<<< HEAD
-		 * release us when we are next-in-line for the tuple.  Note we must not
-		 * acquire the tuple lock until we're sure we're going to sleep;
-=======
 		 * release us when we are next-in-line for the tuple.  Note we must
 		 * not acquire the tuple lock until we're sure we're going to sleep;
->>>>>>> 8abb52fa
 		 * otherwise we're open for race conditions with other transactions
 		 * holding the tuple lock which sleep on us.
 		 *
@@ -3486,25 +3438,10 @@
 			TransactionId update_xact;
 			int			remain;
 
-<<<<<<< HEAD
-			/* acquire tuple lock, if necessary */
-			if (DoesMultiXactIdConflict((MultiXactId) xwait, infomask, *lockmode))
-			{
-				heap_acquire_tuplock(relation, &(oldtup.t_self), *lockmode,
-									 false, &have_tuple_lock);
-			}
-
-			/* wait for multixact */
-			MultiXactIdWait((MultiXactId) xwait, mxact_status, infomask,
-							relation, &oldtup.t_self, XLTW_Update,
-							&remain);
-			LockBuffer(buffer, BUFFER_LOCK_EXCLUSIVE);
-=======
 			if (DoesMultiXactIdConflict((MultiXactId) xwait, infomask,
 										*lockmode))
 			{
 				LockBuffer(buffer, BUFFER_LOCK_UNLOCK);
->>>>>>> 8abb52fa
 
 				/* acquire tuple lock, if necessary */
 				heap_acquire_tuplock(relation, &(oldtup.t_self), *lockmode,
@@ -3612,39 +3549,6 @@
 			UpdateXmaxHintBits(oldtup.t_data, buffer, xwait);
 			if (oldtup.t_data->t_infomask & HEAP_XMAX_INVALID)
 				can_continue = true;
-<<<<<<< HEAD
-				locker_remains = true;
-			}
-			else
-			{
-				/*
-				 * Wait for regular transaction to end; but first, acquire
-				 * tuple lock.
-				 */
-				heap_acquire_tuplock(relation, &(oldtup.t_self), *lockmode,
-									 false, &have_tuple_lock);
-				XactLockTableWait(xwait, relation, &oldtup.t_self,
-								  XLTW_Update);
-				LockBuffer(buffer, BUFFER_LOCK_EXCLUSIVE);
-
-				/*
-				 * xwait is done, but if xwait had just locked the tuple then
-				 * some other xact could update this tuple before we get to
-				 * this point. Check for xmax change, and start over if so.
-				 */
-				if (xmax_infomask_changed(oldtup.t_data->t_infomask, infomask) ||
-					!TransactionIdEquals(
-									HeapTupleHeaderGetRawXmax(oldtup.t_data),
-										 xwait))
-					goto l2;
-
-				/* Otherwise check if it committed or aborted */
-				UpdateXmaxHintBits(oldtup.t_data, buffer, xwait);
-				if (oldtup.t_data->t_infomask & HEAP_XMAX_INVALID)
-					can_continue = true;
-			}
-=======
->>>>>>> 8abb52fa
 		}
 
 		result = can_continue ? HeapTupleMayBeUpdated : HeapTupleUpdated;
@@ -4472,9 +4376,6 @@
 					}
 				}
 
-<<<<<<< HEAD
-			pfree(members);
-=======
 				if (members)
 					pfree(members);
 			}
@@ -4504,7 +4405,6 @@
 						break;
 				}
 			}
->>>>>>> 8abb52fa
 		}
 
 		/*
@@ -4684,18 +4584,6 @@
 		if (require_sleep)
 		{
 			/*
-<<<<<<< HEAD
-			 * Acquire tuple lock to establish our priority for the tuple.
-			 * LockTuple will release us when we are next-in-line for the tuple.
-			 * We must do this even if we are share-locking.
-			 *
-			 * If we are forced to "start over" below, we keep the tuple lock;
-			 * this arranges that we stay at the head of the line while rechecking
-			 * tuple state.
-			 */
-			heap_acquire_tuplock(relation, tid, mode, nowait,
-								 &have_tuple_lock);
-=======
 			 * Acquire tuple lock to establish our priority for the tuple, or
 			 * die trying.  LockTuple will release us when we are next-in-line
 			 * for the tuple.  We must do this even if we are share-locking.
@@ -4716,7 +4604,6 @@
 				LockBuffer(*buffer, BUFFER_LOCK_EXCLUSIVE);
 				goto failed;
 			}
->>>>>>> 8abb52fa
 
 			if (infomask & HEAP_XMAX_IS_MULTI)
 			{
@@ -4747,30 +4634,11 @@
 					case LockWaitError:
 						if (!ConditionalMultiXactIdWait((MultiXactId) xwait,
 												  status, infomask, relation,
-<<<<<<< HEAD
-													NULL))
-						ereport(ERROR,
-								(errcode(ERRCODE_LOCK_NOT_AVAILABLE),
-								 errmsg("could not obtain lock on row in relation \"%s\"",
-										RelationGetRelationName(relation))));
-				}
-				else
-					MultiXactIdWait((MultiXactId) xwait, status, infomask,
-									relation, &tuple->t_self,
-									XLTW_Lock, NULL);
-
-				/* if there are updates, follow the update chain */
-				if (follow_updates &&
-					!HEAP_XMAX_IS_LOCKED_ONLY(infomask))
-				{
-					HTSU_Result res;
-=======
 														NULL))
 							ereport(ERROR,
 									(errcode(ERRCODE_LOCK_NOT_AVAILABLE),
 									 errmsg("could not obtain lock on row in relation \"%s\"",
 										RelationGetRelationName(relation))));
->>>>>>> 8abb52fa
 
 						break;
 				}
@@ -4811,13 +4679,7 @@
 										RelationGetRelationName(relation))));
 						break;
 				}
-<<<<<<< HEAD
-				else
-					XactLockTableWait(xwait, relation, &tuple->t_self,
-									  XLTW_Lock);
-=======
 			}
->>>>>>> 8abb52fa
 
 			/* if there are updates, follow the update chain */
 			if (follow_updates && !HEAP_XMAX_IS_LOCKED_ONLY(infomask))
@@ -5010,25 +4872,6 @@
  * whether the lock has previously been acquired (and this function does
  * nothing in that case).  If this function returns success, have_tuple_lock
  * has been flipped to true.
-<<<<<<< HEAD
- */
-static void
-heap_acquire_tuplock(Relation relation, ItemPointer tid, LockTupleMode mode,
-					 bool nowait, bool *have_tuple_lock)
-{
-	if (*have_tuple_lock)
-		return;
-
-	if (!nowait)
-		LockTupleTuplock(relation, tid, mode);
-	else if (!ConditionalLockTupleTuplock(relation, tid, mode))
-		ereport(ERROR,
-				(errcode(ERRCODE_LOCK_NOT_AVAILABLE),
-				 errmsg("could not obtain lock on row in relation \"%s\"",
-						RelationGetRelationName(relation))));
-
-	*have_tuple_lock = true;
-=======
  *
  * Returns false if it was unable to obtain the lock; this can only happen if
  * wait_policy is Skip.
@@ -5062,7 +4905,6 @@
 	*have_tuple_lock = true;
 
 	return true;
->>>>>>> 8abb52fa
 }
 
 /*
@@ -6106,12 +5948,8 @@
 		 */
 		Assert((!(t_infomask & HEAP_LOCK_MASK) &&
 				HEAP_XMAX_IS_LOCKED_ONLY(t_infomask)) ||
-<<<<<<< HEAD
-			   !MultiXactIdIsRunning(multi));
-=======
 			   !MultiXactIdIsRunning(multi,
 									 HEAP_XMAX_IS_LOCKED_ONLY(t_infomask)));
->>>>>>> 8abb52fa
 		if (HEAP_XMAX_IS_LOCKED_ONLY(t_infomask))
 		{
 			*flags |= FRM_INVALIDATE_XMAX;
@@ -6697,24 +6535,6 @@
 DoesMultiXactIdConflict(MultiXactId multi, uint16 infomask,
 						LockTupleMode lockmode)
 {
-<<<<<<< HEAD
-	bool	allow_old;
-	int		nmembers;
-	MultiXactMember *members;
-	bool	result = false;
-	LOCKMODE wanted = tupleLockExtraInfo[lockmode].hwlock;
-
-	allow_old = !(infomask & HEAP_LOCK_MASK) && HEAP_XMAX_IS_LOCKED_ONLY(infomask);
-	nmembers = GetMultiXactIdMembers(multi, &members, allow_old);
-	if (nmembers >= 0)
-	{
-		int		i;
-
-		for (i = 0; i < nmembers; i++)
-		{
-			TransactionId		memxid;
-			LOCKMODE			memlockmode;
-=======
 	bool		allow_old;
 	int			nmembers;
 	MultiXactMember *members;
@@ -6732,7 +6552,6 @@
 		{
 			TransactionId memxid;
 			LOCKMODE	memlockmode;
->>>>>>> 8abb52fa
 
 			memlockmode = LOCKMODE_from_mxstatus(members[i].status);
 
@@ -7739,21 +7558,13 @@
 		ResolveRecoveryConflictWithSnapshot(xlrec->cutoff_xid, rnode);
 
 	/*
-<<<<<<< HEAD
-	 * If heap block was backed up, restore it. (This can only happen with
-	 * checksums or wal_log_hints enabled).
-=======
 	 * Read the heap page, if it still exists. If the heap file has dropped or
 	 * truncated later in recovery, we don't need to update the page, but we'd
 	 * better still update the visibility map.
->>>>>>> 8abb52fa
 	 */
 	action = XLogReadBufferForRedo(record, 1, &buffer);
 	if (action == BLK_NEEDS_REDO)
 	{
-<<<<<<< HEAD
-		(void) RestoreBackupBlock(lsn, record, 1, false, false);
-=======
 		/*
 		 * We don't bump the LSN of the heap page when setting the visibility
 		 * map bit (unless checksums or wal_hint_bits is enabled, in which
@@ -7771,7 +7582,6 @@
 		page = BufferGetPage(buffer);
 		PageSetAllVisible(page);
 		MarkBufferDirty(buffer);
->>>>>>> 8abb52fa
 	}
 	else if (action == BLK_RESTORED)
 	{
@@ -7780,41 +7590,6 @@
 		 * nothing more to do. (This can only happen with checksums or
 		 * wal_log_hints enabled.)
 		 */
-<<<<<<< HEAD
-		buffer = XLogReadBufferExtended(xlrec->node, MAIN_FORKNUM,
-										xlrec->block, RBM_NORMAL);
-		if (BufferIsValid(buffer))
-		{
-			LockBuffer(buffer, BUFFER_LOCK_EXCLUSIVE);
-
-			page = (Page) BufferGetPage(buffer);
-
-			/*
-			 * We don't bump the LSN of the heap page when setting the
-			 * visibility map bit (unless checksums or wal_log_hints is
-			 * enabled, in which case we must), because that would generate an
-			 * unworkable volume of full-page writes.  This exposes us to torn
-			 * page hazards, but since we're not inspecting the existing page
-			 * contents in any way, we don't care.
-			 *
-			 * However, all operations that clear the visibility map bit *do*
-			 * bump the LSN, and those operations will only be replayed if the
-			 * XLOG LSN follows the page LSN.  Thus, if the page LSN has
-			 * advanced past our XLOG record's LSN, we mustn't mark the page
-			 * all-visible, because the subsequent update won't be replayed to
-			 * clear the flag.
-			 */
-			if (lsn > PageGetLSN(page))
-			{
-				PageSetAllVisible(page);
-				MarkBufferDirty(buffer);
-			}
-
-			/* Done with heap page. */
-			UnlockReleaseBuffer(buffer);
-		}
-=======
->>>>>>> 8abb52fa
 	}
 	if (BufferIsValid(buffer))
 		UnlockReleaseBuffer(buffer);
@@ -7914,50 +7689,11 @@
 			heap_execute_freeze_tuple(tuple, xlrec_tp);
 		}
 
-<<<<<<< HEAD
-	Assert(record->xl_len == SizeOfHeapNewpage + BLCKSZ - xlrec->hole_length);
-
-	/*
-	 * Note: the NEWPAGE log record is used for both heaps and indexes, so do
-	 * not do anything that assumes we are touching a heap.
-	 */
-	buffer = XLogReadBufferExtended(xlrec->node, xlrec->forknum, xlrec->blkno,
-									RBM_ZERO_AND_LOCK);
-	Assert(BufferIsValid(buffer));
-	page = (Page) BufferGetPage(buffer);
-
-	if (xlrec->hole_length == 0)
-	{
-		memcpy((char *) page, blk, BLCKSZ);
-	}
-	else
-	{
-		memcpy((char *) page, blk, xlrec->hole_offset);
-		/* must zero-fill the hole */
-		MemSet((char *) page + xlrec->hole_offset, 0, xlrec->hole_length);
-		memcpy((char *) page + (xlrec->hole_offset + xlrec->hole_length),
-			   blk + xlrec->hole_offset,
-			   BLCKSZ - (xlrec->hole_offset + xlrec->hole_length));
-	}
-
-	/*
-	 * The page may be uninitialized. If so, we can't set the LSN because that
-	 * would corrupt the page.
-	 */
-	if (!PageIsNew(page))
-	{
-		PageSetLSN(page, lsn);
-	}
-
-	MarkBufferDirty(buffer);
-	UnlockReleaseBuffer(buffer);
-=======
 		PageSetLSN(page, lsn);
 		MarkBufferDirty(buffer);
 	}
 	if (BufferIsValid(buffer))
 		UnlockReleaseBuffer(buffer);
->>>>>>> 8abb52fa
 }
 
 /*
