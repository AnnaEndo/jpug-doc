/*-------------------------------------------------------------------------
 *
 * xlogdesc.c
 *	  rmgr descriptor routines for access/transam/xlog.c
 *
 * Portions Copyright (c) 1996-2015, PostgreSQL Global Development Group
 * Portions Copyright (c) 1994, Regents of the University of California
 *
 *
 * IDENTIFICATION
 *	  src/backend/access/rmgrdesc/xlogdesc.c
 *
 *-------------------------------------------------------------------------
 */
#include "postgres.h"

#include "access/xlog.h"
#include "access/xlog_internal.h"
#include "catalog/pg_control.h"
#include "utils/guc.h"
#include "utils/timestamp.h"

/*
 * GUC support
 */
const struct config_enum_entry wal_level_options[] = {
	{"minimal", WAL_LEVEL_MINIMAL, false},
	{"archive", WAL_LEVEL_ARCHIVE, false},
	{"hot_standby", WAL_LEVEL_HOT_STANDBY, false},
	{"logical", WAL_LEVEL_LOGICAL, false},
	{NULL, 0, false}
};

void
xlog_desc(StringInfo buf, XLogReaderState *record)
{
	char	   *rec = XLogRecGetData(record);
	uint8		info = XLogRecGetInfo(record) & ~XLR_INFO_MASK;

	if (info == XLOG_CHECKPOINT_SHUTDOWN ||
		info == XLOG_CHECKPOINT_ONLINE)
	{
		CheckPoint *checkpoint = (CheckPoint *) rec;

		appendStringInfo(buf, "redo %X/%X; "
						 "tli %u; prev tli %u; fpw %s; xid %u/%u; oid %u; multi %u; offset %u; "
						 "oldest xid %u in DB %u; oldest multi %u in DB %u; "
						 "oldest/newest commit timestamp xid: %u/%u; "
						 "oldest running xid %u; %s",
				(uint32) (checkpoint->redo >> 32), (uint32) checkpoint->redo,
						 checkpoint->ThisTimeLineID,
						 checkpoint->PrevTimeLineID,
						 checkpoint->fullPageWrites ? "true" : "false",
						 checkpoint->nextXidEpoch, checkpoint->nextXid,
						 checkpoint->nextOid,
						 checkpoint->nextMulti,
						 checkpoint->nextMultiOffset,
						 checkpoint->oldestXid,
						 checkpoint->oldestXidDB,
						 checkpoint->oldestMulti,
						 checkpoint->oldestMultiDB,
						 checkpoint->oldestCommitTs,
						 checkpoint->newestCommitTs,
						 checkpoint->oldestActiveXid,
				 (info == XLOG_CHECKPOINT_SHUTDOWN) ? "shutdown" : "online");
	}
	else if (info == XLOG_NEXTOID)
	{
		Oid			nextOid;

		memcpy(&nextOid, rec, sizeof(Oid));
		appendStringInfo(buf, "%u", nextOid);
	}
	else if (info == XLOG_RESTORE_POINT)
	{
		xl_restore_point *xlrec = (xl_restore_point *) rec;

		appendStringInfoString(buf, xlrec->rp_name);
	}
	else if (info == XLOG_FPI || info == XLOG_FPI_FOR_HINT)
	{
		/* no further information to print */
	}
	else if (info == XLOG_BACKUP_END)
	{
		XLogRecPtr	startpoint;

		memcpy(&startpoint, rec, sizeof(XLogRecPtr));
		appendStringInfo(buf, "%X/%X",
						 (uint32) (startpoint >> 32), (uint32) startpoint);
	}
	else if (info == XLOG_PARAMETER_CHANGE)
	{
		xl_parameter_change xlrec;
		const char *wal_level_str;
		const struct config_enum_entry *entry;

		memcpy(&xlrec, rec, sizeof(xl_parameter_change));

		/* Find a string representation for wal_level */
		wal_level_str = "?";
		for (entry = wal_level_options; entry->name; entry++)
		{
			if (entry->val == xlrec.wal_level)
			{
				wal_level_str = entry->name;
				break;
			}
		}

<<<<<<< HEAD
		appendStringInfo(buf, "parameter change: max_connections=%d max_worker_processes=%d "
						 "max_prepared_xacts=%d max_locks_per_xact=%d "
						 "wal_level=%s wal_log_hints=%s",
=======
		appendStringInfo(buf, "max_connections=%d max_worker_processes=%d "
						 "max_prepared_xacts=%d max_locks_per_xact=%d "
						 "wal_level=%s wal_log_hints=%s "
						 "track_commit_timestamp=%s",
>>>>>>> 8abb52fa
						 xlrec.MaxConnections,
						 xlrec.max_worker_processes,
						 xlrec.max_prepared_xacts,
						 xlrec.max_locks_per_xact,
						 wal_level_str,
<<<<<<< HEAD
						 xlrec.wal_log_hints ? "on" : "off");
=======
						 xlrec.wal_log_hints ? "on" : "off",
						 xlrec.track_commit_timestamp ? "on" : "off");
>>>>>>> 8abb52fa
	}
	else if (info == XLOG_FPW_CHANGE)
	{
		bool		fpw;

		memcpy(&fpw, rec, sizeof(bool));
		appendStringInfoString(buf, fpw ? "true" : "false");
	}
	else if (info == XLOG_END_OF_RECOVERY)
	{
		xl_end_of_recovery xlrec;

		memcpy(&xlrec, rec, sizeof(xl_end_of_recovery));
		appendStringInfo(buf, "tli %u; prev tli %u; time %s",
						 xlrec.ThisTimeLineID, xlrec.PrevTimeLineID,
						 timestamptz_to_str(xlrec.end_time));
	}
}

const char *
xlog_identify(uint8 info)
{
	const char *id = NULL;

	switch (info & ~XLR_INFO_MASK)
	{
		case XLOG_CHECKPOINT_SHUTDOWN:
			id = "CHECKPOINT_SHUTDOWN";
			break;
		case XLOG_CHECKPOINT_ONLINE:
			id = "CHECKPOINT_ONLINE";
			break;
		case XLOG_NOOP:
			id = "NOOP";
			break;
		case XLOG_NEXTOID:
			id = "NEXTOID";
			break;
		case XLOG_SWITCH:
			id = "SWITCH";
			break;
		case XLOG_BACKUP_END:
			id = "BACKUP_END";
			break;
		case XLOG_PARAMETER_CHANGE:
			id = "PARAMETER_CHANGE";
			break;
		case XLOG_RESTORE_POINT:
			id = "RESTORE_POINT";
			break;
		case XLOG_FPW_CHANGE:
			id = "FPW_CHANGE";
			break;
		case XLOG_END_OF_RECOVERY:
			id = "END_OF_RECOVERY";
			break;
		case XLOG_FPI:
			id = "FPI";
			break;
		case XLOG_FPI_FOR_HINT:
			id = "FPI_FOR_HINT";
			break;
	}

	return id;
}<|MERGE_RESOLUTION|>--- conflicted
+++ resolved
@@ -108,27 +108,17 @@
 			}
 		}
 
-<<<<<<< HEAD
-		appendStringInfo(buf, "parameter change: max_connections=%d max_worker_processes=%d "
-						 "max_prepared_xacts=%d max_locks_per_xact=%d "
-						 "wal_level=%s wal_log_hints=%s",
-=======
 		appendStringInfo(buf, "max_connections=%d max_worker_processes=%d "
 						 "max_prepared_xacts=%d max_locks_per_xact=%d "
 						 "wal_level=%s wal_log_hints=%s "
 						 "track_commit_timestamp=%s",
->>>>>>> 8abb52fa
 						 xlrec.MaxConnections,
 						 xlrec.max_worker_processes,
 						 xlrec.max_prepared_xacts,
 						 xlrec.max_locks_per_xact,
 						 wal_level_str,
-<<<<<<< HEAD
-						 xlrec.wal_log_hints ? "on" : "off");
-=======
 						 xlrec.wal_log_hints ? "on" : "off",
 						 xlrec.track_commit_timestamp ? "on" : "off");
->>>>>>> 8abb52fa
 	}
 	else if (info == XLOG_FPW_CHANGE)
 	{
