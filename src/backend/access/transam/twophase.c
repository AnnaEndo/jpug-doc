/*-------------------------------------------------------------------------
 *
 * twophase.c
 *		Two-phase commit support functions.
 *
 * Portions Copyright (c) 1996-2015, PostgreSQL Global Development Group
 * Portions Copyright (c) 1994, Regents of the University of California
 *
 * IDENTIFICATION
 *		src/backend/access/transam/twophase.c
 *
 * NOTES
 *		Each global transaction is associated with a global transaction
 *		identifier (GID). The client assigns a GID to a postgres
 *		transaction with the PREPARE TRANSACTION command.
 *
 *		We keep all active global transactions in a shared memory array.
 *		When the PREPARE TRANSACTION command is issued, the GID is
 *		reserved for the transaction in the array. This is done before
 *		a WAL entry is made, because the reservation checks for duplicate
 *		GIDs and aborts the transaction if there already is a global
 *		transaction in prepared state with the same GID.
 *
 *		A global transaction (gxact) also has dummy PGXACT and PGPROC; this is
 *		what keeps the XID considered running by TransactionIdIsInProgress.
 *		It is also convenient as a PGPROC to hook the gxact's locks to.
 *
 *		In order to survive crashes and shutdowns, all prepared
 *		transactions must be stored in permanent storage. This includes
 *		locking information, pending notifications etc. All that state
 *		information is written to the per-transaction state file in
 *		the pg_twophase directory.
 *
 *-------------------------------------------------------------------------
 */
#include "postgres.h"

#include <fcntl.h>
#include <sys/stat.h>
#include <sys/types.h>
#include <time.h>
#include <unistd.h>

#include "access/commit_ts.h"
#include "access/htup_details.h"
#include "access/subtrans.h"
#include "access/transam.h"
#include "access/twophase.h"
#include "access/twophase_rmgr.h"
#include "access/xact.h"
#include "access/xlog.h"
#include "access/xloginsert.h"
#include "access/xlogutils.h"
#include "catalog/pg_type.h"
#include "catalog/storage.h"
#include "funcapi.h"
#include "miscadmin.h"
#include "pg_trace.h"
#include "pgstat.h"
#include "replication/origin.h"
#include "replication/syncrep.h"
#include "replication/walsender.h"
#include "storage/fd.h"
#include "storage/ipc.h"
#include "storage/predicate.h"
#include "storage/proc.h"
#include "storage/procarray.h"
#include "storage/sinvaladt.h"
#include "storage/smgr.h"
#include "utils/builtins.h"
#include "utils/memutils.h"
#include "utils/timestamp.h"


/*
 * Directory where Two-phase commit files reside within PGDATA
 */
#define TWOPHASE_DIR "pg_twophase"

/* GUC variable, can't be changed after startup */
int			max_prepared_xacts = 0;

/*
 * This struct describes one global transaction that is in prepared state
 * or attempting to become prepared.
 *
 * The lifecycle of a global transaction is:
 *
 * 1. After checking that the requested GID is not in use, set up an entry in
 * the TwoPhaseState->prepXacts array with the correct GID and valid = false,
 * and mark it as locked by my backend.
 *
 * 2. After successfully completing prepare, set valid = true and enter the
 * referenced PGPROC into the global ProcArray.
 *
 * 3. To begin COMMIT PREPARED or ROLLBACK PREPARED, check that the entry is
 * valid and not locked, then mark the entry as locked by storing my current
 * backend ID into locking_backend.  This prevents concurrent attempts to
 * commit or rollback the same prepared xact.
 *
 * 4. On completion of COMMIT PREPARED or ROLLBACK PREPARED, remove the entry
 * from the ProcArray and the TwoPhaseState->prepXacts array and return it to
 * the freelist.
 *
 * Note that if the preparing transaction fails between steps 1 and 2, the
 * entry must be removed so that the GID and the GlobalTransaction struct
 * can be reused.  See AtAbort_Twophase().
 *
 * typedef struct GlobalTransactionData *GlobalTransaction appears in
 * twophase.h
 */
#define GIDSIZE 200

typedef struct GlobalTransactionData
{
	GlobalTransaction next;		/* list link for free list */
	int			pgprocno;		/* ID of associated dummy PGPROC */
	BackendId	dummyBackendId; /* similar to backend id for backends */
	TimestampTz prepared_at;	/* time of preparation */
	XLogRecPtr	prepare_lsn;	/* XLOG offset of prepare record */
	Oid			owner;			/* ID of user that executed the xact */
	BackendId	locking_backend;	/* backend currently working on the xact */
	bool		valid;			/* TRUE if PGPROC entry is in proc array */
	char		gid[GIDSIZE];	/* The GID assigned to the prepared xact */
}	GlobalTransactionData;

/*
 * Two Phase Commit shared state.  Access to this struct is protected
 * by TwoPhaseStateLock.
 */
typedef struct TwoPhaseStateData
{
	/* Head of linked list of free GlobalTransactionData structs */
	GlobalTransaction freeGXacts;

	/* Number of valid prepXacts entries. */
	int			numPrepXacts;

	/* There are max_prepared_xacts items in this array */
	GlobalTransaction prepXacts[FLEXIBLE_ARRAY_MEMBER];
} TwoPhaseStateData;

static TwoPhaseStateData *TwoPhaseState;

/*
 * Global transaction entry currently locked by us, if any.
 */
static GlobalTransaction MyLockedGxact = NULL;

static bool twophaseExitRegistered = false;

static void RecordTransactionCommitPrepared(TransactionId xid,
								int nchildren,
								TransactionId *children,
								int nrels,
								RelFileNode *rels,
								int ninvalmsgs,
								SharedInvalidationMessage *invalmsgs,
								bool initfileinval);
static void RecordTransactionAbortPrepared(TransactionId xid,
							   int nchildren,
							   TransactionId *children,
							   int nrels,
							   RelFileNode *rels);
static void ProcessRecords(char *bufptr, TransactionId xid,
			   const TwoPhaseCallback callbacks[]);
static void RemoveGXact(GlobalTransaction gxact);


/*
 * Initialization of shared memory
 */
Size
TwoPhaseShmemSize(void)
{
	Size		size;

	/* Need the fixed struct, the array of pointers, and the GTD structs */
	size = offsetof(TwoPhaseStateData, prepXacts);
	size = add_size(size, mul_size(max_prepared_xacts,
								   sizeof(GlobalTransaction)));
	size = MAXALIGN(size);
	size = add_size(size, mul_size(max_prepared_xacts,
								   sizeof(GlobalTransactionData)));

	return size;
}

void
TwoPhaseShmemInit(void)
{
	bool		found;

	TwoPhaseState = ShmemInitStruct("Prepared Transaction Table",
									TwoPhaseShmemSize(),
									&found);
	if (!IsUnderPostmaster)
	{
		GlobalTransaction gxacts;
		int			i;

		Assert(!found);
		TwoPhaseState->freeGXacts = NULL;
		TwoPhaseState->numPrepXacts = 0;

		/*
		 * Initialize the linked list of free GlobalTransactionData structs
		 */
		gxacts = (GlobalTransaction)
			((char *) TwoPhaseState +
			 MAXALIGN(offsetof(TwoPhaseStateData, prepXacts) +
					  sizeof(GlobalTransaction) * max_prepared_xacts));
		for (i = 0; i < max_prepared_xacts; i++)
		{
			/* insert into linked list */
			gxacts[i].next = TwoPhaseState->freeGXacts;
			TwoPhaseState->freeGXacts = &gxacts[i];

			/* associate it with a PGPROC assigned by InitProcGlobal */
			gxacts[i].pgprocno = PreparedXactProcs[i].pgprocno;

			/*
			 * Assign a unique ID for each dummy proc, so that the range of
			 * dummy backend IDs immediately follows the range of normal
			 * backend IDs. We don't dare to assign a real backend ID to dummy
			 * procs, because prepared transactions don't take part in cache
			 * invalidation like a real backend ID would imply, but having a
			 * unique ID for them is nevertheless handy. This arrangement
			 * allows you to allocate an array of size (MaxBackends +
			 * max_prepared_xacts + 1), and have a slot for every backend and
			 * prepared transaction. Currently multixact.c uses that
			 * technique.
			 */
			gxacts[i].dummyBackendId = MaxBackends + 1 + i;
		}
	}
	else
		Assert(found);
}

/*
 * Exit hook to unlock the global transaction entry we're working on.
 */
static void
AtProcExit_Twophase(int code, Datum arg)
{
	/* same logic as abort */
	AtAbort_Twophase();
}

/*
 * Abort hook to unlock the global transaction entry we're working on.
 */
void
AtAbort_Twophase(void)
{
	if (MyLockedGxact == NULL)
		return;

	/*
	 * What to do with the locked global transaction entry?  If we were in the
	 * process of preparing the transaction, but haven't written the WAL
	 * record and state file yet, the transaction must not be considered as
	 * prepared.  Likewise, if we are in the process of finishing an
	 * already-prepared transaction, and fail after having already written the
	 * 2nd phase commit or rollback record to the WAL, the transaction should
	 * not be considered as prepared anymore.  In those cases, just remove the
	 * entry from shared memory.
	 *
	 * Otherwise, the entry must be left in place so that the transaction can
	 * be finished later, so just unlock it.
	 *
	 * If we abort during prepare, after having written the WAL record, we
	 * might not have transferred all locks and other state to the prepared
	 * transaction yet.  Likewise, if we abort during commit or rollback,
	 * after having written the WAL record, we might not have released all the
	 * resources held by the transaction yet.  In those cases, the in-memory
	 * state can be wrong, but it's too late to back out.
	 */
	if (!MyLockedGxact->valid)
	{
		RemoveGXact(MyLockedGxact);
	}
	else
	{
		LWLockAcquire(TwoPhaseStateLock, LW_EXCLUSIVE);

		MyLockedGxact->locking_backend = InvalidBackendId;

		LWLockRelease(TwoPhaseStateLock);
	}
	MyLockedGxact = NULL;
}

/*
 * This is called after we have finished transferring state to the prepared
 * PGXACT entry.
 */
void
PostPrepare_Twophase()
{
	LWLockAcquire(TwoPhaseStateLock, LW_EXCLUSIVE);
	MyLockedGxact->locking_backend = InvalidBackendId;
	LWLockRelease(TwoPhaseStateLock);

	MyLockedGxact = NULL;
}


/*
 * MarkAsPreparing
 *		Reserve the GID for the given transaction.
 *
 * Internally, this creates a gxact struct and puts it into the active array.
 * NOTE: this is also used when reloading a gxact after a crash; so avoid
 * assuming that we can use very much backend context.
 */
GlobalTransaction
MarkAsPreparing(TransactionId xid, const char *gid,
				TimestampTz prepared_at, Oid owner, Oid databaseid)
{
	GlobalTransaction gxact;
	PGPROC	   *proc;
	PGXACT	   *pgxact;
	int			i;

	if (strlen(gid) >= GIDSIZE)
		ereport(ERROR,
				(errcode(ERRCODE_INVALID_PARAMETER_VALUE),
				 errmsg("transaction identifier \"%s\" is too long",
						gid)));

	/* fail immediately if feature is disabled */
	if (max_prepared_xacts == 0)
		ereport(ERROR,
				(errcode(ERRCODE_OBJECT_NOT_IN_PREREQUISITE_STATE),
				 errmsg("prepared transactions are disabled"),
			  errhint("Set max_prepared_transactions to a nonzero value.")));

	/* on first call, register the exit hook */
	if (!twophaseExitRegistered)
	{
		before_shmem_exit(AtProcExit_Twophase, 0);
		twophaseExitRegistered = true;
	}

	LWLockAcquire(TwoPhaseStateLock, LW_EXCLUSIVE);

	/* Check for conflicting GID */
	for (i = 0; i < TwoPhaseState->numPrepXacts; i++)
	{
		gxact = TwoPhaseState->prepXacts[i];
		if (strcmp(gxact->gid, gid) == 0)
		{
			ereport(ERROR,
					(errcode(ERRCODE_DUPLICATE_OBJECT),
					 errmsg("transaction identifier \"%s\" is already in use",
							gid)));
		}
	}

	/* Get a free gxact from the freelist */
	if (TwoPhaseState->freeGXacts == NULL)
		ereport(ERROR,
				(errcode(ERRCODE_OUT_OF_MEMORY),
				 errmsg("maximum number of prepared transactions reached"),
				 errhint("Increase max_prepared_transactions (currently %d).",
						 max_prepared_xacts)));
	gxact = TwoPhaseState->freeGXacts;
	TwoPhaseState->freeGXacts = gxact->next;

	proc = &ProcGlobal->allProcs[gxact->pgprocno];
	pgxact = &ProcGlobal->allPgXact[gxact->pgprocno];

	/* Initialize the PGPROC entry */
	MemSet(proc, 0, sizeof(PGPROC));
	proc->pgprocno = gxact->pgprocno;
	SHMQueueElemInit(&(proc->links));
	proc->waitStatus = STATUS_OK;
	/* We set up the gxact's VXID as InvalidBackendId/XID */
	proc->lxid = (LocalTransactionId) xid;
	pgxact->xid = xid;
	pgxact->xmin = InvalidTransactionId;
	pgxact->delayChkpt = false;
	pgxact->vacuumFlags = 0;
	proc->pid = 0;
	proc->backendId = InvalidBackendId;
	proc->databaseId = databaseid;
	proc->roleId = owner;
	proc->lwWaiting = false;
	proc->lwWaitMode = 0;
	proc->waitLock = NULL;
	proc->waitProcLock = NULL;
	for (i = 0; i < NUM_LOCK_PARTITIONS; i++)
		SHMQueueInit(&(proc->myProcLocks[i]));
	/* subxid data must be filled later by GXactLoadSubxactData */
	pgxact->overflowed = false;
	pgxact->nxids = 0;

	gxact->prepared_at = prepared_at;
	/* initialize LSN to 0 (start of WAL) */
	gxact->prepare_lsn = 0;
	gxact->owner = owner;
	gxact->locking_backend = MyBackendId;
	gxact->valid = false;
	strcpy(gxact->gid, gid);

	/* And insert it into the active array */
	Assert(TwoPhaseState->numPrepXacts < max_prepared_xacts);
	TwoPhaseState->prepXacts[TwoPhaseState->numPrepXacts++] = gxact;

	/*
	 * Remember that we have this GlobalTransaction entry locked for us. If we
	 * abort after this, we must release it.
	 */
	MyLockedGxact = gxact;

	LWLockRelease(TwoPhaseStateLock);

	return gxact;
}

/*
 * GXactLoadSubxactData
 *
 * If the transaction being persisted had any subtransactions, this must
 * be called before MarkAsPrepared() to load information into the dummy
 * PGPROC.
 */
static void
GXactLoadSubxactData(GlobalTransaction gxact, int nsubxacts,
					 TransactionId *children)
{
	PGPROC	   *proc = &ProcGlobal->allProcs[gxact->pgprocno];
	PGXACT	   *pgxact = &ProcGlobal->allPgXact[gxact->pgprocno];

	/* We need no extra lock since the GXACT isn't valid yet */
	if (nsubxacts > PGPROC_MAX_CACHED_SUBXIDS)
	{
		pgxact->overflowed = true;
		nsubxacts = PGPROC_MAX_CACHED_SUBXIDS;
	}
	if (nsubxacts > 0)
	{
		memcpy(proc->subxids.xids, children,
			   nsubxacts * sizeof(TransactionId));
		pgxact->nxids = nsubxacts;
	}
}

/*
 * MarkAsPrepared
 *		Mark the GXACT as fully valid, and enter it into the global ProcArray.
 */
static void
MarkAsPrepared(GlobalTransaction gxact)
{
	/* Lock here may be overkill, but I'm not convinced of that ... */
	LWLockAcquire(TwoPhaseStateLock, LW_EXCLUSIVE);
	Assert(!gxact->valid);
	gxact->valid = true;
	LWLockRelease(TwoPhaseStateLock);

	/*
	 * Put it into the global ProcArray so TransactionIdIsInProgress considers
	 * the XID as still running.
	 */
	ProcArrayAdd(&ProcGlobal->allProcs[gxact->pgprocno]);
}

/*
 * LockGXact
 *		Locate the prepared transaction and mark it busy for COMMIT or PREPARE.
 */
static GlobalTransaction
LockGXact(const char *gid, Oid user)
{
	int			i;

	/* on first call, register the exit hook */
	if (!twophaseExitRegistered)
	{
		before_shmem_exit(AtProcExit_Twophase, 0);
		twophaseExitRegistered = true;
	}

	LWLockAcquire(TwoPhaseStateLock, LW_EXCLUSIVE);

	for (i = 0; i < TwoPhaseState->numPrepXacts; i++)
	{
		GlobalTransaction gxact = TwoPhaseState->prepXacts[i];
		PGPROC	   *proc = &ProcGlobal->allProcs[gxact->pgprocno];

		/* Ignore not-yet-valid GIDs */
		if (!gxact->valid)
			continue;
		if (strcmp(gxact->gid, gid) != 0)
			continue;

		/* Found it, but has someone else got it locked? */
		if (gxact->locking_backend != InvalidBackendId)
			ereport(ERROR,
					(errcode(ERRCODE_OBJECT_NOT_IN_PREREQUISITE_STATE),
				errmsg("prepared transaction with identifier \"%s\" is busy",
					   gid)));

		if (user != gxact->owner && !superuser_arg(user))
			ereport(ERROR,
					(errcode(ERRCODE_INSUFFICIENT_PRIVILEGE),
				  errmsg("permission denied to finish prepared transaction"),
					 errhint("Must be superuser or the user that prepared the transaction.")));

		/*
		 * Note: it probably would be possible to allow committing from
		 * another database; but at the moment NOTIFY is known not to work and
		 * there may be some other issues as well.  Hence disallow until
		 * someone gets motivated to make it work.
		 */
		if (MyDatabaseId != proc->databaseId)
			ereport(ERROR,
					(errcode(ERRCODE_FEATURE_NOT_SUPPORTED),
				  errmsg("prepared transaction belongs to another database"),
					 errhint("Connect to the database where the transaction was prepared to finish it.")));

		/* OK for me to lock it */
		gxact->locking_backend = MyBackendId;
		MyLockedGxact = gxact;

		LWLockRelease(TwoPhaseStateLock);

		return gxact;
	}

	LWLockRelease(TwoPhaseStateLock);

	ereport(ERROR,
			(errcode(ERRCODE_UNDEFINED_OBJECT),
		 errmsg("prepared transaction with identifier \"%s\" does not exist",
				gid)));

	/* NOTREACHED */
	return NULL;
}

/*
 * RemoveGXact
 *		Remove the prepared transaction from the shared memory array.
 *
 * NB: caller should have already removed it from ProcArray
 */
static void
RemoveGXact(GlobalTransaction gxact)
{
	int			i;

	LWLockAcquire(TwoPhaseStateLock, LW_EXCLUSIVE);

	for (i = 0; i < TwoPhaseState->numPrepXacts; i++)
	{
		if (gxact == TwoPhaseState->prepXacts[i])
		{
			/* remove from the active array */
			TwoPhaseState->numPrepXacts--;
			TwoPhaseState->prepXacts[i] = TwoPhaseState->prepXacts[TwoPhaseState->numPrepXacts];

			/* and put it back in the freelist */
			gxact->next = TwoPhaseState->freeGXacts;
			TwoPhaseState->freeGXacts = gxact;

			LWLockRelease(TwoPhaseStateLock);

			return;
		}
	}

	LWLockRelease(TwoPhaseStateLock);

	elog(ERROR, "failed to find %p in GlobalTransaction array", gxact);
}

/*
 * TransactionIdIsPrepared
 *		True iff transaction associated with the identifier is prepared
 *		for two-phase commit
 *
 * Note: only gxacts marked "valid" are considered; but notice we do not
 * check the locking status.
 *
 * This is not currently exported, because it is only needed internally.
 */
static bool
TransactionIdIsPrepared(TransactionId xid)
{
	bool		result = false;
	int			i;

	LWLockAcquire(TwoPhaseStateLock, LW_SHARED);

	for (i = 0; i < TwoPhaseState->numPrepXacts; i++)
	{
		GlobalTransaction gxact = TwoPhaseState->prepXacts[i];
		PGXACT	   *pgxact = &ProcGlobal->allPgXact[gxact->pgprocno];

		if (gxact->valid && pgxact->xid == xid)
		{
			result = true;
			break;
		}
	}

	LWLockRelease(TwoPhaseStateLock);

	return result;
}

/*
 * Returns an array of all prepared transactions for the user-level
 * function pg_prepared_xact.
 *
 * The returned array and all its elements are copies of internal data
 * structures, to minimize the time we need to hold the TwoPhaseStateLock.
 *
 * WARNING -- we return even those transactions that are not fully prepared
 * yet.  The caller should filter them out if he doesn't want them.
 *
 * The returned array is palloc'd.
 */
static int
GetPreparedTransactionList(GlobalTransaction *gxacts)
{
	GlobalTransaction array;
	int			num;
	int			i;

	LWLockAcquire(TwoPhaseStateLock, LW_SHARED);

	if (TwoPhaseState->numPrepXacts == 0)
	{
		LWLockRelease(TwoPhaseStateLock);

		*gxacts = NULL;
		return 0;
	}

	num = TwoPhaseState->numPrepXacts;
	array = (GlobalTransaction) palloc(sizeof(GlobalTransactionData) * num);
	*gxacts = array;
	for (i = 0; i < num; i++)
		memcpy(array + i, TwoPhaseState->prepXacts[i],
			   sizeof(GlobalTransactionData));

	LWLockRelease(TwoPhaseStateLock);

	return num;
}


/* Working status for pg_prepared_xact */
typedef struct
{
	GlobalTransaction array;
	int			ngxacts;
	int			currIdx;
} Working_State;

/*
 * pg_prepared_xact
 *		Produce a view with one row per prepared transaction.
 *
 * This function is here so we don't have to export the
 * GlobalTransactionData struct definition.
 */
Datum
pg_prepared_xact(PG_FUNCTION_ARGS)
{
	FuncCallContext *funcctx;
	Working_State *status;

	if (SRF_IS_FIRSTCALL())
	{
		TupleDesc	tupdesc;
		MemoryContext oldcontext;

		/* create a function context for cross-call persistence */
		funcctx = SRF_FIRSTCALL_INIT();

		/*
		 * Switch to memory context appropriate for multiple function calls
		 */
		oldcontext = MemoryContextSwitchTo(funcctx->multi_call_memory_ctx);

		/* build tupdesc for result tuples */
		/* this had better match pg_prepared_xacts view in system_views.sql */
		tupdesc = CreateTemplateTupleDesc(5, false);
		TupleDescInitEntry(tupdesc, (AttrNumber) 1, "transaction",
						   XIDOID, -1, 0);
		TupleDescInitEntry(tupdesc, (AttrNumber) 2, "gid",
						   TEXTOID, -1, 0);
		TupleDescInitEntry(tupdesc, (AttrNumber) 3, "prepared",
						   TIMESTAMPTZOID, -1, 0);
		TupleDescInitEntry(tupdesc, (AttrNumber) 4, "ownerid",
						   OIDOID, -1, 0);
		TupleDescInitEntry(tupdesc, (AttrNumber) 5, "dbid",
						   OIDOID, -1, 0);

		funcctx->tuple_desc = BlessTupleDesc(tupdesc);

		/*
		 * Collect all the 2PC status information that we will format and send
		 * out as a result set.
		 */
		status = (Working_State *) palloc(sizeof(Working_State));
		funcctx->user_fctx = (void *) status;

		status->ngxacts = GetPreparedTransactionList(&status->array);
		status->currIdx = 0;

		MemoryContextSwitchTo(oldcontext);
	}

	funcctx = SRF_PERCALL_SETUP();
	status = (Working_State *) funcctx->user_fctx;

	while (status->array != NULL && status->currIdx < status->ngxacts)
	{
		GlobalTransaction gxact = &status->array[status->currIdx++];
		PGPROC	   *proc = &ProcGlobal->allProcs[gxact->pgprocno];
		PGXACT	   *pgxact = &ProcGlobal->allPgXact[gxact->pgprocno];
		Datum		values[5];
		bool		nulls[5];
		HeapTuple	tuple;
		Datum		result;

		if (!gxact->valid)
			continue;

		/*
		 * Form tuple with appropriate data.
		 */
		MemSet(values, 0, sizeof(values));
		MemSet(nulls, 0, sizeof(nulls));

		values[0] = TransactionIdGetDatum(pgxact->xid);
		values[1] = CStringGetTextDatum(gxact->gid);
		values[2] = TimestampTzGetDatum(gxact->prepared_at);
		values[3] = ObjectIdGetDatum(gxact->owner);
		values[4] = ObjectIdGetDatum(proc->databaseId);

		tuple = heap_form_tuple(funcctx->tuple_desc, values, nulls);
		result = HeapTupleGetDatum(tuple);
		SRF_RETURN_NEXT(funcctx, result);
	}

	SRF_RETURN_DONE(funcctx);
}

/*
 * TwoPhaseGetGXact
 *		Get the GlobalTransaction struct for a prepared transaction
 *		specified by XID
 */
static GlobalTransaction
TwoPhaseGetGXact(TransactionId xid)
{
	GlobalTransaction result = NULL;
	int			i;

	static TransactionId cached_xid = InvalidTransactionId;
	static GlobalTransaction cached_gxact = NULL;

	/*
	 * During a recovery, COMMIT PREPARED, or ABORT PREPARED, we'll be called
	 * repeatedly for the same XID.  We can save work with a simple cache.
	 */
	if (xid == cached_xid)
		return cached_gxact;

	LWLockAcquire(TwoPhaseStateLock, LW_SHARED);

	for (i = 0; i < TwoPhaseState->numPrepXacts; i++)
	{
		GlobalTransaction gxact = TwoPhaseState->prepXacts[i];
		PGXACT	   *pgxact = &ProcGlobal->allPgXact[gxact->pgprocno];

		if (pgxact->xid == xid)
		{
			result = gxact;
			break;
		}
	}

	LWLockRelease(TwoPhaseStateLock);

	if (result == NULL)			/* should not happen */
		elog(ERROR, "failed to find GlobalTransaction for xid %u", xid);

	cached_xid = xid;
	cached_gxact = result;

	return result;
}

/*
 * TwoPhaseGetDummyProc
 *		Get the dummy backend ID for prepared transaction specified by XID
 *
 * Dummy backend IDs are similar to real backend IDs of real backends.
 * They start at MaxBackends + 1, and are unique across all currently active
 * real backends and prepared transactions.
 */
BackendId
TwoPhaseGetDummyBackendId(TransactionId xid)
{
	GlobalTransaction gxact = TwoPhaseGetGXact(xid);

	return gxact->dummyBackendId;
}

/*
 * TwoPhaseGetDummyProc
 *		Get the PGPROC that represents a prepared transaction specified by XID
 */
PGPROC *
TwoPhaseGetDummyProc(TransactionId xid)
{
	GlobalTransaction gxact = TwoPhaseGetGXact(xid);

	return &ProcGlobal->allProcs[gxact->pgprocno];
}

/************************************************************************/
/* State file support													*/
/************************************************************************/

#define TwoPhaseFilePath(path, xid) \
	snprintf(path, MAXPGPATH, TWOPHASE_DIR "/%08X", xid)

/*
 * 2PC state file format:
 *
 *	1. TwoPhaseFileHeader
 *	2. TransactionId[] (subtransactions)
 *	3. RelFileNode[] (files to be deleted at commit)
 *	4. RelFileNode[] (files to be deleted at abort)
 *	5. SharedInvalidationMessage[] (inval messages to be sent at commit)
 *	6. TwoPhaseRecordOnDisk
 *	7. ...
 *	8. TwoPhaseRecordOnDisk (end sentinel, rmid == TWOPHASE_RM_END_ID)
 *	9. checksum (CRC-32C)
 *
 * Each segment except the final checksum is MAXALIGN'd.
 */

/*
 * Header for a 2PC state file
 */
#define TWOPHASE_MAGIC	0x57F94532		/* format identifier */

typedef struct TwoPhaseFileHeader
{
	uint32		magic;			/* format identifier */
	uint32		total_len;		/* actual file length */
	TransactionId xid;			/* original transaction XID */
	Oid			database;		/* OID of database it was in */
	TimestampTz prepared_at;	/* time of preparation */
	Oid			owner;			/* user running the transaction */
	int32		nsubxacts;		/* number of following subxact XIDs */
	int32		ncommitrels;	/* number of delete-on-commit rels */
	int32		nabortrels;		/* number of delete-on-abort rels */
	int32		ninvalmsgs;		/* number of cache invalidation messages */
	bool		initfileinval;	/* does relcache init file need invalidation? */
	char		gid[GIDSIZE];	/* GID for transaction */
} TwoPhaseFileHeader;

/*
 * Header for each record in a state file
 *
 * NOTE: len counts only the rmgr data, not the TwoPhaseRecordOnDisk header.
 * The rmgr data will be stored starting on a MAXALIGN boundary.
 */
typedef struct TwoPhaseRecordOnDisk
{
	uint32		len;			/* length of rmgr data */
	TwoPhaseRmgrId rmid;		/* resource manager for this record */
	uint16		info;			/* flag bits for use by rmgr */
} TwoPhaseRecordOnDisk;

/*
 * During prepare, the state file is assembled in memory before writing it
 * to WAL and the actual state file.  We use a chain of StateFileChunk blocks
 * for that.
 */
typedef struct StateFileChunk
{
	char	   *data;
	uint32		len;
	struct StateFileChunk *next;
} StateFileChunk;

static struct xllist
{
	StateFileChunk *head;		/* first data block in the chain */
	StateFileChunk *tail;		/* last block in chain */
	uint32		num_chunks;
	uint32		bytes_free;		/* free bytes left in tail block */
	uint32		total_len;		/* total data bytes in chain */
}	records;


/*
 * Append a block of data to records data structure.
 *
 * NB: each block is padded to a MAXALIGN multiple.  This must be
 * accounted for when the file is later read!
 *
 * The data is copied, so the caller is free to modify it afterwards.
 */
static void
save_state_data(const void *data, uint32 len)
{
	uint32		padlen = MAXALIGN(len);

	if (padlen > records.bytes_free)
	{
		records.tail->next = palloc0(sizeof(StateFileChunk));
		records.tail = records.tail->next;
		records.tail->len = 0;
		records.tail->next = NULL;
		records.num_chunks++;

		records.bytes_free = Max(padlen, 512);
		records.tail->data = palloc(records.bytes_free);
	}

	memcpy(((char *) records.tail->data) + records.tail->len, data, len);
	records.tail->len += padlen;
	records.bytes_free -= padlen;
	records.total_len += padlen;
}

/*
 * Start preparing a state file.
 *
 * Initializes data structure and inserts the 2PC file header record.
 */
void
StartPrepare(GlobalTransaction gxact)
{
	PGPROC	   *proc = &ProcGlobal->allProcs[gxact->pgprocno];
	PGXACT	   *pgxact = &ProcGlobal->allPgXact[gxact->pgprocno];
	TransactionId xid = pgxact->xid;
	TwoPhaseFileHeader hdr;
	TransactionId *children;
	RelFileNode *commitrels;
	RelFileNode *abortrels;
	SharedInvalidationMessage *invalmsgs;

	/* Initialize linked list */
	records.head = palloc0(sizeof(StateFileChunk));
	records.head->len = 0;
	records.head->next = NULL;

	records.bytes_free = Max(sizeof(TwoPhaseFileHeader), 512);
	records.head->data = palloc(records.bytes_free);

	records.tail = records.head;
	records.num_chunks = 1;

	records.total_len = 0;

	/* Create header */
	hdr.magic = TWOPHASE_MAGIC;
	hdr.total_len = 0;			/* EndPrepare will fill this in */
	hdr.xid = xid;
	hdr.database = proc->databaseId;
	hdr.prepared_at = gxact->prepared_at;
	hdr.owner = gxact->owner;
	hdr.nsubxacts = xactGetCommittedChildren(&children);
	hdr.ncommitrels = smgrGetPendingDeletes(true, &commitrels);
	hdr.nabortrels = smgrGetPendingDeletes(false, &abortrels);
	hdr.ninvalmsgs = xactGetCommittedInvalidationMessages(&invalmsgs,
														  &hdr.initfileinval);
	StrNCpy(hdr.gid, gxact->gid, GIDSIZE);

	save_state_data(&hdr, sizeof(TwoPhaseFileHeader));

	/*
	 * Add the additional info about subxacts, deletable files and cache
	 * invalidation messages.
	 */
	if (hdr.nsubxacts > 0)
	{
		save_state_data(children, hdr.nsubxacts * sizeof(TransactionId));
		/* While we have the child-xact data, stuff it in the gxact too */
		GXactLoadSubxactData(gxact, hdr.nsubxacts, children);
	}
	if (hdr.ncommitrels > 0)
	{
		save_state_data(commitrels, hdr.ncommitrels * sizeof(RelFileNode));
		pfree(commitrels);
	}
	if (hdr.nabortrels > 0)
	{
		save_state_data(abortrels, hdr.nabortrels * sizeof(RelFileNode));
		pfree(abortrels);
	}
	if (hdr.ninvalmsgs > 0)
	{
		save_state_data(invalmsgs,
						hdr.ninvalmsgs * sizeof(SharedInvalidationMessage));
		pfree(invalmsgs);
	}
}

/*
 * Finish preparing state file.
 *
 * Calculates CRC and writes state file to WAL and in pg_twophase directory.
 */
void
EndPrepare(GlobalTransaction gxact)
{
	PGXACT	   *pgxact = &ProcGlobal->allPgXact[gxact->pgprocno];
	TransactionId xid = pgxact->xid;
	TwoPhaseFileHeader *hdr;
	char		path[MAXPGPATH];
	StateFileChunk *record;
	pg_crc32c	statefile_crc;
	pg_crc32c	bogus_crc;
	int			fd;

	/* Add the end sentinel to the list of 2PC records */
	RegisterTwoPhaseRecord(TWOPHASE_RM_END_ID, 0,
						   NULL, 0);

	/* Go back and fill in total_len in the file header record */
	hdr = (TwoPhaseFileHeader *) records.head->data;
	Assert(hdr->magic == TWOPHASE_MAGIC);
	hdr->total_len = records.total_len + sizeof(pg_crc32c);

	/*
	 * If the file size exceeds MaxAllocSize, we won't be able to read it in
	 * ReadTwoPhaseFile. Check for that now, rather than fail at commit time.
	 */
	if (hdr->total_len > MaxAllocSize)
		ereport(ERROR,
				(errcode(ERRCODE_PROGRAM_LIMIT_EXCEEDED),
				 errmsg("two-phase state file maximum length exceeded")));

	/*
	 * Create the 2PC state file.
	 */
	TwoPhaseFilePath(path, xid);

	fd = OpenTransientFile(path,
						   O_CREAT | O_EXCL | O_WRONLY | PG_BINARY,
						   S_IRUSR | S_IWUSR);
	if (fd < 0)
		ereport(ERROR,
				(errcode_for_file_access(),
				 errmsg("could not create two-phase state file \"%s\": %m",
						path)));

	/* Write data to file, and calculate CRC as we pass over it */
	INIT_CRC32C(statefile_crc);

	for (record = records.head; record != NULL; record = record->next)
	{
		COMP_CRC32C(statefile_crc, record->data, record->len);
		if ((write(fd, record->data, record->len)) != record->len)
		{
			CloseTransientFile(fd);
			ereport(ERROR,
					(errcode_for_file_access(),
					 errmsg("could not write two-phase state file: %m")));
		}
	}

	FIN_CRC32C(statefile_crc);

	/*
	 * Write a deliberately bogus CRC to the state file; this is just paranoia
	 * to catch the case where four more bytes will run us out of disk space.
	 */
	bogus_crc = ~statefile_crc;

	if ((write(fd, &bogus_crc, sizeof(pg_crc32c))) != sizeof(pg_crc32c))
	{
		CloseTransientFile(fd);
		ereport(ERROR,
				(errcode_for_file_access(),
				 errmsg("could not write two-phase state file: %m")));
	}

	/* Back up to prepare for rewriting the CRC */
	if (lseek(fd, -((off_t) sizeof(pg_crc32c)), SEEK_CUR) < 0)
	{
		CloseTransientFile(fd);
		ereport(ERROR,
				(errcode_for_file_access(),
				 errmsg("could not seek in two-phase state file: %m")));
	}

	/*
	 * The state file isn't valid yet, because we haven't written the correct
	 * CRC yet.  Before we do that, insert entry in WAL and flush it to disk.
	 *
	 * Between the time we have written the WAL entry and the time we write
	 * out the correct state file CRC, we have an inconsistency: the xact is
	 * prepared according to WAL but not according to our on-disk state. We
	 * use a critical section to force a PANIC if we are unable to complete
	 * the write --- then, WAL replay should repair the inconsistency.  The
	 * odds of a PANIC actually occurring should be very tiny given that we
	 * were able to write the bogus CRC above.
	 *
	 * We have to set delayChkpt here, too; otherwise a checkpoint starting
	 * immediately after the WAL record is inserted could complete without
	 * fsync'ing our state file.  (This is essentially the same kind of race
	 * condition as the COMMIT-to-clog-write case that RecordTransactionCommit
	 * uses delayChkpt for; see notes there.)
	 *
	 * We save the PREPARE record's location in the gxact for later use by
	 * CheckPointTwoPhase.
	 */
	XLogEnsureRecordSpace(0, records.num_chunks);

	START_CRIT_SECTION();

	MyPgXact->delayChkpt = true;

	XLogBeginInsert();
	for (record = records.head; record != NULL; record = record->next)
		XLogRegisterData(record->data, record->len);
	gxact->prepare_lsn = XLogInsert(RM_XACT_ID, XLOG_XACT_PREPARE);
	XLogFlush(gxact->prepare_lsn);

	/* If we crash now, we have prepared: WAL replay will fix things */

	/* write correct CRC and close file */
	if ((write(fd, &statefile_crc, sizeof(pg_crc32c))) != sizeof(pg_crc32c))
	{
		CloseTransientFile(fd);
		ereport(ERROR,
				(errcode_for_file_access(),
				 errmsg("could not write two-phase state file: %m")));
	}

	if (CloseTransientFile(fd) != 0)
		ereport(ERROR,
				(errcode_for_file_access(),
				 errmsg("could not close two-phase state file: %m")));

	/*
	 * Mark the prepared transaction as valid.  As soon as xact.c marks
	 * MyPgXact as not running our XID (which it will do immediately after
	 * this function returns), others can commit/rollback the xact.
	 *
	 * NB: a side effect of this is to make a dummy ProcArray entry for the
	 * prepared XID.  This must happen before we clear the XID from MyPgXact,
	 * else there is a window where the XID is not running according to
	 * TransactionIdIsInProgress, and onlookers would be entitled to assume
	 * the xact crashed.  Instead we have a window where the same XID appears
	 * twice in ProcArray, which is OK.
	 */
	MarkAsPrepared(gxact);

	/*
	 * Now we can mark ourselves as out of the commit critical section: a
	 * checkpoint starting after this will certainly see the gxact as a
	 * candidate for fsyncing.
	 */
	MyPgXact->delayChkpt = false;

	/*
	 * Remember that we have this GlobalTransaction entry locked for us.  If
	 * we crash after this point, it's too late to abort, but we must unlock
	 * it so that the prepared transaction can be committed or rolled back.
	 */
	MyLockedGxact = gxact;

	END_CRIT_SECTION();

	/*
	 * Wait for synchronous replication, if required.
	 *
	 * Note that at this stage we have marked the prepare, but still show as
	 * running in the procarray (twice!) and continue to hold locks.
	 */
	SyncRepWaitForLSN(gxact->prepare_lsn);

	records.tail = records.head = NULL;
	records.num_chunks = 0;
}

/*
 * Register a 2PC record to be written to state file.
 */
void
RegisterTwoPhaseRecord(TwoPhaseRmgrId rmid, uint16 info,
					   const void *data, uint32 len)
{
	TwoPhaseRecordOnDisk record;

	record.rmid = rmid;
	record.info = info;
	record.len = len;
	save_state_data(&record, sizeof(TwoPhaseRecordOnDisk));
	if (len > 0)
		save_state_data(data, len);
}


/*
 * Read and validate the state file for xid.
 *
 * If it looks OK (has a valid magic number and CRC), return the palloc'd
 * contents of the file.  Otherwise return NULL.
 */
static char *
ReadTwoPhaseFile(TransactionId xid, bool give_warnings)
{
	char		path[MAXPGPATH];
	char	   *buf;
	TwoPhaseFileHeader *hdr;
	int			fd;
	struct stat stat;
	uint32		crc_offset;
	pg_crc32c	calc_crc,
				file_crc;

	TwoPhaseFilePath(path, xid);

	fd = OpenTransientFile(path, O_RDONLY | PG_BINARY, 0);
	if (fd < 0)
	{
		if (give_warnings)
			ereport(WARNING,
					(errcode_for_file_access(),
					 errmsg("could not open two-phase state file \"%s\": %m",
							path)));
		return NULL;
	}

	/*
	 * Check file length.  We can determine a lower bound pretty easily. We
	 * set an upper bound to avoid palloc() failure on a corrupt file, though
	 * we can't guarantee that we won't get an out of memory error anyway,
	 * even on a valid file.
	 */
	if (fstat(fd, &stat))
	{
		CloseTransientFile(fd);
		if (give_warnings)
			ereport(WARNING,
					(errcode_for_file_access(),
					 errmsg("could not stat two-phase state file \"%s\": %m",
							path)));
		return NULL;
	}

	if (stat.st_size < (MAXALIGN(sizeof(TwoPhaseFileHeader)) +
						MAXALIGN(sizeof(TwoPhaseRecordOnDisk)) +
						sizeof(pg_crc32c)) ||
		stat.st_size > MaxAllocSize)
	{
		CloseTransientFile(fd);
		return NULL;
	}

	crc_offset = stat.st_size - sizeof(pg_crc32c);
	if (crc_offset != MAXALIGN(crc_offset))
	{
		CloseTransientFile(fd);
		return NULL;
	}

	/*
	 * OK, slurp in the file.
	 */
	buf = (char *) palloc(stat.st_size);

	if (read(fd, buf, stat.st_size) != stat.st_size)
	{
		CloseTransientFile(fd);
		if (give_warnings)
			ereport(WARNING,
					(errcode_for_file_access(),
					 errmsg("could not read two-phase state file \"%s\": %m",
							path)));
		pfree(buf);
		return NULL;
	}

	CloseTransientFile(fd);

	hdr = (TwoPhaseFileHeader *) buf;
	if (hdr->magic != TWOPHASE_MAGIC || hdr->total_len != stat.st_size)
	{
		pfree(buf);
		return NULL;
	}

	INIT_CRC32C(calc_crc);
	COMP_CRC32C(calc_crc, buf, crc_offset);
	FIN_CRC32C(calc_crc);

	file_crc = *((pg_crc32c *) (buf + crc_offset));

	if (!EQ_CRC32C(calc_crc, file_crc))
	{
		pfree(buf);
		return NULL;
	}

	return buf;
}

/*
 * Confirms an xid is prepared, during recovery
 */
bool
StandbyTransactionIdIsPrepared(TransactionId xid)
{
	char	   *buf;
	TwoPhaseFileHeader *hdr;
	bool		result;

	Assert(TransactionIdIsValid(xid));

	if (max_prepared_xacts <= 0)
		return false;			/* nothing to do */

	/* Read and validate file */
	buf = ReadTwoPhaseFile(xid, false);
	if (buf == NULL)
		return false;

	/* Check header also */
	hdr = (TwoPhaseFileHeader *) buf;
	result = TransactionIdEquals(hdr->xid, xid);
	pfree(buf);

	return result;
}

/*
 * FinishPreparedTransaction: execute COMMIT PREPARED or ROLLBACK PREPARED
 */
void
FinishPreparedTransaction(const char *gid, bool isCommit)
{
	GlobalTransaction gxact;
	PGPROC	   *proc;
	PGXACT	   *pgxact;
	TransactionId xid;
	char	   *buf;
	char	   *bufptr;
	TwoPhaseFileHeader *hdr;
	TransactionId latestXid;
	TransactionId *children;
	RelFileNode *commitrels;
	RelFileNode *abortrels;
	RelFileNode *delrels;
	int			ndelrels;
	SharedInvalidationMessage *invalmsgs;
	int			i;

	/*
	 * Validate the GID, and lock the GXACT to ensure that two backends do not
	 * try to commit the same GID at once.
	 */
	gxact = LockGXact(gid, GetUserId());
	proc = &ProcGlobal->allProcs[gxact->pgprocno];
	pgxact = &ProcGlobal->allPgXact[gxact->pgprocno];
	xid = pgxact->xid;

	/*
	 * Read and validate the state file
	 */
	buf = ReadTwoPhaseFile(xid, true);
	if (buf == NULL)
		ereport(ERROR,
				(errcode(ERRCODE_DATA_CORRUPTED),
				 errmsg("two-phase state file for transaction %u is corrupt",
						xid)));

	/*
	 * Disassemble the header area
	 */
	hdr = (TwoPhaseFileHeader *) buf;
	Assert(TransactionIdEquals(hdr->xid, xid));
	bufptr = buf + MAXALIGN(sizeof(TwoPhaseFileHeader));
	children = (TransactionId *) bufptr;
	bufptr += MAXALIGN(hdr->nsubxacts * sizeof(TransactionId));
	commitrels = (RelFileNode *) bufptr;
	bufptr += MAXALIGN(hdr->ncommitrels * sizeof(RelFileNode));
	abortrels = (RelFileNode *) bufptr;
	bufptr += MAXALIGN(hdr->nabortrels * sizeof(RelFileNode));
	invalmsgs = (SharedInvalidationMessage *) bufptr;
	bufptr += MAXALIGN(hdr->ninvalmsgs * sizeof(SharedInvalidationMessage));

	/* compute latestXid among all children */
	latestXid = TransactionIdLatest(xid, hdr->nsubxacts, children);

	/*
	 * The order of operations here is critical: make the XLOG entry for
	 * commit or abort, then mark the transaction committed or aborted in
	 * pg_clog, then remove its PGPROC from the global ProcArray (which means
	 * TransactionIdIsInProgress will stop saying the prepared xact is in
	 * progress), then run the post-commit or post-abort callbacks. The
	 * callbacks will release the locks the transaction held.
	 */
	if (isCommit)
		RecordTransactionCommitPrepared(xid,
										hdr->nsubxacts, children,
										hdr->ncommitrels, commitrels,
										hdr->ninvalmsgs, invalmsgs,
										hdr->initfileinval);
	else
		RecordTransactionAbortPrepared(xid,
									   hdr->nsubxacts, children,
									   hdr->nabortrels, abortrels);

	ProcArrayRemove(proc, latestXid);

	/*
	 * In case we fail while running the callbacks, mark the gxact invalid so
	 * no one else will try to commit/rollback, and so it will be recycled if
	 * we fail after this point.  It is still locked by our backend so it
	 * won't go away yet.
	 *
	 * (We assume it's safe to do this without taking TwoPhaseStateLock.)
	 */
	gxact->valid = false;

	/*
	 * We have to remove any files that were supposed to be dropped. For
	 * consistency with the regular xact.c code paths, must do this before
	 * releasing locks, so do it before running the callbacks.
	 *
	 * NB: this code knows that we couldn't be dropping any temp rels ...
	 */
	if (isCommit)
	{
		delrels = commitrels;
		ndelrels = hdr->ncommitrels;
	}
	else
	{
		delrels = abortrels;
		ndelrels = hdr->nabortrels;
	}
	for (i = 0; i < ndelrels; i++)
	{
		SMgrRelation srel = smgropen(delrels[i], InvalidBackendId);

		smgrdounlink(srel, false);
		smgrclose(srel);
	}

	/*
	 * Handle cache invalidation messages.
	 *
	 * Relcache init file invalidation requires processing both before and
	 * after we send the SI messages. See AtEOXact_Inval()
	 */
	if (hdr->initfileinval)
		RelationCacheInitFilePreInvalidate();
	SendSharedInvalidMessages(invalmsgs, hdr->ninvalmsgs);
	if (hdr->initfileinval)
		RelationCacheInitFilePostInvalidate();

	/* And now do the callbacks */
	if (isCommit)
		ProcessRecords(bufptr, xid, twophase_postcommit_callbacks);
	else
		ProcessRecords(bufptr, xid, twophase_postabort_callbacks);

	PredicateLockTwoPhaseFinish(xid, isCommit);

	/* Count the prepared xact as committed or aborted */
	AtEOXact_PgStat(isCommit);

	/*
	 * And now we can clean up our mess.
	 */
	RemoveTwoPhaseFile(xid, true);

	RemoveGXact(gxact);
	MyLockedGxact = NULL;

	pfree(buf);
}

/*
 * Scan a 2PC state file (already read into memory by ReadTwoPhaseFile)
 * and call the indicated callbacks for each 2PC record.
 */
static void
ProcessRecords(char *bufptr, TransactionId xid,
			   const TwoPhaseCallback callbacks[])
{
	for (;;)
	{
		TwoPhaseRecordOnDisk *record = (TwoPhaseRecordOnDisk *) bufptr;

		Assert(record->rmid <= TWOPHASE_RM_MAX_ID);
		if (record->rmid == TWOPHASE_RM_END_ID)
			break;

		bufptr += MAXALIGN(sizeof(TwoPhaseRecordOnDisk));

		if (callbacks[record->rmid] != NULL)
			callbacks[record->rmid] (xid, record->info,
									 (void *) bufptr, record->len);

		bufptr += MAXALIGN(record->len);
	}
}

/*
 * Remove the 2PC file for the specified XID.
 *
 * If giveWarning is false, do not complain about file-not-present;
 * this is an expected case during WAL replay.
 */
void
RemoveTwoPhaseFile(TransactionId xid, bool giveWarning)
{
	char		path[MAXPGPATH];

	TwoPhaseFilePath(path, xid);
	if (unlink(path))
		if (errno != ENOENT || giveWarning)
			ereport(WARNING,
					(errcode_for_file_access(),
				   errmsg("could not remove two-phase state file \"%s\": %m",
						  path)));
}

/*
 * Recreates a state file. This is used in WAL replay.
 *
 * Note: content and len don't include CRC.
 */
void
RecreateTwoPhaseFile(TransactionId xid, void *content, int len)
{
	char		path[MAXPGPATH];
	pg_crc32c	statefile_crc;
	int			fd;

	/* Recompute CRC */
	INIT_CRC32C(statefile_crc);
	COMP_CRC32C(statefile_crc, content, len);
	FIN_CRC32C(statefile_crc);

	TwoPhaseFilePath(path, xid);

	fd = OpenTransientFile(path,
						   O_CREAT | O_TRUNC | O_WRONLY | PG_BINARY,
						   S_IRUSR | S_IWUSR);
	if (fd < 0)
		ereport(ERROR,
				(errcode_for_file_access(),
				 errmsg("could not recreate two-phase state file \"%s\": %m",
						path)));

	/* Write content and CRC */
	if (write(fd, content, len) != len)
	{
		CloseTransientFile(fd);
		ereport(ERROR,
				(errcode_for_file_access(),
				 errmsg("could not write two-phase state file: %m")));
	}
	if (write(fd, &statefile_crc, sizeof(pg_crc32c)) != sizeof(pg_crc32c))
	{
		CloseTransientFile(fd);
		ereport(ERROR,
				(errcode_for_file_access(),
				 errmsg("could not write two-phase state file: %m")));
	}

	/*
	 * We must fsync the file because the end-of-replay checkpoint will not do
	 * so, there being no GXACT in shared memory yet to tell it to.
	 */
	if (pg_fsync(fd) != 0)
	{
		CloseTransientFile(fd);
		ereport(ERROR,
				(errcode_for_file_access(),
				 errmsg("could not fsync two-phase state file: %m")));
	}

	if (CloseTransientFile(fd) != 0)
		ereport(ERROR,
				(errcode_for_file_access(),
				 errmsg("could not close two-phase state file: %m")));
}

/*
 * CheckPointTwoPhase -- handle 2PC component of checkpointing.
 *
 * We must fsync the state file of any GXACT that is valid and has a PREPARE
 * LSN <= the checkpoint's redo horizon.  (If the gxact isn't valid yet or
 * has a later LSN, this checkpoint is not responsible for fsyncing it.)
 *
 * This is deliberately run as late as possible in the checkpoint sequence,
 * because GXACTs ordinarily have short lifespans, and so it is quite
 * possible that GXACTs that were valid at checkpoint start will no longer
 * exist if we wait a little bit.
 *
 * If a GXACT remains valid across multiple checkpoints, it'll be fsynced
 * each time.  This is considered unusual enough that we don't bother to
 * expend any extra code to avoid the redundant fsyncs.  (They should be
 * reasonably cheap anyway, since they won't cause I/O.)
 */
void
CheckPointTwoPhase(XLogRecPtr redo_horizon)
{
	TransactionId *xids;
	int			nxids;
	char		path[MAXPGPATH];
	int			i;

	/*
	 * We don't want to hold the TwoPhaseStateLock while doing I/O, so we grab
	 * it just long enough to make a list of the XIDs that require fsyncing,
	 * and then do the I/O afterwards.
	 *
	 * This approach creates a race condition: someone else could delete a
	 * GXACT between the time we release TwoPhaseStateLock and the time we try
	 * to open its state file.  We handle this by special-casing ENOENT
	 * failures: if we see that, we verify that the GXACT is no longer valid,
	 * and if so ignore the failure.
	 */
	if (max_prepared_xacts <= 0)
		return;					/* nothing to do */

	TRACE_POSTGRESQL_TWOPHASE_CHECKPOINT_START();

	xids = (TransactionId *) palloc(max_prepared_xacts * sizeof(TransactionId));
	nxids = 0;

	LWLockAcquire(TwoPhaseStateLock, LW_SHARED);

	for (i = 0; i < TwoPhaseState->numPrepXacts; i++)
	{
		GlobalTransaction gxact = TwoPhaseState->prepXacts[i];
		PGXACT	   *pgxact = &ProcGlobal->allPgXact[gxact->pgprocno];

		if (gxact->valid &&
			gxact->prepare_lsn <= redo_horizon)
			xids[nxids++] = pgxact->xid;
	}

	LWLockRelease(TwoPhaseStateLock);

	for (i = 0; i < nxids; i++)
	{
		TransactionId xid = xids[i];
		int			fd;

		TwoPhaseFilePath(path, xid);

		fd = OpenTransientFile(path, O_RDWR | PG_BINARY, 0);
		if (fd < 0)
		{
			if (errno == ENOENT)
			{
				/* OK if gxact is no longer valid */
				if (!TransactionIdIsPrepared(xid))
					continue;
				/* Restore errno in case it was changed */
				errno = ENOENT;
			}
			ereport(ERROR,
					(errcode_for_file_access(),
					 errmsg("could not open two-phase state file \"%s\": %m",
							path)));
		}

		if (pg_fsync(fd) != 0)
		{
			CloseTransientFile(fd);
			ereport(ERROR,
					(errcode_for_file_access(),
					 errmsg("could not fsync two-phase state file \"%s\": %m",
							path)));
		}

		if (CloseTransientFile(fd) != 0)
			ereport(ERROR,
					(errcode_for_file_access(),
					 errmsg("could not close two-phase state file \"%s\": %m",
							path)));
	}

	pfree(xids);

	TRACE_POSTGRESQL_TWOPHASE_CHECKPOINT_DONE();
}

/*
 * PrescanPreparedTransactions
 *
 * Scan the pg_twophase directory and determine the range of valid XIDs
 * present.  This is run during database startup, after we have completed
 * reading WAL.  ShmemVariableCache->nextXid has been set to one more than
 * the highest XID for which evidence exists in WAL.
 *
 * We throw away any prepared xacts with main XID beyond nextXid --- if any
 * are present, it suggests that the DBA has done a PITR recovery to an
 * earlier point in time without cleaning out pg_twophase.  We dare not
 * try to recover such prepared xacts since they likely depend on database
 * state that doesn't exist now.
 *
 * However, we will advance nextXid beyond any subxact XIDs belonging to
 * valid prepared xacts.  We need to do this since subxact commit doesn't
 * write a WAL entry, and so there might be no evidence in WAL of those
 * subxact XIDs.
 *
 * Our other responsibility is to determine and return the oldest valid XID
 * among the prepared xacts (if none, return ShmemVariableCache->nextXid).
 * This is needed to synchronize pg_subtrans startup properly.
 *
 * If xids_p and nxids_p are not NULL, pointer to a palloc'd array of all
 * top-level xids is stored in *xids_p. The number of entries in the array
 * is returned in *nxids_p.
 */
TransactionId
PrescanPreparedTransactions(TransactionId **xids_p, int *nxids_p)
{
	TransactionId origNextXid = ShmemVariableCache->nextXid;
	TransactionId result = origNextXid;
	DIR		   *cldir;
	struct dirent *clde;
	TransactionId *xids = NULL;
	int			nxids = 0;
	int			allocsize = 0;

	cldir = AllocateDir(TWOPHASE_DIR);
	while ((clde = ReadDir(cldir, TWOPHASE_DIR)) != NULL)
	{
		if (strlen(clde->d_name) == 8 &&
			strspn(clde->d_name, "0123456789ABCDEF") == 8)
		{
			TransactionId xid;
			char	   *buf;
			TwoPhaseFileHeader *hdr;
			TransactionId *subxids;
			int			i;

			xid = (TransactionId) strtoul(clde->d_name, NULL, 16);

			/* Reject XID if too new */
			if (TransactionIdFollowsOrEquals(xid, origNextXid))
			{
				ereport(WARNING,
						(errmsg("removing future two-phase state file \"%s\"",
								clde->d_name)));
				RemoveTwoPhaseFile(xid, true);
				continue;
			}

			/*
			 * Note: we can't check if already processed because clog
			 * subsystem isn't up yet.
			 */

			/* Read and validate file */
			buf = ReadTwoPhaseFile(xid, true);
			if (buf == NULL)
			{
				ereport(WARNING,
					  (errmsg("removing corrupt two-phase state file \"%s\"",
							  clde->d_name)));
				RemoveTwoPhaseFile(xid, true);
				continue;
			}

			/* Deconstruct header */
			hdr = (TwoPhaseFileHeader *) buf;
			if (!TransactionIdEquals(hdr->xid, xid))
			{
				ereport(WARNING,
					  (errmsg("removing corrupt two-phase state file \"%s\"",
							  clde->d_name)));
				RemoveTwoPhaseFile(xid, true);
				pfree(buf);
				continue;
			}

			/*
			 * OK, we think this file is valid.  Incorporate xid into the
			 * running-minimum result.
			 */
			if (TransactionIdPrecedes(xid, result))
				result = xid;

			/*
			 * Examine subtransaction XIDs ... they should all follow main
			 * XID, and they may force us to advance nextXid.
			 *
			 * We don't expect anyone else to modify nextXid, hence we don't
			 * need to hold a lock while examining it.  We still acquire the
			 * lock to modify it, though.
			 */
			subxids = (TransactionId *)
				(buf + MAXALIGN(sizeof(TwoPhaseFileHeader)));
			for (i = 0; i < hdr->nsubxacts; i++)
			{
				TransactionId subxid = subxids[i];

				Assert(TransactionIdFollows(subxid, xid));
				if (TransactionIdFollowsOrEquals(subxid,
												 ShmemVariableCache->nextXid))
				{
					LWLockAcquire(XidGenLock, LW_EXCLUSIVE);
					ShmemVariableCache->nextXid = subxid;
					TransactionIdAdvance(ShmemVariableCache->nextXid);
					LWLockRelease(XidGenLock);
				}
			}


			if (xids_p)
			{
				if (nxids == allocsize)
				{
					if (nxids == 0)
					{
						allocsize = 10;
						xids = palloc(allocsize * sizeof(TransactionId));
					}
					else
					{
						allocsize = allocsize * 2;
						xids = repalloc(xids, allocsize * sizeof(TransactionId));
					}
				}
				xids[nxids++] = xid;
			}

			pfree(buf);
		}
	}
	FreeDir(cldir);

	if (xids_p)
	{
		*xids_p = xids;
		*nxids_p = nxids;
	}

	return result;
}

/*
 * StandbyRecoverPreparedTransactions
 *
 * Scan the pg_twophase directory and setup all the required information to
 * allow standby queries to treat prepared transactions as still active.
 * This is never called at the end of recovery - we use
 * RecoverPreparedTransactions() at that point.
 *
 * Currently we simply call SubTransSetParent() for any subxids of prepared
 * transactions. If overwriteOK is true, it's OK if some XIDs have already
 * been marked in pg_subtrans.
 */
void
StandbyRecoverPreparedTransactions(bool overwriteOK)
{
	DIR		   *cldir;
	struct dirent *clde;

	cldir = AllocateDir(TWOPHASE_DIR);
	while ((clde = ReadDir(cldir, TWOPHASE_DIR)) != NULL)
	{
		if (strlen(clde->d_name) == 8 &&
			strspn(clde->d_name, "0123456789ABCDEF") == 8)
		{
			TransactionId xid;
			char	   *buf;
			TwoPhaseFileHeader *hdr;
			TransactionId *subxids;
			int			i;

			xid = (TransactionId) strtoul(clde->d_name, NULL, 16);

			/* Already processed? */
			if (TransactionIdDidCommit(xid) || TransactionIdDidAbort(xid))
			{
				ereport(WARNING,
						(errmsg("removing stale two-phase state file \"%s\"",
								clde->d_name)));
				RemoveTwoPhaseFile(xid, true);
				continue;
			}

			/* Read and validate file */
			buf = ReadTwoPhaseFile(xid, true);
			if (buf == NULL)
			{
				ereport(WARNING,
					  (errmsg("removing corrupt two-phase state file \"%s\"",
							  clde->d_name)));
				RemoveTwoPhaseFile(xid, true);
				continue;
			}

			/* Deconstruct header */
			hdr = (TwoPhaseFileHeader *) buf;
			if (!TransactionIdEquals(hdr->xid, xid))
			{
				ereport(WARNING,
					  (errmsg("removing corrupt two-phase state file \"%s\"",
							  clde->d_name)));
				RemoveTwoPhaseFile(xid, true);
				pfree(buf);
				continue;
			}

			/*
			 * Examine subtransaction XIDs ... they should all follow main
			 * XID.
			 */
			subxids = (TransactionId *)
				(buf + MAXALIGN(sizeof(TwoPhaseFileHeader)));
			for (i = 0; i < hdr->nsubxacts; i++)
			{
				TransactionId subxid = subxids[i];

				Assert(TransactionIdFollows(subxid, xid));
				SubTransSetParent(xid, subxid, overwriteOK);
			}
		}
	}
	FreeDir(cldir);
}

/*
 * RecoverPreparedTransactions
 *
 * Scan the pg_twophase directory and reload shared-memory state for each
 * prepared transaction (reacquire locks, etc).  This is run during database
 * startup.
 */
void
RecoverPreparedTransactions(void)
{
	char		dir[MAXPGPATH];
	DIR		   *cldir;
	struct dirent *clde;
	bool		overwriteOK = false;

	snprintf(dir, MAXPGPATH, "%s", TWOPHASE_DIR);

	cldir = AllocateDir(dir);
	while ((clde = ReadDir(cldir, dir)) != NULL)
	{
		if (strlen(clde->d_name) == 8 &&
			strspn(clde->d_name, "0123456789ABCDEF") == 8)
		{
			TransactionId xid;
			char	   *buf;
			char	   *bufptr;
			TwoPhaseFileHeader *hdr;
			TransactionId *subxids;
			GlobalTransaction gxact;
			int			i;

			xid = (TransactionId) strtoul(clde->d_name, NULL, 16);

			/* Already processed? */
			if (TransactionIdDidCommit(xid) || TransactionIdDidAbort(xid))
			{
				ereport(WARNING,
						(errmsg("removing stale two-phase state file \"%s\"",
								clde->d_name)));
				RemoveTwoPhaseFile(xid, true);
				continue;
			}

			/* Read and validate file */
			buf = ReadTwoPhaseFile(xid, true);
			if (buf == NULL)
			{
				ereport(WARNING,
					  (errmsg("removing corrupt two-phase state file \"%s\"",
							  clde->d_name)));
				RemoveTwoPhaseFile(xid, true);
				continue;
			}

			ereport(LOG,
					(errmsg("recovering prepared transaction %u", xid)));

			/* Deconstruct header */
			hdr = (TwoPhaseFileHeader *) buf;
			Assert(TransactionIdEquals(hdr->xid, xid));
			bufptr = buf + MAXALIGN(sizeof(TwoPhaseFileHeader));
			subxids = (TransactionId *) bufptr;
			bufptr += MAXALIGN(hdr->nsubxacts * sizeof(TransactionId));
			bufptr += MAXALIGN(hdr->ncommitrels * sizeof(RelFileNode));
			bufptr += MAXALIGN(hdr->nabortrels * sizeof(RelFileNode));
			bufptr += MAXALIGN(hdr->ninvalmsgs * sizeof(SharedInvalidationMessage));

			/*
			 * It's possible that SubTransSetParent has been set before, if
			 * the prepared transaction generated xid assignment records. Test
			 * here must match one used in AssignTransactionId().
			 */
			if (InHotStandby && (hdr->nsubxacts >= PGPROC_MAX_CACHED_SUBXIDS ||
								 XLogLogicalInfoActive()))
				overwriteOK = true;

			/*
			 * Reconstruct subtrans state for the transaction --- needed
			 * because pg_subtrans is not preserved over a restart.  Note that
			 * we are linking all the subtransactions directly to the
			 * top-level XID; there may originally have been a more complex
			 * hierarchy, but there's no need to restore that exactly.
			 */
			for (i = 0; i < hdr->nsubxacts; i++)
				SubTransSetParent(subxids[i], xid, overwriteOK);

			/*
			 * Recreate its GXACT and dummy PGPROC
			 *
			 * Note: since we don't have the PREPARE record's WAL location at
			 * hand, we leave prepare_lsn zeroes.  This means the GXACT will
			 * be fsync'd on every future checkpoint.  We assume this
			 * situation is infrequent enough that the performance cost is
			 * negligible (especially since we know the state file has already
			 * been fsynced).
			 */
			gxact = MarkAsPreparing(xid, hdr->gid,
									hdr->prepared_at,
									hdr->owner, hdr->database);
			GXactLoadSubxactData(gxact, hdr->nsubxacts, subxids);
			MarkAsPrepared(gxact);

			/*
			 * Recover other state (notably locks) using resource managers
			 */
			ProcessRecords(bufptr, xid, twophase_recover_callbacks);

			/*
			 * Release locks held by the standby process after we process each
			 * prepared transaction. As a result, we don't need too many
			 * additional locks at any one time.
			 */
			if (InHotStandby)
				StandbyReleaseLockTree(xid, hdr->nsubxacts, subxids);

			/*
<<<<<<< HEAD
			 * We're done with recovering this transaction. Clear MyLockedGxact,
			 * like we do in PrepareTransaction() during normal operation.
=======
			 * We're done with recovering this transaction. Clear
			 * MyLockedGxact, like we do in PrepareTransaction() during normal
			 * operation.
>>>>>>> 8abb52fa
			 */
			PostPrepare_Twophase();

			pfree(buf);
		}
	}
	FreeDir(cldir);
}

/*
 *	RecordTransactionCommitPrepared
 *
 * This is basically the same as RecordTransactionCommit (q.v. if you change
 * this function): in particular, we must set the delayChkpt flag to avoid a
 * race condition.
 *
 * We know the transaction made at least one XLOG entry (its PREPARE),
 * so it is never possible to optimize out the commit record.
 */
static void
RecordTransactionCommitPrepared(TransactionId xid,
								int nchildren,
								TransactionId *children,
								int nrels,
								RelFileNode *rels,
								int ninvalmsgs,
								SharedInvalidationMessage *invalmsgs,
								bool initfileinval)
{
	XLogRecPtr	recptr;
	TimestampTz committs = GetCurrentTimestamp();
	bool		replorigin;

	/*
	 * Are we using the replication origins feature?  Or, in other words, are
	 * we replaying remote actions?
	 */
	replorigin = (replorigin_session_origin != InvalidRepOriginId &&
				  replorigin_session_origin != DoNotReplicateId);

	START_CRIT_SECTION();

	/* See notes in RecordTransactionCommit */
	MyPgXact->delayChkpt = true;

	/* Emit the XLOG commit record */
	recptr = XactLogCommitRecord(committs,
								 nchildren, children, nrels, rels,
								 ninvalmsgs, invalmsgs,
								 initfileinval, false,
								 xid);


	if (replorigin)
		/* Move LSNs forward for this replication origin */
		replorigin_session_advance(replorigin_session_origin_lsn,
								   XactLastRecEnd);

	/*
	 * Record commit timestamp.  The value comes from plain commit timestamp
	 * if replorigin is not enabled, or replorigin already set a value for us
	 * in replorigin_session_origin_timestamp otherwise.
	 *
	 * We don't need to WAL-log anything here, as the commit record written
	 * above already contains the data.
	 */
	if (!replorigin || replorigin_session_origin_timestamp == 0)
		replorigin_session_origin_timestamp = committs;

	TransactionTreeSetCommitTsData(xid, nchildren, children,
								   replorigin_session_origin_timestamp,
								   replorigin_session_origin, false);

	/*
	 * We don't currently try to sleep before flush here ... nor is there any
	 * support for async commit of a prepared xact (the very idea is probably
	 * a contradiction)
	 */

	/* Flush XLOG to disk */
	XLogFlush(recptr);

	/* Mark the transaction committed in pg_clog */
	TransactionIdCommitTree(xid, nchildren, children);

	/* Checkpoint can proceed now */
	MyPgXact->delayChkpt = false;

	END_CRIT_SECTION();

	/*
	 * Wait for synchronous replication, if required.
	 *
	 * Note that at this stage we have marked clog, but still show as running
	 * in the procarray and continue to hold locks.
	 */
	SyncRepWaitForLSN(recptr);
}

/*
 *	RecordTransactionAbortPrepared
 *
 * This is basically the same as RecordTransactionAbort.
 *
 * We know the transaction made at least one XLOG entry (its PREPARE),
 * so it is never possible to optimize out the abort record.
 */
static void
RecordTransactionAbortPrepared(TransactionId xid,
							   int nchildren,
							   TransactionId *children,
							   int nrels,
							   RelFileNode *rels)
{
	XLogRecPtr	recptr;

	/*
	 * Catch the scenario where we aborted partway through
	 * RecordTransactionCommitPrepared ...
	 */
	if (TransactionIdDidCommit(xid))
		elog(PANIC, "cannot abort transaction %u, it was already committed",
			 xid);

	START_CRIT_SECTION();

	/* Emit the XLOG abort record */
	recptr = XactLogAbortRecord(GetCurrentTimestamp(),
								nchildren, children,
								nrels, rels,
								xid);

	/* Always flush, since we're about to remove the 2PC state file */
	XLogFlush(recptr);

	/*
	 * Mark the transaction aborted in clog.  This is not absolutely necessary
	 * but we may as well do it while we are here.
	 */
	TransactionIdAbortTree(xid, nchildren, children);

	END_CRIT_SECTION();

	/*
	 * Wait for synchronous replication, if required.
	 *
	 * Note that at this stage we have marked clog, but still show as running
	 * in the procarray and continue to hold locks.
	 */
	SyncRepWaitForLSN(recptr);
}<|MERGE_RESOLUTION|>--- conflicted
+++ resolved
@@ -2057,14 +2057,9 @@
 				StandbyReleaseLockTree(xid, hdr->nsubxacts, subxids);
 
 			/*
-<<<<<<< HEAD
-			 * We're done with recovering this transaction. Clear MyLockedGxact,
-			 * like we do in PrepareTransaction() during normal operation.
-=======
 			 * We're done with recovering this transaction. Clear
 			 * MyLockedGxact, like we do in PrepareTransaction() during normal
 			 * operation.
->>>>>>> 8abb52fa
 			 */
 			PostPrepare_Twophase();
 
