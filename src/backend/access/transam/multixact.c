--- conflicted
+++ resolved
@@ -49,23 +49,13 @@
  * value is removed; the cutoff value is stored in pg_class.  The minimum value
  * across all tables in each database is stored in pg_database, and the global
  * minimum across all databases is part of pg_control and is kept in shared
-<<<<<<< HEAD
- * memory.  At checkpoint time, after the value is known flushed in WAL, any
- * files that correspond to multixacts older than that value are removed.
- * (These files are also removed when a restartpoint is executed.)
-=======
  * memory.  Whenever that minimum is advanced, the SLRUs are truncated.
->>>>>>> 8abb52fa
  *
  * When new multixactid values are to be created, care is taken that the
  * counter does not fall within the wraparound horizon considering the global
  * minimum value.
  *
-<<<<<<< HEAD
- * Portions Copyright (c) 1996-2014, PostgreSQL Global Development Group
-=======
  * Portions Copyright (c) 1996-2015, PostgreSQL Global Development Group
->>>>>>> 8abb52fa
  * Portions Copyright (c) 1994, Regents of the University of California
  *
  * src/backend/access/transam/multixact.c
@@ -223,29 +213,13 @@
 	Oid			oldestMultiXactDB;
 
 	/*
-<<<<<<< HEAD
-	 * Oldest multixact offset that is potentially referenced by a
-	 * multixact referenced by a relation.  We don't always know this value,
-	 * so there's a flag here to indicate whether or not we currently do.
-=======
 	 * Oldest multixact offset that is potentially referenced by a multixact
 	 * referenced by a relation.  We don't always know this value, so there's
 	 * a flag here to indicate whether or not we currently do.
->>>>>>> 8abb52fa
 	 */
 	MultiXactOffset oldestOffset;
 	bool		oldestOffsetKnown;
 
-<<<<<<< HEAD
-	/*
-	 * This is what the previous checkpoint stored as the truncate position.
-	 * This value is the oldestMultiXactId that was valid when a checkpoint
-	 * was last executed.
-	 */
-	MultiXactId lastCheckpointedOldest;
-
-=======
->>>>>>> 8abb52fa
 	/* support for anti-wraparound measures */
 	MultiXactId multiVacLimit;
 	MultiXactId multiWarnLimit;
@@ -253,12 +227,7 @@
 	MultiXactId multiWrapLimit;
 
 	/* support for members anti-wraparound measures */
-<<<<<<< HEAD
-	MultiXactOffset offsetStopLimit;
-	bool offsetStopLimitKnown;
-=======
 	MultiXactOffset offsetStopLimit;	/* known if oldestOffsetKnown */
->>>>>>> 8abb52fa
 
 	/*
 	 * Per-backend data starts here.  We have two arrays stored in the area
@@ -388,16 +357,9 @@
 						MultiXactOffset offset2);
 static void ExtendMultiXactOffset(MultiXactId multi);
 static void ExtendMultiXactMember(MultiXactOffset offset, int nmembers);
-<<<<<<< HEAD
-static void DetermineSafeOldestOffset(MultiXactId oldestMXact);
-static bool MultiXactOffsetWouldWrap(MultiXactOffset boundary,
-						 MultiXactOffset start, uint32 distance);
-static bool SetOffsetVacuumLimit(bool finish_setup);
-=======
 static bool MultiXactOffsetWouldWrap(MultiXactOffset boundary,
 						 MultiXactOffset start, uint32 distance);
 static bool SetOffsetVacuumLimit(void);
->>>>>>> 8abb52fa
 static bool find_multixact_start(MultiXactId multi, MultiXactOffset *result);
 static void WriteMZeroPageXlogRec(int pageno, uint8 info);
 static void WriteMTruncateXlogRec(Oid oldestMultiDB,
@@ -1132,11 +1094,7 @@
 	 *----------
 	 */
 #define OFFSET_WARN_SEGMENTS	20
-<<<<<<< HEAD
-	if (MultiXactState->offsetStopLimitKnown &&
-=======
 	if (MultiXactState->oldestOffsetKnown &&
->>>>>>> 8abb52fa
 		MultiXactOffsetWouldWrap(MultiXactState->offsetStopLimit, nextOffset,
 								 nmembers))
 	{
@@ -1176,23 +1134,15 @@
 			SendPostmasterSignal(PMSIGNAL_START_AUTOVAC_LAUNCHER);
 	}
 
-<<<<<<< HEAD
-	if (MultiXactState->offsetStopLimitKnown &&
-=======
 	if (MultiXactState->oldestOffsetKnown &&
->>>>>>> 8abb52fa
 		MultiXactOffsetWouldWrap(MultiXactState->offsetStopLimit,
 								 nextOffset,
 								 nmembers + MULTIXACT_MEMBERS_PER_PAGE * SLRU_PAGES_PER_SEGMENT * OFFSET_WARN_SEGMENTS))
 		ereport(WARNING,
 				(errcode(ERRCODE_PROGRAM_LIMIT_EXCEEDED),
-<<<<<<< HEAD
-				 errmsg("database with OID %u must be vacuumed before %d more multixact members are used",
-=======
 				 errmsg_plural("database with OID %u must be vacuumed before %d more multixact member is used",
 							   "database with OID %u must be vacuumed before %d more multixact members are used",
 						MultiXactState->offsetStopLimit - nextOffset + nmembers,
->>>>>>> 8abb52fa
 						MultiXactState->oldestMultiXactDB,
 					MultiXactState->offsetStopLimit - nextOffset + nmembers),
 				 errhint("Execute a database-wide VACUUM in that database with reduced vacuum_multixact_freeze_min_age and vacuum_multixact_freeze_table_age settings.")));
@@ -2061,29 +2011,20 @@
 void
 TrimMultiXact(void)
 {
-<<<<<<< HEAD
-	MultiXactId multi = MultiXactState->nextMXact;
-	MultiXactOffset offset = MultiXactState->nextOffset;
-	MultiXactId	oldestMXact;
-=======
 	MultiXactId nextMXact;
 	MultiXactOffset offset;
 	MultiXactId oldestMXact;
 	Oid			oldestMXactDB;
->>>>>>> 8abb52fa
 	int			pageno;
 	int			entryno;
 	int			flagsoff;
 
-<<<<<<< HEAD
-=======
 	LWLockAcquire(MultiXactGenLock, LW_SHARED);
 	nextMXact = MultiXactState->nextMXact;
 	offset = MultiXactState->nextOffset;
 	oldestMXact = MultiXactState->oldestMultiXactId;
 	oldestMXactDB = MultiXactState->oldestMultiXactDB;
 	LWLockRelease(MultiXactGenLock);
->>>>>>> 8abb52fa
 
 	/* Clean up offsets state */
 	LWLockAcquire(MultiXactOffsetControlLock, LW_EXCLUSIVE);
@@ -2153,14 +2094,6 @@
 
 	LWLockRelease(MultiXactMemberControlLock);
 
-<<<<<<< HEAD
-	if (SetOffsetVacuumLimit(true) && IsUnderPostmaster)
-		SendPostmasterSignal(PMSIGNAL_START_AUTOVAC_LAUNCHER);
-	LWLockAcquire(MultiXactGenLock, LW_SHARED);
-	oldestMXact = MultiXactState->lastCheckpointedOldest;
-	LWLockRelease(MultiXactGenLock);
-	DetermineSafeOldestOffset(oldestMXact);
-=======
 	/* signal that we're officially up */
 	LWLockAcquire(MultiXactGenLock, LW_EXCLUSIVE);
 	MultiXactState->finishedStartup = true;
@@ -2168,7 +2101,6 @@
 
 	/* Now compute how far away the next members wraparound is. */
 	SetMultiXactIdLimit(oldestMXact, oldestMXactDB);
->>>>>>> 8abb52fa
 }
 
 /*
@@ -2337,9 +2269,6 @@
 	 (errmsg("MultiXactId wrap limit is %u, limited by database with OID %u",
 			 multiWrapLimit, oldest_datoid)));
 
-	/* Set limits for offset vacuum. */
-	needs_offset_vacuum = SetOffsetVacuumLimit(false);
-
 	/*
 	 * Computing the actual limits is only possible once the data directory is
 	 * in a consistent state. There's no need to compute the limits while
@@ -2363,11 +2292,7 @@
 	 * another iteration immediately if there are still any old databases.
 	 */
 	if ((MultiXactIdPrecedes(multiVacLimit, curMulti) ||
-<<<<<<< HEAD
-		 needs_offset_vacuum) && IsUnderPostmaster && !InRecovery)
-=======
 		 needs_offset_vacuum) && IsUnderPostmaster)
->>>>>>> 8abb52fa
 		SendPostmasterSignal(PMSIGNAL_START_AUTOVAC_LAUNCHER);
 
 	/* Give an immediate warning if past the wrap warn point */
@@ -2439,16 +2364,10 @@
 }
 
 /*
-<<<<<<< HEAD
- * Update our oldestMultiXactId value, but only if it's more recent than
- * what we had.  However, even if not, always update the oldest multixact
- * offset limit.
-=======
  * Update our oldestMultiXactId value, but only if it's more recent than what
  * we had.
  *
  * This may only be called during WAL replay.
->>>>>>> 8abb52fa
  */
 void
 MultiXactAdvanceOldest(MultiXactId oldestMulti, Oid oldestMultiDB)
@@ -2457,18 +2376,6 @@
 
 	if (MultiXactIdPrecedes(MultiXactState->oldestMultiXactId, oldestMulti))
 		SetMultiXactIdLimit(oldestMulti, oldestMultiDB);
-}
-
-/*
- * Update the "safe truncation point".  This is the newest value of oldestMulti
- * that is known to be flushed as part of a checkpoint record.
- */
-void
-MultiXactSetSafeTruncate(MultiXactId safeTruncateMulti)
-{
-	LWLockAcquire(MultiXactGenLock, LW_EXCLUSIVE);
-	MultiXactState->lastCheckpointedOldest = safeTruncateMulti;
-	LWLockRelease(MultiXactGenLock);
 }
 
 /*
@@ -2624,34 +2531,45 @@
 }
 
 /*
-<<<<<<< HEAD
- * Based on the given oldest MultiXactId, determine what's the oldest member
- * offset and install the limit info in MultiXactState, where it can be used to
- * prevent overrun of old data in the members SLRU area.
- */
-static void
-DetermineSafeOldestOffset(MultiXactId oldestMXact)
-{
-	MultiXactOffset oldestOffset;
+ * Determine how aggressively we need to vacuum in order to prevent member
+ * wraparound.
+ *
+ * To do so determine what's the oldest member offset and install the limit
+ * info in MultiXactState, where it can be used to prevent overrun of old data
+ * in the members SLRU area.
+ *
+ * The return value is true if emergency autovacuum is required and false
+ * otherwise.
+ */
+static bool
+SetOffsetVacuumLimit(void)
+{
+	MultiXactId oldestMultiXactId;
+	MultiXactId nextMXact;
+	MultiXactOffset oldestOffset = 0;	/* placate compiler */
+	MultiXactOffset prevOldestOffset;
 	MultiXactOffset nextOffset;
-	MultiXactOffset offsetStopLimit;
+	bool		oldestOffsetKnown = false;
+	bool		prevOldestOffsetKnown;
+	MultiXactOffset offsetStopLimit = 0;
 	MultiXactOffset prevOffsetStopLimit;
-	MultiXactId		nextMXact;
-	bool			finishedStartup;
-	bool			prevOffsetStopLimitKnown;
-
-	/* Fetch values from shared memory. */
+
+	/*
+	 * NB: Have to prevent concurrent truncation, we might otherwise try to
+	 * lookup a oldestMulti that's concurrently getting truncated away.
+	 */
+	LWLockAcquire(MultiXactTruncationLock, LW_SHARED);
+
+	/* Read relevant fields from shared memory. */
 	LWLockAcquire(MultiXactGenLock, LW_SHARED);
-	finishedStartup = MultiXactState->finishedStartup;
+	oldestMultiXactId = MultiXactState->oldestMultiXactId;
 	nextMXact = MultiXactState->nextMXact;
 	nextOffset = MultiXactState->nextOffset;
+	prevOldestOffsetKnown = MultiXactState->oldestOffsetKnown;
+	prevOldestOffset = MultiXactState->oldestOffset;
 	prevOffsetStopLimit = MultiXactState->offsetStopLimit;
-	prevOffsetStopLimitKnown = MultiXactState->offsetStopLimitKnown;
+	Assert(MultiXactState->finishedStartup);
 	LWLockRelease(MultiXactGenLock);
-
-	/* Don't worry about this until after we've started up. */
-	if (!finishedStartup)
-		return;
 
 	/*
 	 * Determine the offset of the oldest multixact.  Normally, we can read
@@ -2659,98 +2577,12 @@
 	 * case: if there are no multixacts in existence at all, oldestMXact
 	 * obviously can't point to one.  It will instead point to the multixact
 	 * ID that will be assigned the next time one is needed.
-	 *
-	 * NB: oldestMXact should be the oldest multixact that still exists in the
-	 * SLRU, unlike in SetOffsetVacuumLimit, where we do this same computation
-	 * based on the oldest value that might be referenced in a table.
-	 */
-	if (nextMXact == oldestMXact)
-		oldestOffset = nextOffset;
-	else
-	{
-		bool		oldestOffsetKnown;
-
-		oldestOffsetKnown = find_multixact_start(oldestMXact, &oldestOffset);
-		if (!oldestOffsetKnown)
-		{
-			ereport(LOG,
-					(errmsg("MultiXact member wraparound protections are disabled because oldest checkpointed MultiXact %u does not exist on disk",
-						oldestMXact)));
-			return;
-		}
-	}
-
-	/* move back to start of the corresponding segment */
-	offsetStopLimit = oldestOffset - (oldestOffset %
-		(MULTIXACT_MEMBERS_PER_PAGE * SLRU_PAGES_PER_SEGMENT));
-	/* always leave one segment before the wraparound point */
-	offsetStopLimit -= (MULTIXACT_MEMBERS_PER_PAGE * SLRU_PAGES_PER_SEGMENT);
-
-	/* if nothing has changed, we're done */
-	if (prevOffsetStopLimitKnown && offsetStopLimit == prevOffsetStopLimit)
-		return;
-
-	LWLockAcquire(MultiXactGenLock, LW_EXCLUSIVE);
-	MultiXactState->offsetStopLimit = offsetStopLimit;
-	MultiXactState->offsetStopLimitKnown = true;
-	LWLockRelease(MultiXactGenLock);
-
-	if (!prevOffsetStopLimitKnown && IsUnderPostmaster)
-		ereport(LOG,
-				(errmsg("MultiXact member wraparound protections are now enabled")));
-	ereport(DEBUG1,
-			(errmsg("MultiXact member stop limit is now %u based on MultiXact %u",
-				offsetStopLimit, oldestMXact)));
-}
-
-/*
- * Determine how aggressively we need to vacuum in order to prevent member
- * wraparound.
- *
- * To determine the oldest multixact ID, we look at oldestMultiXactId, not
- * lastCheckpointedOldest.  That's because vacuuming can't help with anything
- * older than oldestMultiXactId; anything older than that isn't referenced
- * by any table.  Offsets older than oldestMultiXactId but not as old as
- * lastCheckpointedOldest will go away after the next checkpoint.
- *
- * The return value is true if emergency autovacuum is required and false
- * otherwise.
- */
-static bool
-SetOffsetVacuumLimit(bool finish_setup)
-{
-	MultiXactId	oldestMultiXactId;
-	MultiXactId nextMXact;
-	bool		finishedStartup;
-	MultiXactOffset oldestOffset = 0;		/* placate compiler */
-	MultiXactOffset nextOffset;
-	bool		oldestOffsetKnown = false;
-	MultiXactOffset prevOldestOffset;
-	bool		prevOldestOffsetKnown;
-
-	/* Read relevant fields from shared memory. */
-	LWLockAcquire(MultiXactGenLock, LW_SHARED);
-	oldestMultiXactId = MultiXactState->oldestMultiXactId;
-	nextMXact = MultiXactState->nextMXact;
-	nextOffset = MultiXactState->nextOffset;
-	finishedStartup = MultiXactState->finishedStartup;
-	prevOldestOffset = MultiXactState->oldestOffset;
-	prevOldestOffsetKnown = MultiXactState->oldestOffsetKnown;
-	LWLockRelease(MultiXactGenLock);
-
-	/* Don't do this until after any recovery is complete. */
-	if (!finishedStartup && !finish_setup)
-		return false;
-
-	/*
-	 * If no multixacts exist, then oldestMultiXactId will be the next
-	 * multixact that will be created, rather than an existing multixact.
 	 */
 	if (oldestMultiXactId == nextMXact)
 	{
 		/*
-		 * When the next multixact gets created, it will be stored at the
-		 * next offset.
+		 * When the next multixact gets created, it will be stored at the next
+		 * offset.
 		 */
 		oldestOffset = nextOffset;
 		oldestOffsetKnown = true;
@@ -2758,55 +2590,69 @@
 	else
 	{
 		/*
-		 * Figure out where the oldest existing multixact's offsets are stored.
-		 * Due to bugs in early release of PostgreSQL 9.3.X and 9.4.X, the
-		 * supposedly-earliest multixact might not really exist.  We are
+		 * Figure out where the oldest existing multixact's offsets are
+		 * stored. Due to bugs in early release of PostgreSQL 9.3.X and 9.4.X,
+		 * the supposedly-earliest multixact might not really exist.  We are
 		 * careful not to fail in that case.
 		 */
 		oldestOffsetKnown =
 			find_multixact_start(oldestMultiXactId, &oldestOffset);
-	}
-
-	/*
-	 * Except when initializing the system for the first time, there's no
-	 * need to update anything if we don't know the oldest offset or if it
-	 * hasn't changed.
-	 */
-	if (finish_setup ||
-		(oldestOffsetKnown && !prevOldestOffsetKnown) ||
-		(oldestOffsetKnown && prevOldestOffset != oldestOffset))
-	{
-		/* Install the new limits. */
-		LWLockAcquire(MultiXactGenLock, LW_EXCLUSIVE);
-		MultiXactState->oldestOffset = oldestOffset;
-		MultiXactState->oldestOffsetKnown = oldestOffsetKnown;
-		MultiXactState->finishedStartup = true;
-		LWLockRelease(MultiXactGenLock);
-
-		/* Log the info */
+
 		if (oldestOffsetKnown)
 			ereport(DEBUG1,
 					(errmsg("oldest MultiXactId member is at offset %u",
-						oldestOffset)));
+							oldestOffset)));
 		else
-			ereport(DEBUG1,
-					(errmsg("oldest MultiXactId member offset unknown")));
-	}
-
-	/*
-	 * If we failed to get the oldest offset this time, but we have a value
-	 * from a previous pass through this function, assess the need for
-	 * autovacuum based on that old value rather than automatically forcing
-	 * it.
-	 */
-	if (prevOldestOffsetKnown && !oldestOffsetKnown)
-	{
+			ereport(LOG,
+					(errmsg("MultiXact member wraparound protections are disabled because oldest checkpointed MultiXact %u does not exist on disk",
+							oldestMultiXactId)));
+	}
+
+	LWLockRelease(MultiXactTruncationLock);
+
+	/*
+	 * If we can, compute limits (and install them MultiXactState) to prevent
+	 * overrun of old data in the members SLRU area. We can only do so if the
+	 * oldest offset is known though.
+	 */
+	if (oldestOffsetKnown)
+	{
+		/* move back to start of the corresponding segment */
+		offsetStopLimit = oldestOffset - (oldestOffset %
+					  (MULTIXACT_MEMBERS_PER_PAGE * SLRU_PAGES_PER_SEGMENT));
+
+		/* always leave one segment before the wraparound point */
+		offsetStopLimit -= (MULTIXACT_MEMBERS_PER_PAGE * SLRU_PAGES_PER_SEGMENT);
+
+		if (!prevOldestOffsetKnown && IsUnderPostmaster)
+			ereport(LOG,
+					(errmsg("MultiXact member wraparound protections are now enabled")));
+		ereport(DEBUG1,
+		(errmsg("MultiXact member stop limit is now %u based on MultiXact %u",
+				offsetStopLimit, oldestMultiXactId)));
+	}
+	else if (prevOldestOffsetKnown)
+	{
+		/*
+		 * If we failed to get the oldest offset this time, but we have a
+		 * value from a previous pass through this function, use the old
+		 * values rather than automatically forcing an emergency autovacuum
+		 * cycle again.
+		 */
 		oldestOffset = prevOldestOffset;
 		oldestOffsetKnown = true;
-	}
-
-	/*
-	 * Do we need an emergency autovacuum?  If we're not sure, assume yes.
+		offsetStopLimit = prevOffsetStopLimit;
+	}
+
+	/* Install the computed values */
+	LWLockAcquire(MultiXactGenLock, LW_EXCLUSIVE);
+	MultiXactState->oldestOffset = oldestOffset;
+	MultiXactState->oldestOffsetKnown = oldestOffsetKnown;
+	MultiXactState->offsetStopLimit = offsetStopLimit;
+	LWLockRelease(MultiXactGenLock);
+
+	/*
+	 * Do we need an emergency autovacuum?	If we're not sure, assume yes.
 	 */
 	return !oldestOffsetKnown ||
 		(nextOffset - oldestOffset > MULTIXACT_MEMBER_SAFE_THRESHOLD);
@@ -2819,7 +2665,7 @@
  * boundary point, hence the name.  The reason we don't want to use the regular
  * 2^31-modulo arithmetic here is that we want to be able to use the whole of
  * the 2^32-1 space here, allowing for more multixacts that would fit
- * otherwise.  See also SlruScanDirCbRemoveMembers.
+ * otherwise.
  */
 static bool
 MultiXactOffsetWouldWrap(MultiXactOffset boundary, MultiXactOffset start,
@@ -2865,6 +2711,9 @@
  *
  * Returns false if the file containing the multi does not exist on disk.
  * Otherwise, returns true and sets *result to the starting member offset.
+ *
+ * This function does not prevent concurrent truncation, so if that's
+ * required, the caller has to protect against that.
  */
 static bool
 find_multixact_start(MultiXactId multi, MultiXactOffset *result)
@@ -2875,8 +2724,20 @@
 	int			slotno;
 	MultiXactOffset *offptr;
 
+	Assert(MultiXactState->finishedStartup);
+
 	pageno = MultiXactIdToOffsetPage(multi);
 	entryno = MultiXactIdToOffsetEntry(multi);
+
+	/*
+	 * Flush out dirty data, so PhysicalPageExists can work correctly.
+	 * SimpleLruFlush() is a pretty big hammer for that.  Alternatively we
+	 * could add a in-memory version of page exists, but find_multixact_start
+	 * is called infrequently, and it doesn't seem bad to flush buffers to
+	 * disk before truncation.
+	 */
+	SimpleLruFlush(MultiXactOffsetCtl, true);
+	SimpleLruFlush(MultiXactMemberCtl, true);
 
 	if (!SimpleLruDoesPhysicalPageExist(MultiXactOffsetCtl, pageno))
 		return false;
@@ -2983,325 +2844,6 @@
 	return multixacts - victim_multixacts;
 }
 
-/*
- * SlruScanDirectory callback.
- *		This callback deletes segments that are outside the range determined by
- *		the given page numbers.
-=======
- * Determine how aggressively we need to vacuum in order to prevent member
- * wraparound.
->>>>>>> 8abb52fa
- *
- * To do so determine what's the oldest member offset and install the limit
- * info in MultiXactState, where it can be used to prevent overrun of old data
- * in the members SLRU area.
- *
- * The return value is true if emergency autovacuum is required and false
- * otherwise.
- */
-static bool
-SetOffsetVacuumLimit(void)
-{
-	MultiXactId oldestMultiXactId;
-	MultiXactId nextMXact;
-	MultiXactOffset oldestOffset = 0;	/* placate compiler */
-	MultiXactOffset prevOldestOffset;
-	MultiXactOffset nextOffset;
-	bool		oldestOffsetKnown = false;
-	bool		prevOldestOffsetKnown;
-	MultiXactOffset offsetStopLimit = 0;
-	MultiXactOffset prevOffsetStopLimit;
-
-	/*
-	 * NB: Have to prevent concurrent truncation, we might otherwise try to
-	 * lookup a oldestMulti that's concurrently getting truncated away.
-	 */
-	LWLockAcquire(MultiXactTruncationLock, LW_SHARED);
-
-	/* Read relevant fields from shared memory. */
-	LWLockAcquire(MultiXactGenLock, LW_SHARED);
-	oldestMultiXactId = MultiXactState->oldestMultiXactId;
-	nextMXact = MultiXactState->nextMXact;
-	nextOffset = MultiXactState->nextOffset;
-	prevOldestOffsetKnown = MultiXactState->oldestOffsetKnown;
-	prevOldestOffset = MultiXactState->oldestOffset;
-	prevOffsetStopLimit = MultiXactState->offsetStopLimit;
-	Assert(MultiXactState->finishedStartup);
-	LWLockRelease(MultiXactGenLock);
-
-	/*
-	 * Determine the offset of the oldest multixact.  Normally, we can read
-	 * the offset from the multixact itself, but there's an important special
-	 * case: if there are no multixacts in existence at all, oldestMXact
-	 * obviously can't point to one.  It will instead point to the multixact
-	 * ID that will be assigned the next time one is needed.
-	 */
-	if (oldestMultiXactId == nextMXact)
-	{
-		/*
-		 * When the next multixact gets created, it will be stored at the next
-		 * offset.
-		 */
-		oldestOffset = nextOffset;
-		oldestOffsetKnown = true;
-	}
-	else
-	{
-		/*
-		 * Figure out where the oldest existing multixact's offsets are
-		 * stored. Due to bugs in early release of PostgreSQL 9.3.X and 9.4.X,
-		 * the supposedly-earliest multixact might not really exist.  We are
-		 * careful not to fail in that case.
-		 */
-		oldestOffsetKnown =
-			find_multixact_start(oldestMultiXactId, &oldestOffset);
-
-		if (oldestOffsetKnown)
-			ereport(DEBUG1,
-					(errmsg("oldest MultiXactId member is at offset %u",
-							oldestOffset)));
-		else
-			ereport(LOG,
-					(errmsg("MultiXact member wraparound protections are disabled because oldest checkpointed MultiXact %u does not exist on disk",
-							oldestMultiXactId)));
-	}
-
-	LWLockRelease(MultiXactTruncationLock);
-
-	/*
-	 * If we can, compute limits (and install them MultiXactState) to prevent
-	 * overrun of old data in the members SLRU area. We can only do so if the
-	 * oldest offset is known though.
-	 */
-	if (oldestOffsetKnown)
-	{
-		/* move back to start of the corresponding segment */
-		offsetStopLimit = oldestOffset - (oldestOffset %
-					  (MULTIXACT_MEMBERS_PER_PAGE * SLRU_PAGES_PER_SEGMENT));
-
-		/* always leave one segment before the wraparound point */
-		offsetStopLimit -= (MULTIXACT_MEMBERS_PER_PAGE * SLRU_PAGES_PER_SEGMENT);
-
-		if (!prevOldestOffsetKnown && IsUnderPostmaster)
-			ereport(LOG,
-					(errmsg("MultiXact member wraparound protections are now enabled")));
-		ereport(DEBUG1,
-		(errmsg("MultiXact member stop limit is now %u based on MultiXact %u",
-				offsetStopLimit, oldestMultiXactId)));
-	}
-	else if (prevOldestOffsetKnown)
-	{
-		/*
-		 * If we failed to get the oldest offset this time, but we have a
-		 * value from a previous pass through this function, use the old
-		 * values rather than automatically forcing an emergency autovacuum
-		 * cycle again.
-		 */
-		oldestOffset = prevOldestOffset;
-		oldestOffsetKnown = true;
-		offsetStopLimit = prevOffsetStopLimit;
-	}
-
-	/* Install the computed values */
-	LWLockAcquire(MultiXactGenLock, LW_EXCLUSIVE);
-	MultiXactState->oldestOffset = oldestOffset;
-	MultiXactState->oldestOffsetKnown = oldestOffsetKnown;
-	MultiXactState->offsetStopLimit = offsetStopLimit;
-	LWLockRelease(MultiXactGenLock);
-
-	/*
-	 * Do we need an emergency autovacuum?	If we're not sure, assume yes.
-	 */
-	return !oldestOffsetKnown ||
-		(nextOffset - oldestOffset > MULTIXACT_MEMBER_SAFE_THRESHOLD);
-}
-
-/*
- * Return whether adding "distance" to "start" would move past "boundary".
- *
- * We use this to determine whether the addition is "wrapping around" the
- * boundary point, hence the name.  The reason we don't want to use the regular
- * 2^31-modulo arithmetic here is that we want to be able to use the whole of
- * the 2^32-1 space here, allowing for more multixacts that would fit
- * otherwise.
- */
-static bool
-MultiXactOffsetWouldWrap(MultiXactOffset boundary, MultiXactOffset start,
-						 uint32 distance)
-{
-	MultiXactOffset finish;
-
-	/*
-	 * Note that offset number 0 is not used (see GetMultiXactIdMembers), so
-	 * if the addition wraps around the UINT_MAX boundary, skip that value.
-	 */
-	finish = start + distance;
-	if (finish < start)
-		finish++;
-
-	/*-----------------------------------------------------------------------
-	 * When the boundary is numerically greater than the starting point, any
-	 * value numerically between the two is not wrapped:
-	 *
-	 *	<----S----B---->
-	 *	[---)			 = F wrapped past B (and UINT_MAX)
-	 *		 [---)		 = F not wrapped
-	 *			  [----] = F wrapped past B
-	 *
-	 * When the boundary is numerically less than the starting point (i.e. the
-	 * UINT_MAX wraparound occurs somewhere in between) then all values in
-	 * between are wrapped:
-	 *
-	 *	<----B----S---->
-	 *	[---)			 = F not wrapped past B (but wrapped past UINT_MAX)
-	 *		 [---)		 = F wrapped past B (and UINT_MAX)
-	 *			  [----] = F not wrapped
-	 *-----------------------------------------------------------------------
-	 */
-	if (start < boundary)
-		return finish >= boundary || finish < start;
-	else
-		return finish >= boundary && finish < start;
-}
-
-/*
- * Find the starting offset of the given MultiXactId.
- *
- * Returns false if the file containing the multi does not exist on disk.
- * Otherwise, returns true and sets *result to the starting member offset.
- *
- * This function does not prevent concurrent truncation, so if that's
- * required, the caller has to protect against that.
- */
-static bool
-find_multixact_start(MultiXactId multi, MultiXactOffset *result)
-{
-	MultiXactOffset offset;
-	int			pageno;
-	int			entryno;
-	int			slotno;
-	MultiXactOffset *offptr;
-
-	Assert(MultiXactState->finishedStartup);
-
-	pageno = MultiXactIdToOffsetPage(multi);
-	entryno = MultiXactIdToOffsetEntry(multi);
-
-	/*
-	 * Flush out dirty data, so PhysicalPageExists can work correctly.
-	 * SimpleLruFlush() is a pretty big hammer for that.  Alternatively we
-	 * could add a in-memory version of page exists, but find_multixact_start
-	 * is called infrequently, and it doesn't seem bad to flush buffers to
-	 * disk before truncation.
-	 */
-	SimpleLruFlush(MultiXactOffsetCtl, true);
-	SimpleLruFlush(MultiXactMemberCtl, true);
-
-	if (!SimpleLruDoesPhysicalPageExist(MultiXactOffsetCtl, pageno))
-		return false;
-
-	/* lock is acquired by SimpleLruReadPage_ReadOnly */
-	slotno = SimpleLruReadPage_ReadOnly(MultiXactOffsetCtl, pageno, multi);
-	offptr = (MultiXactOffset *) MultiXactOffsetCtl->shared->page_buffer[slotno];
-	offptr += entryno;
-	offset = *offptr;
-	LWLockRelease(MultiXactOffsetControlLock);
-
-	*result = offset;
-	return true;
-}
-
-/*
- * Determine how many multixacts, and how many multixact members, currently
- * exist.  Return false if unable to determine.
- */
-static bool
-ReadMultiXactCounts(uint32 *multixacts, MultiXactOffset *members)
-{
-	MultiXactOffset nextOffset;
-	MultiXactOffset oldestOffset;
-	MultiXactId oldestMultiXactId;
-	MultiXactId nextMultiXactId;
-	bool		oldestOffsetKnown;
-
-	LWLockAcquire(MultiXactGenLock, LW_SHARED);
-	nextOffset = MultiXactState->nextOffset;
-	oldestMultiXactId = MultiXactState->oldestMultiXactId;
-	nextMultiXactId = MultiXactState->nextMXact;
-	oldestOffset = MultiXactState->oldestOffset;
-	oldestOffsetKnown = MultiXactState->oldestOffsetKnown;
-	LWLockRelease(MultiXactGenLock);
-
-	if (!oldestOffsetKnown)
-		return false;
-
-	*members = nextOffset - oldestOffset;
-	*multixacts = nextMultiXactId - oldestMultiXactId;
-	return true;
-}
-
-/*
- * Multixact members can be removed once the multixacts that refer to them
- * are older than every datminxmid.  autovacuum_multixact_freeze_max_age and
- * vacuum_multixact_freeze_table_age work together to make sure we never have
- * too many multixacts; we hope that, at least under normal circumstances,
- * this will also be sufficient to keep us from using too many offsets.
- * However, if the average multixact has many members, we might exhaust the
- * members space while still using few enough members that these limits fail
- * to trigger full table scans for relminmxid advancement.  At that point,
- * we'd have no choice but to start failing multixact-creating operations
- * with an error.
- *
- * To prevent that, if more than a threshold portion of the members space is
- * used, we effectively reduce autovacuum_multixact_freeze_max_age and
- * to a value just less than the number of multixacts in use.  We hope that
- * this will quickly trigger autovacuuming on the table or tables with the
- * oldest relminmxid, thus allowing datminmxid values to advance and removing
- * some members.
- *
- * As the fraction of the member space currently in use grows, we become
- * more aggressive in clamping this value.  That not only causes autovacuum
- * to ramp up, but also makes any manual vacuums the user issues more
- * aggressive.  This happens because vacuum_set_xid_limits() clamps the
- * freeze table and and the minimum freeze age based on the effective
- * autovacuum_multixact_freeze_max_age this function returns.  In the worst
- * case, we'll claim the freeze_max_age to zero, and every vacuum of any
- * table will try to freeze every multixact.
- *
- * It's possible that these thresholds should be user-tunable, but for now
- * we keep it simple.
- */
-int
-MultiXactMemberFreezeThreshold(void)
-{
-	MultiXactOffset members;
-	uint32		multixacts;
-	uint32		victim_multixacts;
-	double		fraction;
-
-	/* If we can't determine member space utilization, assume the worst. */
-	if (!ReadMultiXactCounts(&multixacts, &members))
-		return 0;
-
-	/* If member space utilization is low, no special action is required. */
-	if (members <= MULTIXACT_MEMBER_SAFE_THRESHOLD)
-		return autovacuum_multixact_freeze_max_age;
-
-	/*
-	 * Compute a target for relminmxid advancement.  The number of multixacts
-	 * we try to eliminate from the system is based on how far we are past
-	 * MULTIXACT_MEMBER_SAFE_THRESHOLD.
-	 */
-	fraction = (double) (members - MULTIXACT_MEMBER_SAFE_THRESHOLD) /
-		(MULTIXACT_MEMBER_DANGER_THRESHOLD - MULTIXACT_MEMBER_SAFE_THRESHOLD);
-	victim_multixacts = multixacts * fraction;
-
-	/* fraction could be > 1.0, but lowest possible freeze age is zero */
-	if (victim_multixacts > multixacts)
-		return 0;
-	return multixacts - victim_multixacts;
-}
-
 typedef struct mxtruncinfo
 {
 	int			earliestExistingPage;
@@ -3380,19 +2922,6 @@
  * Remove all MultiXactOffset and MultiXactMember segments before the oldest
  * ones still of interest.
  *
-<<<<<<< HEAD
- * On a primary, this is called by the checkpointer process after a checkpoint
- * has been flushed; during crash recovery, it's called from
- * CreateRestartPoint().  In the latter case, we rely on the fact that
- * xlog_redo() will already have called MultiXactAdvanceOldest().  Our
- * latest_page_number will already have been initialized by StartupMultiXact()
- * and kept up to date as new pages are zeroed.
- */
-void
-TruncateMultiXact(void)
-{
-	MultiXactId oldestMXact;
-=======
  * This is only called on a primary as part of vacuum (via
  * vac_truncate_clog()). During recovery truncation is done by replaying
  * truncation WAL records logged here.
@@ -3406,10 +2935,8 @@
 	MultiXactId oldestMulti;
 	MultiXactId nextMulti;
 	MultiXactOffset newOldestOffset;
->>>>>>> 8abb52fa
 	MultiXactOffset oldestOffset;
-	MultiXactId		nextMXact;
-	MultiXactOffset	nextOffset;
+	MultiXactOffset nextOffset;
 	mxtruncinfo trunc;
 	MultiXactId earliest;
 
@@ -3441,16 +2968,6 @@
 		LWLockRelease(MultiXactTruncationLock);
 		return;
 	}
-
-	Assert(AmCheckpointerProcess() || AmStartupProcess() ||
-		   !IsPostmasterEnvironment);
-
-	LWLockAcquire(MultiXactGenLock, LW_SHARED);
-	oldestMXact = MultiXactState->lastCheckpointedOldest;
-	nextMXact = MultiXactState->nextMXact;
-	nextOffset = MultiXactState->nextOffset;
-	LWLockRelease(MultiXactGenLock);
-	Assert(MultiXactIdIsValid(oldestMXact));
 
 	/*
 	 * Note we can't just plow ahead with the truncation; it's possible that
@@ -3468,26 +2985,10 @@
 	if (earliest < FirstMultiXactId)
 		earliest = FirstMultiXactId;
 
-<<<<<<< HEAD
-	/*
-	 * If there's nothing to remove, we can bail out early.
-	 *
-	 * Due to bugs in early releases of PostgreSQL 9.3.X and 9.4.X,
-	 * oldestMXact might point to a multixact that does not exist.
-	 * Autovacuum will eventually advance it to a value that does exist,
-	 * and we want to set a proper offsetStopLimit when that happens,
-	 * so call DetermineSafeOldestOffset here even if we're not actually
-	 * truncating.
-	 */
-	if (MultiXactIdPrecedes(oldestMXact, earliest))
-	{
-		DetermineSafeOldestOffset(oldestMXact);
-=======
 	/* If there's nothing to remove, we can bail out early. */
 	if (MultiXactIdPrecedes(oldestMulti, earliest))
 	{
 		LWLockRelease(MultiXactTruncationLock);
->>>>>>> 8abb52fa
 		return;
 	}
 
@@ -3496,21 +2997,6 @@
 	 * the starting offset of the oldest multixact.
 	 *
 	 * Hopefully, find_multixact_start will always work here, because we've
-<<<<<<< HEAD
-	 * already checked that it doesn't precede the earliest MultiXact on
-	 * disk.  But if it fails, don't truncate anything, and log a message.
-	 */
-	if (oldestMXact == nextMXact)
-		oldestOffset = nextOffset;		/* there are NO MultiXacts */
-	else if (!find_multixact_start(oldestMXact, &oldestOffset))
-	{
-		ereport(LOG,
-				(errmsg("oldest MultiXact %u not found, earliest MultiXact %u, skipping truncation",
-					oldestMXact, earliest)));
-		return;
-	}
-
-=======
 	 * already checked that it doesn't precede the earliest MultiXact on disk.
 	 * But if it fails, don't truncate anything, and log a message.
 	 */
@@ -3578,7 +3064,6 @@
 						  oldestMulti, newOldestMulti,
 						  oldestOffset, newOldestOffset);
 
->>>>>>> 8abb52fa
 	/*
 	 * Update in-memory limits before performing the truncation, while inside
 	 * the critical section: Have to do it before truncation, to prevent
@@ -3587,31 +3072,6 @@
 	 * while looking up the oldest member in offsets, if our caller crashes
 	 * before updating the limits.
 	 */
-<<<<<<< HEAD
-	range.rangeStart = MXOffsetToMemberPage(oldestOffset);
-	range.rangeStart -= range.rangeStart % SLRU_PAGES_PER_SEGMENT;
-
-	range.rangeEnd = MXOffsetToMemberPage(nextOffset);
-
-	SlruScanDirectory(MultiXactMemberCtl, SlruScanDirCbRemoveMembers, &range);
-
-	/*
-	 * Now we can truncate MultiXactOffset.  We step back one multixact to
-	 * avoid passing a cutoff page that hasn't been created yet in the rare
-	 * case that oldestMXact would be the first item on a page and oldestMXact
-	 * == nextMXact.  In that case, if we didn't subtract one, we'd trigger
-	 * SimpleLruTruncate's wraparound detection.
-	 */
-	SimpleLruTruncate(MultiXactOffsetCtl,
-				  MultiXactIdToOffsetPage(PreviousMultiXactId(oldestMXact)));
-
-	/*
-	 * Now, and only now, we can advance the stop point for multixact members.
-	 * If we did it any sooner, the segments we deleted above might already
-	 * have been overwritten with new members.  That would be bad.
-	 */
-	DetermineSafeOldestOffset(oldestMXact);
-=======
 	LWLockAcquire(MultiXactGenLock, LW_EXCLUSIVE);
 	MultiXactState->oldestMultiXactId = newOldestMulti;
 	MultiXactState->oldestMultiXactDB = newOldestMultiDB;
@@ -3627,7 +3087,6 @@
 
 	END_CRIT_SECTION();
 	LWLockRelease(MultiXactTruncationLock);
->>>>>>> 8abb52fa
 }
 
 /*
