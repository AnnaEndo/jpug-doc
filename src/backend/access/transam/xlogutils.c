/*-------------------------------------------------------------------------
 *
 * xlogutils.c
 *
 * PostgreSQL transaction log manager utility routines
 *
 * This file contains support routines that are used by XLOG replay functions.
 * None of this code is used during normal system operation.
 *
 *
 * Portions Copyright (c) 1996-2015, PostgreSQL Global Development Group
 * Portions Copyright (c) 1994, Regents of the University of California
 *
 * src/backend/access/transam/xlogutils.c
 *
 *-------------------------------------------------------------------------
 */
#include "postgres.h"

#include "access/xlog.h"
#include "access/xlogutils.h"
#include "catalog/catalog.h"
#include "storage/smgr.h"
#include "utils/guc.h"
#include "utils/hsearch.h"
#include "utils/rel.h"


/*
 * During XLOG replay, we may see XLOG records for incremental updates of
 * pages that no longer exist, because their relation was later dropped or
 * truncated.  (Note: this is only possible when full_page_writes = OFF,
 * since when it's ON, the first reference we see to a page should always
 * be a full-page rewrite not an incremental update.)  Rather than simply
 * ignoring such records, we make a note of the referenced page, and then
 * complain if we don't actually see a drop or truncate covering the page
 * later in replay.
 */
typedef struct xl_invalid_page_key
{
	RelFileNode node;			/* the relation */
	ForkNumber	forkno;			/* the fork number */
	BlockNumber blkno;			/* the page */
} xl_invalid_page_key;

typedef struct xl_invalid_page
{
	xl_invalid_page_key key;	/* hash key ... must be first */
	bool		present;		/* page existed but contained zeroes */
} xl_invalid_page;

static HTAB *invalid_page_tab = NULL;


/* Report a reference to an invalid page */
static void
report_invalid_page(int elevel, RelFileNode node, ForkNumber forkno,
					BlockNumber blkno, bool present)
{
	char	   *path = relpathperm(node, forkno);

	if (present)
		elog(elevel, "page %u of relation %s is uninitialized",
			 blkno, path);
	else
		elog(elevel, "page %u of relation %s does not exist",
			 blkno, path);
	pfree(path);
}

/* Log a reference to an invalid page */
static void
log_invalid_page(RelFileNode node, ForkNumber forkno, BlockNumber blkno,
				 bool present)
{
	xl_invalid_page_key key;
	xl_invalid_page *hentry;
	bool		found;

	/*
	 * Once recovery has reached a consistent state, the invalid-page table
	 * should be empty and remain so. If a reference to an invalid page is
	 * found after consistency is reached, PANIC immediately. This might seem
	 * aggressive, but it's better than letting the invalid reference linger
	 * in the hash table until the end of recovery and PANIC there, which
	 * might come only much later if this is a standby server.
	 */
	if (reachedConsistency)
	{
		report_invalid_page(WARNING, node, forkno, blkno, present);
		elog(PANIC, "WAL contains references to invalid pages");
	}

	/*
	 * Log references to invalid pages at DEBUG1 level.  This allows some
	 * tracing of the cause (note the elog context mechanism will tell us
	 * something about the XLOG record that generated the reference).
	 */
	if (log_min_messages <= DEBUG1 || client_min_messages <= DEBUG1)
		report_invalid_page(DEBUG1, node, forkno, blkno, present);

	if (invalid_page_tab == NULL)
	{
		/* create hash table when first needed */
		HASHCTL		ctl;

		memset(&ctl, 0, sizeof(ctl));
		ctl.keysize = sizeof(xl_invalid_page_key);
		ctl.entrysize = sizeof(xl_invalid_page);

		invalid_page_tab = hash_create("XLOG invalid-page table",
									   100,
									   &ctl,
									   HASH_ELEM | HASH_BLOBS);
	}

	/* we currently assume xl_invalid_page_key contains no padding */
	key.node = node;
	key.forkno = forkno;
	key.blkno = blkno;
	hentry = (xl_invalid_page *)
		hash_search(invalid_page_tab, (void *) &key, HASH_ENTER, &found);

	if (!found)
	{
		/* hash_search already filled in the key */
		hentry->present = present;
	}
	else
	{
		/* repeat reference ... leave "present" as it was */
	}
}

/* Forget any invalid pages >= minblkno, because they've been dropped */
static void
forget_invalid_pages(RelFileNode node, ForkNumber forkno, BlockNumber minblkno)
{
	HASH_SEQ_STATUS status;
	xl_invalid_page *hentry;

	if (invalid_page_tab == NULL)
		return;					/* nothing to do */

	hash_seq_init(&status, invalid_page_tab);

	while ((hentry = (xl_invalid_page *) hash_seq_search(&status)) != NULL)
	{
		if (RelFileNodeEquals(hentry->key.node, node) &&
			hentry->key.forkno == forkno &&
			hentry->key.blkno >= minblkno)
		{
			if (log_min_messages <= DEBUG2 || client_min_messages <= DEBUG2)
			{
				char	   *path = relpathperm(hentry->key.node, forkno);

				elog(DEBUG2, "page %u of relation %s has been dropped",
					 hentry->key.blkno, path);
				pfree(path);
			}

			if (hash_search(invalid_page_tab,
							(void *) &hentry->key,
							HASH_REMOVE, NULL) == NULL)
				elog(ERROR, "hash table corrupted");
		}
	}
}

/* Forget any invalid pages in a whole database */
static void
forget_invalid_pages_db(Oid dbid)
{
	HASH_SEQ_STATUS status;
	xl_invalid_page *hentry;

	if (invalid_page_tab == NULL)
		return;					/* nothing to do */

	hash_seq_init(&status, invalid_page_tab);

	while ((hentry = (xl_invalid_page *) hash_seq_search(&status)) != NULL)
	{
		if (hentry->key.node.dbNode == dbid)
		{
			if (log_min_messages <= DEBUG2 || client_min_messages <= DEBUG2)
			{
				char	   *path = relpathperm(hentry->key.node, hentry->key.forkno);

				elog(DEBUG2, "page %u of relation %s has been dropped",
					 hentry->key.blkno, path);
				pfree(path);
			}

			if (hash_search(invalid_page_tab,
							(void *) &hentry->key,
							HASH_REMOVE, NULL) == NULL)
				elog(ERROR, "hash table corrupted");
		}
	}
}

/* Are there any unresolved references to invalid pages? */
bool
XLogHaveInvalidPages(void)
{
	if (invalid_page_tab != NULL &&
		hash_get_num_entries(invalid_page_tab) > 0)
		return true;
	return false;
}

/* Complain about any remaining invalid-page entries */
void
XLogCheckInvalidPages(void)
{
	HASH_SEQ_STATUS status;
	xl_invalid_page *hentry;
	bool		foundone = false;

	if (invalid_page_tab == NULL)
		return;					/* nothing to do */

	hash_seq_init(&status, invalid_page_tab);

	/*
	 * Our strategy is to emit WARNING messages for all remaining entries and
	 * only PANIC after we've dumped all the available info.
	 */
	while ((hentry = (xl_invalid_page *) hash_seq_search(&status)) != NULL)
	{
		report_invalid_page(WARNING, hentry->key.node, hentry->key.forkno,
							hentry->key.blkno, hentry->present);
		foundone = true;
	}

	if (foundone)
		elog(PANIC, "WAL contains references to invalid pages");

	hash_destroy(invalid_page_tab);
	invalid_page_tab = NULL;
}


/*
 * XLogReadBufferForRedo
 *		Read a page during XLOG replay
 *
 * Reads a block referenced by a WAL record into shared buffer cache, and
 * determines what needs to be done to redo the changes to it.  If the WAL
 * record includes a full-page image of the page, it is restored.
 *
 * 'lsn' is the LSN of the record being replayed.  It is compared with the
 * page's LSN to determine if the record has already been replayed.
 * 'block_id' is the ID number the block was registered with, when the WAL
 * record was created.
 *
 * Returns one of the following:
 *
 *	BLK_NEEDS_REDO	- changes from the WAL record need to be applied
 *	BLK_DONE		- block doesn't need replaying
 *	BLK_RESTORED	- block was restored from a full-page image included in
 *					  the record
 *	BLK_NOTFOUND	- block was not found (because it was truncated away by
 *					  an operation later in the WAL stream)
 *
<<<<<<< HEAD
 * For historical reasons, instead of a ReadBufferMode argument, this only
 * supports RBM_ZERO_AND_LOCK (init == true) and RBM_NORMAL (init == false)
 * modes.
=======
 * On return, the buffer is locked in exclusive-mode, and returned in *buf.
 * Note that the buffer is locked and returned even if it doesn't need
 * replaying.  (Getting the buffer lock is not really necessary during
 * single-process crash recovery, but some subroutines such as MarkBufferDirty
 * will complain if we don't have the lock.  In hot standby mode it's
 * definitely necessary.)
 *
 * Note: when a backup block is available in XLOG, we restore it
 * unconditionally, even if the page in the database appears newer.  This is
 * to protect ourselves against database pages that were partially or
 * incorrectly written during a crash.  We assume that the XLOG data must be
 * good because it has passed a CRC check, while the database page might not
 * be.  This will force us to replay all subsequent modifications of the page
 * that appear in XLOG, rather than possibly ignoring them as already
 * applied, but that's not a huge drawback.
 */
XLogRedoAction
XLogReadBufferForRedo(XLogReaderState *record, uint8 block_id,
					  Buffer *buf)
{
	return XLogReadBufferForRedoExtended(record, block_id, RBM_NORMAL,
										 false, buf);
}

/*
 * Pin and lock a buffer referenced by a WAL record, for the purpose of
 * re-initializing it.
>>>>>>> 8abb52fa
 */
Buffer
XLogInitBufferForRedo(XLogReaderState *record, uint8 block_id)
{
	Buffer		buf;

<<<<<<< HEAD
	buf = XLogReadBufferExtended(rnode, MAIN_FORKNUM, blkno,
								 init ? RBM_ZERO_AND_LOCK : RBM_NORMAL);
	if (BufferIsValid(buf) && !init)
		LockBuffer(buf, BUFFER_LOCK_EXCLUSIVE);

=======
	XLogReadBufferForRedoExtended(record, block_id, RBM_ZERO_AND_LOCK, false,
								  &buf);
>>>>>>> 8abb52fa
	return buf;
}

/*
 * XLogReadBufferForRedoExtended
 *		Like XLogReadBufferForRedo, but with extra options.
 *
 * In RBM_ZERO_* modes, if the page doesn't exist, the relation is extended
 * with all-zeroes pages up to the referenced block number.  In
 * RBM_ZERO_AND_LOCK and RBM_ZERO_AND_CLEANUP_LOCK modes, the return value
 * is always BLK_NEEDS_REDO.
 *
 * (The RBM_ZERO_AND_CLEANUP_LOCK mode is redundant with the get_cleanup_lock
 * parameter. Do not use an inconsistent combination!)
 *
 * If 'get_cleanup_lock' is true, a "cleanup lock" is acquired on the buffer
 * using LockBufferForCleanup(), instead of a regular exclusive lock.
 */
XLogRedoAction
XLogReadBufferForRedoExtended(XLogReaderState *record,
							  uint8 block_id,
							  ReadBufferMode mode, bool get_cleanup_lock,
							  Buffer *buf)
{
	XLogRecPtr	lsn = record->EndRecPtr;
	RelFileNode rnode;
	ForkNumber	forknum;
	BlockNumber blkno;
	Page		page;
	bool		zeromode;
	bool		willinit;

	if (!XLogRecGetBlockTag(record, block_id, &rnode, &forknum, &blkno))
	{
		/* Caller specified a bogus block_id */
		elog(PANIC, "failed to locate backup block with ID %d", block_id);
	}

	/*
	 * Make sure that if the block is marked with WILL_INIT, the caller is
	 * going to initialize it. And vice versa.
	 */
	zeromode = (mode == RBM_ZERO_AND_LOCK || mode == RBM_ZERO_AND_CLEANUP_LOCK);
	willinit = (record->blocks[block_id].flags & BKPBLOCK_WILL_INIT) != 0;
	if (willinit && !zeromode)
		elog(PANIC, "block with WILL_INIT flag in WAL record must be zeroed by redo routine");
	if (!willinit && zeromode)
		elog(PANIC, "block to be initialized in redo routine must be marked with WILL_INIT flag in the WAL record");

	/* If it's a full-page image, restore it. */
	if (XLogRecHasBlockImage(record, block_id))
	{
		*buf = XLogReadBufferExtended(rnode, forknum, blkno,
		   get_cleanup_lock ? RBM_ZERO_AND_CLEANUP_LOCK : RBM_ZERO_AND_LOCK);
		page = BufferGetPage(*buf);
		if (!RestoreBlockImage(record, block_id, page))
			elog(ERROR, "failed to restore block image");

		/*
		 * The page may be uninitialized. If so, we can't set the LSN because
		 * that would corrupt the page.
		 */
		if (!PageIsNew(page))
		{
			PageSetLSN(page, lsn);
		}

		MarkBufferDirty(*buf);

		/*
		 * At the end of crash recovery the init forks of unlogged relations
		 * are copied, without going through shared buffers. So we need to
		 * force the on-disk state of init forks to always be in sync with the
		 * state in shared buffers.
		 */
		if (forknum == INIT_FORKNUM)
			FlushOneBuffer(*buf);

		return BLK_RESTORED;
	}
	else
	{
		*buf = XLogReadBufferExtended(rnode, forknum, blkno, mode);
		if (BufferIsValid(*buf))
		{
			if (mode != RBM_ZERO_AND_LOCK && mode != RBM_ZERO_AND_CLEANUP_LOCK)
			{
				if (get_cleanup_lock)
					LockBufferForCleanup(*buf);
				else
					LockBuffer(*buf, BUFFER_LOCK_EXCLUSIVE);
			}
			if (lsn <= PageGetLSN(BufferGetPage(*buf)))
				return BLK_DONE;
			else
				return BLK_NEEDS_REDO;
		}
		else
			return BLK_NOTFOUND;
	}
}

/*
 * XLogReadBufferExtended
 *		Read a page during XLOG replay
 *
 * This is functionally comparable to ReadBufferExtended. There's some
 * differences in the behavior wrt. the "mode" argument:
 *
 * In RBM_NORMAL mode, if the page doesn't exist, or contains all-zeroes, we
 * return InvalidBuffer. In this case the caller should silently skip the
 * update on this page. (In this situation, we expect that the page was later
 * dropped or truncated. If we don't see evidence of that later in the WAL
 * sequence, we'll complain at the end of WAL replay.)
 *
 * In RBM_ZERO_* modes, if the page doesn't exist, the relation is extended
 * with all-zeroes pages up to the given block number.
 *
 * In RBM_NORMAL_NO_LOG mode, we return InvalidBuffer if the page doesn't
 * exist, and we don't check for all-zeroes.  Thus, no log entry is made
 * to imply that the page should be dropped or truncated later.
 *
 * NB: A redo function should normally not call this directly. To get a page
 * to modify, use XLogReplayBuffer instead. It is important that all pages
 * modified by a WAL record are registered in the WAL records, or they will be
 * invisible to tools that that need to know which pages are modified.
 */
Buffer
XLogReadBufferExtended(RelFileNode rnode, ForkNumber forknum,
					   BlockNumber blkno, ReadBufferMode mode)
{
	BlockNumber lastblock;
	Buffer		buffer;
	SMgrRelation smgr;

	Assert(blkno != P_NEW);

	/* Open the relation at smgr level */
	smgr = smgropen(rnode, InvalidBackendId);

	/*
	 * Create the target file if it doesn't already exist.  This lets us cope
	 * if the replay sequence contains writes to a relation that is later
	 * deleted.  (The original coding of this routine would instead suppress
	 * the writes, but that seems like it risks losing valuable data if the
	 * filesystem loses an inode during a crash.  Better to write the data
	 * until we are actually told to delete the file.)
	 */
	smgrcreate(smgr, forknum, true);

	lastblock = smgrnblocks(smgr, forknum);

	if (blkno < lastblock)
	{
		/* page exists in file */
		buffer = ReadBufferWithoutRelcache(rnode, forknum, blkno,
										   mode, NULL);
	}
	else
	{
		/* hm, page doesn't exist in file */
		if (mode == RBM_NORMAL)
		{
			log_invalid_page(rnode, forknum, blkno, false);
			return InvalidBuffer;
		}
		if (mode == RBM_NORMAL_NO_LOG)
			return InvalidBuffer;
		/* OK to extend the file */
		/* we do this in recovery only - no rel-extension lock needed */
		Assert(InRecovery);
		buffer = InvalidBuffer;
		do
		{
			if (buffer != InvalidBuffer)
			{
				if (mode == RBM_ZERO_AND_LOCK || mode == RBM_ZERO_AND_CLEANUP_LOCK)
					LockBuffer(buffer, BUFFER_LOCK_UNLOCK);
				ReleaseBuffer(buffer);
			}
			buffer = ReadBufferWithoutRelcache(rnode, forknum,
											   P_NEW, mode, NULL);
		}
		while (BufferGetBlockNumber(buffer) < blkno);
		/* Handle the corner case that P_NEW returns non-consecutive pages */
		if (BufferGetBlockNumber(buffer) != blkno)
		{
			if (mode == RBM_ZERO_AND_LOCK || mode == RBM_ZERO_AND_CLEANUP_LOCK)
				LockBuffer(buffer, BUFFER_LOCK_UNLOCK);
			ReleaseBuffer(buffer);
			buffer = ReadBufferWithoutRelcache(rnode, forknum, blkno,
											   mode, NULL);
		}
	}

	if (mode == RBM_NORMAL)
	{
		/* check that page has been initialized */
		Page		page = (Page) BufferGetPage(buffer);

		/*
		 * We assume that PageIsNew is safe without a lock. During recovery,
		 * there should be no other backends that could modify the buffer at
		 * the same time.
		 */
		if (PageIsNew(page))
		{
			ReleaseBuffer(buffer);
			log_invalid_page(rnode, forknum, blkno, true);
			return InvalidBuffer;
		}
	}

	return buffer;
}

/*
 * Struct actually returned by XLogFakeRelcacheEntry, though the declared
 * return type is Relation.
 */
typedef struct
{
	RelationData reldata;		/* Note: this must be first */
	FormData_pg_class pgc;
} FakeRelCacheEntryData;

typedef FakeRelCacheEntryData *FakeRelCacheEntry;

/*
 * Create a fake relation cache entry for a physical relation
 *
 * It's often convenient to use the same functions in XLOG replay as in the
 * main codepath, but those functions typically work with a relcache entry.
 * We don't have a working relation cache during XLOG replay, but this
 * function can be used to create a fake relcache entry instead. Only the
 * fields related to physical storage, like rd_rel, are initialized, so the
 * fake entry is only usable in low-level operations like ReadBuffer().
 *
 * Caller must free the returned entry with FreeFakeRelcacheEntry().
 */
Relation
CreateFakeRelcacheEntry(RelFileNode rnode)
{
	FakeRelCacheEntry fakeentry;
	Relation	rel;

	Assert(InRecovery);

	/* Allocate the Relation struct and all related space in one block. */
	fakeentry = palloc0(sizeof(FakeRelCacheEntryData));
	rel = (Relation) fakeentry;

	rel->rd_rel = &fakeentry->pgc;
	rel->rd_node = rnode;
	/* We will never be working with temp rels during recovery */
	rel->rd_backend = InvalidBackendId;

	/* It must be a permanent table if we're in recovery. */
	rel->rd_rel->relpersistence = RELPERSISTENCE_PERMANENT;

	/* We don't know the name of the relation; use relfilenode instead */
	sprintf(RelationGetRelationName(rel), "%u", rnode.relNode);

	/*
	 * We set up the lockRelId in case anything tries to lock the dummy
	 * relation.  Note that this is fairly bogus since relNode may be
	 * different from the relation's OID.  It shouldn't really matter though,
	 * since we are presumably running by ourselves and can't have any lock
	 * conflicts ...
	 */
	rel->rd_lockInfo.lockRelId.dbId = rnode.dbNode;
	rel->rd_lockInfo.lockRelId.relId = rnode.relNode;

	rel->rd_smgr = NULL;

	return rel;
}

/*
 * Free a fake relation cache entry.
 */
void
FreeFakeRelcacheEntry(Relation fakerel)
{
	/* make sure the fakerel is not referenced by the SmgrRelation anymore */
	if (fakerel->rd_smgr != NULL)
		smgrclearowner(&fakerel->rd_smgr, fakerel->rd_smgr);
	pfree(fakerel);
}

/*
 * Drop a relation during XLOG replay
 *
 * This is called when the relation is about to be deleted; we need to remove
 * any open "invalid-page" records for the relation.
 */
void
XLogDropRelation(RelFileNode rnode, ForkNumber forknum)
{
	forget_invalid_pages(rnode, forknum, 0);
}

/*
 * Drop a whole database during XLOG replay
 *
 * As above, but for DROP DATABASE instead of dropping a single rel
 */
void
XLogDropDatabase(Oid dbid)
{
	/*
	 * This is unnecessarily heavy-handed, as it will close SMgrRelation
	 * objects for other databases as well. DROP DATABASE occurs seldom enough
	 * that it's not worth introducing a variant of smgrclose for just this
	 * purpose. XXX: Or should we rather leave the smgr entries dangling?
	 */
	smgrcloseall();

	forget_invalid_pages_db(dbid);
}

/*
 * Truncate a relation during XLOG replay
 *
 * We need to clean up any open "invalid-page" records for the dropped pages.
 */
void
XLogTruncateRelation(RelFileNode rnode, ForkNumber forkNum,
					 BlockNumber nblocks)
{
	forget_invalid_pages(rnode, forkNum, nblocks);
}<|MERGE_RESOLUTION|>--- conflicted
+++ resolved
@@ -264,11 +264,6 @@
  *	BLK_NOTFOUND	- block was not found (because it was truncated away by
  *					  an operation later in the WAL stream)
  *
-<<<<<<< HEAD
- * For historical reasons, instead of a ReadBufferMode argument, this only
- * supports RBM_ZERO_AND_LOCK (init == true) and RBM_NORMAL (init == false)
- * modes.
-=======
  * On return, the buffer is locked in exclusive-mode, and returned in *buf.
  * Note that the buffer is locked and returned even if it doesn't need
  * replaying.  (Getting the buffer lock is not really necessary during
@@ -296,23 +291,14 @@
 /*
  * Pin and lock a buffer referenced by a WAL record, for the purpose of
  * re-initializing it.
->>>>>>> 8abb52fa
  */
 Buffer
 XLogInitBufferForRedo(XLogReaderState *record, uint8 block_id)
 {
 	Buffer		buf;
 
-<<<<<<< HEAD
-	buf = XLogReadBufferExtended(rnode, MAIN_FORKNUM, blkno,
-								 init ? RBM_ZERO_AND_LOCK : RBM_NORMAL);
-	if (BufferIsValid(buf) && !init)
-		LockBuffer(buf, BUFFER_LOCK_EXCLUSIVE);
-
-=======
 	XLogReadBufferForRedoExtended(record, block_id, RBM_ZERO_AND_LOCK, false,
 								  &buf);
->>>>>>> 8abb52fa
 	return buf;
 }
 
