/*-------------------------------------------------------------------------
 *
 * subtrans.c
 *		PostgreSQL subtransaction-log manager
 *
 * The pg_subtrans manager is a pg_clog-like manager that stores the parent
 * transaction Id for each transaction.  It is a fundamental part of the
 * nested transactions implementation.  A main transaction has a parent
 * of InvalidTransactionId, and each subtransaction has its immediate parent.
 * The tree can easily be walked from child to parent, but not in the
 * opposite direction.
 *
 * This code is based on clog.c, but the robustness requirements
 * are completely different from pg_clog, because we only need to remember
 * pg_subtrans information for currently-open transactions.  Thus, there is
 * no need to preserve data over a crash and restart.
 *
 * There are no XLOG interactions since we do not care about preserving
 * data across crashes.  During database startup, we simply force the
 * currently-active page of SUBTRANS to zeroes.
 *
 * Portions Copyright (c) 1996-2016, PostgreSQL Global Development Group
 * Portions Copyright (c) 1994, Regents of the University of California
 *
 * src/backend/access/transam/subtrans.c
 *
 *-------------------------------------------------------------------------
 */
#include "postgres.h"

#include "access/slru.h"
#include "access/subtrans.h"
#include "access/transam.h"
#include "pg_trace.h"
#include "utils/snapmgr.h"


/*
 * Defines for SubTrans page sizes.  A page is the same BLCKSZ as is used
 * everywhere else in Postgres.
 *
 * Note: because TransactionIds are 32 bits and wrap around at 0xFFFFFFFF,
 * SubTrans page numbering also wraps around at
 * 0xFFFFFFFF/SUBTRANS_XACTS_PER_PAGE, and segment numbering at
 * 0xFFFFFFFF/SUBTRANS_XACTS_PER_PAGE/SLRU_PAGES_PER_SEGMENT.  We need take no
 * explicit notice of that fact in this module, except when comparing segment
 * and page numbers in TruncateSUBTRANS (see SubTransPagePrecedes) and zeroing
 * them in StartupSUBTRANS.
 */

/* We need four bytes per xact */
#define SUBTRANS_XACTS_PER_PAGE (BLCKSZ / sizeof(TransactionId))

#define TransactionIdToPage(xid) ((xid) / (TransactionId) SUBTRANS_XACTS_PER_PAGE)
#define TransactionIdToEntry(xid) ((xid) % (TransactionId) SUBTRANS_XACTS_PER_PAGE)


/*
 * Link to shared-memory data structures for SUBTRANS control
 */
static SlruCtlData SubTransCtlData;

#define SubTransCtl  (&SubTransCtlData)


static int	ZeroSUBTRANSPage(int pageno);
static bool SubTransPagePrecedes(int page1, int page2);


/*
 * Record the parent of a subtransaction in the subtrans log.
 *
 * In some cases we may need to overwrite an existing value.
 */
void
SubTransSetParent(TransactionId xid, TransactionId parent, bool overwriteOK)
{
	int			pageno = TransactionIdToPage(xid);
	int			entryno = TransactionIdToEntry(xid);
	int			slotno;
	TransactionId *ptr;

	Assert(TransactionIdIsValid(parent));

	LWLockAcquire(SubtransControlLock, LW_EXCLUSIVE);

	slotno = SimpleLruReadPage(SubTransCtl, pageno, true, xid);
	ptr = (TransactionId *) SubTransCtl->shared->page_buffer[slotno];
	ptr += entryno;

	/* Current state should be 0 */
	Assert(*ptr == InvalidTransactionId ||
		   (*ptr == parent && overwriteOK));

	*ptr = parent;

	SubTransCtl->shared->page_dirty[slotno] = true;

	LWLockRelease(SubtransControlLock);
}

/*
 * Interrogate the parent of a transaction in the subtrans log.
 */
TransactionId
SubTransGetParent(TransactionId xid)
{
	int			pageno = TransactionIdToPage(xid);
	int			entryno = TransactionIdToEntry(xid);
	int			slotno;
	TransactionId *ptr;
	TransactionId parent;

	/* Can't ask about stuff that might not be around anymore */
	Assert(TransactionIdFollowsOrEquals(xid, TransactionXmin));

	/* Bootstrap and frozen XIDs have no parent */
	if (!TransactionIdIsNormal(xid))
		return InvalidTransactionId;

	/* lock is acquired by SimpleLruReadPage_ReadOnly */

	slotno = SimpleLruReadPage_ReadOnly(SubTransCtl, pageno, xid);
	ptr = (TransactionId *) SubTransCtl->shared->page_buffer[slotno];
	ptr += entryno;

	parent = *ptr;

	LWLockRelease(SubtransControlLock);

	return parent;
}

/*
 * SubTransGetTopmostTransaction
 *
 * Returns the topmost transaction of the given transaction id.
 *
 * Because we cannot look back further than TransactionXmin, it is possible
 * that this function will lie and return an intermediate subtransaction ID
 * instead of the true topmost parent ID.  This is OK, because in practice
 * we only care about detecting whether the topmost parent is still running
 * or is part of a current snapshot's list of still-running transactions.
 * Therefore, any XID before TransactionXmin is as good as any other.
 */
TransactionId
SubTransGetTopmostTransaction(TransactionId xid)
{
	TransactionId parentXid = xid,
				previousXid = xid;

	/* Can't ask about stuff that might not be around anymore */
	Assert(TransactionIdFollowsOrEquals(xid, TransactionXmin));

	while (TransactionIdIsValid(parentXid))
	{
		previousXid = parentXid;
		if (TransactionIdPrecedes(parentXid, TransactionXmin))
			break;
		parentXid = SubTransGetParent(parentXid);
	}

	Assert(TransactionIdIsValid(previousXid));

	return previousXid;
}


/*
 * Initialization of shared memory for SUBTRANS
 */
Size
SUBTRANSShmemSize(void)
{
	return SimpleLruShmemSize(NUM_SUBTRANS_BUFFERS, 0);
}

void
SUBTRANSShmemInit(void)
{
	SubTransCtl->PagePrecedes = SubTransPagePrecedes;
	SimpleLruInit(SubTransCtl, "subtrans", NUM_SUBTRANS_BUFFERS, 0,
				  SubtransControlLock, "pg_subtrans",
				  LWTRANCHE_SUBTRANS_BUFFERS);
	/* Override default assumption that writes should be fsync'd */
	SubTransCtl->do_fsync = false;
}

/*
 * This func must be called ONCE on system install.  It creates
 * the initial SUBTRANS segment.  (The SUBTRANS directory is assumed to
 * have been created by the initdb shell script, and SUBTRANSShmemInit
 * must have been called already.)
 *
 * Note: it's not really necessary to create the initial segment now,
 * since slru.c would create it on first write anyway.  But we may as well
 * do it to be sure the directory is set up correctly.
 */
void
BootStrapSUBTRANS(void)
{
	int			slotno;

	LWLockAcquire(SubtransControlLock, LW_EXCLUSIVE);

	/* Create and zero the first page of the subtrans log */
	slotno = ZeroSUBTRANSPage(0);

	/* Make sure it's written out */
	SimpleLruWritePage(SubTransCtl, slotno);
	Assert(!SubTransCtl->shared->page_dirty[slotno]);

	LWLockRelease(SubtransControlLock);
}

/*
 * Initialize (or reinitialize) a page of SUBTRANS to zeroes.
 *
 * The page is not actually written, just set up in shared memory.
 * The slot number of the new page is returned.
 *
 * Control lock must be held at entry, and will be held at exit.
 */
static int
ZeroSUBTRANSPage(int pageno)
{
	return SimpleLruZeroPage(SubTransCtl, pageno);
}

/*
 * This must be called ONCE during postmaster or standalone-backend startup,
 * after StartupXLOG has initialized ShmemVariableCache->nextXid.
 *
 * oldestActiveXID is the oldest XID of any prepared transaction, or nextXid
 * if there are none.
 */
void
StartupSUBTRANS(TransactionId oldestActiveXID)
{
	int			startPage;
	int			endPage;

	/*
	 * Since we don't expect pg_subtrans to be valid across crashes, we
	 * initialize the currently-active page(s) to zeroes during startup.
	 * Whenever we advance into a new page, ExtendSUBTRANS will likewise zero
	 * the new page without regard to whatever was previously on disk.
	 */
	LWLockAcquire(SubtransControlLock, LW_EXCLUSIVE);

	startPage = TransactionIdToPage(oldestActiveXID);
	endPage = TransactionIdToPage(ShmemVariableCache->nextXid);

	while (startPage != endPage)
	{
		(void) ZeroSUBTRANSPage(startPage);
		startPage++;
		/* must account for wraparound */
		if (startPage > TransactionIdToPage(MaxTransactionId))
<<<<<<< HEAD
			startPage=0;
=======
			startPage = 0;
>>>>>>> 7961c31a
	}
	(void) ZeroSUBTRANSPage(startPage);

	LWLockRelease(SubtransControlLock);
}

/*
 * This must be called ONCE during postmaster or standalone-backend shutdown
 */
void
ShutdownSUBTRANS(void)
{
	/*
	 * Flush dirty SUBTRANS pages to disk
	 *
	 * This is not actually necessary from a correctness point of view. We do
	 * it merely as a debugging aid.
	 */
	TRACE_POSTGRESQL_SUBTRANS_CHECKPOINT_START(false);
	SimpleLruFlush(SubTransCtl, false);
	TRACE_POSTGRESQL_SUBTRANS_CHECKPOINT_DONE(false);
}

/*
 * Perform a checkpoint --- either during shutdown, or on-the-fly
 */
void
CheckPointSUBTRANS(void)
{
	/*
	 * Flush dirty SUBTRANS pages to disk
	 *
	 * This is not actually necessary from a correctness point of view. We do
	 * it merely to improve the odds that writing of dirty pages is done by
	 * the checkpoint process and not by backends.
	 */
	TRACE_POSTGRESQL_SUBTRANS_CHECKPOINT_START(true);
	SimpleLruFlush(SubTransCtl, true);
	TRACE_POSTGRESQL_SUBTRANS_CHECKPOINT_DONE(true);
}


/*
 * Make sure that SUBTRANS has room for a newly-allocated XID.
 *
 * NB: this is called while holding XidGenLock.  We want it to be very fast
 * most of the time; even when it's not so fast, no actual I/O need happen
 * unless we're forced to write out a dirty subtrans page to make room
 * in shared memory.
 */
void
ExtendSUBTRANS(TransactionId newestXact)
{
	int			pageno;

	/*
	 * No work except at first XID of a page.  But beware: just after
	 * wraparound, the first XID of page zero is FirstNormalTransactionId.
	 */
	if (TransactionIdToEntry(newestXact) != 0 &&
		!TransactionIdEquals(newestXact, FirstNormalTransactionId))
		return;

	pageno = TransactionIdToPage(newestXact);

	LWLockAcquire(SubtransControlLock, LW_EXCLUSIVE);

	/* Zero the page */
	ZeroSUBTRANSPage(pageno);

	LWLockRelease(SubtransControlLock);
}


/*
 * Remove all SUBTRANS segments before the one holding the passed transaction ID
 *
 * This is normally called during checkpoint, with oldestXact being the
 * oldest TransactionXmin of any running transaction.
 */
void
TruncateSUBTRANS(TransactionId oldestXact)
{
	int			cutoffPage;

	/*
	 * The cutoff point is the start of the segment containing oldestXact. We
	 * pass the *page* containing oldestXact to SimpleLruTruncate.  We step
	 * back one transaction to avoid passing a cutoff page that hasn't been
	 * created yet in the rare case that oldestXact would be the first item on
	 * a page and oldestXact == next XID.  In that case, if we didn't subtract
	 * one, we'd trigger SimpleLruTruncate's wraparound detection.
	 */
	TransactionIdRetreat(oldestXact);
	cutoffPage = TransactionIdToPage(oldestXact);

	SimpleLruTruncate(SubTransCtl, cutoffPage);
}


/*
 * Decide which of two SUBTRANS page numbers is "older" for truncation purposes.
 *
 * We need to use comparison of TransactionIds here in order to do the right
 * thing with wraparound XID arithmetic.  However, if we are asked about
 * page number zero, we don't want to hand InvalidTransactionId to
 * TransactionIdPrecedes: it'll get weird about permanent xact IDs.  So,
 * offset both xids by FirstNormalTransactionId to avoid that.
 */
static bool
SubTransPagePrecedes(int page1, int page2)
{
	TransactionId xid1;
	TransactionId xid2;

	xid1 = ((TransactionId) page1) * SUBTRANS_XACTS_PER_PAGE;
	xid1 += FirstNormalTransactionId;
	xid2 = ((TransactionId) page2) * SUBTRANS_XACTS_PER_PAGE;
	xid2 += FirstNormalTransactionId;

	return TransactionIdPrecedes(xid1, xid2);
}<|MERGE_RESOLUTION|>--- conflicted
+++ resolved
@@ -257,11 +257,7 @@
 		startPage++;
 		/* must account for wraparound */
 		if (startPage > TransactionIdToPage(MaxTransactionId))
-<<<<<<< HEAD
-			startPage=0;
-=======
 			startPage = 0;
->>>>>>> 7961c31a
 	}
 	(void) ZeroSUBTRANSPage(startPage);
 
