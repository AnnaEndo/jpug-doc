--- conflicted
+++ resolved
@@ -798,10 +798,7 @@
 	else
 	{
 		CheckLogicalDecodingRequirements();
-<<<<<<< HEAD
-=======
-
->>>>>>> 8abb52fa
+
 		/*
 		 * Initially create the slot as ephemeral - that allows us to nicely
 		 * handle errors during initialization because it'll get dropped if
