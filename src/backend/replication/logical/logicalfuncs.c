/*-------------------------------------------------------------------------
 *
 * logicalfuncs.c
 *
 *	   Support functions for using logical decoding and management of
 *	   logical replication slots via SQL.
 *
 *
 * Copyright (c) 2012-2015, PostgreSQL Global Development Group
 *
 * IDENTIFICATION
 *	  src/backend/replication/logicalfuncs.c
 *-------------------------------------------------------------------------
 */

#include "postgres.h"

#include <unistd.h>

#include "fmgr.h"
#include "funcapi.h"
#include "miscadmin.h"

#include "access/xlog_internal.h"

#include "catalog/pg_type.h"

#include "nodes/makefuncs.h"

#include "mb/pg_wchar.h"

#include "utils/array.h"
#include "utils/builtins.h"
#include "utils/inval.h"
#include "utils/memutils.h"
#include "utils/pg_lsn.h"
#include "utils/resowner.h"
#include "utils/lsyscache.h"

#include "replication/decode.h"
#include "replication/logical.h"
#include "replication/logicalfuncs.h"

#include "storage/fd.h"

/* private date for writing out data */
typedef struct DecodingOutputState
{
	Tuplestorestate *tupstore;
	TupleDesc	tupdesc;
	bool		binary_output;
	int64		returned_rows;
} DecodingOutputState;

/*
 * Prepare for an output plugin write.
 */
static void
LogicalOutputPrepareWrite(LogicalDecodingContext *ctx, XLogRecPtr lsn, TransactionId xid,
						  bool last_write)
{
	resetStringInfo(ctx->out);
}

/*
 * Perform output plugin write into tuplestore.
 */
static void
LogicalOutputWrite(LogicalDecodingContext *ctx, XLogRecPtr lsn, TransactionId xid,
				   bool last_write)
{
	Datum		values[3];
	bool		nulls[3];
	DecodingOutputState *p;

	/* SQL Datums can only be of a limited length... */
	if (ctx->out->len > MaxAllocSize - VARHDRSZ)
		elog(ERROR, "too much output for sql interface");

	p = (DecodingOutputState *) ctx->output_writer_private;

	memset(nulls, 0, sizeof(nulls));
	values[0] = LSNGetDatum(lsn);
	values[1] = TransactionIdGetDatum(xid);

	/*
	 * Assert ctx->out is in database encoding when we're writing textual
	 * output.
	 */
	if (!p->binary_output)
		Assert(pg_verify_mbstr(GetDatabaseEncoding(),
							   ctx->out->data, ctx->out->len,
							   false));

	/* ick, but cstring_to_text_with_len works for bytea perfectly fine */
	values[2] = PointerGetDatum(
					cstring_to_text_with_len(ctx->out->data, ctx->out->len));

	tuplestore_putvalues(p->tupstore, p->tupdesc, values, nulls);
	p->returned_rows++;
}

/*
 * TODO: This is duplicate code with pg_xlogdump, similar to walsender.c, but
 * we currently don't have the infrastructure (elog!) to share it.
 */
static void
XLogRead(char *buf, TimeLineID tli, XLogRecPtr startptr, Size count)
{
	char	   *p;
	XLogRecPtr	recptr;
	Size		nbytes;

	static int	sendFile = -1;
	static XLogSegNo sendSegNo = 0;
	static uint32 sendOff = 0;

	p = buf;
	recptr = startptr;
	nbytes = count;

	while (nbytes > 0)
	{
		uint32		startoff;
		int			segbytes;
		int			readbytes;

		startoff = recptr % XLogSegSize;

		if (sendFile < 0 || !XLByteInSeg(recptr, sendSegNo))
		{
			char		path[MAXPGPATH];

			/* Switch to another logfile segment */
			if (sendFile >= 0)
				close(sendFile);

			XLByteToSeg(recptr, sendSegNo);

			XLogFilePath(path, tli, sendSegNo);

			sendFile = BasicOpenFile(path, O_RDONLY | PG_BINARY, 0);

			if (sendFile < 0)
			{
				if (errno == ENOENT)
					ereport(ERROR,
							(errcode_for_file_access(),
							 errmsg("requested WAL segment %s has already been removed",
									path)));
				else
					ereport(ERROR,
							(errcode_for_file_access(),
							 errmsg("could not open file \"%s\": %m",
									path)));
			}
			sendOff = 0;
		}

		/* Need to seek in the file? */
		if (sendOff != startoff)
		{
			if (lseek(sendFile, (off_t) startoff, SEEK_SET) < 0)
			{
				char		path[MAXPGPATH];

				XLogFilePath(path, tli, sendSegNo);

				ereport(ERROR,
						(errcode_for_file_access(),
				  errmsg("could not seek in log segment %s to offset %u: %m",
						 path, startoff)));
			}
			sendOff = startoff;
		}

		/* How many bytes are within this segment? */
		if (nbytes > (XLogSegSize - startoff))
			segbytes = XLogSegSize - startoff;
		else
			segbytes = nbytes;

		readbytes = read(sendFile, p, segbytes);
		if (readbytes <= 0)
		{
			char		path[MAXPGPATH];

			XLogFilePath(path, tli, sendSegNo);

			ereport(ERROR,
					(errcode_for_file_access(),
					 errmsg("could not read from log segment %s, offset %u, length %lu: %m",
							path, sendOff, (unsigned long) segbytes)));
		}

		/* Update state for read */
		recptr += readbytes;

		sendOff += readbytes;
		nbytes -= readbytes;
		p += readbytes;
	}
}

static void
check_permissions(void)
{
	if (!superuser() && !has_rolreplication(GetUserId()))
		ereport(ERROR,
				(errcode(ERRCODE_INSUFFICIENT_PRIVILEGE),
				 (errmsg("must be superuser or replication role to use replication slots"))));
}

/*
 * read_page callback for logical decoding contexts.
 *
 * Public because it would likely be very helpful for someone writing another
 * output method outside walsender, e.g. in a bgworker.
 *
 * TODO: The walsender has it's own version of this, but it relies on the
 * walsender's latch being set whenever WAL is flushed. No such infrastructure
 * exists for normal backends, so we have to do a check/sleep/repeat style of
 * loop for now.
 */
int
logical_read_local_xlog_page(XLogReaderState *state, XLogRecPtr targetPagePtr,
	int reqLen, XLogRecPtr targetRecPtr, char *cur_page, TimeLineID *pageTLI)
{
	XLogRecPtr	flushptr,
				loc;
	int			count;

	loc = targetPagePtr + reqLen;
	while (1)
	{
		/*
		 * TODO: we're going to have to do something more intelligent about
		 * timelines on standbys. Use readTimeLineHistory() and
		 * tliOfPointInHistory() to get the proper LSN? For now we'll catch
		 * that case earlier, but the code and TODO is left in here for when
		 * that changes.
		 */
		if (!RecoveryInProgress())
		{
			*pageTLI = ThisTimeLineID;
			flushptr = GetFlushRecPtr();
		}
		else
			flushptr = GetXLogReplayRecPtr(pageTLI);

		if (loc <= flushptr)
			break;

		CHECK_FOR_INTERRUPTS();
		pg_usleep(1000L);
	}

	/* more than one block available */
	if (targetPagePtr + XLOG_BLCKSZ <= flushptr)
		count = XLOG_BLCKSZ;
	/* not enough data there */
	else if (targetPagePtr + reqLen > flushptr)
		return -1;
	/* part of the page available */
	else
		count = flushptr - targetPagePtr;

	XLogRead(cur_page, *pageTLI, targetPagePtr, XLOG_BLCKSZ);

	return count;
}

/*
 * Helper function for the various SQL callable logical decoding functions.
 */
static Datum
pg_logical_slot_get_changes_guts(FunctionCallInfo fcinfo, bool confirm, bool binary)
{
	Name		name = PG_GETARG_NAME(0);
	XLogRecPtr	upto_lsn;
	int32		upto_nchanges;

	ReturnSetInfo *rsinfo = (ReturnSetInfo *) fcinfo->resultinfo;
	MemoryContext per_query_ctx;
	MemoryContext oldcontext;

	XLogRecPtr	end_of_wal;
	XLogRecPtr	startptr;

	LogicalDecodingContext *ctx;

	ResourceOwner old_resowner = CurrentResourceOwner;
	ArrayType  *arr;
	Size		ndim;
	List	   *options = NIL;
	DecodingOutputState *p;

	if (PG_ARGISNULL(1))
		upto_lsn = InvalidXLogRecPtr;
	else
		upto_lsn = PG_GETARG_LSN(1);

	if (PG_ARGISNULL(2))
		upto_nchanges = InvalidXLogRecPtr;
	else
		upto_nchanges = PG_GETARG_INT32(2);

	/* check to see if caller supports us returning a tuplestore */
	if (rsinfo == NULL || !IsA(rsinfo, ReturnSetInfo))
		ereport(ERROR,
				(errcode(ERRCODE_FEATURE_NOT_SUPPORTED),
				 errmsg("set-valued function called in context that cannot accept a set")));
	if (!(rsinfo->allowedModes & SFRM_Materialize))
		ereport(ERROR,
				(errcode(ERRCODE_FEATURE_NOT_SUPPORTED),
				 errmsg("materialize mode required, but it is not allowed in this context")));

	/* state to write output to */
	p = palloc0(sizeof(DecodingOutputState));

	p->binary_output = binary;

	/* Build a tuple descriptor for our result type */
	if (get_call_result_type(fcinfo, NULL, &p->tupdesc) != TYPEFUNC_COMPOSITE)
		elog(ERROR, "return type must be a row type");

	check_permissions();

	CheckLogicalDecodingRequirements();

	arr = PG_GETARG_ARRAYTYPE_P(3);
	ndim = ARR_NDIM(arr);

	per_query_ctx = rsinfo->econtext->ecxt_per_query_memory;
	oldcontext = MemoryContextSwitchTo(per_query_ctx);

	if (ndim > 1)
	{
		ereport(ERROR,
				(errcode(ERRCODE_FEATURE_NOT_SUPPORTED),
				 errmsg("array must be one-dimensional")));
	}
	else if (array_contains_nulls(arr))
	{
		ereport(ERROR,
				(errcode(ERRCODE_FEATURE_NOT_SUPPORTED),
				 errmsg("array must not contain nulls")));
	}
	else if (ndim == 1)
	{
		int			nelems;
		Datum	   *datum_opts;
		int			i;

		Assert(ARR_ELEMTYPE(arr) == TEXTOID);

		deconstruct_array(arr, TEXTOID, -1, false, 'i',
						  &datum_opts, NULL, &nelems);

		if (nelems % 2 != 0)
			ereport(ERROR,
					(errcode(ERRCODE_FEATURE_NOT_SUPPORTED),
					 errmsg("array must have even number of elements")));

		for (i = 0; i < nelems; i += 2)
		{
			char	   *name = TextDatumGetCString(datum_opts[i]);
			char	   *opt = TextDatumGetCString(datum_opts[i + 1]);

			options = lappend(options, makeDefElem(name, (Node *) makeString(opt)));
		}
	}

	p->tupstore = tuplestore_begin_heap(true, false, work_mem);
	rsinfo->returnMode = SFRM_Materialize;
	rsinfo->setResult = p->tupstore;
	rsinfo->setDesc = p->tupdesc;

	/* compute the current end-of-wal */
	if (!RecoveryInProgress())
		end_of_wal = GetFlushRecPtr();
	else
		end_of_wal = GetXLogReplayRecPtr(NULL);

	CheckLogicalDecodingRequirements();
	ReplicationSlotAcquire(NameStr(*name));

	PG_TRY();
	{
		ctx = CreateDecodingContext(InvalidXLogRecPtr,
									options,
									logical_read_local_xlog_page,
									LogicalOutputPrepareWrite,
									LogicalOutputWrite);

		MemoryContextSwitchTo(oldcontext);

		/*
		 * Check whether the output plugin writes textual output if that's
		 * what we need.
		 */
		if (!binary &&
			ctx->options.output_type !=OUTPUT_PLUGIN_TEXTUAL_OUTPUT)
			ereport(ERROR,
					(errcode(ERRCODE_FEATURE_NOT_SUPPORTED),
<<<<<<< HEAD
					 errmsg("logical decoding output plugin \"%s\" produces binary output, but \"%s\" expects textual data",
=======
					 errmsg("logical decoding output plugin \"%s\" produces binary output, but function \"%s\" expects textual data",
>>>>>>> 8abb52fa
							NameStr(MyReplicationSlot->data.plugin),
							format_procedure(fcinfo->flinfo->fn_oid))));

		ctx->output_writer_private = p;

		startptr = MyReplicationSlot->data.restart_lsn;

		CurrentResourceOwner = ResourceOwnerCreate(CurrentResourceOwner, "logical decoding");

		/* invalidate non-timetravel entries */
		InvalidateSystemCaches();

		while ((startptr != InvalidXLogRecPtr && startptr < end_of_wal) ||
			 (ctx->reader->EndRecPtr && ctx->reader->EndRecPtr < end_of_wal))
		{
			XLogRecord *record;
			char	   *errm = NULL;

			record = XLogReadRecord(ctx->reader, startptr, &errm);
			if (errm)
				elog(ERROR, "%s", errm);

			startptr = InvalidXLogRecPtr;

			/*
			 * The {begin_txn,change,commit_txn}_wrapper callbacks above will
			 * store the description into our tuplestore.
			 */
			if (record != NULL)
				LogicalDecodingProcessRecord(ctx, ctx->reader);

			/* check limits */
			if (upto_lsn != InvalidXLogRecPtr &&
				upto_lsn <= ctx->reader->EndRecPtr)
				break;
			if (upto_nchanges != 0 &&
				upto_nchanges <= p->returned_rows)
				break;
			CHECK_FOR_INTERRUPTS();
		}
	}
	PG_CATCH();
	{
		/* clear all timetravel entries */
		InvalidateSystemCaches();

		PG_RE_THROW();
	}
	PG_END_TRY();

	tuplestore_donestoring(tupstore);

	CurrentResourceOwner = old_resowner;

	/*
	 * Next time, start where we left off. (Hunting things, the family
	 * business..)
	 */
	if (ctx->reader->EndRecPtr != InvalidXLogRecPtr && confirm)
		LogicalConfirmReceivedLocation(ctx->reader->EndRecPtr);

	/* free context, call shutdown callback */
	FreeDecodingContext(ctx);

	ReplicationSlotRelease();
	InvalidateSystemCaches();

	return (Datum) 0;
}

/*
 * SQL function returning the changestream as text, consuming the data.
 */
Datum
pg_logical_slot_get_changes(PG_FUNCTION_ARGS)
{
	Datum		ret = pg_logical_slot_get_changes_guts(fcinfo, true, false);

	return ret;
}

/*
 * SQL function returning the changestream as text, only peeking ahead.
 */
Datum
pg_logical_slot_peek_changes(PG_FUNCTION_ARGS)
{
	Datum		ret = pg_logical_slot_get_changes_guts(fcinfo, false, false);

	return ret;
}

/*
 * SQL function returning the changestream in binary, consuming the data.
 */
Datum
pg_logical_slot_get_binary_changes(PG_FUNCTION_ARGS)
{
	Datum		ret = pg_logical_slot_get_changes_guts(fcinfo, true, true);

	return ret;
}

/*
 * SQL function returning the changestream in binary, only peeking ahead.
 */
Datum
pg_logical_slot_peek_binary_changes(PG_FUNCTION_ARGS)
{
	Datum		ret = pg_logical_slot_get_changes_guts(fcinfo, false, true);

	return ret;
}<|MERGE_RESOLUTION|>--- conflicted
+++ resolved
@@ -403,11 +403,7 @@
 			ctx->options.output_type !=OUTPUT_PLUGIN_TEXTUAL_OUTPUT)
 			ereport(ERROR,
 					(errcode(ERRCODE_FEATURE_NOT_SUPPORTED),
-<<<<<<< HEAD
-					 errmsg("logical decoding output plugin \"%s\" produces binary output, but \"%s\" expects textual data",
-=======
 					 errmsg("logical decoding output plugin \"%s\" produces binary output, but function \"%s\" expects textual data",
->>>>>>> 8abb52fa
 							NameStr(MyReplicationSlot->data.plugin),
 							format_procedure(fcinfo->flinfo->fn_oid))));
 
