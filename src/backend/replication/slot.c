--- conflicted
+++ resolved
@@ -79,20 +79,12 @@
 /* size of the part covered by the checksum */
 #define SnapBuildOnDiskChecksummedSize \
 	sizeof(ReplicationSlotOnDisk) - SnapBuildOnDiskNotChecksummedSize
-<<<<<<< HEAD
-/* size of the slot data that is version dependant */
-=======
 /* size of the slot data that is version dependent */
->>>>>>> 8abb52fa
 #define ReplicationSlotOnDiskV2Size \
 	sizeof(ReplicationSlotOnDisk) - ReplicationSlotOnDiskConstantSize
 
 #define SLOT_MAGIC		0x1051CA1		/* format identifier */
-<<<<<<< HEAD
-#define SLOT_VERSION	2				/* version for new files */
-=======
 #define SLOT_VERSION	2		/* version for new files */
->>>>>>> 8abb52fa
 
 /* Control array for replication slot management */
 ReplicationSlotCtlData *ReplicationSlotCtl = NULL;
@@ -554,11 +546,7 @@
 
 /*
  * Convert a slot that's marked as RS_EPHEMERAL to a RS_PERSISTENT slot,
-<<<<<<< HEAD
- * guaranteeing it will be there after a eventual crash.
-=======
  * guaranteeing it will be there after an eventual crash.
->>>>>>> 8abb52fa
  */
 void
 ReplicationSlotPersist(void)
@@ -998,11 +986,7 @@
 	}
 
 	cp.magic = SLOT_MAGIC;
-<<<<<<< HEAD
-	INIT_CRC32(cp.checksum);
-=======
 	INIT_CRC32C(cp.checksum);
->>>>>>> 8abb52fa
 	cp.version = SLOT_VERSION;
 	cp.length = ReplicationSlotOnDiskV2Size;
 
@@ -1012,17 +996,10 @@
 
 	SpinLockRelease(&slot->mutex);
 
-<<<<<<< HEAD
-	COMP_CRC32(cp.checksum,
-				(char *) (&cp) + SnapBuildOnDiskNotChecksummedSize,
-				SnapBuildOnDiskChecksummedSize);
-	FIN_CRC32(cp.checksum);
-=======
 	COMP_CRC32C(cp.checksum,
 				(char *) (&cp) + SnapBuildOnDiskNotChecksummedSize,
 				SnapBuildOnDiskChecksummedSize);
 	FIN_CRC32C(cp.checksum);
->>>>>>> 8abb52fa
 
 	if ((write(fd, &cp, sizeof(cp))) != sizeof(cp))
 	{
@@ -1199,19 +1176,11 @@
 	CloseTransientFile(fd);
 
 	/* now verify the CRC */
-<<<<<<< HEAD
-	INIT_CRC32(checksum);
-	COMP_CRC32(checksum,
-			   (char *) &cp + SnapBuildOnDiskNotChecksummedSize,
-			   SnapBuildOnDiskChecksummedSize);
-	FIN_CRC32(checksum);
-=======
 	INIT_CRC32C(checksum);
 	COMP_CRC32C(checksum,
 				(char *) &cp + SnapBuildOnDiskNotChecksummedSize,
 				SnapBuildOnDiskChecksummedSize);
 	FIN_CRC32C(checksum);
->>>>>>> 8abb52fa
 
 	if (!EQ_CRC32C(checksum, cp.checksum))
 		ereport(PANIC,
