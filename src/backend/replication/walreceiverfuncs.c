--- conflicted
+++ resolved
@@ -329,11 +329,7 @@
 	long		secs;
 	int			usecs;
 
-<<<<<<< HEAD
-	TimestampTz	chunckReplayStartTime;
-=======
 	TimestampTz chunckReplayStartTime;
->>>>>>> 8abb52fa
 
 	SpinLockAcquire(&walrcv->mutex);
 	receivePtr = walrcv->receivedUpto;
