--- conflicted
+++ resolved
@@ -3,11 +3,7 @@
  * nodeSamplescan.c
  *	  Support routines for sample scans of relations (table sampling).
  *
-<<<<<<< HEAD
- * Portions Copyright (c) 1996-2015, PostgreSQL Global Development Group
-=======
  * Portions Copyright (c) 1996-2016, PostgreSQL Global Development Group
->>>>>>> 7961c31a
  * Portions Copyright (c) 1994, Regents of the University of California
  *
  *
