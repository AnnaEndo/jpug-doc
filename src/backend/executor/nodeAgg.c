/*-------------------------------------------------------------------------
 *
 * nodeAgg.c
 *	  Routines to handle aggregate nodes.
 *
 *	  ExecAgg evaluates each aggregate in the following steps:
 *
 *		 transvalue = initcond
 *		 foreach input_tuple do
 *			transvalue = transfunc(transvalue, input_value(s))
 *		 result = finalfunc(transvalue, direct_argument(s))
 *
 *	  If a finalfunc is not supplied then the result is just the ending
 *	  value of transvalue.
 *
 *	  If a normal aggregate call specifies DISTINCT or ORDER BY, we sort the
 *	  input tuples and eliminate duplicates (if required) before performing
 *	  the above-depicted process.  (However, we don't do that for ordered-set
 *	  aggregates; their "ORDER BY" inputs are ordinary aggregate arguments
 *	  so far as this module is concerned.)
 *
 *	  If transfunc is marked "strict" in pg_proc and initcond is NULL,
 *	  then the first non-NULL input_value is assigned directly to transvalue,
 *	  and transfunc isn't applied until the second non-NULL input_value.
 *	  The agg's first input type and transtype must be the same in this case!
 *
 *	  If transfunc is marked "strict" then NULL input_values are skipped,
 *	  keeping the previous transvalue.  If transfunc is not strict then it
 *	  is called for every input tuple and must deal with NULL initcond
 *	  or NULL input_values for itself.
 *
 *	  If finalfunc is marked "strict" then it is not called when the
 *	  ending transvalue is NULL, instead a NULL result is created
 *	  automatically (this is just the usual handling of strict functions,
 *	  of course).  A non-strict finalfunc can make its own choice of
 *	  what to return for a NULL ending transvalue.
 *
 *	  Ordered-set aggregates are treated specially in one other way: we
 *	  evaluate any "direct" arguments and pass them to the finalfunc along
 *	  with the transition value.
 *
 *	  A finalfunc can have additional arguments beyond the transvalue and
 *	  any "direct" arguments, corresponding to the input arguments of the
 *	  aggregate.  These are always just passed as NULL.  Such arguments may be
 *	  needed to allow resolution of a polymorphic aggregate's result type.
 *
 *	  We compute aggregate input expressions and run the transition functions
 *	  in a temporary econtext (aggstate->tmpcontext).  This is reset at least
 *	  once per input tuple, so when the transvalue datatype is
 *	  pass-by-reference, we have to be careful to copy it into a longer-lived
 *	  memory context, and free the prior value to avoid memory leakage.  We
 *	  store transvalues in another set of econtexts, aggstate->aggcontexts
 *	  (one per grouping set, see below), which are also used for the hashtable
 *	  structures in AGG_HASHED mode.  These econtexts are rescanned, not just
 *	  reset, at group boundaries so that aggregate transition functions can
 *	  register shutdown callbacks via AggRegisterCallback.
 *
 *	  The node's regular econtext (aggstate->ss.ps.ps_ExprContext) is used to
 *	  run finalize functions and compute the output tuple; this context can be
 *	  reset once per output tuple.
 *
 *	  The executor's AggState node is passed as the fmgr "context" value in
 *	  all transfunc and finalfunc calls.  It is not recommended that the
 *	  transition functions look at the AggState node directly, but they can
 *	  use AggCheckCallContext() to verify that they are being called by
 *	  nodeAgg.c (and not as ordinary SQL functions).  The main reason a
 *	  transition function might want to know this is so that it can avoid
 *	  palloc'ing a fixed-size pass-by-ref transition value on every call:
 *	  it can instead just scribble on and return its left input.  Ordinarily
 *	  it is completely forbidden for functions to modify pass-by-ref inputs,
 *	  but in the aggregate case we know the left input is either the initial
 *	  transition value or a previous function result, and in either case its
 *	  value need not be preserved.  See int8inc() for an example.  Notice that
 *	  advance_transition_function() is coded to avoid a data copy step when
 *	  the previous transition value pointer is returned.  Also, some
 *	  transition functions want to store working state in addition to the
 *	  nominal transition value; they can use the memory context returned by
 *	  AggCheckCallContext() to do that.
 *
 *	  Note: AggCheckCallContext() is available as of PostgreSQL 9.0.  The
 *	  AggState is available as context in earlier releases (back to 8.1),
 *	  but direct examination of the node is needed to use it before 9.0.
 *
 *	  As of 9.4, aggregate transition functions can also use AggGetAggref()
 *	  to get hold of the Aggref expression node for their aggregate call.
 *	  This is mainly intended for ordered-set aggregates, which are not
 *	  supported as window functions.  (A regular aggregate function would
 *	  need some fallback logic to use this, since there's no Aggref node
 *	  for a window function.)
 *
 *	  Grouping sets:
 *
 *	  A list of grouping sets which is structurally equivalent to a ROLLUP
 *	  clause (e.g. (a,b,c), (a,b), (a)) can be processed in a single pass over
 *	  ordered data.  We do this by keeping a separate set of transition values
 *	  for each grouping set being concurrently processed; for each input tuple
 *	  we update them all, and on group boundaries we reset those states
 *	  (starting at the front of the list) whose grouping values have changed
 *	  (the list of grouping sets is ordered from most specific to least
 *	  specific).
 *
 *	  Where more complex grouping sets are used, we break them down into
 *	  "phases", where each phase has a different sort order.  During each
 *	  phase but the last, the input tuples are additionally stored in a
 *	  tuplesort which is keyed to the next phase's sort order; during each
 *	  phase but the first, the input tuples are drawn from the previously
 *	  sorted data.  (The sorting of the data for the first phase is handled by
 *	  the planner, as it might be satisfied by underlying nodes.)
 *
 *	  From the perspective of aggregate transition and final functions, the
 *	  only issue regarding grouping sets is this: a single call site (flinfo)
 *	  of an aggregate function may be used for updating several different
 *	  transition values in turn. So the function must not cache in the flinfo
 *	  anything which logically belongs as part of the transition value (most
 *	  importantly, the memory context in which the transition value exists).
 *	  The support API functions (AggCheckCallContext, AggRegisterCallback) are
 *	  sensitive to the grouping set for which the aggregate function is
 *	  currently being called.
 *
 *	  TODO: AGG_HASHED doesn't support multiple grouping sets yet.
 *
 * Portions Copyright (c) 1996-2015, PostgreSQL Global Development Group
 * Portions Copyright (c) 1994, Regents of the University of California
 *
 * IDENTIFICATION
 *	  src/backend/executor/nodeAgg.c
 *
 *-------------------------------------------------------------------------
 */

#include "postgres.h"

#include "access/htup_details.h"
#include "catalog/objectaccess.h"
#include "catalog/pg_aggregate.h"
#include "catalog/pg_proc.h"
#include "executor/executor.h"
#include "executor/nodeAgg.h"
#include "miscadmin.h"
#include "nodes/nodeFuncs.h"
#include "optimizer/clauses.h"
#include "optimizer/tlist.h"
#include "parser/parse_agg.h"
#include "parser/parse_coerce.h"
#include "utils/acl.h"
#include "utils/builtins.h"
#include "utils/lsyscache.h"
#include "utils/memutils.h"
#include "utils/syscache.h"
#include "utils/tuplesort.h"
#include "utils/datum.h"


/*
 * AggStatePerAggData - per-aggregate working state for the Agg scan
 */
typedef struct AggStatePerAggData
{
	/*
	 * These values are set up during ExecInitAgg() and do not change
	 * thereafter:
	 */

	/* Links to Aggref expr and state nodes this working state is for */
	AggrefExprState *aggrefstate;
	Aggref	   *aggref;

	/*
	 * Nominal number of arguments for aggregate function.  For plain aggs,
	 * this excludes any ORDER BY expressions.  For ordered-set aggs, this
	 * counts both the direct and aggregated (ORDER BY) arguments.
	 */
	int			numArguments;

	/*
	 * Number of aggregated input columns.  This includes ORDER BY expressions
	 * in both the plain-agg and ordered-set cases.  Ordered-set direct args
	 * are not counted, though.
	 */
	int			numInputs;

	/*
	 * Number of aggregated input columns to pass to the transfn.  This
	 * includes the ORDER BY columns for ordered-set aggs, but not for plain
	 * aggs.  (This doesn't count the transition state value!)
	 */
	int			numTransInputs;

	/*
	 * Number of arguments to pass to the finalfn.  This is always at least 1
	 * (the transition state value) plus any ordered-set direct args. If the
	 * finalfn wants extra args then we pass nulls corresponding to the
	 * aggregated input columns.
	 */
	int			numFinalArgs;

	/* Oids of transfer functions */
	Oid			transfn_oid;
	Oid			finalfn_oid;	/* may be InvalidOid */

	/*
	 * fmgr lookup data for transfer functions --- only valid when
	 * corresponding oid is not InvalidOid.  Note in particular that fn_strict
	 * flags are kept here.
	 */
	FmgrInfo	transfn;
	FmgrInfo	finalfn;

	/* Input collation derived for aggregate */
	Oid			aggCollation;

	/* number of sorting columns */
	int			numSortCols;

	/* number of sorting columns to consider in DISTINCT comparisons */
	/* (this is either zero or the same as numSortCols) */
	int			numDistinctCols;

	/* deconstructed sorting information (arrays of length numSortCols) */
	AttrNumber *sortColIdx;
	Oid		   *sortOperators;
	Oid		   *sortCollations;
	bool	   *sortNullsFirst;

	/*
	 * fmgr lookup data for input columns' equality operators --- only
	 * set/used when aggregate has DISTINCT flag.  Note that these are in
	 * order of sort column index, not parameter index.
	 */
	FmgrInfo   *equalfns;		/* array of length numDistinctCols */

	/*
	 * initial value from pg_aggregate entry
	 */
	Datum		initValue;
	bool		initValueIsNull;

	/*
	 * We need the len and byval info for the agg's input, result, and
	 * transition data types in order to know how to copy/delete values.
	 *
	 * Note that the info for the input type is used only when handling
	 * DISTINCT aggs with just one argument, so there is only one input type.
	 */
	int16		inputtypeLen,
				resulttypeLen,
				transtypeLen;
	bool		inputtypeByVal,
				resulttypeByVal,
				transtypeByVal;

	/*
	 * Stuff for evaluation of inputs.  We used to just use ExecEvalExpr, but
	 * with the addition of ORDER BY we now need at least a slot for passing
	 * data to the sort object, which requires a tupledesc, so we might as
	 * well go whole hog and use ExecProject too.
	 */
	TupleDesc	evaldesc;		/* descriptor of input tuples */
	ProjectionInfo *evalproj;	/* projection machinery */

	/*
	 * Slots for holding the evaluated input arguments.  These are set up
	 * during ExecInitAgg() and then used for each input row.
	 */
	TupleTableSlot *evalslot;	/* current input tuple */
	TupleTableSlot *uniqslot;	/* used for multi-column DISTINCT */

	/*
	 * These values are working state that is initialized at the start of an
	 * input tuple group and updated for each input tuple.
	 *
	 * For a simple (non DISTINCT/ORDER BY) aggregate, we just feed the input
	 * values straight to the transition function.  If it's DISTINCT or
	 * requires ORDER BY, we pass the input values into a Tuplesort object;
	 * then at completion of the input tuple group, we scan the sorted values,
	 * eliminate duplicates if needed, and run the transition function on the
	 * rest.
	 *
	 * We need a separate tuplesort for each grouping set.
	 */

	Tuplesortstate **sortstates;	/* sort objects, if DISTINCT or ORDER BY */

	/*
	 * This field is a pre-initialized FunctionCallInfo struct used for
	 * calling this aggregate's transfn.  We save a few cycles per row by not
	 * re-initializing the unchanging fields; which isn't much, but it seems
	 * worth the extra space consumption.
	 */
	FunctionCallInfoData transfn_fcinfo;
}	AggStatePerAggData;

/*
 * AggStatePerGroupData - per-aggregate-per-group working state
 *
 * These values are working state that is initialized at the start of
 * an input tuple group and updated for each input tuple.
 *
 * In AGG_PLAIN and AGG_SORTED modes, we have a single array of these
 * structs (pointed to by aggstate->pergroup); we re-use the array for
 * each input group, if it's AGG_SORTED mode.  In AGG_HASHED mode, the
 * hash table contains an array of these structs for each tuple group.
 *
 * Logically, the sortstate field belongs in this struct, but we do not
 * keep it here for space reasons: we don't support DISTINCT aggregates
 * in AGG_HASHED mode, so there's no reason to use up a pointer field
 * in every entry of the hashtable.
 */
typedef struct AggStatePerGroupData
{
	Datum		transValue;		/* current transition value */
	bool		transValueIsNull;

	bool		noTransValue;	/* true if transValue not set yet */

	/*
	 * Note: noTransValue initially has the same value as transValueIsNull,
	 * and if true both are cleared to false at the same time.  They are not
	 * the same though: if transfn later returns a NULL, we want to keep that
	 * NULL and not auto-replace it with a later input value. Only the first
	 * non-NULL input will be auto-substituted.
	 */
} AggStatePerGroupData;

/*
 * AggStatePerPhaseData - per-grouping-set-phase state
 *
 * Grouping sets are divided into "phases", where a single phase can be
 * processed in one pass over the input. If there is more than one phase, then
 * at the end of input from the current phase, state is reset and another pass
 * taken over the data which has been re-sorted in the mean time.
 *
 * Accordingly, each phase specifies a list of grouping sets and group clause
 * information, plus each phase after the first also has a sort order.
 */
typedef struct AggStatePerPhaseData
{
	int			numsets;		/* number of grouping sets (or 0) */
	int		   *gset_lengths;	/* lengths of grouping sets */
	Bitmapset **grouped_cols;	/* column groupings for rollup */
	FmgrInfo   *eqfunctions;	/* per-grouping-field equality fns */
	Agg		   *aggnode;		/* Agg node for phase data */
	Sort	   *sortnode;		/* Sort node for input ordering for phase */
}	AggStatePerPhaseData;

/*
 * To implement hashed aggregation, we need a hashtable that stores a
 * representative tuple and an array of AggStatePerGroup structs for each
 * distinct set of GROUP BY column values.  We compute the hash key from
 * the GROUP BY columns.
 */
typedef struct AggHashEntryData *AggHashEntry;

typedef struct AggHashEntryData
{
	TupleHashEntryData shared;	/* common header for hash table entries */
	/* per-aggregate transition status array */
	AggStatePerGroupData pergroup[FLEXIBLE_ARRAY_MEMBER];
}	AggHashEntryData;


static void initialize_phase(AggState *aggstate, int newphase);
static TupleTableSlot *fetch_input_tuple(AggState *aggstate);
static void initialize_aggregates(AggState *aggstate,
					  AggStatePerAgg peragg,
					  AggStatePerGroup pergroup,
					  int numReset);
static void advance_transition_function(AggState *aggstate,
							AggStatePerAgg peraggstate,
							AggStatePerGroup pergroupstate);
static void advance_aggregates(AggState *aggstate, AggStatePerGroup pergroup);
static void process_ordered_aggregate_single(AggState *aggstate,
								 AggStatePerAgg peraggstate,
								 AggStatePerGroup pergroupstate);
static void process_ordered_aggregate_multi(AggState *aggstate,
								AggStatePerAgg peraggstate,
								AggStatePerGroup pergroupstate);
static void finalize_aggregate(AggState *aggstate,
				   AggStatePerAgg peraggstate,
				   AggStatePerGroup pergroupstate,
				   Datum *resultVal, bool *resultIsNull);
static void prepare_projection_slot(AggState *aggstate,
						TupleTableSlot *slot,
						int currentSet);
static void finalize_aggregates(AggState *aggstate,
					AggStatePerAgg peragg,
					AggStatePerGroup pergroup,
					int currentSet);
static TupleTableSlot *project_aggregates(AggState *aggstate);
static Bitmapset *find_unaggregated_cols(AggState *aggstate);
static bool find_unaggregated_cols_walker(Node *node, Bitmapset **colnos);
static void build_hash_table(AggState *aggstate);
static AggHashEntry lookup_hash_entry(AggState *aggstate,
				  TupleTableSlot *inputslot);
static TupleTableSlot *agg_retrieve_direct(AggState *aggstate);
static void agg_fill_hash_table(AggState *aggstate);
static TupleTableSlot *agg_retrieve_hash_table(AggState *aggstate);
static Datum GetAggInitVal(Datum textInitVal, Oid transtype);


/*
 * Switch to phase "newphase", which must either be 0 (to reset) or
 * current_phase + 1. Juggle the tuplesorts accordingly.
 */
static void
initialize_phase(AggState *aggstate, int newphase)
{
	Assert(newphase == 0 || newphase == aggstate->current_phase + 1);

	/*
	 * Whatever the previous state, we're now done with whatever input
	 * tuplesort was in use.
	 */
	if (aggstate->sort_in)
	{
		tuplesort_end(aggstate->sort_in);
		aggstate->sort_in = NULL;
	}

	if (newphase == 0)
	{
		/*
		 * Discard any existing output tuplesort.
		 */
		if (aggstate->sort_out)
		{
			tuplesort_end(aggstate->sort_out);
			aggstate->sort_out = NULL;
		}
	}
	else
	{
		/*
		 * The old output tuplesort becomes the new input one, and this is the
		 * right time to actually sort it.
		 */
		aggstate->sort_in = aggstate->sort_out;
		aggstate->sort_out = NULL;
		Assert(aggstate->sort_in);
		tuplesort_performsort(aggstate->sort_in);
	}

	/*
	 * If this isn't the last phase, we need to sort appropriately for the
	 * next phase in sequence.
	 */
	if (newphase < aggstate->numphases - 1)
	{
		Sort	   *sortnode = aggstate->phases[newphase + 1].sortnode;
		PlanState  *outerNode = outerPlanState(aggstate);
		TupleDesc	tupDesc = ExecGetResultType(outerNode);

		aggstate->sort_out = tuplesort_begin_heap(tupDesc,
												  sortnode->numCols,
												  sortnode->sortColIdx,
												  sortnode->sortOperators,
												  sortnode->collations,
												  sortnode->nullsFirst,
												  work_mem,
												  false);
	}

	aggstate->current_phase = newphase;
	aggstate->phase = &aggstate->phases[newphase];
}

/*
 * Fetch a tuple from either the outer plan (for phase 0) or from the sorter
 * populated by the previous phase.  Copy it to the sorter for the next phase
 * if any.
 */
static TupleTableSlot *
fetch_input_tuple(AggState *aggstate)
{
	TupleTableSlot *slot;

	if (aggstate->sort_in)
	{
		if (!tuplesort_gettupleslot(aggstate->sort_in, true, aggstate->sort_slot))
			return NULL;
		slot = aggstate->sort_slot;
	}
	else
		slot = ExecProcNode(outerPlanState(aggstate));

	if (!TupIsNull(slot) && aggstate->sort_out)
		tuplesort_puttupleslot(aggstate->sort_out, slot);

	return slot;
}

/*
 * (Re)Initialize an individual aggregate.
 *
 * This function handles only one grouping set (already set in
 * aggstate->current_set).
 *
 * When called, CurrentMemoryContext should be the per-query context.
 */
static void
initialize_aggregate(AggState *aggstate, AggStatePerAgg peraggstate,
					 AggStatePerGroup pergroupstate)
{
	/*
	 * Start a fresh sort operation for each DISTINCT/ORDER BY aggregate.
	 */
	if (peraggstate->numSortCols > 0)
	{
		/*
		 * In case of rescan, maybe there could be an uncompleted sort
		 * operation?  Clean it up if so.
		 */
		if (peraggstate->sortstates[aggstate->current_set])
			tuplesort_end(peraggstate->sortstates[aggstate->current_set]);


		/*
		 * We use a plain Datum sorter when there's a single input column;
		 * otherwise sort the full tuple.  (See comments for
		 * process_ordered_aggregate_single.)
		 */
		if (peraggstate->numInputs == 1)
			peraggstate->sortstates[aggstate->current_set] =
				tuplesort_begin_datum(peraggstate->evaldesc->attrs[0]->atttypid,
									  peraggstate->sortOperators[0],
									  peraggstate->sortCollations[0],
									  peraggstate->sortNullsFirst[0],
									  work_mem, false);
		else
			peraggstate->sortstates[aggstate->current_set] =
				tuplesort_begin_heap(peraggstate->evaldesc,
									 peraggstate->numSortCols,
									 peraggstate->sortColIdx,
									 peraggstate->sortOperators,
									 peraggstate->sortCollations,
									 peraggstate->sortNullsFirst,
									 work_mem, false);
	}

	/*
	 * (Re)set transValue to the initial value.
	 *
	 * Note that when the initial value is pass-by-ref, we must copy it (into
	 * the aggcontext) since we will pfree the transValue later.
	 */
	if (peraggstate->initValueIsNull)
		pergroupstate->transValue = peraggstate->initValue;
	else
	{
		MemoryContext oldContext;

		oldContext = MemoryContextSwitchTo(
		aggstate->aggcontexts[aggstate->current_set]->ecxt_per_tuple_memory);
		pergroupstate->transValue = datumCopy(peraggstate->initValue,
											  peraggstate->transtypeByVal,
											  peraggstate->transtypeLen);
		MemoryContextSwitchTo(oldContext);
	}
	pergroupstate->transValueIsNull = peraggstate->initValueIsNull;

	/*
	 * If the initial value for the transition state doesn't exist in the
	 * pg_aggregate table then we will let the first non-NULL value returned
	 * from the outer procNode become the initial value. (This is useful for
	 * aggregates like max() and min().) The noTransValue flag signals that we
	 * still need to do this.
	 */
	pergroupstate->noTransValue = peraggstate->initValueIsNull;
}

/*
 * Initialize all aggregates for a new group of input values.
 *
 * If there are multiple grouping sets, we initialize only the first numReset
 * of them (the grouping sets are ordered so that the most specific one, which
 * is reset most often, is first). As a convenience, if numReset is < 1, we
 * reinitialize all sets.
 *
 * When called, CurrentMemoryContext should be the per-query context.
 */
static void
initialize_aggregates(AggState *aggstate,
					  AggStatePerAgg peragg,
					  AggStatePerGroup pergroup,
					  int numReset)
{
	int			aggno;
	int			numGroupingSets = Max(aggstate->phase->numsets, 1);
	int			setno = 0;

	if (numReset < 1)
		numReset = numGroupingSets;

	for (aggno = 0; aggno < aggstate->numaggs; aggno++)
	{
		AggStatePerAgg peraggstate = &peragg[aggno];

		for (setno = 0; setno < numReset; setno++)
		{
			AggStatePerGroup pergroupstate;

			pergroupstate = &pergroup[aggno + (setno * (aggstate->numaggs))];

			aggstate->current_set = setno;

			initialize_aggregate(aggstate, peraggstate, pergroupstate);
		}
	}
}

/*
 * Given new input value(s), advance the transition function of one aggregate
 * within one grouping set only (already set in aggstate->current_set)
 *
 * The new values (and null flags) have been preloaded into argument positions
 * 1 and up in peraggstate->transfn_fcinfo, so that we needn't copy them again
 * to pass to the transition function.  We also expect that the static fields
 * of the fcinfo are already initialized; that was done by ExecInitAgg().
 *
 * It doesn't matter which memory context this is called in.
 */
static void
advance_transition_function(AggState *aggstate,
							AggStatePerAgg peraggstate,
							AggStatePerGroup pergroupstate)
{
	FunctionCallInfo fcinfo = &peraggstate->transfn_fcinfo;
	MemoryContext oldContext;
	Datum		newVal;

	if (peraggstate->transfn.fn_strict)
	{
		/*
		 * For a strict transfn, nothing happens when there's a NULL input; we
		 * just keep the prior transValue.
		 */
		int			numTransInputs = peraggstate->numTransInputs;
		int			i;

		for (i = 1; i <= numTransInputs; i++)
		{
			if (fcinfo->argnull[i])
				return;
		}
		if (pergroupstate->noTransValue)
		{
			/*
			 * transValue has not been initialized. This is the first non-NULL
			 * input value. We use it as the initial value for transValue. (We
			 * already checked that the agg's input type is binary-compatible
			 * with its transtype, so straight copy here is OK.)
			 *
			 * We must copy the datum into aggcontext if it is pass-by-ref. We
			 * do not need to pfree the old transValue, since it's NULL.
			 */
			oldContext = MemoryContextSwitchTo(
											   aggstate->aggcontexts[aggstate->current_set]->ecxt_per_tuple_memory);
			pergroupstate->transValue = datumCopy(fcinfo->arg[1],
												  peraggstate->transtypeByVal,
												  peraggstate->transtypeLen);
			pergroupstate->transValueIsNull = false;
			pergroupstate->noTransValue = false;
			MemoryContextSwitchTo(oldContext);
			return;
		}
		if (pergroupstate->transValueIsNull)
		{
			/*
			 * Don't call a strict function with NULL inputs.  Note it is
			 * possible to get here despite the above tests, if the transfn is
			 * strict *and* returned a NULL on a prior cycle. If that happens
			 * we will propagate the NULL all the way to the end.
			 */
			return;
		}
	}

	/* We run the transition functions in per-input-tuple memory context */
	oldContext = MemoryContextSwitchTo(aggstate->tmpcontext->ecxt_per_tuple_memory);

	/* set up aggstate->curperagg for AggGetAggref() */
	aggstate->curperagg = peraggstate;

	/*
	 * OK to call the transition function
	 */
	fcinfo->arg[0] = pergroupstate->transValue;
	fcinfo->argnull[0] = pergroupstate->transValueIsNull;
	fcinfo->isnull = false;		/* just in case transfn doesn't set it */

	newVal = FunctionCallInvoke(fcinfo);

	aggstate->curperagg = NULL;

	/*
	 * If pass-by-ref datatype, must copy the new value into aggcontext and
	 * pfree the prior transValue.  But if transfn returned a pointer to its
	 * first input, we don't need to do anything.
	 */
	if (!peraggstate->transtypeByVal &&
		DatumGetPointer(newVal) != DatumGetPointer(pergroupstate->transValue))
	{
		if (!fcinfo->isnull)
		{
			MemoryContextSwitchTo(aggstate->aggcontexts[aggstate->current_set]->ecxt_per_tuple_memory);
			newVal = datumCopy(newVal,
							   peraggstate->transtypeByVal,
							   peraggstate->transtypeLen);
		}
		if (!pergroupstate->transValueIsNull)
			pfree(DatumGetPointer(pergroupstate->transValue));
	}

	pergroupstate->transValue = newVal;
	pergroupstate->transValueIsNull = fcinfo->isnull;

	MemoryContextSwitchTo(oldContext);
}

/*
 * Advance all the aggregates for one input tuple.  The input tuple
 * has been stored in tmpcontext->ecxt_outertuple, so that it is accessible
 * to ExecEvalExpr.  pergroup is the array of per-group structs to use
 * (this might be in a hashtable entry).
 *
 * When called, CurrentMemoryContext should be the per-query context.
 */
static void
advance_aggregates(AggState *aggstate, AggStatePerGroup pergroup)
{
	int			aggno;
	int			setno = 0;
	int			numGroupingSets = Max(aggstate->phase->numsets, 1);
	int			numAggs = aggstate->numaggs;

	for (aggno = 0; aggno < numAggs; aggno++)
	{
		AggStatePerAgg peraggstate = &aggstate->peragg[aggno];
		ExprState  *filter = peraggstate->aggrefstate->aggfilter;
		int			numTransInputs = peraggstate->numTransInputs;
		int			i;
		TupleTableSlot *slot;

		/* Skip anything FILTERed out */
		if (filter)
		{
			Datum		res;
			bool		isnull;

			res = ExecEvalExprSwitchContext(filter, aggstate->tmpcontext,
											&isnull, NULL);
			if (isnull || !DatumGetBool(res))
				continue;
		}

		/* Evaluate the current input expressions for this aggregate */
		slot = ExecProject(peraggstate->evalproj, NULL);

		if (peraggstate->numSortCols > 0)
		{
			/* DISTINCT and/or ORDER BY case */
			Assert(slot->tts_nvalid == peraggstate->numInputs);

			/*
			 * If the transfn is strict, we want to check for nullity before
			 * storing the row in the sorter, to save space if there are a lot
			 * of nulls.  Note that we must only check numTransInputs columns,
			 * not numInputs, since nullity in columns used only for sorting
			 * is not relevant here.
			 */
			if (peraggstate->transfn.fn_strict)
			{
				for (i = 0; i < numTransInputs; i++)
				{
					if (slot->tts_isnull[i])
						break;
				}
				if (i < numTransInputs)
					continue;
			}

			for (setno = 0; setno < numGroupingSets; setno++)
			{
				/* OK, put the tuple into the tuplesort object */
				if (peraggstate->numInputs == 1)
					tuplesort_putdatum(peraggstate->sortstates[setno],
									   slot->tts_values[0],
									   slot->tts_isnull[0]);
				else
					tuplesort_puttupleslot(peraggstate->sortstates[setno], slot);
			}
		}
		else
		{
			/* We can apply the transition function immediately */
			FunctionCallInfo fcinfo = &peraggstate->transfn_fcinfo;

			/* Load values into fcinfo */
			/* Start from 1, since the 0th arg will be the transition value */
			Assert(slot->tts_nvalid >= numTransInputs);
			for (i = 0; i < numTransInputs; i++)
			{
				fcinfo->arg[i + 1] = slot->tts_values[i];
				fcinfo->argnull[i + 1] = slot->tts_isnull[i];
			}

			for (setno = 0; setno < numGroupingSets; setno++)
			{
				AggStatePerGroup pergroupstate = &pergroup[aggno + (setno * numAggs)];

				aggstate->current_set = setno;

				advance_transition_function(aggstate, peraggstate, pergroupstate);
			}
		}
	}
}


/*
 * Run the transition function for a DISTINCT or ORDER BY aggregate
 * with only one input.  This is called after we have completed
 * entering all the input values into the sort object.  We complete the
 * sort, read out the values in sorted order, and run the transition
 * function on each value (applying DISTINCT if appropriate).
 *
 * Note that the strictness of the transition function was checked when
 * entering the values into the sort, so we don't check it again here;
 * we just apply standard SQL DISTINCT logic.
 *
 * The one-input case is handled separately from the multi-input case
 * for performance reasons: for single by-value inputs, such as the
 * common case of count(distinct id), the tuplesort_getdatum code path
 * is around 300% faster.  (The speedup for by-reference types is less
 * but still noticeable.)
 *
 * This function handles only one grouping set (already set in
 * aggstate->current_set).
 *
 * When called, CurrentMemoryContext should be the per-query context.
 */
static void
process_ordered_aggregate_single(AggState *aggstate,
								 AggStatePerAgg peraggstate,
								 AggStatePerGroup pergroupstate)
{
	Datum		oldVal = (Datum) 0;
	bool		oldIsNull = true;
	bool		haveOldVal = false;
	MemoryContext workcontext = aggstate->tmpcontext->ecxt_per_tuple_memory;
	MemoryContext oldContext;
	bool		isDistinct = (peraggstate->numDistinctCols > 0);
	FunctionCallInfo fcinfo = &peraggstate->transfn_fcinfo;
	Datum	   *newVal;
	bool	   *isNull;

	Assert(peraggstate->numDistinctCols < 2);

	tuplesort_performsort(peraggstate->sortstates[aggstate->current_set]);

	/* Load the column into argument 1 (arg 0 will be transition value) */
	newVal = fcinfo->arg + 1;
	isNull = fcinfo->argnull + 1;

	/*
	 * Note: if input type is pass-by-ref, the datums returned by the sort are
	 * freshly palloc'd in the per-query context, so we must be careful to
	 * pfree them when they are no longer needed.
	 */

	while (tuplesort_getdatum(peraggstate->sortstates[aggstate->current_set],
							  true, newVal, isNull))
	{
		/*
		 * Clear and select the working context for evaluation of the equality
		 * function and transition function.
		 */
		MemoryContextReset(workcontext);
		oldContext = MemoryContextSwitchTo(workcontext);

		/*
		 * If DISTINCT mode, and not distinct from prior, skip it.
		 *
		 * Note: we assume equality functions don't care about collation.
		 */
		if (isDistinct &&
			haveOldVal &&
			((oldIsNull && *isNull) ||
			 (!oldIsNull && !*isNull &&
			  DatumGetBool(FunctionCall2(&peraggstate->equalfns[0],
										 oldVal, *newVal)))))
		{
			/* equal to prior, so forget this one */
			if (!peraggstate->inputtypeByVal && !*isNull)
				pfree(DatumGetPointer(*newVal));
		}
		else
		{
			advance_transition_function(aggstate, peraggstate, pergroupstate);
			/* forget the old value, if any */
			if (!oldIsNull && !peraggstate->inputtypeByVal)
				pfree(DatumGetPointer(oldVal));
			/* and remember the new one for subsequent equality checks */
			oldVal = *newVal;
			oldIsNull = *isNull;
			haveOldVal = true;
		}

		MemoryContextSwitchTo(oldContext);
	}

	if (!oldIsNull && !peraggstate->inputtypeByVal)
		pfree(DatumGetPointer(oldVal));

	tuplesort_end(peraggstate->sortstates[aggstate->current_set]);
	peraggstate->sortstates[aggstate->current_set] = NULL;
}

/*
 * Run the transition function for a DISTINCT or ORDER BY aggregate
 * with more than one input.  This is called after we have completed
 * entering all the input values into the sort object.  We complete the
 * sort, read out the values in sorted order, and run the transition
 * function on each value (applying DISTINCT if appropriate).
 *
 * This function handles only one grouping set (already set in
 * aggstate->current_set).
 *
 * When called, CurrentMemoryContext should be the per-query context.
 */
static void
process_ordered_aggregate_multi(AggState *aggstate,
								AggStatePerAgg peraggstate,
								AggStatePerGroup pergroupstate)
{
	MemoryContext workcontext = aggstate->tmpcontext->ecxt_per_tuple_memory;
	FunctionCallInfo fcinfo = &peraggstate->transfn_fcinfo;
	TupleTableSlot *slot1 = peraggstate->evalslot;
	TupleTableSlot *slot2 = peraggstate->uniqslot;
	int			numTransInputs = peraggstate->numTransInputs;
	int			numDistinctCols = peraggstate->numDistinctCols;
	bool		haveOldValue = false;
	int			i;

	tuplesort_performsort(peraggstate->sortstates[aggstate->current_set]);

	ExecClearTuple(slot1);
	if (slot2)
		ExecClearTuple(slot2);

	while (tuplesort_gettupleslot(peraggstate->sortstates[aggstate->current_set],
								  true, slot1))
	{
		/*
		 * Extract the first numTransInputs columns as datums to pass to the
		 * transfn.  (This will help execTuplesMatch too, so we do it
		 * immediately.)
		 */
		slot_getsomeattrs(slot1, numTransInputs);

		if (numDistinctCols == 0 ||
			!haveOldValue ||
			!execTuplesMatch(slot1, slot2,
							 numDistinctCols,
							 peraggstate->sortColIdx,
							 peraggstate->equalfns,
							 workcontext))
		{
			/* Load values into fcinfo */
			/* Start from 1, since the 0th arg will be the transition value */
			for (i = 0; i < numTransInputs; i++)
			{
				fcinfo->arg[i + 1] = slot1->tts_values[i];
				fcinfo->argnull[i + 1] = slot1->tts_isnull[i];
			}

			advance_transition_function(aggstate, peraggstate, pergroupstate);

			if (numDistinctCols > 0)
			{
				/* swap the slot pointers to retain the current tuple */
				TupleTableSlot *tmpslot = slot2;

				slot2 = slot1;
				slot1 = tmpslot;
				haveOldValue = true;
			}
		}

		/* Reset context each time, unless execTuplesMatch did it for us */
		if (numDistinctCols == 0)
			MemoryContextReset(workcontext);

		ExecClearTuple(slot1);
	}

	if (slot2)
		ExecClearTuple(slot2);

	tuplesort_end(peraggstate->sortstates[aggstate->current_set]);
	peraggstate->sortstates[aggstate->current_set] = NULL;
}

/*
 * Compute the final value of one aggregate.
 *
 * This function handles only one grouping set (already set in
 * aggstate->current_set).
 *
 * The finalfunction will be run, and the result delivered, in the
 * output-tuple context; caller's CurrentMemoryContext does not matter.
 */
static void
finalize_aggregate(AggState *aggstate,
				   AggStatePerAgg peraggstate,
				   AggStatePerGroup pergroupstate,
				   Datum *resultVal, bool *resultIsNull)
{
	FunctionCallInfoData fcinfo;
	bool		anynull = false;
	MemoryContext oldContext;
	int			i;
	ListCell   *lc;

	oldContext = MemoryContextSwitchTo(aggstate->ss.ps.ps_ExprContext->ecxt_per_tuple_memory);

	/*
	 * Evaluate any direct arguments.  We do this even if there's no finalfn
	 * (which is unlikely anyway), so that side-effects happen as expected.
	 * The direct arguments go into arg positions 1 and up, leaving position 0
	 * for the transition state value.
	 */
	i = 1;
	foreach(lc, peraggstate->aggrefstate->aggdirectargs)
	{
		ExprState  *expr = (ExprState *) lfirst(lc);

		fcinfo.arg[i] = ExecEvalExpr(expr,
									 aggstate->ss.ps.ps_ExprContext,
									 &fcinfo.argnull[i],
									 NULL);
		anynull |= fcinfo.argnull[i];
		i++;
	}

	/*
	 * Apply the agg's finalfn if one is provided, else return transValue.
	 */
	if (OidIsValid(peraggstate->finalfn_oid))
	{
		int			numFinalArgs = peraggstate->numFinalArgs;

		/* set up aggstate->curperagg for AggGetAggref() */
		aggstate->curperagg = peraggstate;

		InitFunctionCallInfoData(fcinfo, &peraggstate->finalfn,
								 numFinalArgs,
								 peraggstate->aggCollation,
								 (void *) aggstate, NULL);

		/* Fill in the transition state value */
		fcinfo.arg[0] = pergroupstate->transValue;
		fcinfo.argnull[0] = pergroupstate->transValueIsNull;
		anynull |= pergroupstate->transValueIsNull;

		/* Fill any remaining argument positions with nulls */
		for (; i < numFinalArgs; i++)
		{
			fcinfo.arg[i] = (Datum) 0;
			fcinfo.argnull[i] = true;
			anynull = true;
		}

		if (fcinfo.flinfo->fn_strict && anynull)
		{
			/* don't call a strict function with NULL inputs */
			*resultVal = (Datum) 0;
			*resultIsNull = true;
		}
		else
		{
			*resultVal = FunctionCallInvoke(&fcinfo);
			*resultIsNull = fcinfo.isnull;
		}
		aggstate->curperagg = NULL;
	}
	else
	{
		*resultVal = pergroupstate->transValue;
		*resultIsNull = pergroupstate->transValueIsNull;
	}

	/*
	 * If result is pass-by-ref, make sure it is in the right context.
	 */
	if (!peraggstate->resulttypeByVal && !*resultIsNull &&
		!MemoryContextContains(CurrentMemoryContext,
							   DatumGetPointer(*resultVal)))
		*resultVal = datumCopy(*resultVal,
							   peraggstate->resulttypeByVal,
							   peraggstate->resulttypeLen);

	MemoryContextSwitchTo(oldContext);
}


/*
 * Prepare to finalize and project based on the specified representative tuple
 * slot and grouping set.
 *
 * In the specified tuple slot, force to null all attributes that should be
 * read as null in the context of the current grouping set.  Also stash the
 * current group bitmap where GroupingExpr can get at it.
 *
 * This relies on three conditions:
 *
 * 1) Nothing is ever going to try and extract the whole tuple from this slot,
 * only reference it in evaluations, which will only access individual
 * attributes.
 *
 * 2) No system columns are going to need to be nulled. (If a system column is
 * referenced in a group clause, it is actually projected in the outer plan
 * tlist.)
 *
 * 3) Within a given phase, we never need to recover the value of an attribute
 * once it has been set to null.
 *
 * Poking into the slot this way is a bit ugly, but the consensus is that the
 * alternative was worse.
 */
static void
prepare_projection_slot(AggState *aggstate, TupleTableSlot *slot, int currentSet)
{
	if (aggstate->phase->grouped_cols)
	{
		Bitmapset  *grouped_cols = aggstate->phase->grouped_cols[currentSet];

		aggstate->grouped_cols = grouped_cols;

		if (slot->tts_isempty)
		{
			/*
			 * Force all values to be NULL if working on an empty input tuple
			 * (i.e. an empty grouping set for which no input rows were
			 * supplied).
			 */
			ExecStoreAllNullTuple(slot);
		}
		else if (aggstate->all_grouped_cols)
		{
			ListCell   *lc;

			/* all_grouped_cols is arranged in desc order */
			slot_getsomeattrs(slot, linitial_int(aggstate->all_grouped_cols));

			foreach(lc, aggstate->all_grouped_cols)
			{
				int			attnum = lfirst_int(lc);

				if (!bms_is_member(attnum, grouped_cols))
					slot->tts_isnull[attnum - 1] = true;
			}
		}
	}
}

/*
 * Compute the final value of all aggregates for one group.
 *
 * This function handles only one grouping set at a time.
 *
 * Results are stored in the output econtext aggvalues/aggnulls.
 */
static void
finalize_aggregates(AggState *aggstate,
					AggStatePerAgg peragg,
					AggStatePerGroup pergroup,
					int currentSet)
{
	ExprContext *econtext = aggstate->ss.ps.ps_ExprContext;
	Datum	   *aggvalues = econtext->ecxt_aggvalues;
	bool	   *aggnulls = econtext->ecxt_aggnulls;
	int			aggno;

	Assert(currentSet == 0 ||
		   ((Agg *) aggstate->ss.ps.plan)->aggstrategy != AGG_HASHED);

	aggstate->current_set = currentSet;

	for (aggno = 0; aggno < aggstate->numaggs; aggno++)
	{
		AggStatePerAgg peraggstate = &peragg[aggno];
		AggStatePerGroup pergroupstate;

		pergroupstate = &pergroup[aggno + (currentSet * (aggstate->numaggs))];

		if (peraggstate->numSortCols > 0)
		{
			Assert(((Agg *) aggstate->ss.ps.plan)->aggstrategy != AGG_HASHED);

			if (peraggstate->numInputs == 1)
				process_ordered_aggregate_single(aggstate,
												 peraggstate,
												 pergroupstate);
			else
				process_ordered_aggregate_multi(aggstate,
												peraggstate,
												pergroupstate);
		}

		finalize_aggregate(aggstate, peraggstate, pergroupstate,
						   &aggvalues[aggno], &aggnulls[aggno]);
	}
}

/*
 * Project the result of a group (whose aggs have already been calculated by
 * finalize_aggregates). Returns the result slot, or NULL if no row is
 * projected (suppressed by qual or by an empty SRF).
 */
static TupleTableSlot *
project_aggregates(AggState *aggstate)
{
	ExprContext *econtext = aggstate->ss.ps.ps_ExprContext;

	/*
	 * Check the qual (HAVING clause); if the group does not match, ignore it.
	 */
	if (ExecQual(aggstate->ss.ps.qual, econtext, false))
	{
		/*
		 * Form and return or store a projection tuple using the aggregate
		 * results and the representative input tuple.
		 */
		ExprDoneCond isDone;
		TupleTableSlot *result;

		result = ExecProject(aggstate->ss.ps.ps_ProjInfo, &isDone);

		if (isDone != ExprEndResult)
		{
			aggstate->ss.ps.ps_TupFromTlist =
				(isDone == ExprMultipleResult);
			return result;
		}
	}
	else
		InstrCountFiltered1(aggstate, 1);

	return NULL;
}

/*
 * find_unaggregated_cols
 *	  Construct a bitmapset of the column numbers of un-aggregated Vars
 *	  appearing in our targetlist and qual (HAVING clause)
 */
static Bitmapset *
find_unaggregated_cols(AggState *aggstate)
{
	Agg		   *node = (Agg *) aggstate->ss.ps.plan;
	Bitmapset  *colnos;

	colnos = NULL;
	(void) find_unaggregated_cols_walker((Node *) node->plan.targetlist,
										 &colnos);
	(void) find_unaggregated_cols_walker((Node *) node->plan.qual,
										 &colnos);
	return colnos;
}

static bool
find_unaggregated_cols_walker(Node *node, Bitmapset **colnos)
{
	if (node == NULL)
		return false;
	if (IsA(node, Var))
	{
		Var		   *var = (Var *) node;

		/* setrefs.c should have set the varno to OUTER_VAR */
		Assert(var->varno == OUTER_VAR);
		Assert(var->varlevelsup == 0);
		*colnos = bms_add_member(*colnos, var->varattno);
		return false;
	}
	if (IsA(node, Aggref) ||IsA(node, GroupingFunc))
	{
		/* do not descend into aggregate exprs */
		return false;
	}
	return expression_tree_walker(node, find_unaggregated_cols_walker,
								  (void *) colnos);
}

/*
 * Initialize the hash table to empty.
 *
 * The hash table always lives in the aggcontext memory context.
 */
static void
build_hash_table(AggState *aggstate)
{
	Agg		   *node = (Agg *) aggstate->ss.ps.plan;
	MemoryContext tmpmem = aggstate->tmpcontext->ecxt_per_tuple_memory;
	Size		entrysize;

	Assert(node->aggstrategy == AGG_HASHED);
	Assert(node->numGroups > 0);

	entrysize = offsetof(AggHashEntryData, pergroup) +
		aggstate->numaggs * sizeof(AggStatePerGroupData);

	aggstate->hashtable = BuildTupleHashTable(node->numCols,
											  node->grpColIdx,
											  aggstate->phase->eqfunctions,
											  aggstate->hashfunctions,
											  node->numGroups,
											  entrysize,
							 aggstate->aggcontexts[0]->ecxt_per_tuple_memory,
											  tmpmem);
}

/*
 * Create a list of the tuple columns that actually need to be stored in
 * hashtable entries.  The incoming tuples from the child plan node will
 * contain grouping columns, other columns referenced in our targetlist and
 * qual, columns used to compute the aggregate functions, and perhaps just
 * junk columns we don't use at all.  Only columns of the first two types
 * need to be stored in the hashtable, and getting rid of the others can
 * make the table entries significantly smaller.  To avoid messing up Var
 * numbering, we keep the same tuple descriptor for hashtable entries as the
 * incoming tuples have, but set unwanted columns to NULL in the tuples that
 * go into the table.
 *
 * To eliminate duplicates, we build a bitmapset of the needed columns, then
 * convert it to an integer list (cheaper to scan at runtime). The list is
 * in decreasing order so that the first entry is the largest;
 * lookup_hash_entry depends on this to use slot_getsomeattrs correctly.
 * Note that the list is preserved over ExecReScanAgg, so we allocate it in
 * the per-query context (unlike the hash table itself).
 *
 * Note: at present, searching the tlist/qual is not really necessary since
 * the parser should disallow any unaggregated references to ungrouped
 * columns.  However, the search will be needed when we add support for
 * SQL99 semantics that allow use of "functionally dependent" columns that
 * haven't been explicitly grouped by.
 */
static List *
find_hash_columns(AggState *aggstate)
{
	Agg		   *node = (Agg *) aggstate->ss.ps.plan;
	Bitmapset  *colnos;
	List	   *collist;
	int			i;

	/* Find Vars that will be needed in tlist and qual */
	colnos = find_unaggregated_cols(aggstate);
	/* Add in all the grouping columns */
	for (i = 0; i < node->numCols; i++)
		colnos = bms_add_member(colnos, node->grpColIdx[i]);
	/* Convert to list, using lcons so largest element ends up first */
	collist = NIL;
	while ((i = bms_first_member(colnos)) >= 0)
		collist = lcons_int(i, collist);
	bms_free(colnos);

	return collist;
}

/*
 * Estimate per-hash-table-entry overhead for the planner.
 *
 * Note that the estimate does not include space for pass-by-reference
 * transition data values, nor for the representative tuple of each group.
 */
Size
hash_agg_entry_size(int numAggs)
{
	Size		entrysize;

	/* This must match build_hash_table */
	entrysize = offsetof(AggHashEntryData, pergroup) +
		numAggs * sizeof(AggStatePerGroupData);
	entrysize = MAXALIGN(entrysize);
	/* Account for hashtable overhead (assuming fill factor = 1) */
	entrysize += 3 * sizeof(void *);
	return entrysize;
}

/*
 * Find or create a hashtable entry for the tuple group containing the
 * given tuple.
 *
 * When called, CurrentMemoryContext should be the per-query context.
 */
static AggHashEntry
lookup_hash_entry(AggState *aggstate, TupleTableSlot *inputslot)
{
	TupleTableSlot *hashslot = aggstate->hashslot;
	ListCell   *l;
	AggHashEntry entry;
	bool		isnew;

	/* if first time through, initialize hashslot by cloning input slot */
	if (hashslot->tts_tupleDescriptor == NULL)
	{
		ExecSetSlotDescriptor(hashslot, inputslot->tts_tupleDescriptor);
		/* Make sure all unused columns are NULLs */
		ExecStoreAllNullTuple(hashslot);
	}

	/* transfer just the needed columns into hashslot */
	slot_getsomeattrs(inputslot, linitial_int(aggstate->hash_needed));
	foreach(l, aggstate->hash_needed)
	{
		int			varNumber = lfirst_int(l) - 1;

		hashslot->tts_values[varNumber] = inputslot->tts_values[varNumber];
		hashslot->tts_isnull[varNumber] = inputslot->tts_isnull[varNumber];
	}

	/* find or create the hashtable entry using the filtered tuple */
	entry = (AggHashEntry) LookupTupleHashEntry(aggstate->hashtable,
												hashslot,
												&isnew);

	if (isnew)
	{
		/* initialize aggregates for new tuple group */
		initialize_aggregates(aggstate, aggstate->peragg, entry->pergroup, 0);
	}

	return entry;
}

/*
 * ExecAgg -
 *
 *	  ExecAgg receives tuples from its outer subplan and aggregates over
 *	  the appropriate attribute for each aggregate function use (Aggref
 *	  node) appearing in the targetlist or qual of the node.  The number
 *	  of tuples to aggregate over depends on whether grouped or plain
 *	  aggregation is selected.  In grouped aggregation, we produce a result
 *	  row for each group; in plain aggregation there's a single result row
 *	  for the whole query.  In either case, the value of each aggregate is
 *	  stored in the expression context to be used when ExecProject evaluates
 *	  the result tuple.
 */
TupleTableSlot *
ExecAgg(AggState *node)
{
	TupleTableSlot *result;

	/*
	 * Check to see if we're still projecting out tuples from a previous agg
	 * tuple (because there is a function-returning-set in the projection
	 * expressions).  If so, try to project another one.
	 */
	if (node->ss.ps.ps_TupFromTlist)
	{
		ExprDoneCond isDone;

		result = ExecProject(node->ss.ps.ps_ProjInfo, &isDone);
		if (isDone == ExprMultipleResult)
			return result;
		/* Done with that source tuple... */
		node->ss.ps.ps_TupFromTlist = false;
	}

	/*
	 * (We must do the ps_TupFromTlist check first, because in some cases
	 * agg_done gets set before we emit the final aggregate tuple, and we have
	 * to finish running SRFs for it.)
	 */
	if (!node->agg_done)
	{
		/* Dispatch based on strategy */
		switch (node->phase->aggnode->aggstrategy)
		{
			case AGG_HASHED:
				if (!node->table_filled)
					agg_fill_hash_table(node);
				result = agg_retrieve_hash_table(node);
				break;
			default:
				result = agg_retrieve_direct(node);
				break;
		}

		if (!TupIsNull(result))
			return result;
	}

	return NULL;
}

/*
 * ExecAgg for non-hashed case
 */
static TupleTableSlot *
agg_retrieve_direct(AggState *aggstate)
{
	Agg		   *node = aggstate->phase->aggnode;
	ExprContext *econtext;
	ExprContext *tmpcontext;
	AggStatePerAgg peragg;
	AggStatePerGroup pergroup;
	TupleTableSlot *outerslot;
	TupleTableSlot *firstSlot;
	TupleTableSlot *result;
	bool		hasGroupingSets = aggstate->phase->numsets > 0;
	int			numGroupingSets = Max(aggstate->phase->numsets, 1);
	int			currentSet;
	int			nextSetSize;
	int			numReset;
	int			i;

	/*
	 * get state info from node
	 *
	 * econtext is the per-output-tuple expression context
	 *
	 * tmpcontext is the per-input-tuple expression context
	 */
	econtext = aggstate->ss.ps.ps_ExprContext;
	tmpcontext = aggstate->tmpcontext;

	peragg = aggstate->peragg;
	pergroup = aggstate->pergroup;
	firstSlot = aggstate->ss.ss_ScanTupleSlot;

	/*
	 * We loop retrieving groups until we find one matching
	 * aggstate->ss.ps.qual
	 *
	 * For grouping sets, we have the invariant that aggstate->projected_set
	 * is either -1 (initial call) or the index (starting from 0) in
	 * gset_lengths for the group we just completed (either by projecting a
	 * row or by discarding it in the qual).
	 */
	while (!aggstate->agg_done)
	{
		/*
		 * Clear the per-output-tuple context for each group, as well as
		 * aggcontext (which contains any pass-by-ref transvalues of the old
		 * group).  Some aggregate functions store working state in child
		 * contexts; those now get reset automatically without us needing to
		 * do anything special.
		 *
		 * We use ReScanExprContext not just ResetExprContext because we want
		 * any registered shutdown callbacks to be called.  That allows
		 * aggregate functions to ensure they've cleaned up any non-memory
		 * resources.
		 */
		ReScanExprContext(econtext);

		/*
		 * Determine how many grouping sets need to be reset at this boundary.
		 */
		if (aggstate->projected_set >= 0 &&
			aggstate->projected_set < numGroupingSets)
			numReset = aggstate->projected_set + 1;
		else
			numReset = numGroupingSets;

		/*
		 * numReset can change on a phase boundary, but that's OK; we want to
		 * reset the contexts used in _this_ phase, and later, after possibly
		 * changing phase, initialize the right number of aggregates for the
		 * _new_ phase.
		 */

		for (i = 0; i < numReset; i++)
		{
			ReScanExprContext(aggstate->aggcontexts[i]);
		}

		/*
		 * Check if input is complete and there are no more groups to project
		 * in this phase; move to next phase or mark as done.
		 */
		if (aggstate->input_done == true &&
			aggstate->projected_set >= (numGroupingSets - 1))
		{
			if (aggstate->current_phase < aggstate->numphases - 1)
			{
				initialize_phase(aggstate, aggstate->current_phase + 1);
				aggstate->input_done = false;
				aggstate->projected_set = -1;
				numGroupingSets = Max(aggstate->phase->numsets, 1);
				node = aggstate->phase->aggnode;
				numReset = numGroupingSets;
			}
			else
			{
				aggstate->agg_done = true;
				break;
			}
		}

		/*
		 * Get the number of columns in the next grouping set after the last
		 * projected one (if any). This is the number of columns to compare to
		 * see if we reached the boundary of that set too.
		 */
		if (aggstate->projected_set >= 0 &&
			aggstate->projected_set < (numGroupingSets - 1))
			nextSetSize = aggstate->phase->gset_lengths[aggstate->projected_set + 1];
		else
			nextSetSize = 0;

		/*----------
		 * If a subgroup for the current grouping set is present, project it.
		 *
		 * We have a new group if:
		 *	- we're out of input but haven't projected all grouping sets
		 *	  (checked above)
		 * OR
		 *	  - we already projected a row that wasn't from the last grouping
		 *		set
		 *	  AND
		 *	  - the next grouping set has at least one grouping column (since
		 *		empty grouping sets project only once input is exhausted)
		 *	  AND
		 *	  - the previous and pending rows differ on the grouping columns
		 *		of the next grouping set
		 *----------
		 */
		if (aggstate->input_done ||
			(node->aggstrategy == AGG_SORTED &&
			 aggstate->projected_set != -1 &&
			 aggstate->projected_set < (numGroupingSets - 1) &&
			 nextSetSize > 0 &&
			 !execTuplesMatch(econtext->ecxt_outertuple,
							  tmpcontext->ecxt_outertuple,
							  nextSetSize,
							  node->grpColIdx,
							  aggstate->phase->eqfunctions,
							  tmpcontext->ecxt_per_tuple_memory)))
		{
			aggstate->projected_set += 1;

			Assert(aggstate->projected_set < numGroupingSets);
			Assert(nextSetSize > 0 || aggstate->input_done);
		}
		else
		{
			/*
			 * We no longer care what group we just projected, the next
			 * projection will always be the first (or only) grouping set
			 * (unless the input proves to be empty).
			 */
			aggstate->projected_set = 0;

			/*
			 * If we don't already have the first tuple of the new group,
			 * fetch it from the outer plan.
			 */
			if (aggstate->grp_firstTuple == NULL)
			{
				outerslot = fetch_input_tuple(aggstate);
				if (!TupIsNull(outerslot))
				{
					/*
					 * Make a copy of the first input tuple; we will use this
					 * for comparisons (in group mode) and for projection.
					 */
					aggstate->grp_firstTuple = ExecCopySlotTuple(outerslot);
				}
				else
				{
					/* outer plan produced no tuples at all */
					if (hasGroupingSets)
					{
						/*
						 * If there was no input at all, we need to project
						 * rows only if there are grouping sets of size 0.
						 * Note that this implies that there can't be any
						 * references to ungrouped Vars, which would otherwise
						 * cause issues with the empty output slot.
						 *
						 * XXX: This is no longer true, we currently deal with
						 * this in finalize_aggregates().
						 */
						aggstate->input_done = true;

						while (aggstate->phase->gset_lengths[aggstate->projected_set] > 0)
						{
							aggstate->projected_set += 1;
							if (aggstate->projected_set >= numGroupingSets)
							{
								/*
								 * We can't set agg_done here because we might
								 * have more phases to do, even though the
								 * input is empty. So we need to restart the
								 * whole outer loop.
								 */
								break;
							}
						}

						if (aggstate->projected_set >= numGroupingSets)
							continue;
					}
					else
					{
						aggstate->agg_done = true;
						/* If we are grouping, we should produce no tuples too */
						if (node->aggstrategy != AGG_PLAIN)
							return NULL;
					}
				}
			}

			/*
			 * Initialize working state for a new input tuple group.
			 */
			initialize_aggregates(aggstate, peragg, pergroup, numReset);

			if (aggstate->grp_firstTuple != NULL)
			{
				/*
				 * Store the copied first input tuple in the tuple table slot
				 * reserved for it.  The tuple will be deleted when it is
				 * cleared from the slot.
				 */
				ExecStoreTuple(aggstate->grp_firstTuple,
							   firstSlot,
							   InvalidBuffer,
							   true);
				aggstate->grp_firstTuple = NULL;		/* don't keep two
														 * pointers */

				/* set up for first advance_aggregates call */
				tmpcontext->ecxt_outertuple = firstSlot;

				/*
				 * Process each outer-plan tuple, and then fetch the next one,
				 * until we exhaust the outer plan or cross a group boundary.
				 */
				for (;;)
				{
					advance_aggregates(aggstate, pergroup);

					/* Reset per-input-tuple context after each tuple */
					ResetExprContext(tmpcontext);

					outerslot = fetch_input_tuple(aggstate);
					if (TupIsNull(outerslot))
					{
						/* no more outer-plan tuples available */
						if (hasGroupingSets)
						{
							aggstate->input_done = true;
							break;
						}
						else
						{
							aggstate->agg_done = true;
							break;
						}
					}
					/* set up for next advance_aggregates call */
					tmpcontext->ecxt_outertuple = outerslot;

					/*
					 * If we are grouping, check whether we've crossed a group
					 * boundary.
					 */
					if (node->aggstrategy == AGG_SORTED)
					{
						if (!execTuplesMatch(firstSlot,
											 outerslot,
											 node->numCols,
											 node->grpColIdx,
											 aggstate->phase->eqfunctions,
										  tmpcontext->ecxt_per_tuple_memory))
						{
							aggstate->grp_firstTuple = ExecCopySlotTuple(outerslot);
							break;
						}
					}
				}
			}

			/*
			 * Use the representative input tuple for any references to
			 * non-aggregated input columns in aggregate direct args, the node
			 * qual, and the tlist.  (If we are not grouping, and there are no
			 * input rows at all, we will come here with an empty firstSlot
			 * ... but if not grouping, there can't be any references to
			 * non-aggregated input columns, so no problem.)
			 */
			econtext->ecxt_outertuple = firstSlot;
		}

		Assert(aggstate->projected_set >= 0);

		currentSet = aggstate->projected_set;

		prepare_projection_slot(aggstate, econtext->ecxt_outertuple, currentSet);

		finalize_aggregates(aggstate, peragg, pergroup, currentSet);

		/*
		 * If there's no row to project right now, we must continue rather
		 * than returning a null since there might be more groups.
		 */
		result = project_aggregates(aggstate);
		if (result)
			return result;
	}

	/* No more groups */
	return NULL;
}

/*
 * ExecAgg for hashed case: phase 1, read input and build hash table
 */
static void
agg_fill_hash_table(AggState *aggstate)
{
	ExprContext *tmpcontext;
	AggHashEntry entry;
	TupleTableSlot *outerslot;

	/*
	 * get state info from node
	 *
	 * tmpcontext is the per-input-tuple expression context
	 */
	tmpcontext = aggstate->tmpcontext;

	/*
	 * Process each outer-plan tuple, and then fetch the next one, until we
	 * exhaust the outer plan.
	 */
	for (;;)
	{
		outerslot = fetch_input_tuple(aggstate);
		if (TupIsNull(outerslot))
			break;
		/* set up for advance_aggregates call */
		tmpcontext->ecxt_outertuple = outerslot;

		/* Find or build hashtable entry for this tuple's group */
		entry = lookup_hash_entry(aggstate, outerslot);

		/* Advance the aggregates */
		advance_aggregates(aggstate, entry->pergroup);

		/* Reset per-input-tuple context after each tuple */
		ResetExprContext(tmpcontext);
	}

	aggstate->table_filled = true;
	/* Initialize to walk the hash table */
	ResetTupleHashIterator(aggstate->hashtable, &aggstate->hashiter);
}

/*
 * ExecAgg for hashed case: phase 2, retrieving groups from hash table
 */
static TupleTableSlot *
agg_retrieve_hash_table(AggState *aggstate)
{
	ExprContext *econtext;
	AggStatePerAgg peragg;
	AggStatePerGroup pergroup;
	AggHashEntry entry;
	TupleTableSlot *firstSlot;
	TupleTableSlot *result;

	/*
	 * get state info from node
	 */
	/* econtext is the per-output-tuple expression context */
	econtext = aggstate->ss.ps.ps_ExprContext;
	peragg = aggstate->peragg;
	firstSlot = aggstate->ss.ss_ScanTupleSlot;

	/*
	 * We loop retrieving groups until we find one satisfying
	 * aggstate->ss.ps.qual
	 */
	while (!aggstate->agg_done)
	{
		/*
		 * Find the next entry in the hash table
		 */
		entry = (AggHashEntry) ScanTupleHashTable(&aggstate->hashiter);
		if (entry == NULL)
		{
			/* No more entries in hashtable, so done */
			aggstate->agg_done = TRUE;
			return NULL;
		}

		/*
		 * Clear the per-output-tuple context for each group
		 *
		 * We intentionally don't use ReScanExprContext here; if any aggs have
		 * registered shutdown callbacks, they mustn't be called yet, since we
		 * might not be done with that agg.
		 */
		ResetExprContext(econtext);

		/*
		 * Store the copied first input tuple in the tuple table slot reserved
		 * for it, so that it can be used in ExecProject.
		 */
		ExecStoreMinimalTuple(entry->shared.firstTuple,
							  firstSlot,
							  false);

		pergroup = entry->pergroup;

		finalize_aggregates(aggstate, peragg, pergroup, 0);

		/*
		 * Use the representative input tuple for any references to
		 * non-aggregated input columns in the qual and tlist.
		 */
		econtext->ecxt_outertuple = firstSlot;

		result = project_aggregates(aggstate);
		if (result)
			return result;
	}

	/* No more groups */
	return NULL;
}

/* -----------------
 * ExecInitAgg
 *
 *	Creates the run-time information for the agg node produced by the
 *	planner and initializes its outer subtree
 * -----------------
 */
AggState *
ExecInitAgg(Agg *node, EState *estate, int eflags)
{
	AggState   *aggstate;
	AggStatePerAgg peragg;
	Plan	   *outerPlan;
	ExprContext *econtext;
	int			numaggs,
				aggno;
	int			phase;
	ListCell   *l;
	Bitmapset  *all_grouped_cols = NULL;
	int			numGroupingSets = 1;
	int			numPhases;
	int			currentsortno = 0;
	int			i = 0;
	int			j = 0;

	/* check for unsupported flags */
	Assert(!(eflags & (EXEC_FLAG_BACKWARD | EXEC_FLAG_MARK)));

	/*
	 * create state structure
	 */
	aggstate = makeNode(AggState);
	aggstate->ss.ps.plan = (Plan *) node;
	aggstate->ss.ps.state = estate;

	aggstate->aggs = NIL;
	aggstate->numaggs = 0;
	aggstate->maxsets = 0;
	aggstate->hashfunctions = NULL;
	aggstate->projected_set = -1;
	aggstate->current_set = 0;
	aggstate->peragg = NULL;
	aggstate->curperagg = NULL;
	aggstate->agg_done = false;
	aggstate->input_done = false;
	aggstate->pergroup = NULL;
	aggstate->grp_firstTuple = NULL;
	aggstate->hashtable = NULL;
	aggstate->sort_in = NULL;
	aggstate->sort_out = NULL;

	/*
	 * Calculate the maximum number of grouping sets in any phase; this
	 * determines the size of some allocations.
	 */
	if (node->groupingSets)
	{
		Assert(node->aggstrategy != AGG_HASHED);

		numGroupingSets = list_length(node->groupingSets);

		foreach(l, node->chain)
		{
			Agg		   *agg = lfirst(l);

			numGroupingSets = Max(numGroupingSets,
								  list_length(agg->groupingSets));
		}
	}

	aggstate->maxsets = numGroupingSets;
	aggstate->numphases = numPhases = 1 + list_length(node->chain);

	aggstate->aggcontexts = (ExprContext **)
		palloc0(sizeof(ExprContext *) * numGroupingSets);

	/*
	 * Create expression contexts.  We need three or more, one for
	 * per-input-tuple processing, one for per-output-tuple processing, and
	 * one for each grouping set.  The per-tuple memory context of the
	 * per-grouping-set ExprContexts (aggcontexts) replaces the standalone
	 * memory context formerly used to hold transition values.  We cheat a
	 * little by using ExecAssignExprContext() to build all of them.
	 *
	 * NOTE: the details of what is stored in aggcontexts and what is stored
	 * in the regular per-query memory context are driven by a simple
	 * decision: we want to reset the aggcontext at group boundaries (if not
	 * hashing) and in ExecReScanAgg to recover no-longer-wanted space.
	 */
	ExecAssignExprContext(estate, &aggstate->ss.ps);
	aggstate->tmpcontext = aggstate->ss.ps.ps_ExprContext;

	for (i = 0; i < numGroupingSets; ++i)
	{
		ExecAssignExprContext(estate, &aggstate->ss.ps);
		aggstate->aggcontexts[i] = aggstate->ss.ps.ps_ExprContext;
	}

	ExecAssignExprContext(estate, &aggstate->ss.ps);

	/*
	 * tuple table initialization
	 */
	ExecInitScanTupleSlot(estate, &aggstate->ss);
	ExecInitResultTupleSlot(estate, &aggstate->ss.ps);
	aggstate->hashslot = ExecInitExtraTupleSlot(estate);
	aggstate->sort_slot = ExecInitExtraTupleSlot(estate);

	/*
	 * initialize child expressions
	 *
	 * Note: ExecInitExpr finds Aggrefs for us, and also checks that no aggs
	 * contain other agg calls in their arguments.  This would make no sense
	 * under SQL semantics anyway (and it's forbidden by the spec). Because
	 * that is true, we don't need to worry about evaluating the aggs in any
	 * particular order.
	 */
	aggstate->ss.ps.targetlist = (List *)
		ExecInitExpr((Expr *) node->plan.targetlist,
					 (PlanState *) aggstate);
	aggstate->ss.ps.qual = (List *)
		ExecInitExpr((Expr *) node->plan.qual,
					 (PlanState *) aggstate);

	/*
	 * Initialize child nodes.
	 *
	 * If we are doing a hashed aggregation then the child plan does not need
	 * to handle REWIND efficiently; see ExecReScanAgg.
	 */
	if (node->aggstrategy == AGG_HASHED)
		eflags &= ~EXEC_FLAG_REWIND;
	outerPlan = outerPlan(node);
	outerPlanState(aggstate) = ExecInitNode(outerPlan, estate, eflags);

	/*
	 * initialize source tuple type.
	 */
	ExecAssignScanTypeFromOuterPlan(&aggstate->ss);
	if (node->chain)
		ExecSetSlotDescriptor(aggstate->sort_slot,
						 aggstate->ss.ss_ScanTupleSlot->tts_tupleDescriptor);

	/*
	 * Initialize result tuple type and projection info.
	 */
	ExecAssignResultTypeFromTL(&aggstate->ss.ps);
	ExecAssignProjectionInfo(&aggstate->ss.ps, NULL);

	aggstate->ss.ps.ps_TupFromTlist = false;

	/*
	 * get the count of aggregates in targetlist and quals
	 */
	numaggs = aggstate->numaggs;
	Assert(numaggs == list_length(aggstate->aggs));
	if (numaggs <= 0)
	{
		/*
		 * This is not an error condition: we might be using the Agg node just
		 * to do hash-based grouping.  Even in the regular case,
		 * constant-expression simplification could optimize away all of the
		 * Aggrefs in the targetlist and qual.  So keep going, but force local
		 * copy of numaggs positive so that palloc()s below don't choke.
		 */
		numaggs = 1;
	}

	/*
	 * For each phase, prepare grouping set data and fmgr lookup data for
	 * compare functions.  Accumulate all_grouped_cols in passing.
	 */

	aggstate->phases = palloc0(numPhases * sizeof(AggStatePerPhaseData));

	for (phase = 0; phase < numPhases; ++phase)
	{
		AggStatePerPhase phasedata = &aggstate->phases[phase];
		Agg		   *aggnode;
		Sort	   *sortnode;
		int			num_sets;

		if (phase > 0)
		{
			aggnode = list_nth(node->chain, phase - 1);
			sortnode = (Sort *) aggnode->plan.lefttree;
			Assert(IsA(sortnode, Sort));
		}
		else
		{
			aggnode = node;
			sortnode = NULL;
		}

		phasedata->numsets = num_sets = list_length(aggnode->groupingSets);

		if (num_sets)
		{
			phasedata->gset_lengths = palloc(num_sets * sizeof(int));
			phasedata->grouped_cols = palloc(num_sets * sizeof(Bitmapset *));

			i = 0;
			foreach(l, aggnode->groupingSets)
			{
				int			current_length = list_length(lfirst(l));
				Bitmapset  *cols = NULL;

				/* planner forces this to be correct */
				for (j = 0; j < current_length; ++j)
					cols = bms_add_member(cols, aggnode->grpColIdx[j]);

				phasedata->grouped_cols[i] = cols;
				phasedata->gset_lengths[i] = current_length;
				++i;
			}

			all_grouped_cols = bms_add_members(all_grouped_cols,
											   phasedata->grouped_cols[0]);
		}
		else
		{
			Assert(phase == 0);

			phasedata->gset_lengths = NULL;
			phasedata->grouped_cols = NULL;
		}

		/*
		 * If we are grouping, precompute fmgr lookup data for inner loop.
		 */
		if (aggnode->aggstrategy == AGG_SORTED)
		{
			Assert(aggnode->numCols > 0);

			phasedata->eqfunctions =
				execTuplesMatchPrepare(aggnode->numCols,
									   aggnode->grpOperators);
		}

		phasedata->aggnode = aggnode;
		phasedata->sortnode = sortnode;
	}

	/*
	 * Convert all_grouped_cols to a descending-order list.
	 */
	i = -1;
	while ((i = bms_next_member(all_grouped_cols, i)) >= 0)
		aggstate->all_grouped_cols = lcons_int(i, aggstate->all_grouped_cols);

	/*
	 * Hashing can only appear in the initial phase.
	 */

	if (node->aggstrategy == AGG_HASHED)
		execTuplesHashPrepare(node->numCols,
							  node->grpOperators,
							  &aggstate->phases[0].eqfunctions,
							  &aggstate->hashfunctions);

	/*
	 * Initialize current phase-dependent values to initial phase
	 */

	aggstate->current_phase = 0;
	initialize_phase(aggstate, 0);

	/*
	 * Set up aggregate-result storage in the output expr context, and also
	 * allocate my private per-agg working storage
	 */
	econtext = aggstate->ss.ps.ps_ExprContext;
	econtext->ecxt_aggvalues = (Datum *) palloc0(sizeof(Datum) * numaggs);
	econtext->ecxt_aggnulls = (bool *) palloc0(sizeof(bool) * numaggs);

	peragg = (AggStatePerAgg) palloc0(sizeof(AggStatePerAggData) * numaggs);
	aggstate->peragg = peragg;

	if (node->aggstrategy == AGG_HASHED)
	{
		build_hash_table(aggstate);
		aggstate->table_filled = false;
		/* Compute the columns we actually need to hash on */
		aggstate->hash_needed = find_hash_columns(aggstate);
	}
	else
	{
		AggStatePerGroup pergroup;

		pergroup = (AggStatePerGroup) palloc0(sizeof(AggStatePerGroupData)
											  * numaggs
											  * numGroupingSets);

		aggstate->pergroup = pergroup;
	}

	/*
	 * Perform lookups of aggregate function info, and initialize the
	 * unchanging fields of the per-agg data.  We also detect duplicate
	 * aggregates (for example, "SELECT sum(x) ... HAVING sum(x) > 0"). When
	 * duplicates are detected, we only make an AggStatePerAgg struct for the
	 * first one.  The clones are simply pointed at the same result entry by
	 * giving them duplicate aggno values.
	 */
	aggno = -1;
	foreach(l, aggstate->aggs)
	{
		AggrefExprState *aggrefstate = (AggrefExprState *) lfirst(l);
		Aggref	   *aggref = (Aggref *) aggrefstate->xprstate.expr;
		AggStatePerAgg peraggstate;
		Oid			inputTypes[FUNC_MAX_ARGS];
		int			numArguments;
		int			numDirectArgs;
		int			numInputs;
		int			numSortCols;
		int			numDistinctCols;
		List	   *sortlist;
		HeapTuple	aggTuple;
		Form_pg_aggregate aggform;
		Oid			aggtranstype;
		AclResult	aclresult;
		Oid			transfn_oid,
					finalfn_oid;
		Expr	   *transfnexpr,
				   *finalfnexpr;
		Datum		textInitVal;
		int			i;
		ListCell   *lc;

		/* Planner should have assigned aggregate to correct level */
		Assert(aggref->agglevelsup == 0);

		/* Look for a previous duplicate aggregate */
		for (i = 0; i <= aggno; i++)
		{
			if (equal(aggref, peragg[i].aggref) &&
				!contain_volatile_functions((Node *) aggref))
				break;
		}
		if (i <= aggno)
		{
			/* Found a match to an existing entry, so just mark it */
			aggrefstate->aggno = i;
			continue;
		}

		/* Nope, so assign a new PerAgg record */
		peraggstate = &peragg[++aggno];

		/* Mark Aggref state node with assigned index in the result array */
		aggrefstate->aggno = aggno;

		/* Begin filling in the peraggstate data */
		peraggstate->aggrefstate = aggrefstate;
		peraggstate->aggref = aggref;
		peraggstate->sortstates = (Tuplesortstate **)
			palloc0(sizeof(Tuplesortstate *) * numGroupingSets);

		for (currentsortno = 0; currentsortno < numGroupingSets; currentsortno++)
			peraggstate->sortstates[currentsortno] = NULL;

		/* Fetch the pg_aggregate row */
		aggTuple = SearchSysCache1(AGGFNOID,
								   ObjectIdGetDatum(aggref->aggfnoid));
		if (!HeapTupleIsValid(aggTuple))
			elog(ERROR, "cache lookup failed for aggregate %u",
				 aggref->aggfnoid);
		aggform = (Form_pg_aggregate) GETSTRUCT(aggTuple);

		/* Check permission to call aggregate function */
		aclresult = pg_proc_aclcheck(aggref->aggfnoid, GetUserId(),
									 ACL_EXECUTE);
		if (aclresult != ACLCHECK_OK)
			aclcheck_error(aclresult, ACL_KIND_PROC,
						   get_func_name(aggref->aggfnoid));
		InvokeFunctionExecuteHook(aggref->aggfnoid);

		peraggstate->transfn_oid = transfn_oid = aggform->aggtransfn;
		peraggstate->finalfn_oid = finalfn_oid = aggform->aggfinalfn;

		/* Check that aggregate owner has permission to call component fns */
		{
			HeapTuple	procTuple;
			Oid			aggOwner;

			procTuple = SearchSysCache1(PROCOID,
										ObjectIdGetDatum(aggref->aggfnoid));
			if (!HeapTupleIsValid(procTuple))
				elog(ERROR, "cache lookup failed for function %u",
					 aggref->aggfnoid);
			aggOwner = ((Form_pg_proc) GETSTRUCT(procTuple))->proowner;
			ReleaseSysCache(procTuple);

			aclresult = pg_proc_aclcheck(transfn_oid, aggOwner,
										 ACL_EXECUTE);
			if (aclresult != ACLCHECK_OK)
				aclcheck_error(aclresult, ACL_KIND_PROC,
							   get_func_name(transfn_oid));
			InvokeFunctionExecuteHook(transfn_oid);
			if (OidIsValid(finalfn_oid))
			{
				aclresult = pg_proc_aclcheck(finalfn_oid, aggOwner,
											 ACL_EXECUTE);
				if (aclresult != ACLCHECK_OK)
					aclcheck_error(aclresult, ACL_KIND_PROC,
								   get_func_name(finalfn_oid));
				InvokeFunctionExecuteHook(finalfn_oid);
			}
		}

		/*
		 * Get actual datatypes of the (nominal) aggregate inputs.  These
		 * could be different from the agg's declared input types, when the
		 * agg accepts ANY or a polymorphic type.
		 */
		numArguments = get_aggregate_argtypes(aggref, inputTypes);
		peraggstate->numArguments = numArguments;

		/* Count the "direct" arguments, if any */
		numDirectArgs = list_length(aggref->aggdirectargs);

		/* Count the number of aggregated input columns */
		numInputs = list_length(aggref->args);
		peraggstate->numInputs = numInputs;

		/* Detect how many arguments to pass to the transfn */
		if (AGGKIND_IS_ORDERED_SET(aggref->aggkind))
			peraggstate->numTransInputs = numInputs;
		else
			peraggstate->numTransInputs = numArguments;

		/* Detect how many arguments to pass to the finalfn */
		if (aggform->aggfinalextra)
			peraggstate->numFinalArgs = numArguments + 1;
		else
			peraggstate->numFinalArgs = numDirectArgs + 1;

		/* resolve actual type of transition state, if polymorphic */
		aggtranstype = resolve_aggregate_transtype(aggref->aggfnoid,
												   aggform->aggtranstype,
												   inputTypes,
												   numArguments);

		/* build expression trees using actual argument & result types */
		build_aggregate_fnexprs(inputTypes,
								numArguments,
								numDirectArgs,
								peraggstate->numFinalArgs,
								aggref->aggvariadic,
								aggtranstype,
								aggref->aggtype,
								aggref->inputcollid,
								transfn_oid,
								InvalidOid,		/* invtrans is not needed here */
								finalfn_oid,
								&transfnexpr,
								NULL,
								&finalfnexpr);

		/* set up infrastructure for calling the transfn and finalfn */
		fmgr_info(transfn_oid, &peraggstate->transfn);
		fmgr_info_set_expr((Node *) transfnexpr, &peraggstate->transfn);

		if (OidIsValid(finalfn_oid))
		{
			fmgr_info(finalfn_oid, &peraggstate->finalfn);
			fmgr_info_set_expr((Node *) finalfnexpr, &peraggstate->finalfn);
		}

		peraggstate->aggCollation = aggref->inputcollid;

		InitFunctionCallInfoData(peraggstate->transfn_fcinfo,
								 &peraggstate->transfn,
								 peraggstate->numTransInputs + 1,
								 peraggstate->aggCollation,
								 (void *) aggstate, NULL);

		/* get info about relevant datatypes */
		get_typlenbyval(aggref->aggtype,
						&peraggstate->resulttypeLen,
						&peraggstate->resulttypeByVal);
		get_typlenbyval(aggtranstype,
						&peraggstate->transtypeLen,
						&peraggstate->transtypeByVal);

		/*
		 * initval is potentially null, so don't try to access it as a struct
		 * field. Must do it the hard way with SysCacheGetAttr.
		 */
		textInitVal = SysCacheGetAttr(AGGFNOID, aggTuple,
									  Anum_pg_aggregate_agginitval,
									  &peraggstate->initValueIsNull);

		if (peraggstate->initValueIsNull)
			peraggstate->initValue = (Datum) 0;
		else
			peraggstate->initValue = GetAggInitVal(textInitVal,
												   aggtranstype);

		/*
		 * If the transfn is strict and the initval is NULL, make sure input
		 * type and transtype are the same (or at least binary-compatible), so
		 * that it's OK to use the first aggregated input value as the initial
		 * transValue.  This should have been checked at agg definition time,
		 * but we must check again in case the transfn's strictness property
		 * has been changed.
		 */
		if (peraggstate->transfn.fn_strict && peraggstate->initValueIsNull)
		{
			if (numArguments <= numDirectArgs ||
				!IsBinaryCoercible(inputTypes[numDirectArgs], aggtranstype))
				ereport(ERROR,
						(errcode(ERRCODE_INVALID_FUNCTION_DEFINITION),
						 errmsg("aggregate %u needs to have compatible input type and transition type",
								aggref->aggfnoid)));
		}

		/*
		 * Get a tupledesc corresponding to the aggregated inputs (including
		 * sort expressions) of the agg.
		 */
		peraggstate->evaldesc = ExecTypeFromTL(aggref->args, false);

		/* Create slot we're going to do argument evaluation in */
		peraggstate->evalslot = ExecInitExtraTupleSlot(estate);
		ExecSetSlotDescriptor(peraggstate->evalslot, peraggstate->evaldesc);

		/* Set up projection info for evaluation */
		peraggstate->evalproj = ExecBuildProjectionInfo(aggrefstate->args,
														aggstate->tmpcontext,
														peraggstate->evalslot,
														NULL);

		/*
		 * If we're doing either DISTINCT or ORDER BY for a plain agg, then we
		 * have a list of SortGroupClause nodes; fish out the data in them and
		 * stick them into arrays.  We ignore ORDER BY for an ordered-set agg,
		 * however; the agg's transfn and finalfn are responsible for that.
		 *
		 * Note that by construction, if there is a DISTINCT clause then the
		 * ORDER BY clause is a prefix of it (see transformDistinctClause).
		 */
		if (AGGKIND_IS_ORDERED_SET(aggref->aggkind))
		{
			sortlist = NIL;
			numSortCols = numDistinctCols = 0;
		}
		else if (aggref->aggdistinct)
		{
			sortlist = aggref->aggdistinct;
			numSortCols = numDistinctCols = list_length(sortlist);
			Assert(numSortCols >= list_length(aggref->aggorder));
		}
		else
		{
			sortlist = aggref->aggorder;
			numSortCols = list_length(sortlist);
			numDistinctCols = 0;
		}

		peraggstate->numSortCols = numSortCols;
		peraggstate->numDistinctCols = numDistinctCols;

		if (numSortCols > 0)
		{
			/*
			 * We don't implement DISTINCT or ORDER BY aggs in the HASHED case
			 * (yet)
			 */
			Assert(node->aggstrategy != AGG_HASHED);

			/* If we have only one input, we need its len/byval info. */
			if (numInputs == 1)
			{
				get_typlenbyval(inputTypes[numDirectArgs],
								&peraggstate->inputtypeLen,
								&peraggstate->inputtypeByVal);
			}
			else if (numDistinctCols > 0)
			{
				/* we will need an extra slot to store prior values */
				peraggstate->uniqslot = ExecInitExtraTupleSlot(estate);
				ExecSetSlotDescriptor(peraggstate->uniqslot,
									  peraggstate->evaldesc);
			}

			/* Extract the sort information for use later */
			peraggstate->sortColIdx =
				(AttrNumber *) palloc(numSortCols * sizeof(AttrNumber));
			peraggstate->sortOperators =
				(Oid *) palloc(numSortCols * sizeof(Oid));
			peraggstate->sortCollations =
				(Oid *) palloc(numSortCols * sizeof(Oid));
			peraggstate->sortNullsFirst =
				(bool *) palloc(numSortCols * sizeof(bool));

			i = 0;
			foreach(lc, sortlist)
			{
				SortGroupClause *sortcl = (SortGroupClause *) lfirst(lc);
				TargetEntry *tle = get_sortgroupclause_tle(sortcl,
														   aggref->args);

				/* the parser should have made sure of this */
				Assert(OidIsValid(sortcl->sortop));

				peraggstate->sortColIdx[i] = tle->resno;
				peraggstate->sortOperators[i] = sortcl->sortop;
				peraggstate->sortCollations[i] = exprCollation((Node *) tle->expr);
				peraggstate->sortNullsFirst[i] = sortcl->nulls_first;
				i++;
			}
			Assert(i == numSortCols);
		}

		if (aggref->aggdistinct)
		{
			Assert(numArguments > 0);

			/*
			 * We need the equal function for each DISTINCT comparison we will
			 * make.
			 */
			peraggstate->equalfns =
				(FmgrInfo *) palloc(numDistinctCols * sizeof(FmgrInfo));

			i = 0;
			foreach(lc, aggref->aggdistinct)
			{
				SortGroupClause *sortcl = (SortGroupClause *) lfirst(lc);

				fmgr_info(get_opcode(sortcl->eqop), &peraggstate->equalfns[i]);
				i++;
			}
			Assert(i == numDistinctCols);
		}

		ReleaseSysCache(aggTuple);
	}

	/* Update numaggs to match number of unique aggregates found */
	aggstate->numaggs = aggno + 1;

	return aggstate;
}

static Datum
GetAggInitVal(Datum textInitVal, Oid transtype)
{
	Oid			typinput,
				typioparam;
	char	   *strInitVal;
	Datum		initVal;

	getTypeInputInfo(transtype, &typinput, &typioparam);
	strInitVal = TextDatumGetCString(textInitVal);
	initVal = OidInputFunctionCall(typinput, strInitVal,
								   typioparam, -1);
	pfree(strInitVal);
	return initVal;
}

void
ExecEndAgg(AggState *node)
{
	PlanState  *outerPlan;
	int			aggno;
	int			numGroupingSets = Max(node->maxsets, 1);
	int			setno;

	/* Make sure we have closed any open tuplesorts */

	if (node->sort_in)
		tuplesort_end(node->sort_in);
	if (node->sort_out)
		tuplesort_end(node->sort_out);

	for (aggno = 0; aggno < node->numaggs; aggno++)
	{
		AggStatePerAgg peraggstate = &node->peragg[aggno];

		for (setno = 0; setno < numGroupingSets; setno++)
		{
			if (peraggstate->sortstates[setno])
				tuplesort_end(peraggstate->sortstates[setno]);
		}
	}

	/* And ensure any agg shutdown callbacks have been called */
	for (setno = 0; setno < numGroupingSets; setno++)
		ReScanExprContext(node->aggcontexts[setno]);

	/*
	 * We don't actually free any ExprContexts here (see comment in
	 * ExecFreeExprContext), just unlinking the output one from the plan node
	 * suffices.
	 */
	ExecFreeExprContext(&node->ss.ps);

	/* clean up tuple table */
	ExecClearTuple(node->ss.ss_ScanTupleSlot);

	outerPlan = outerPlanState(node);
	ExecEndNode(outerPlan);
}

void
ExecReScanAgg(AggState *node)
{
	ExprContext *econtext = node->ss.ps.ps_ExprContext;
	PlanState  *outerPlan = outerPlanState(node);
	Agg		   *aggnode = (Agg *) node->ss.ps.plan;
	int			aggno;
	int			numGroupingSets = Max(node->maxsets, 1);
	int			setno;

	node->agg_done = false;

	node->ss.ps.ps_TupFromTlist = false;

	if (aggnode->aggstrategy == AGG_HASHED)
	{
		/*
		 * In the hashed case, if we haven't yet built the hash table then we
		 * can just return; nothing done yet, so nothing to undo. If subnode's
		 * chgParam is not NULL then it will be re-scanned by ExecProcNode,
		 * else no reason to re-scan it at all.
		 */
		if (!node->table_filled)
			return;

		/*
		 * If we do have the hash table and the subplan does not have any
		 * parameter changes, then we can just rescan the existing hash table;
		 * no need to build it again.
		 */
		if (outerPlan->chgParam == NULL)
		{
			ResetTupleHashIterator(node->hashtable, &node->hashiter);
			return;
		}
	}

	/* Make sure we have closed any open tuplesorts */
	for (aggno = 0; aggno < node->numaggs; aggno++)
	{
		for (setno = 0; setno < numGroupingSets; setno++)
		{
			AggStatePerAgg peraggstate = &node->peragg[aggno];

			if (peraggstate->sortstates[setno])
			{
				tuplesort_end(peraggstate->sortstates[setno]);
				peraggstate->sortstates[setno] = NULL;
			}
		}
	}

	/*
	 * We don't need to ReScanExprContext the output tuple context here;
	 * ExecReScan already did it. But we do need to reset our per-grouping-set
	 * contexts, which may have transvalues stored in them. (We use rescan
	 * rather than just reset because transfns may have registered callbacks
	 * that need to be run now.)
	 *
	 * Note that with AGG_HASHED, the hash table is allocated in a sub-context
	 * of the aggcontext. This used to be an issue, but now, resetting a
	 * context automatically deletes sub-contexts too.
	 */

	for (setno = 0; setno < numGroupingSets; setno++)
	{
		ReScanExprContext(node->aggcontexts[setno]);
	}

	/* Release first tuple of group, if we have made a copy */
	if (node->grp_firstTuple != NULL)
	{
		heap_freetuple(node->grp_firstTuple);
		node->grp_firstTuple = NULL;
	}
	ExecClearTuple(node->ss.ss_ScanTupleSlot);

	/* Forget current agg values */
	MemSet(econtext->ecxt_aggvalues, 0, sizeof(Datum) * node->numaggs);
	MemSet(econtext->ecxt_aggnulls, 0, sizeof(bool) * node->numaggs);

	if (aggnode->aggstrategy == AGG_HASHED)
	{
		/* Rebuild an empty hash table */
		build_hash_table(node);
		node->table_filled = false;
	}
	else
	{
		/*
		 * Reset the per-group state (in particular, mark transvalues null)
		 */
		MemSet(node->pergroup, 0,
			 sizeof(AggStatePerGroupData) * node->numaggs * numGroupingSets);

		/* reset to phase 0 */
		initialize_phase(node, 0);

		node->input_done = false;
		node->projected_set = -1;
	}

	if (outerPlan->chgParam == NULL)
		ExecReScan(outerPlan);
}


/***********************************************************************
 * API exposed to aggregate functions
 ***********************************************************************/


/*
 * AggCheckCallContext - test if a SQL function is being called as an aggregate
 *
 * The transition and/or final functions of an aggregate may want to verify
 * that they are being called as aggregates, rather than as plain SQL
 * functions.  They should use this function to do so.  The return value
 * is nonzero if being called as an aggregate, or zero if not.  (Specific
 * nonzero values are AGG_CONTEXT_AGGREGATE or AGG_CONTEXT_WINDOW, but more
 * values could conceivably appear in future.)
 *
 * If aggcontext isn't NULL, the function also stores at *aggcontext the
 * identity of the memory context that aggregate transition values are being
 * stored in.  Note that the same aggregate call site (flinfo) may be called
 * interleaved on different transition values in different contexts, so it's
 * not kosher to cache aggcontext under fn_extra.  It is, however, kosher to
 * cache it in the transvalue itself (for internal-type transvalues).
 */
int
AggCheckCallContext(FunctionCallInfo fcinfo, MemoryContext *aggcontext)
{
	if (fcinfo->context && IsA(fcinfo->context, AggState))
	{
		if (aggcontext)
		{
			AggState   *aggstate = ((AggState *) fcinfo->context);
			ExprContext *cxt = aggstate->aggcontexts[aggstate->current_set];

			*aggcontext = cxt->ecxt_per_tuple_memory;
		}
		return AGG_CONTEXT_AGGREGATE;
	}
	if (fcinfo->context && IsA(fcinfo->context, WindowAggState))
	{
		if (aggcontext)
			*aggcontext = ((WindowAggState *) fcinfo->context)->curaggcontext;
		return AGG_CONTEXT_WINDOW;
	}

	/* this is just to prevent "uninitialized variable" warnings */
	if (aggcontext)
		*aggcontext = NULL;
	return 0;
}

/*
 * AggGetAggref - allow an aggregate support function to get its Aggref
 *
 * If the function is being called as an aggregate support function,
 * return the Aggref node for the aggregate call.  Otherwise, return NULL.
 *
 * Note that if an aggregate is being used as a window function, this will
 * return NULL.  We could provide a similar function to return the relevant
 * WindowFunc node in such cases, but it's not needed yet.
 */
Aggref *
AggGetAggref(FunctionCallInfo fcinfo)
{
	if (fcinfo->context && IsA(fcinfo->context, AggState))
	{
		AggStatePerAgg curperagg = ((AggState *) fcinfo->context)->curperagg;

		if (curperagg)
			return curperagg->aggref;
	}
	return NULL;
}

/*
 * AggGetTempMemoryContext - fetch short-term memory context for aggregates
 *
 * This is useful in agg final functions; the context returned is one that
 * the final function can safely reset as desired.  This isn't useful for
 * transition functions, since the context returned MAY (we don't promise)
 * be the same as the context those are called in.
 *
 * As above, this is currently not useful for aggs called as window functions.
 */
MemoryContext
AggGetTempMemoryContext(FunctionCallInfo fcinfo)
{
	if (fcinfo->context && IsA(fcinfo->context, AggState))
	{
		AggState   *aggstate = (AggState *) fcinfo->context;

		return aggstate->tmpcontext->ecxt_per_tuple_memory;
	}
	return NULL;
}

/*
 * AggRegisterCallback - register a cleanup callback for an aggregate
 *
 * This is useful for aggs to register shutdown callbacks, which will ensure
 * that non-memory resources are freed.  The callback will occur just before
 * the associated aggcontext (as returned by AggCheckCallContext) is reset,
 * either between groups or as a result of rescanning the query.  The callback
 * will NOT be called on error paths.  The typical use-case is for freeing of
 * tuplestores or tuplesorts maintained in aggcontext, or pins held by slots
 * created by the agg functions.  (The callback will not be called until after
 * the result of the finalfn is no longer needed, so it's safe for the finalfn
 * to return data that will be freed by the callback.)
 *
 * As above, this is currently not useful for aggs called as window functions.
 */
void
AggRegisterCallback(FunctionCallInfo fcinfo,
					ExprContextCallbackFunction func,
					Datum arg)
{
	if (fcinfo->context && IsA(fcinfo->context, AggState))
	{
		AggState   *aggstate = (AggState *) fcinfo->context;
		ExprContext *cxt = aggstate->aggcontexts[aggstate->current_set];

		RegisterExprContextCallback(cxt, func, arg);

<<<<<<< HEAD
		RegisterExprContextCallback(aggstate->ss.ps.ps_ExprContext, func, arg);

=======
>>>>>>> 8abb52fa
		return;
	}
	elog(ERROR, "aggregate function cannot register a callback in this context");
}


/*
 * aggregate_dummy - dummy execution routine for aggregate functions
 *
 * This function is listed as the implementation (prosrc field) of pg_proc
 * entries for aggregate functions.  Its only purpose is to throw an error
 * if someone mistakenly executes such a function in the normal way.
 *
 * Perhaps someday we could assign real meaning to the prosrc field of
 * an aggregate?
 */
Datum
aggregate_dummy(PG_FUNCTION_ARGS)
{
	elog(ERROR, "aggregate function %u called as normal function",
		 fcinfo->flinfo->fn_oid);
	return (Datum) 0;			/* keep compiler quiet */
}<|MERGE_RESOLUTION|>--- conflicted
+++ resolved
@@ -2868,11 +2868,6 @@
 
 		RegisterExprContextCallback(cxt, func, arg);
 
-<<<<<<< HEAD
-		RegisterExprContextCallback(aggstate->ss.ps.ps_ExprContext, func, arg);
-
-=======
->>>>>>> 8abb52fa
 		return;
 	}
 	elog(ERROR, "aggregate function cannot register a callback in this context");
