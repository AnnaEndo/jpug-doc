--- conflicted
+++ resolved
@@ -46,15 +46,10 @@
 
 sub configure_test_server_for_ssl
 {
-<<<<<<< HEAD
-	my $tempdir = $_[0];
-	my $serverhost = $_[1];
-=======
 	my $node       = $_[0];
 	my $serverhost = $_[1];
 
 	my $pgdata = $node->data_dir;
->>>>>>> 7961c31a
 
 	# Create test users and databases
 	$node->psql('postgres', "CREATE USER ssltestuser");
@@ -76,19 +71,11 @@
 	close CONF;
 
 # Copy all server certificates and keys, and client root cert, to the data dir
-<<<<<<< HEAD
-	copy_files("ssl/server-*.crt", "$tempdir/pgdata");
-	copy_files("ssl/server-*.key", "$tempdir/pgdata");
-	chmod(0600, glob "$tempdir/pgdata/server-*.key") or die $!;
-	copy_files("ssl/root+client_ca.crt", "$tempdir/pgdata");
-	copy_files("ssl/root+client.crl",    "$tempdir/pgdata");
-=======
 	copy_files("ssl/server-*.crt", $pgdata);
 	copy_files("ssl/server-*.key", $pgdata);
 	chmod(0600, glob "$pgdata/server-*.key") or die $!;
 	copy_files("ssl/root+client_ca.crt", $pgdata);
 	copy_files("ssl/root+client.crl",    $pgdata);
->>>>>>> 7961c31a
 
   # Only accept SSL connections from localhost. Our tests don't depend on this
   # but seems best to keep it as narrow as possible for security reasons.
@@ -126,15 +113,6 @@
 	print SSLCONF "ssl_crl_file='root+client.crl'\n";
 	close SSLCONF;
 
-<<<<<<< HEAD
-   # Stop and restart server to reload the new config. We cannot use
-   # restart_test_server() because that overrides listen_addresses to only all
-   # Unix domain socket connections.
-
-	system_or_bail 'pg_ctl', 'stop', '-D', "$tempdir/pgdata";
-	system_or_bail 'pg_ctl', 'start', '-D', "$tempdir/pgdata", '-w';
-=======
 	# Stop and restart server to reload the new config.
 	$node->restart;
->>>>>>> 7961c31a
 }