package TestLib;

use strict;
use warnings;

use Config;
use Exporter 'import';
our @EXPORT = qw(
  tempdir
  tempdir_short
  standard_initdb
<<<<<<< HEAD
=======
  configure_hba_for_replication
>>>>>>> 8abb52fa
  start_test_server
  restart_test_server
  psql
  slurp_dir
  slurp_file
  system_or_bail
  system_log
  run_log

  command_ok
  command_fails
  command_exit_is
  program_help_ok
  program_version_ok
  program_options_handling_ok
  command_like
  issues_sql_like

  $tmp_check
  $log_path
<<<<<<< HEAD
=======
  $windows_os
>>>>>>> 8abb52fa
);

use Cwd;
use File::Basename;
use File::Spec;
use File::Temp ();
use IPC::Run qw(run start);

use SimpleTee;

use Test::More;

<<<<<<< HEAD
=======
our $windows_os = $Config{osname} eq 'MSWin32' || $Config{osname} eq 'msys';

>>>>>>> 8abb52fa
# Open log file. For each test, the log file name uses the name of the
# file launching this module, without the .pl suffix.
our ($tmp_check, $log_path);
$tmp_check = $ENV{TESTDIR} ? "$ENV{TESTDIR}/tmp_check" : "tmp_check";
$log_path = "$tmp_check/log";
mkdir $tmp_check;
mkdir $log_path;
my $test_logfile = basename($0);
$test_logfile =~ s/\.[^.]+$//;
$test_logfile = "$log_path/regress_log_$test_logfile";
open TESTLOG, '>', $test_logfile or die "Cannot open STDOUT to logfile: $!";

# Hijack STDOUT and STDERR to the log file
open(ORIG_STDOUT, ">&STDOUT");
open(ORIG_STDERR, ">&STDERR");
open(STDOUT, ">&TESTLOG");
open(STDERR, ">&TESTLOG");

# The test output (ok ...) needs to be printed to the original STDOUT so
# that the 'prove' program can parse it, and display it to the user in
# real time. But also copy it to the log file, to provide more context
# in the log.
my $builder = Test::More->builder;
my $fh = $builder->output;
tie *$fh, "SimpleTee", *ORIG_STDOUT, *TESTLOG;
$fh = $builder->failure_output;
tie *$fh, "SimpleTee", *ORIG_STDERR, *TESTLOG;

# Enable auto-flushing for all the file handles. Stderr and stdout are
# redirected to the same file, and buffering causes the lines to appear
# in the log in confusing order.
autoflush STDOUT 1;
autoflush STDERR 1;
autoflush TESTLOG 1;

# Set to untranslated messages, to be able to compare program output
# with expected strings.
delete $ENV{LANGUAGE};
delete $ENV{LC_ALL};
$ENV{LC_MESSAGES} = 'C';

delete $ENV{PGCONNECT_TIMEOUT};
delete $ENV{PGDATA};
delete $ENV{PGDATABASE};
delete $ENV{PGHOSTADDR};
delete $ENV{PGREQUIRESSL};
delete $ENV{PGSERVICE};
delete $ENV{PGSSLMODE};
delete $ENV{PGUSER};

if (!$ENV{PGPORT})
{
	$ENV{PGPORT} = 65432;
}

$ENV{PGPORT} = int($ENV{PGPORT}) % 65536;


#
# Helper functions
#


sub tempdir
{
<<<<<<< HEAD
	return File::Temp::tempdir('tmp_testXXXX', DIR => $ENV{TESTDIR} || cwd(), CLEANUP => 1);
=======
	return File::Temp::tempdir(
		'tmp_testXXXX',
		DIR => $tmp_check,
		CLEANUP => 1);
>>>>>>> 8abb52fa
}

sub tempdir_short
{
<<<<<<< HEAD
=======

>>>>>>> 8abb52fa
	# Use a separate temp dir outside the build tree for the
	# Unix-domain socket, to avoid file name length issues.
	return File::Temp::tempdir(CLEANUP => 1);
}

<<<<<<< HEAD
=======
# Initialize a new cluster for testing.
#
# The PGHOST environment variable is set to connect to the new cluster.
#
# Authentication is set up so that only the current OS user can access the
# cluster. On Unix, we use Unix domain socket connections, with the socket in
# a directory that's only accessible to the current user to ensure that.
# On Windows, we use SSPI authentication to ensure the same (by pg_regress
# --config-auth).
>>>>>>> 8abb52fa
sub standard_initdb
{
	my $pgdata = shift;
	system_or_bail('initdb', '-D', "$pgdata", '-A' , 'trust', '-N');
<<<<<<< HEAD
	system_or_bail("$ENV{top_builddir}/src/test/regress/pg_regress",
				   '--config-auth', $pgdata);
=======
	system_or_bail($ENV{PG_REGRESS}, '--config-auth', $pgdata);

	my $tempdir_short = tempdir_short;

	open CONF, ">>$pgdata/postgresql.conf";
	print CONF "\n# Added by TestLib.pm)\n";
	print CONF "fsync = off\n";
	if ($windows_os)
	{
		print CONF "listen_addresses = '127.0.0.1'\n";
	}
	else
	{
		print CONF "unix_socket_directories = '$tempdir_short'\n";
		print CONF "listen_addresses = ''\n";
	}
	close CONF;

	$ENV{PGHOST}         = $windows_os ? "127.0.0.1" : $tempdir_short;
}

# Set up the cluster to allow replication connections, in the same way that
# standard_initdb does for normal connections.
sub configure_hba_for_replication
{
	my $pgdata = shift;

	open HBA, ">>$pgdata/pg_hba.conf";
	print HBA "\n# Allow replication (set up by TestLib.pm)\n";
	if (! $windows_os)
	{
		print HBA "local replication all trust\n";
	}
	else
	{
		print HBA "host replication all 127.0.0.1/32 sspi include_realm=1 map=regress\n";
	}
	close HBA;
>>>>>>> 8abb52fa
}

my ($test_server_datadir, $test_server_logfile);


# Initialize a new cluster for testing in given directory, and start it.
sub start_test_server
{
	my ($tempdir) = @_;
	my $ret;

<<<<<<< HEAD
	my $tempdir_short = tempdir_short;
=======
	print("### Starting test server in $tempdir\n");
	standard_initdb "$tempdir/pgdata";

	$ret = system_log('pg_ctl', '-D', "$tempdir/pgdata", '-w', '-l',
	  "$log_path/postmaster.log", '-o', "--log-statement=all",
	  'start');
>>>>>>> 8abb52fa

	print("### Starting test server in $tempdir\n");
	standard_initdb "$tempdir/pgdata";
	$ret = system_log('pg_ctl', '-D', "$tempdir/pgdata", '-w', '-l',
	  "$log_path/postmaster.log", '-o',
"--fsync=off -k \"$tempdir_short\" --listen-addresses='' --log-statement=all",
					'start');
	if ($ret != 0)
	{
		print "# pg_ctl failed; logfile:\n";
		system('cat', "$log_path/postmaster.log");
		BAIL_OUT("pg_ctl failed");
	}

<<<<<<< HEAD
	$ENV{PGHOST}         = $tempdir_short;
=======
>>>>>>> 8abb52fa
	$test_server_datadir = "$tempdir/pgdata";
	$test_server_logfile = "$log_path/postmaster.log";
}

sub restart_test_server
{
	print("### Restarting test server\n");
	system_log('pg_ctl', '-D', $test_server_datadir, '-w', '-l',
	  $test_server_logfile, 'restart');
}

END
{
	if ($test_server_datadir)
	{
		system_log('pg_ctl', '-D', $test_server_datadir, '-m',
		  'immediate', 'stop');
	}
}

sub psql
{
	my ($dbname, $sql) = @_;
<<<<<<< HEAD
	print("# Running SQL command: $sql\n");
	run [ 'psql', '-X', '-q', '-d', $dbname, '-f', '-' ], '<', \$sql or die;
=======
	my ($stdout, $stderr);
	print("# Running SQL command: $sql\n");
	run [ 'psql', '-X', '-A', '-t', '-q', '-d', $dbname, '-f', '-' ], '<', \$sql, '>', \$stdout, '2>', \$stderr or die;
	chomp $stdout;
	$stdout =~ s/\r//g if $Config{osname} eq 'msys';
	return $stdout;
}

sub slurp_dir
{
	my ($dir) = @_;
	opendir(my $dh, $dir) or die;
	my @direntries = readdir $dh;
	closedir $dh;
	return @direntries;
}

sub slurp_file
{
	my ($filename) = @_;
	local $/;
	open(my $in, '<', $filename)
	  or die "could not read \"$filename\": $!";
	my $contents = <$in>;
	close $in;
	$contents =~ s/\r//g if $Config{osname} eq 'msys';
	return $contents;
>>>>>>> 8abb52fa
}

sub system_or_bail
{
	if (system_log(@_) != 0)
	{
		BAIL_OUT("system $_[0] failed: $?");
	}
}

sub system_log
{
	print("# Running: " . join(" ", @_) ."\n");
	return system(@_);
}

sub run_log
{
	print("# Running: " . join(" ", @{$_[0]}) ."\n");
	return run (@_);
}


#
# Test functions
#


sub command_ok
{
	my ($cmd, $test_name) = @_;
	my $result = run_log($cmd);
	ok($result, $test_name);
}

sub command_fails
{
	my ($cmd, $test_name) = @_;
	my $result = run_log($cmd);
	ok(!$result, $test_name);
}

sub command_exit_is
{
	my ($cmd, $expected, $test_name) = @_;
	print("# Running: " . join(" ", @{$cmd}) ."\n");
	my $h = start $cmd;
	$h->finish();

	# On Windows, the exit status of the process is returned directly as the
	# process's exit code, while on Unix, it's returned in the high bits
	# of the exit code (see WEXITSTATUS macro in the standard <sys/wait.h>
	# header file). IPC::Run's result function always returns exit code >> 8,
	# assuming the Unix convention, which will always return 0 on Windows as
	# long as the process was not terminated by an exception. To work around
	# that, use $h->full_result on Windows instead.
	my $result = ($Config{osname} eq "MSWin32") ?
		($h->full_results)[0] : $h->result(0);
	is($result, $expected, $test_name);
}

sub program_help_ok
{
	my ($cmd) = @_;
	my ($stdout, $stderr);
	print("# Running: $cmd --help\n");
	my $result = run [ $cmd, '--help' ], '>', \$stdout, '2>', \$stderr;
	ok($result, "$cmd --help exit code 0");
	isnt($stdout, '', "$cmd --help goes to stdout");
	is($stderr, '', "$cmd --help nothing to stderr");
}

sub program_version_ok
{
	my ($cmd) = @_;
	my ($stdout, $stderr);
	print("# Running: $cmd --version\n");
	my $result = run [ $cmd, '--version' ], '>', \$stdout, '2>', \$stderr;
	ok($result, "$cmd --version exit code 0");
	isnt($stdout, '', "$cmd --version goes to stdout");
	is($stderr, '', "$cmd --version nothing to stderr");
}

sub program_options_handling_ok
{
	my ($cmd) = @_;
	my ($stdout, $stderr);
	print("# Running: $cmd --not-a-valid-option\n");
	my $result = run [ $cmd, '--not-a-valid-option' ], '>', \$stdout, '2>',
	  \$stderr;
	ok(!$result, "$cmd with invalid option nonzero exit code");
	isnt($stderr, '', "$cmd with invalid option prints error message");
}

sub command_like
{
	my ($cmd, $expected_stdout, $test_name) = @_;
	my ($stdout, $stderr);
	print("# Running: " . join(" ", @{$cmd}) . "\n");
	my $result = run $cmd, '>', \$stdout, '2>', \$stderr;
	ok($result, "@$cmd exit code 0");
	is($stderr, '', "@$cmd no stderr");
	like($stdout, $expected_stdout, "$test_name: matches");
}

sub issues_sql_like
{
	my ($cmd, $expected_sql, $test_name) = @_;
	truncate $test_server_logfile, 0;
	my $result = run_log($cmd);
	ok($result, "@$cmd exit code 0");
<<<<<<< HEAD
	my $log = `cat '$test_server_logfile'`;
=======
	my $log = slurp_file($test_server_logfile);
>>>>>>> 8abb52fa
	like($log, $expected_sql, "$test_name: SQL found in server log");
}

1;<|MERGE_RESOLUTION|>--- conflicted
+++ resolved
@@ -9,10 +9,7 @@
   tempdir
   tempdir_short
   standard_initdb
-<<<<<<< HEAD
-=======
   configure_hba_for_replication
->>>>>>> 8abb52fa
   start_test_server
   restart_test_server
   psql
@@ -33,10 +30,7 @@
 
   $tmp_check
   $log_path
-<<<<<<< HEAD
-=======
   $windows_os
->>>>>>> 8abb52fa
 );
 
 use Cwd;
@@ -49,11 +43,8 @@
 
 use Test::More;
 
-<<<<<<< HEAD
-=======
 our $windows_os = $Config{osname} eq 'MSWin32' || $Config{osname} eq 'msys';
 
->>>>>>> 8abb52fa
 # Open log file. For each test, the log file name uses the name of the
 # file launching this module, without the .pl suffix.
 our ($tmp_check, $log_path);
@@ -119,29 +110,20 @@
 
 sub tempdir
 {
-<<<<<<< HEAD
-	return File::Temp::tempdir('tmp_testXXXX', DIR => $ENV{TESTDIR} || cwd(), CLEANUP => 1);
-=======
 	return File::Temp::tempdir(
 		'tmp_testXXXX',
 		DIR => $tmp_check,
 		CLEANUP => 1);
->>>>>>> 8abb52fa
 }
 
 sub tempdir_short
 {
-<<<<<<< HEAD
-=======
-
->>>>>>> 8abb52fa
+
 	# Use a separate temp dir outside the build tree for the
 	# Unix-domain socket, to avoid file name length issues.
 	return File::Temp::tempdir(CLEANUP => 1);
 }
 
-<<<<<<< HEAD
-=======
 # Initialize a new cluster for testing.
 #
 # The PGHOST environment variable is set to connect to the new cluster.
@@ -151,15 +133,10 @@
 # a directory that's only accessible to the current user to ensure that.
 # On Windows, we use SSPI authentication to ensure the same (by pg_regress
 # --config-auth).
->>>>>>> 8abb52fa
 sub standard_initdb
 {
 	my $pgdata = shift;
 	system_or_bail('initdb', '-D', "$pgdata", '-A' , 'trust', '-N');
-<<<<<<< HEAD
-	system_or_bail("$ENV{top_builddir}/src/test/regress/pg_regress",
-				   '--config-auth', $pgdata);
-=======
 	system_or_bail($ENV{PG_REGRESS}, '--config-auth', $pgdata);
 
 	my $tempdir_short = tempdir_short;
@@ -198,7 +175,6 @@
 		print HBA "host replication all 127.0.0.1/32 sspi include_realm=1 map=regress\n";
 	}
 	close HBA;
->>>>>>> 8abb52fa
 }
 
 my ($test_server_datadir, $test_server_logfile);
@@ -210,23 +186,13 @@
 	my ($tempdir) = @_;
 	my $ret;
 
-<<<<<<< HEAD
-	my $tempdir_short = tempdir_short;
-=======
 	print("### Starting test server in $tempdir\n");
 	standard_initdb "$tempdir/pgdata";
 
 	$ret = system_log('pg_ctl', '-D', "$tempdir/pgdata", '-w', '-l',
 	  "$log_path/postmaster.log", '-o', "--log-statement=all",
 	  'start');
->>>>>>> 8abb52fa
-
-	print("### Starting test server in $tempdir\n");
-	standard_initdb "$tempdir/pgdata";
-	$ret = system_log('pg_ctl', '-D', "$tempdir/pgdata", '-w', '-l',
-	  "$log_path/postmaster.log", '-o',
-"--fsync=off -k \"$tempdir_short\" --listen-addresses='' --log-statement=all",
-					'start');
+
 	if ($ret != 0)
 	{
 		print "# pg_ctl failed; logfile:\n";
@@ -234,10 +200,6 @@
 		BAIL_OUT("pg_ctl failed");
 	}
 
-<<<<<<< HEAD
-	$ENV{PGHOST}         = $tempdir_short;
-=======
->>>>>>> 8abb52fa
 	$test_server_datadir = "$tempdir/pgdata";
 	$test_server_logfile = "$log_path/postmaster.log";
 }
@@ -261,10 +223,6 @@
 sub psql
 {
 	my ($dbname, $sql) = @_;
-<<<<<<< HEAD
-	print("# Running SQL command: $sql\n");
-	run [ 'psql', '-X', '-q', '-d', $dbname, '-f', '-' ], '<', \$sql or die;
-=======
 	my ($stdout, $stderr);
 	print("# Running SQL command: $sql\n");
 	run [ 'psql', '-X', '-A', '-t', '-q', '-d', $dbname, '-f', '-' ], '<', \$sql, '>', \$stdout, '2>', \$stderr or die;
@@ -292,7 +250,6 @@
 	close $in;
 	$contents =~ s/\r//g if $Config{osname} eq 'msys';
 	return $contents;
->>>>>>> 8abb52fa
 }
 
 sub system_or_bail
@@ -404,11 +361,7 @@
 	truncate $test_server_logfile, 0;
 	my $result = run_log($cmd);
 	ok($result, "@$cmd exit code 0");
-<<<<<<< HEAD
-	my $log = `cat '$test_server_logfile'`;
-=======
 	my $log = slurp_file($test_server_logfile);
->>>>>>> 8abb52fa
 	like($log, $expected_sql, "$test_name: SQL found in server log");
 }
 
