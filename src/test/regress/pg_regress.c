/*-------------------------------------------------------------------------
 *
 * pg_regress --- regression test driver
 *
 * This is a C implementation of the previous shell script for running
 * the regression tests, and should be mostly compatible with it.
 * Initial author of C translation: Magnus Hagander
 *
 * This code is released under the terms of the PostgreSQL License.
 *
 * Portions Copyright (c) 1996-2015, PostgreSQL Global Development Group
 * Portions Copyright (c) 1994, Regents of the University of California
 *
 * src/test/regress/pg_regress.c
 *
 *-------------------------------------------------------------------------
 */

#include "pg_regress.h"

#include <ctype.h>
#include <sys/stat.h>
#include <sys/wait.h>
#include <signal.h>
#include <unistd.h>

#ifdef HAVE_SYS_RESOURCE_H
#include <sys/time.h>
#include <sys/resource.h>
#endif

<<<<<<< HEAD
=======
#include "common/restricted_token.h"
>>>>>>> 8abb52fa
#include "common/username.h"
#include "getopt_long.h"
#include "libpq/pqcomm.h"		/* needed for UNIXSOCK_PATH() */
#include "pg_config_paths.h"

/* for resultmap we need a list of pairs of strings */
typedef struct _resultmap
{
	char	   *test;
	char	   *type;
	char	   *resultfile;
	struct _resultmap *next;
} _resultmap;

/*
 * Values obtained from Makefile.
 */
char	   *host_platform = HOST_TUPLE;

#ifndef WIN32					/* not used in WIN32 case */
static char *shellprog = SHELLPROG;
#endif

/*
 * On Windows we use -w in diff switches to avoid problems with inconsistent
 * newline representation.  The actual result files will generally have
 * Windows-style newlines, but the comparison files might or might not.
 */
#ifndef WIN32
const char *basic_diff_opts = "";
const char *pretty_diff_opts = "-C3";
#else
const char *basic_diff_opts = "-w";
const char *pretty_diff_opts = "-w -C3";
#endif

/* options settable from command line */
_stringlist *dblist = NULL;
bool		debug = false;
char	   *inputdir = ".";
char	   *outputdir = ".";
char	   *bindir = PGBINDIR;
char	   *launcher = NULL;
static _stringlist *loadlanguage = NULL;
static _stringlist *loadextension = NULL;
static int	max_connections = 0;
static char *encoding = NULL;
static _stringlist *schedulelist = NULL;
static _stringlist *extra_tests = NULL;
static char *temp_instance = NULL;
static char *temp_config = NULL;
static bool nolocale = false;
static bool use_existing = false;
static char *hostname = NULL;
static int	port = -1;
static bool port_specified_by_user = false;
static char *dlpath = PKGLIBDIR;
static char *user = NULL;
static _stringlist *extraroles = NULL;
<<<<<<< HEAD
static _stringlist *extra_install = NULL;
=======
>>>>>>> 8abb52fa
static char *config_auth_datadir = NULL;

/* internal variables */
static const char *progname;
static char *logfilename;
static FILE *logfile;
static char *difffilename;
static const char *sockdir;
#ifdef HAVE_UNIX_SOCKETS
static const char *temp_sockdir;
static char sockself[MAXPGPATH];
static char socklock[MAXPGPATH];
#endif

static _resultmap *resultmap = NULL;

static PID_TYPE postmaster_pid = INVALID_PID;
static bool postmaster_running = false;

static int	success_count = 0;
static int	fail_count = 0;
static int	fail_ignore_count = 0;

static bool directory_exists(const char *dir);
static void make_directory(const char *dir);

static void header(const char *fmt,...) pg_attribute_printf(1, 2);
static void status(const char *fmt,...) pg_attribute_printf(1, 2);
static void psql_command(const char *database, const char *query,...) pg_attribute_printf(2, 3);

/*
 * allow core files if possible.
 */
#if defined(HAVE_GETRLIMIT) && defined(RLIMIT_CORE)
static void
unlimit_core_size(void)
{
	struct rlimit lim;

	getrlimit(RLIMIT_CORE, &lim);
	if (lim.rlim_max == 0)
	{
		fprintf(stderr,
				_("%s: could not set core size: disallowed by hard limit\n"),
				progname);
		return;
	}
	else if (lim.rlim_max == RLIM_INFINITY || lim.rlim_cur < lim.rlim_max)
	{
		lim.rlim_cur = lim.rlim_max;
		setrlimit(RLIMIT_CORE, &lim);
	}
}
#endif


/*
 * Add an item at the end of a stringlist.
 */
void
add_stringlist_item(_stringlist **listhead, const char *str)
{
	_stringlist *newentry = malloc(sizeof(_stringlist));
	_stringlist *oldentry;

	newentry->str = strdup(str);
	newentry->next = NULL;
	if (*listhead == NULL)
		*listhead = newentry;
	else
	{
		for (oldentry = *listhead; oldentry->next; oldentry = oldentry->next)
			 /* skip */ ;
		oldentry->next = newentry;
	}
}

/*
 * Free a stringlist.
 */
static void
free_stringlist(_stringlist **listhead)
{
	if (listhead == NULL || *listhead == NULL)
		return;
	if ((*listhead)->next != NULL)
		free_stringlist(&((*listhead)->next));
	free((*listhead)->str);
	free(*listhead);
	*listhead = NULL;
}

/*
 * Split a delimited string into a stringlist
 */
static void
split_to_stringlist(const char *s, const char *delim, _stringlist **listhead)
{
	char	   *sc = strdup(s);
	char	   *token = strtok(sc, delim);

	while (token)
	{
		add_stringlist_item(listhead, token);
		token = strtok(NULL, delim);
	}
	free(sc);
}

/*
 * Print a progress banner on stdout.
 */
static void
header(const char *fmt,...)
{
	char		tmp[64];
	va_list		ap;

	va_start(ap, fmt);
	vsnprintf(tmp, sizeof(tmp), fmt, ap);
	va_end(ap);

	fprintf(stdout, "============== %-38s ==============\n", tmp);
	fflush(stdout);
}

/*
 * Print "doing something ..." --- supplied text should not end with newline
 */
static void
status(const char *fmt,...)
{
	va_list		ap;

	va_start(ap, fmt);
	vfprintf(stdout, fmt, ap);
	fflush(stdout);
	va_end(ap);

	if (logfile)
	{
		va_start(ap, fmt);
		vfprintf(logfile, fmt, ap);
		va_end(ap);
	}
}

/*
 * Done "doing something ..."
 */
static void
status_end(void)
{
	fprintf(stdout, "\n");
	fflush(stdout);
	if (logfile)
		fprintf(logfile, "\n");
}

/*
 * shut down temp postmaster
 */
static void
stop_postmaster(void)
{
	if (postmaster_running)
	{
		/* We use pg_ctl to issue the kill and wait for stop */
		char		buf[MAXPGPATH * 2];
		int			r;

		/* On Windows, system() seems not to force fflush, so... */
		fflush(stdout);
		fflush(stderr);

		snprintf(buf, sizeof(buf),
				 "\"%s%spg_ctl\" stop -D \"%s/data\" -s -m fast",
				 bindir ? bindir : "",
				 bindir ? "/" : "",
				 temp_instance);
		r = system(buf);
		if (r != 0)
		{
			fprintf(stderr, _("\n%s: could not stop postmaster: exit code was %d\n"),
					progname, r);
			_exit(2);			/* not exit(), that could be recursive */
		}

		postmaster_running = false;
	}
}

#ifdef HAVE_UNIX_SOCKETS
/*
 * Remove the socket temporary directory.  pg_regress never waits for a
 * postmaster exit, so it is indeterminate whether the postmaster has yet to
 * unlink the socket and lock file.  Unlink them here so we can proceed to
 * remove the directory.  Ignore errors; leaking a temporary directory is
 * unimportant.  This can run from a signal handler.  The code is not
 * acceptable in a Windows signal handler (see initdb.c:trapsig()), but
 * Windows is not a HAVE_UNIX_SOCKETS platform.
 */
static void
remove_temp(void)
{
	Assert(temp_sockdir);
	unlink(sockself);
	unlink(socklock);
	rmdir(temp_sockdir);
}

/*
 * Signal handler that calls remove_temp() and reraises the signal.
 */
static void
signal_remove_temp(int signum)
{
	remove_temp();

	pqsignal(signum, SIG_DFL);
	raise(signum);
}

/*
 * Create a temporary directory suitable for the server's Unix-domain socket.
 * The directory will have mode 0700 or stricter, so no other OS user can open
 * our socket to exploit our use of trust authentication.  Most systems
 * constrain the length of socket paths well below _POSIX_PATH_MAX, so we
 * place the directory under /tmp rather than relative to the possibly-deep
 * current working directory.
 *
 * Compared to using the compiled-in DEFAULT_PGSOCKET_DIR, this also permits
 * testing to work in builds that relocate it to a directory not writable to
 * the build/test user.
 */
static const char *
make_temp_sockdir(void)
{
	char	   *template = strdup("/tmp/pg_regress-XXXXXX");

	temp_sockdir = mkdtemp(template);
	if (temp_sockdir == NULL)
	{
		fprintf(stderr, _("%s: could not create directory \"%s\": %s\n"),
				progname, template, strerror(errno));
		exit(2);
	}

	/* Stage file names for remove_temp().  Unsafe in a signal handler. */
	UNIXSOCK_PATH(sockself, port, temp_sockdir);
	snprintf(socklock, sizeof(socklock), "%s.lock", sockself);

	/* Remove the directory during clean exit. */
	atexit(remove_temp);

	/*
	 * Remove the directory before dying to the usual signals.  Omit SIGQUIT,
	 * preserving it as a quick, untidy exit.
	 */
	pqsignal(SIGHUP, signal_remove_temp);
	pqsignal(SIGINT, signal_remove_temp);
	pqsignal(SIGPIPE, signal_remove_temp);
	pqsignal(SIGTERM, signal_remove_temp);

	return temp_sockdir;
}
#endif   /* HAVE_UNIX_SOCKETS */

/*
 * Check whether string matches pattern
 *
 * In the original shell script, this function was implemented using expr(1),
 * which provides basic regular expressions restricted to match starting at
 * the string start (in conventional regex terms, there's an implicit "^"
 * at the start of the pattern --- but no implicit "$" at the end).
 *
 * For now, we only support "." and ".*" as non-literal metacharacters,
 * because that's all that anyone has found use for in resultmap.  This
 * code could be extended if more functionality is needed.
 */
static bool
string_matches_pattern(const char *str, const char *pattern)
{
	while (*str && *pattern)
	{
		if (*pattern == '.' && pattern[1] == '*')
		{
			pattern += 2;
			/* Trailing .* matches everything. */
			if (*pattern == '\0')
				return true;

			/*
			 * Otherwise, scan for a text position at which we can match the
			 * rest of the pattern.
			 */
			while (*str)
			{
				/*
				 * Optimization to prevent most recursion: don't recurse
				 * unless first pattern char might match this text char.
				 */
				if (*str == *pattern || *pattern == '.')
				{
					if (string_matches_pattern(str, pattern))
						return true;
				}

				str++;
			}

			/*
			 * End of text with no match.
			 */
			return false;
		}
		else if (*pattern != '.' && *str != *pattern)
		{
			/*
			 * Not the single-character wildcard and no explicit match? Then
			 * time to quit...
			 */
			return false;
		}

		str++;
		pattern++;
	}

	if (*pattern == '\0')
		return true;			/* end of pattern, so declare match */

	/* End of input string.  Do we have matching pattern remaining? */
	while (*pattern == '.' && pattern[1] == '*')
		pattern += 2;
	if (*pattern == '\0')
		return true;			/* end of pattern, so declare match */

	return false;
}

/*
 * Replace all occurrences of a string in a string with a different string.
 * NOTE: Assumes there is enough room in the target buffer!
 */
void
replace_string(char *string, char *replace, char *replacement)
{
	char	   *ptr;

	while ((ptr = strstr(string, replace)) != NULL)
	{
		char	   *dup = strdup(string);

		strlcpy(string, dup, ptr - string + 1);
		strcat(string, replacement);
		strcat(string, dup + (ptr - string) + strlen(replace));
		free(dup);
	}
}

/*
 * Convert *.source found in the "source" directory, replacing certain tokens
 * in the file contents with their intended values, and put the resulting files
 * in the "dest" directory, replacing the ".source" prefix in their names with
 * the given suffix.
 */
static void
convert_sourcefiles_in(char *source_subdir, char *dest_dir, char *dest_subdir, char *suffix)
{
	char		testtablespace[MAXPGPATH];
	char		indir[MAXPGPATH];
	struct stat st;
	int			ret;
	char	  **name;
	char	  **names;
	int			count = 0;

	snprintf(indir, MAXPGPATH, "%s/%s", inputdir, source_subdir);

	/* Check that indir actually exists and is a directory */
	ret = stat(indir, &st);
	if (ret != 0 || !S_ISDIR(st.st_mode))
	{
		/*
		 * No warning, to avoid noise in tests that do not have these
		 * directories; for example, ecpg, contrib and src/pl.
		 */
		return;
	}

	names = pgfnames(indir);
	if (!names)
		/* Error logged in pgfnames */
		exit(2);

	snprintf(testtablespace, MAXPGPATH, "%s/testtablespace", outputdir);

#ifdef WIN32

	/*
	 * On Windows only, clean out the test tablespace dir, or create it if it
	 * doesn't exist.  On other platforms we expect the Makefile to take care
	 * of that.  (We don't migrate that functionality in here because it'd be
	 * harder to cope with platform-specific issues such as SELinux.)
	 *
	 * XXX it would be better if pg_regress.c had nothing at all to do with
	 * testtablespace, and this were handled by a .BAT file or similar on
	 * Windows.  See pgsql-hackers discussion of 2008-01-18.
	 */
	if (directory_exists(testtablespace))
		if (!rmtree(testtablespace, true))
		{
			fprintf(stderr, _("\n%s: could not remove test tablespace \"%s\"\n"),
					progname, testtablespace);
			exit(2);
		}
	make_directory(testtablespace);
#endif

	/* finally loop on each file and do the replacement */
	for (name = names; *name; name++)
	{
		char		srcfile[MAXPGPATH];
		char		destfile[MAXPGPATH];
		char		prefix[MAXPGPATH];
		FILE	   *infile,
				   *outfile;
		char		line[1024];

		/* reject filenames not finishing in ".source" */
		if (strlen(*name) < 8)
			continue;
		if (strcmp(*name + strlen(*name) - 7, ".source") != 0)
			continue;

		count++;

		/* build the full actual paths to open */
		snprintf(prefix, strlen(*name) - 6, "%s", *name);
		snprintf(srcfile, MAXPGPATH, "%s/%s", indir, *name);
		snprintf(destfile, MAXPGPATH, "%s/%s/%s.%s", dest_dir, dest_subdir,
				 prefix, suffix);

		infile = fopen(srcfile, "r");
		if (!infile)
		{
			fprintf(stderr, _("%s: could not open file \"%s\" for reading: %s\n"),
					progname, srcfile, strerror(errno));
			exit(2);
		}
		outfile = fopen(destfile, "w");
		if (!outfile)
		{
			fprintf(stderr, _("%s: could not open file \"%s\" for writing: %s\n"),
					progname, destfile, strerror(errno));
			exit(2);
		}
		while (fgets(line, sizeof(line), infile))
		{
			replace_string(line, "@abs_srcdir@", inputdir);
			replace_string(line, "@abs_builddir@", outputdir);
			replace_string(line, "@testtablespace@", testtablespace);
			replace_string(line, "@libdir@", dlpath);
			replace_string(line, "@DLSUFFIX@", DLSUFFIX);
			fputs(line, outfile);
		}
		fclose(infile);
		fclose(outfile);
	}

	/*
	 * If we didn't process any files, complain because it probably means
	 * somebody neglected to pass the needed --inputdir argument.
	 */
	if (count <= 0)
	{
		fprintf(stderr, _("%s: no *.source files found in \"%s\"\n"),
				progname, indir);
		exit(2);
	}

	pgfnames_cleanup(names);
}

/* Create the .sql and .out files from the .source files, if any */
static void
convert_sourcefiles(void)
{
	convert_sourcefiles_in("input", outputdir, "sql", "sql");
	convert_sourcefiles_in("output", outputdir, "expected", "out");
}

/*
 * Scan resultmap file to find which platform-specific expected files to use.
 *
 * The format of each line of the file is
 *		   testname/hostplatformpattern=substitutefile
 * where the hostplatformpattern is evaluated per the rules of expr(1),
 * namely, it is a standard regular expression with an implicit ^ at the start.
 * (We currently support only a very limited subset of regular expressions,
 * see string_matches_pattern() above.)  What hostplatformpattern will be
 * matched against is the config.guess output.  (In the shell-script version,
 * we also provided an indication of whether gcc or another compiler was in
 * use, but that facility isn't used anymore.)
 */
static void
load_resultmap(void)
{
	char		buf[MAXPGPATH];
	FILE	   *f;

	/* scan the file ... */
	snprintf(buf, sizeof(buf), "%s/resultmap", inputdir);
	f = fopen(buf, "r");
	if (!f)
	{
		/* OK if it doesn't exist, else complain */
		if (errno == ENOENT)
			return;
		fprintf(stderr, _("%s: could not open file \"%s\" for reading: %s\n"),
				progname, buf, strerror(errno));
		exit(2);
	}

	while (fgets(buf, sizeof(buf), f))
	{
		char	   *platform;
		char	   *file_type;
		char	   *expected;
		int			i;

		/* strip trailing whitespace, especially the newline */
		i = strlen(buf);
		while (i > 0 && isspace((unsigned char) buf[i - 1]))
			buf[--i] = '\0';

		/* parse out the line fields */
		file_type = strchr(buf, ':');
		if (!file_type)
		{
			fprintf(stderr, _("incorrectly formatted resultmap entry: %s\n"),
					buf);
			exit(2);
		}
		*file_type++ = '\0';

		platform = strchr(file_type, ':');
		if (!platform)
		{
			fprintf(stderr, _("incorrectly formatted resultmap entry: %s\n"),
					buf);
			exit(2);
		}
		*platform++ = '\0';
		expected = strchr(platform, '=');
		if (!expected)
		{
			fprintf(stderr, _("incorrectly formatted resultmap entry: %s\n"),
					buf);
			exit(2);
		}
		*expected++ = '\0';

		/*
		 * if it's for current platform, save it in resultmap list. Note: by
		 * adding at the front of the list, we ensure that in ambiguous cases,
		 * the last match in the resultmap file is used. This mimics the
		 * behavior of the old shell script.
		 */
		if (string_matches_pattern(host_platform, platform))
		{
			_resultmap *entry = malloc(sizeof(_resultmap));

			entry->test = strdup(buf);
			entry->type = strdup(file_type);
			entry->resultfile = strdup(expected);
			entry->next = resultmap;
			resultmap = entry;
		}
	}
	fclose(f);
}

/*
 * Check in resultmap if we should be looking at a different file
 */
static
const char *
get_expectfile(const char *testname, const char *file)
{
	char	   *file_type;
	_resultmap *rm;

	/*
	 * Determine the file type from the file name. This is just what is
	 * following the last dot in the file name.
	 */
	if (!file || !(file_type = strrchr(file, '.')))
		return NULL;

	file_type++;

	for (rm = resultmap; rm != NULL; rm = rm->next)
	{
		if (strcmp(testname, rm->test) == 0 && strcmp(file_type, rm->type) == 0)
		{
			return rm->resultfile;
		}
	}

	return NULL;
}

/*
 * Handy subroutine for setting an environment variable "var" to "val"
 */
static void
doputenv(const char *var, const char *val)
{
	char	   *s;

	s = psprintf("%s=%s", var, val);
	putenv(s);
}

/*
 * Prepare environment variables for running regression tests
 */
static void
initialize_environment(void)
{
	putenv("PGAPPNAME=pg_regress");

	if (nolocale)
	{
		/*
		 * Clear out any non-C locale settings
		 */
		unsetenv("LC_COLLATE");
		unsetenv("LC_CTYPE");
		unsetenv("LC_MONETARY");
		unsetenv("LC_NUMERIC");
		unsetenv("LC_TIME");
		unsetenv("LANG");

		/*
		 * Most platforms have adopted the POSIX locale as their
		 * implementation-defined default locale.  Exceptions include native
		 * Windows, Darwin with --enable-nls, and Cygwin with --enable-nls.
		 * (Use of --enable-nls matters because libintl replaces setlocale().)
		 * Also, PostgreSQL does not support Darwin with locale environment
		 * variables unset; see PostmasterMain().
		 */
#if defined(WIN32) || defined(__CYGWIN__) || defined(__darwin__)
		putenv("LANG=C");
#endif
	}

	/*
	 * Set translation-related settings to English; otherwise psql will
	 * produce translated messages and produce diffs.  (XXX If we ever support
	 * translation of pg_regress, this needs to be moved elsewhere, where psql
	 * is actually called.)
	 */
	unsetenv("LANGUAGE");
	unsetenv("LC_ALL");
	putenv("LC_MESSAGES=C");

	/*
	 * Set encoding as requested
	 */
	if (encoding)
		doputenv("PGCLIENTENCODING", encoding);
	else
		unsetenv("PGCLIENTENCODING");

	/*
	 * Set timezone and datestyle for datetime-related tests
	 */
	putenv("PGTZ=PST8PDT");
	putenv("PGDATESTYLE=Postgres, MDY");

	/*
	 * Likewise set intervalstyle to ensure consistent results.  This is a bit
	 * more painful because we must use PGOPTIONS, and we want to preserve the
	 * user's ability to set other variables through that.
	 */
	{
		const char *my_pgoptions = "-c intervalstyle=postgres_verbose";
		const char *old_pgoptions = getenv("PGOPTIONS");
		char	   *new_pgoptions;

		if (!old_pgoptions)
			old_pgoptions = "";
		new_pgoptions = psprintf("PGOPTIONS=%s %s",
								 old_pgoptions, my_pgoptions);
		putenv(new_pgoptions);
	}

	if (temp_instance)
	{
		/*
		 * Clear out any environment vars that might cause psql to connect to
		 * the wrong postmaster, or otherwise behave in nondefault ways. (Note
		 * we also use psql's -X switch consistently, so that ~/.psqlrc files
		 * won't mess things up.)  Also, set PGPORT to the temp port, and set
		 * PGHOST depending on whether we are using TCP or Unix sockets.
		 */
		unsetenv("PGDATABASE");
		unsetenv("PGUSER");
		unsetenv("PGSERVICE");
		unsetenv("PGSSLMODE");
		unsetenv("PGREQUIRESSL");
		unsetenv("PGCONNECT_TIMEOUT");
		unsetenv("PGDATA");
#ifdef HAVE_UNIX_SOCKETS
		if (hostname != NULL)
			doputenv("PGHOST", hostname);
		else
		{
			sockdir = getenv("PG_REGRESS_SOCK_DIR");
			if (!sockdir)
				sockdir = make_temp_sockdir();
			doputenv("PGHOST", sockdir);
		}
#else
		Assert(hostname != NULL);
		doputenv("PGHOST", hostname);
#endif
		unsetenv("PGHOSTADDR");
		if (port != -1)
		{
			char		s[16];

			sprintf(s, "%d", port);
			doputenv("PGPORT", s);
		}
	}
	else
	{
		const char *pghost;
		const char *pgport;

		/*
		 * When testing an existing install, we honor existing environment
		 * variables, except if they're overridden by command line options.
		 */
		if (hostname != NULL)
		{
			doputenv("PGHOST", hostname);
			unsetenv("PGHOSTADDR");
		}
		if (port != -1)
		{
			char		s[16];

			sprintf(s, "%d", port);
			doputenv("PGPORT", s);
		}
		if (user != NULL)
			doputenv("PGUSER", user);

		/*
		 * Report what we're connecting to
		 */
		pghost = getenv("PGHOST");
		pgport = getenv("PGPORT");
#ifndef HAVE_UNIX_SOCKETS
		if (!pghost)
			pghost = "localhost";
#endif

		if (pghost && pgport)
			printf(_("(using postmaster on %s, port %s)\n"), pghost, pgport);
		if (pghost && !pgport)
			printf(_("(using postmaster on %s, default port)\n"), pghost);
		if (!pghost && pgport)
			printf(_("(using postmaster on Unix socket, port %s)\n"), pgport);
		if (!pghost && !pgport)
			printf(_("(using postmaster on Unix socket, default port)\n"));
	}

	convert_sourcefiles();
	load_resultmap();
}

#ifdef ENABLE_SSPI
/*
 * Get account and domain/realm names for the current user.  This is based on
 * pg_SSPI_recvauth().  The returned strings use static storage.
 */
static void
current_windows_user(const char **acct, const char **dom)
{
	static char accountname[MAXPGPATH];
	static char domainname[MAXPGPATH];
	HANDLE		token;
	TOKEN_USER *tokenuser;
	DWORD		retlen;
	DWORD		accountnamesize = sizeof(accountname);
	DWORD		domainnamesize = sizeof(domainname);
	SID_NAME_USE accountnameuse;

	if (!OpenProcessToken(GetCurrentProcess(), TOKEN_READ, &token))
	{
		fprintf(stderr,
				_("%s: could not open process token: error code %lu\n"),
				progname, GetLastError());
		exit(2);
	}

	if (!GetTokenInformation(token, TokenUser, NULL, 0, &retlen) && GetLastError() != 122)
	{
		fprintf(stderr,
				_("%s: could not get token user size: error code %lu\n"),
				progname, GetLastError());
		exit(2);
	}
	tokenuser = malloc(retlen);
	if (!GetTokenInformation(token, TokenUser, tokenuser, retlen, &retlen))
	{
		fprintf(stderr,
				_("%s: could not get token user: error code %lu\n"),
				progname, GetLastError());
		exit(2);
	}

	if (!LookupAccountSid(NULL, tokenuser->User.Sid, accountname, &accountnamesize,
						  domainname, &domainnamesize, &accountnameuse))
	{
		fprintf(stderr,
				_("%s: could not look up account SID: error code %lu\n"),
				progname, GetLastError());
		exit(2);
	}

	free(tokenuser);

	*acct = accountname;
	*dom = domainname;
}

/*
 * Rewrite pg_hba.conf and pg_ident.conf to use SSPI authentication.  Permit
 * the current OS user to authenticate as the bootstrap superuser and as any
 * user named in a --create-role option.
 */
static void
config_sspi_auth(const char *pgdata)
{
	const char *accountname,
			   *domainname;
	const char *username;
	char	   *errstr;
	bool		have_ipv6;
	char		fname[MAXPGPATH];
	int			res;
	FILE	   *hba,
			   *ident;
	_stringlist *sl;

	/*
	 * "username", the initdb-chosen bootstrap superuser name, may always
	 * match "accountname", the value SSPI authentication discovers.  The
	 * underlying system functions do not clearly guarantee that.
	 */
	current_windows_user(&accountname, &domainname);
	username = get_user_name(&errstr);
	if (username == NULL)
	{
		fprintf(stderr, "%s: %s\n", progname, errstr);
		exit(2);
	}

	/*
	 * Like initdb.c:setup_config(), determine whether the platform recognizes
	 * ::1 (IPv6 loopback) as a numeric host address string.
	 */
	{
		struct addrinfo *gai_result;
		struct addrinfo hints;
		WSADATA		wsaData;

		hints.ai_flags = AI_NUMERICHOST;
		hints.ai_family = AF_UNSPEC;
		hints.ai_socktype = 0;
		hints.ai_protocol = 0;
		hints.ai_addrlen = 0;
		hints.ai_canonname = NULL;
		hints.ai_addr = NULL;
		hints.ai_next = NULL;

		have_ipv6 = (WSAStartup(MAKEWORD(2, 2), &wsaData) == 0 &&
					 getaddrinfo("::1", NULL, &hints, &gai_result) == 0);
	}

	/* Check a Write outcome and report any error. */
#define CW(cond)	\
	do { \
		if (!(cond)) \
		{ \
			fprintf(stderr, _("%s: could not write to file \"%s\": %s\n"), \
					progname, fname, strerror(errno)); \
			exit(2); \
		} \
	} while (0)

	res = snprintf(fname, sizeof(fname), "%s/pg_hba.conf", pgdata);
	if (res < 0 || res >= sizeof(fname) - 1)
	{
		/*
		 * Truncating this name is a fatal error, because we must not fail to
		 * overwrite an original trust-authentication pg_hba.conf.
		 */
		fprintf(stderr, _("%s: directory name too long\n"), progname);
		exit(2);
	}
	hba = fopen(fname, "w");
	if (hba == NULL)
	{
		fprintf(stderr, _("%s: could not open file \"%s\" for writing: %s\n"),
				progname, fname, strerror(errno));
		exit(2);
	}
	CW(fputs("# Configuration written by config_sspi_auth()\n", hba) >= 0);
	CW(fputs("host all all 127.0.0.1/32  sspi include_realm=1 map=regress\n",
			 hba) >= 0);
	if (have_ipv6)
		CW(fputs("host all all ::1/128  sspi include_realm=1 map=regress\n",
				 hba) >= 0);
	CW(fclose(hba) == 0);

	snprintf(fname, sizeof(fname), "%s/pg_ident.conf", pgdata);
	ident = fopen(fname, "w");
	if (ident == NULL)
	{
		fprintf(stderr, _("%s: could not open file \"%s\" for writing: %s\n"),
				progname, fname, strerror(errno));
		exit(2);
	}
	CW(fputs("# Configuration written by config_sspi_auth()\n", ident) >= 0);

	/*
	 * Double-quote for the benefit of account names containing whitespace or
	 * '#'.  Windows forbids the double-quote character itself, so don't
	 * bother escaping embedded double-quote characters.
	 */
	CW(fprintf(ident, "regress  \"%s@%s\"  \"%s\"\n",
			   accountname, domainname, username) >= 0);
	for (sl = extraroles; sl; sl = sl->next)
		CW(fprintf(ident, "regress  \"%s@%s\"  \"%s\"\n",
				   accountname, domainname, sl->str) >= 0);
	CW(fclose(ident) == 0);
}
#endif

/*
 * Issue a command via psql, connecting to the specified database
 *
 * Since we use system(), this doesn't return until the operation finishes
 */
static void
psql_command(const char *database, const char *query,...)
{
	char		query_formatted[1024];
	char		query_escaped[2048];
	char		psql_cmd[MAXPGPATH + 2048];
	va_list		args;
	char	   *s;
	char	   *d;

	/* Generate the query with insertion of sprintf arguments */
	va_start(args, query);
	vsnprintf(query_formatted, sizeof(query_formatted), query, args);
	va_end(args);

	/* Now escape any shell double-quote metacharacters */
	d = query_escaped;
	for (s = query_formatted; *s; s++)
	{
		if (strchr("\\\"$`", *s))
			*d++ = '\\';
		*d++ = *s;
	}
	*d = '\0';

	/* And now we can build and execute the shell command */
	snprintf(psql_cmd, sizeof(psql_cmd),
			 "\"%s%spsql\" -X -c \"%s\" \"%s\"",
			 bindir ? bindir : "",
			 bindir ? "/" : "",
			 query_escaped,
			 database);

	if (system(psql_cmd) != 0)
	{
		/* psql probably already reported the error */
		fprintf(stderr, _("command failed: %s\n"), psql_cmd);
		exit(2);
	}
}

/*
 * Spawn a process to execute the given shell command; don't wait for it
 *
 * Returns the process ID (or HANDLE) so we can wait for it later
 */
PID_TYPE
spawn_process(const char *cmdline)
{
#ifndef WIN32
	pid_t		pid;

	/*
	 * Must flush I/O buffers before fork.  Ideally we'd use fflush(NULL) here
	 * ... does anyone still care about systems where that doesn't work?
	 */
	fflush(stdout);
	fflush(stderr);
	if (logfile)
		fflush(logfile);

	pid = fork();
	if (pid == -1)
	{
		fprintf(stderr, _("%s: could not fork: %s\n"),
				progname, strerror(errno));
		exit(2);
	}
	if (pid == 0)
	{
		/*
		 * In child
		 *
		 * Instead of using system(), exec the shell directly, and tell it to
		 * "exec" the command too.  This saves two useless processes per
		 * parallel test case.
		 */
		char	   *cmdline2;

		cmdline2 = psprintf("exec %s", cmdline);
		execl(shellprog, shellprog, "-c", cmdline2, (char *) NULL);
		fprintf(stderr, _("%s: could not exec \"%s\": %s\n"),
				progname, shellprog, strerror(errno));
		_exit(1);				/* not exit() here... */
	}
	/* in parent */
	return pid;
#else
	PROCESS_INFORMATION pi;
	char	   *cmdline2;
	HANDLE		restrictedToken;

	memset(&pi, 0, sizeof(pi));
	cmdline2 = psprintf("cmd /c \"%s\"", cmdline);

	if ((restrictedToken =
		 CreateRestrictedProcess(cmdline2, &pi, progname)) == 0)
		exit(2);

	CloseHandle(pi.hThread);
	return pi.hProcess;
#endif
}

/*
 * Count bytes in file
 */
static long
file_size(const char *file)
{
	long		r;
	FILE	   *f = fopen(file, "r");

	if (!f)
	{
		fprintf(stderr, _("%s: could not open file \"%s\" for reading: %s\n"),
				progname, file, strerror(errno));
		return -1;
	}
	fseek(f, 0, SEEK_END);
	r = ftell(f);
	fclose(f);
	return r;
}

/*
 * Count lines in file
 */
static int
file_line_count(const char *file)
{
	int			c;
	int			l = 0;
	FILE	   *f = fopen(file, "r");

	if (!f)
	{
		fprintf(stderr, _("%s: could not open file \"%s\" for reading: %s\n"),
				progname, file, strerror(errno));
		return -1;
	}
	while ((c = fgetc(f)) != EOF)
	{
		if (c == '\n')
			l++;
	}
	fclose(f);
	return l;
}

bool
file_exists(const char *file)
{
	FILE	   *f = fopen(file, "r");

	if (!f)
		return false;
	fclose(f);
	return true;
}

static bool
directory_exists(const char *dir)
{
	struct stat st;

	if (stat(dir, &st) != 0)
		return false;
	if (S_ISDIR(st.st_mode))
		return true;
	return false;
}

/* Create a directory */
static void
make_directory(const char *dir)
{
	if (mkdir(dir, S_IRWXU | S_IRWXG | S_IRWXO) < 0)
	{
		fprintf(stderr, _("%s: could not create directory \"%s\": %s\n"),
				progname, dir, strerror(errno));
		exit(2);
	}
}

/*
 * In: filename.ext, Return: filename_i.ext, where 0 < i <= 9
 */
static char *
get_alternative_expectfile(const char *expectfile, int i)
{
	char	   *last_dot;
	int			ssize = strlen(expectfile) + 2 + 1;
	char	   *tmp;
	char	   *s;

	if (!(tmp = (char *) malloc(ssize)))
		return NULL;

	if (!(s = (char *) malloc(ssize)))
	{
		free(tmp);
		return NULL;
	}

	strcpy(tmp, expectfile);
	last_dot = strrchr(tmp, '.');
	if (!last_dot)
	{
		free(tmp);
		free(s);
		return NULL;
	}
	*last_dot = '\0';
	snprintf(s, ssize, "%s_%d.%s", tmp, i, last_dot + 1);
	free(tmp);
	return s;
}

/*
 * Run a "diff" command and also check that it didn't crash
 */
static int
run_diff(const char *cmd, const char *filename)
{
	int			r;

	r = system(cmd);
	if (!WIFEXITED(r) || WEXITSTATUS(r) > 1)
	{
		fprintf(stderr, _("diff command failed with status %d: %s\n"), r, cmd);
		exit(2);
	}
#ifdef WIN32

	/*
	 * On WIN32, if the 'diff' command cannot be found, system() returns 1,
	 * but produces nothing to stdout, so we check for that here.
	 */
	if (WEXITSTATUS(r) == 1 && file_size(filename) <= 0)
	{
		fprintf(stderr, _("diff command not found: %s\n"), cmd);
		exit(2);
	}
#endif

	return WEXITSTATUS(r);
}

/*
 * Check the actual result file for the given test against expected results
 *
 * Returns true if different (failure), false if correct match found.
 * In the true case, the diff is appended to the diffs file.
 */
static bool
results_differ(const char *testname, const char *resultsfile, const char *default_expectfile)
{
	char		expectfile[MAXPGPATH];
	char		diff[MAXPGPATH];
	char		cmd[MAXPGPATH * 3];
	char		best_expect_file[MAXPGPATH];
	FILE	   *difffile;
	int			best_line_count;
	int			i;
	int			l;
	const char *platform_expectfile;

	/*
	 * We can pass either the resultsfile or the expectfile, they should have
	 * the same type (filename.type) anyway.
	 */
	platform_expectfile = get_expectfile(testname, resultsfile);

	strlcpy(expectfile, default_expectfile, sizeof(expectfile));
	if (platform_expectfile)
	{
		/*
		 * Replace everything afer the last slash in expectfile with what the
		 * platform_expectfile contains.
		 */
		char	   *p = strrchr(expectfile, '/');

		if (p)
			strcpy(++p, platform_expectfile);
	}

	/* Name to use for temporary diff file */
	snprintf(diff, sizeof(diff), "%s.diff", resultsfile);

	/* OK, run the diff */
	snprintf(cmd, sizeof(cmd),
			 "diff %s \"%s\" \"%s\" > \"%s\"",
			 basic_diff_opts, expectfile, resultsfile, diff);

	/* Is the diff file empty? */
	if (run_diff(cmd, diff) == 0)
	{
		unlink(diff);
		return false;
	}

	/* There may be secondary comparison files that match better */
	best_line_count = file_line_count(diff);
	strcpy(best_expect_file, expectfile);

	for (i = 0; i <= 9; i++)
	{
		char	   *alt_expectfile;

		alt_expectfile = get_alternative_expectfile(expectfile, i);
		if (!alt_expectfile)
		{
			fprintf(stderr, _("Unable to check secondary comparison files: %s\n"),
					strerror(errno));
			exit(2);
		}

		if (!file_exists(alt_expectfile))
		{
			free(alt_expectfile);
			continue;
		}

		snprintf(cmd, sizeof(cmd),
				 "diff %s \"%s\" \"%s\" > \"%s\"",
				 basic_diff_opts, alt_expectfile, resultsfile, diff);

		if (run_diff(cmd, diff) == 0)
		{
			unlink(diff);
			free(alt_expectfile);
			return false;
		}

		l = file_line_count(diff);
		if (l < best_line_count)
		{
			/* This diff was a better match than the last one */
			best_line_count = l;
			strlcpy(best_expect_file, alt_expectfile, sizeof(best_expect_file));
		}
		free(alt_expectfile);
	}

	/*
	 * fall back on the canonical results file if we haven't tried it yet and
	 * haven't found a complete match yet.
	 */

	if (platform_expectfile)
	{
		snprintf(cmd, sizeof(cmd),
				 "diff %s \"%s\" \"%s\" > \"%s\"",
				 basic_diff_opts, default_expectfile, resultsfile, diff);

		if (run_diff(cmd, diff) == 0)
		{
			/* No diff = no changes = good */
			unlink(diff);
			return false;
		}

		l = file_line_count(diff);
		if (l < best_line_count)
		{
			/* This diff was a better match than the last one */
			best_line_count = l;
			strlcpy(best_expect_file, default_expectfile, sizeof(best_expect_file));
		}
	}

	/*
	 * Use the best comparison file to generate the "pretty" diff, which we
	 * append to the diffs summary file.
	 */
	snprintf(cmd, sizeof(cmd),
			 "diff %s \"%s\" \"%s\" >> \"%s\"",
			 pretty_diff_opts, best_expect_file, resultsfile, difffilename);
	run_diff(cmd, difffilename);

	/* And append a separator */
	difffile = fopen(difffilename, "a");
	if (difffile)
	{
		fprintf(difffile,
				"\n======================================================================\n\n");
		fclose(difffile);
	}

	unlink(diff);
	return true;
}

/*
 * Wait for specified subprocesses to finish, and return their exit
 * statuses into statuses[]
 *
 * If names isn't NULL, print each subprocess's name as it finishes
 *
 * Note: it's OK to scribble on the pids array, but not on the names array
 */
static void
wait_for_tests(PID_TYPE * pids, int *statuses, char **names, int num_tests)
{
	int			tests_left;
	int			i;

#ifdef WIN32
	PID_TYPE   *active_pids = malloc(num_tests * sizeof(PID_TYPE));

	memcpy(active_pids, pids, num_tests * sizeof(PID_TYPE));
#endif

	tests_left = num_tests;
	while (tests_left > 0)
	{
		PID_TYPE	p;

#ifndef WIN32
		int			exit_status;

		p = wait(&exit_status);

		if (p == INVALID_PID)
		{
			fprintf(stderr, _("failed to wait for subprocesses: %s\n"),
					strerror(errno));
			exit(2);
		}
#else
		DWORD		exit_status;
		int			r;

		r = WaitForMultipleObjects(tests_left, active_pids, FALSE, INFINITE);
		if (r < WAIT_OBJECT_0 || r >= WAIT_OBJECT_0 + tests_left)
		{
			fprintf(stderr, _("failed to wait for subprocesses: error code %lu\n"),
					GetLastError());
			exit(2);
		}
		p = active_pids[r - WAIT_OBJECT_0];
		/* compact the active_pids array */
		active_pids[r - WAIT_OBJECT_0] = active_pids[tests_left - 1];
#endif   /* WIN32 */

		for (i = 0; i < num_tests; i++)
		{
			if (p == pids[i])
			{
#ifdef WIN32
				GetExitCodeProcess(pids[i], &exit_status);
				CloseHandle(pids[i]);
#endif
				pids[i] = INVALID_PID;
				statuses[i] = (int) exit_status;
				if (names)
					status(" %s", names[i]);
				tests_left--;
				break;
			}
		}
	}

#ifdef WIN32
	free(active_pids);
#endif
}

/*
 * report nonzero exit code from a test process
 */
static void
log_child_failure(int exitstatus)
{
	if (WIFEXITED(exitstatus))
		status(_(" (test process exited with exit code %d)"),
			   WEXITSTATUS(exitstatus));
	else if (WIFSIGNALED(exitstatus))
	{
#if defined(WIN32)
		status(_(" (test process was terminated by exception 0x%X)"),
			   WTERMSIG(exitstatus));
#elif defined(HAVE_DECL_SYS_SIGLIST) && HAVE_DECL_SYS_SIGLIST
		status(_(" (test process was terminated by signal %d: %s)"),
			   WTERMSIG(exitstatus),
			   WTERMSIG(exitstatus) < NSIG ?
			   sys_siglist[WTERMSIG(exitstatus)] : "(unknown))");
#else
		status(_(" (test process was terminated by signal %d)"),
			   WTERMSIG(exitstatus));
#endif
	}
	else
		status(_(" (test process exited with unrecognized status %d)"),
			   exitstatus);
}

/*
 * Run all the tests specified in one schedule file
 */
static void
run_schedule(const char *schedule, test_function tfunc)
{
#define MAX_PARALLEL_TESTS 100
	char	   *tests[MAX_PARALLEL_TESTS];
	_stringlist *resultfiles[MAX_PARALLEL_TESTS];
	_stringlist *expectfiles[MAX_PARALLEL_TESTS];
	_stringlist *tags[MAX_PARALLEL_TESTS];
	PID_TYPE	pids[MAX_PARALLEL_TESTS];
	int			statuses[MAX_PARALLEL_TESTS];
	_stringlist *ignorelist = NULL;
	char		scbuf[1024];
	FILE	   *scf;
	int			line_num = 0;

	memset(resultfiles, 0, sizeof(_stringlist *) * MAX_PARALLEL_TESTS);
	memset(expectfiles, 0, sizeof(_stringlist *) * MAX_PARALLEL_TESTS);
	memset(tags, 0, sizeof(_stringlist *) * MAX_PARALLEL_TESTS);

	scf = fopen(schedule, "r");
	if (!scf)
	{
		fprintf(stderr, _("%s: could not open file \"%s\" for reading: %s\n"),
				progname, schedule, strerror(errno));
		exit(2);
	}

	while (fgets(scbuf, sizeof(scbuf), scf))
	{
		char	   *test = NULL;
		char	   *c;
		int			num_tests;
		bool		inword;
		int			i;

		line_num++;

		for (i = 0; i < MAX_PARALLEL_TESTS; i++)
		{
			if (resultfiles[i] == NULL)
				break;
			free_stringlist(&resultfiles[i]);
			free_stringlist(&expectfiles[i]);
			free_stringlist(&tags[i]);
		}

		/* strip trailing whitespace, especially the newline */
		i = strlen(scbuf);
		while (i > 0 && isspace((unsigned char) scbuf[i - 1]))
			scbuf[--i] = '\0';

		if (scbuf[0] == '\0' || scbuf[0] == '#')
			continue;
		if (strncmp(scbuf, "test: ", 6) == 0)
			test = scbuf + 6;
		else if (strncmp(scbuf, "ignore: ", 8) == 0)
		{
			c = scbuf + 8;
			while (*c && isspace((unsigned char) *c))
				c++;
			add_stringlist_item(&ignorelist, c);

			/*
			 * Note: ignore: lines do not run the test, they just say that
			 * failure of this test when run later on is to be ignored. A bit
			 * odd but that's how the shell-script version did it.
			 */
			continue;
		}
		else
		{
			fprintf(stderr, _("syntax error in schedule file \"%s\" line %d: %s\n"),
					schedule, line_num, scbuf);
			exit(2);
		}

		num_tests = 0;
		inword = false;
		for (c = test; *c; c++)
		{
			if (isspace((unsigned char) *c))
			{
				*c = '\0';
				inword = false;
			}
			else if (!inword)
			{
				if (num_tests >= MAX_PARALLEL_TESTS)
				{
					/* can't print scbuf here, it's already been trashed */
					fprintf(stderr, _("too many parallel tests in schedule file \"%s\", line %d\n"),
							schedule, line_num);
					exit(2);
				}
				tests[num_tests] = c;
				num_tests++;
				inword = true;
			}
		}

		if (num_tests == 0)
		{
			fprintf(stderr, _("syntax error in schedule file \"%s\" line %d: %s\n"),
					schedule, line_num, scbuf);
			exit(2);
		}

		if (num_tests == 1)
		{
			status(_("test %-24s ... "), tests[0]);
			pids[0] = (tfunc) (tests[0], &resultfiles[0], &expectfiles[0], &tags[0]);
			wait_for_tests(pids, statuses, NULL, 1);
			/* status line is finished below */
		}
		else if (max_connections > 0 && max_connections < num_tests)
		{
			int			oldest = 0;

			status(_("parallel group (%d tests, in groups of %d): "),
				   num_tests, max_connections);
			for (i = 0; i < num_tests; i++)
			{
				if (i - oldest >= max_connections)
				{
					wait_for_tests(pids + oldest, statuses + oldest,
								   tests + oldest, i - oldest);
					oldest = i;
				}
				pids[i] = (tfunc) (tests[i], &resultfiles[i], &expectfiles[i], &tags[i]);
			}
			wait_for_tests(pids + oldest, statuses + oldest,
						   tests + oldest, i - oldest);
			status_end();
		}
		else
		{
			status(_("parallel group (%d tests): "), num_tests);
			for (i = 0; i < num_tests; i++)
			{
				pids[i] = (tfunc) (tests[i], &resultfiles[i], &expectfiles[i], &tags[i]);
			}
			wait_for_tests(pids, statuses, tests, num_tests);
			status_end();
		}

		/* Check results for all tests */
		for (i = 0; i < num_tests; i++)
		{
			_stringlist *rl,
					   *el,
					   *tl;
			bool		differ = false;

			if (num_tests > 1)
				status(_("     %-24s ... "), tests[i]);

			/*
			 * Advance over all three lists simultaneously.
			 *
			 * Compare resultfiles[j] with expectfiles[j] always. Tags are
			 * optional but if there are tags, the tag list has the same
			 * length as the other two lists.
			 */
			for (rl = resultfiles[i], el = expectfiles[i], tl = tags[i];
				 rl != NULL;	/* rl and el have the same length */
				 rl = rl->next, el = el->next)
			{
				bool		newdiff;

				if (tl)
					tl = tl->next;		/* tl has the same length as rl and el
										 * if it exists */

				newdiff = results_differ(tests[i], rl->str, el->str);
				if (newdiff && tl)
				{
					printf("%s ", tl->str);
				}
				differ |= newdiff;
			}

			if (differ)
			{
				bool		ignore = false;
				_stringlist *sl;

				for (sl = ignorelist; sl != NULL; sl = sl->next)
				{
					if (strcmp(tests[i], sl->str) == 0)
					{
						ignore = true;
						break;
					}
				}
				if (ignore)
				{
					status(_("failed (ignored)"));
					fail_ignore_count++;
				}
				else
				{
					status(_("FAILED"));
					fail_count++;
				}
			}
			else
			{
				status(_("ok"));
				success_count++;
			}

			if (statuses[i] != 0)
				log_child_failure(statuses[i]);

			status_end();
		}
	}

	free_stringlist(&ignorelist);

	fclose(scf);
}

/*
 * Run a single test
 */
static void
run_single_test(const char *test, test_function tfunc)
{
	PID_TYPE	pid;
	int			exit_status;
	_stringlist *resultfiles = NULL;
	_stringlist *expectfiles = NULL;
	_stringlist *tags = NULL;
	_stringlist *rl,
			   *el,
			   *tl;
	bool		differ = false;

	status(_("test %-24s ... "), test);
	pid = (tfunc) (test, &resultfiles, &expectfiles, &tags);
	wait_for_tests(&pid, &exit_status, NULL, 1);

	/*
	 * Advance over all three lists simultaneously.
	 *
	 * Compare resultfiles[j] with expectfiles[j] always. Tags are optional
	 * but if there are tags, the tag list has the same length as the other
	 * two lists.
	 */
	for (rl = resultfiles, el = expectfiles, tl = tags;
		 rl != NULL;			/* rl and el have the same length */
		 rl = rl->next, el = el->next)
	{
		bool		newdiff;

		if (tl)
			tl = tl->next;		/* tl has the same length as rl and el if it
								 * exists */

		newdiff = results_differ(test, rl->str, el->str);
		if (newdiff && tl)
		{
			printf("%s ", tl->str);
		}
		differ |= newdiff;
	}

	if (differ)
	{
		status(_("FAILED"));
		fail_count++;
	}
	else
	{
		status(_("ok"));
		success_count++;
	}

	if (exit_status != 0)
		log_child_failure(exit_status);

	status_end();
}

/*
 * Create the summary-output files (making them empty if already existing)
 */
static void
open_result_files(void)
{
	char		file[MAXPGPATH];
	FILE	   *difffile;

	/* create the log file (copy of running status output) */
	snprintf(file, sizeof(file), "%s/regression.out", outputdir);
	logfilename = strdup(file);
	logfile = fopen(logfilename, "w");
	if (!logfile)
	{
		fprintf(stderr, _("%s: could not open file \"%s\" for writing: %s\n"),
				progname, logfilename, strerror(errno));
		exit(2);
	}

	/* create the diffs file as empty */
	snprintf(file, sizeof(file), "%s/regression.diffs", outputdir);
	difffilename = strdup(file);
	difffile = fopen(difffilename, "w");
	if (!difffile)
	{
		fprintf(stderr, _("%s: could not open file \"%s\" for writing: %s\n"),
				progname, difffilename, strerror(errno));
		exit(2);
	}
	/* we don't keep the diffs file open continuously */
	fclose(difffile);

	/* also create the output directory if not present */
	snprintf(file, sizeof(file), "%s/results", outputdir);
	if (!directory_exists(file))
		make_directory(file);
}

static void
drop_database_if_exists(const char *dbname)
{
	header(_("dropping database \"%s\""), dbname);
	psql_command("postgres", "DROP DATABASE IF EXISTS \"%s\"", dbname);
}

static void
create_database(const char *dbname)
{
	_stringlist *sl;

	/*
	 * We use template0 so that any installation-local cruft in template1 will
	 * not mess up the tests.
	 */
	header(_("creating database \"%s\""), dbname);
	if (encoding)
		psql_command("postgres", "CREATE DATABASE \"%s\" TEMPLATE=template0 ENCODING='%s'%s", dbname, encoding,
					 (nolocale) ? " LC_COLLATE='C' LC_CTYPE='C'" : "");
	else
		psql_command("postgres", "CREATE DATABASE \"%s\" TEMPLATE=template0%s", dbname,
					 (nolocale) ? " LC_COLLATE='C' LC_CTYPE='C'" : "");
	psql_command(dbname,
				 "ALTER DATABASE \"%s\" SET lc_messages TO 'C';"
				 "ALTER DATABASE \"%s\" SET lc_monetary TO 'C';"
				 "ALTER DATABASE \"%s\" SET lc_numeric TO 'C';"
				 "ALTER DATABASE \"%s\" SET lc_time TO 'C';"
			"ALTER DATABASE \"%s\" SET timezone_abbreviations TO 'Default';",
				 dbname, dbname, dbname, dbname, dbname);

	/*
	 * Install any requested procedural languages.  We use CREATE OR REPLACE
	 * so that this will work whether or not the language is preinstalled.
	 */
	for (sl = loadlanguage; sl != NULL; sl = sl->next)
	{
		header(_("installing %s"), sl->str);
		psql_command(dbname, "CREATE OR REPLACE LANGUAGE \"%s\"", sl->str);
	}

	/*
	 * Install any requested extensions.  We use CREATE IF NOT EXISTS so that
	 * this will work whether or not the extension is preinstalled.
	 */
	for (sl = loadextension; sl != NULL; sl = sl->next)
	{
		header(_("installing %s"), sl->str);
		psql_command(dbname, "CREATE EXTENSION IF NOT EXISTS \"%s\"", sl->str);
	}
}

static void
drop_role_if_exists(const char *rolename)
{
	header(_("dropping role \"%s\""), rolename);
	psql_command("postgres", "DROP ROLE IF EXISTS \"%s\"", rolename);
}

static void
create_role(const char *rolename, const _stringlist *granted_dbs)
{
	header(_("creating role \"%s\""), rolename);
	psql_command("postgres", "CREATE ROLE \"%s\" WITH LOGIN", rolename);
	for (; granted_dbs != NULL; granted_dbs = granted_dbs->next)
	{
		psql_command("postgres", "GRANT ALL ON DATABASE \"%s\" TO \"%s\"",
					 granted_dbs->str, rolename);
	}
}

static void
help(void)
{
	printf(_("PostgreSQL regression test driver\n"));
	printf(_("\n"));
	printf(_("Usage:\n  %s [OPTION]... [EXTRA-TEST]...\n"), progname);
	printf(_("\n"));
	printf(_("Options:\n"));
	printf(_("  --config-auth=DATADIR     update authentication settings for DATADIR\n"));
	printf(_("  --create-role=ROLE        create the specified role before testing\n"));
	printf(_("  --dbname=DB               use database DB (default \"regression\")\n"));
	printf(_("  --debug                   turn on debug mode in programs that are run\n"));
	printf(_("  --dlpath=DIR              look for dynamic libraries in DIR\n"));
	printf(_("  --encoding=ENCODING       use ENCODING as the encoding\n"));
	printf(_("  --inputdir=DIR            take input files from DIR (default \".\")\n"));
	printf(_("  --launcher=CMD            use CMD as launcher of psql\n"));
	printf(_("  --load-extension=EXT      load the named extension before running the\n"));
	printf(_("                            tests; can appear multiple times\n"));
	printf(_("  --load-language=LANG      load the named language before running the\n"));
	printf(_("                            tests; can appear multiple times\n"));
	printf(_("  --max-connections=N       maximum number of concurrent connections\n"));
	printf(_("                            (default is 0, meaning unlimited)\n"));
	printf(_("  --outputdir=DIR           place output files in DIR (default \".\")\n"));
	printf(_("  --schedule=FILE           use test ordering schedule from FILE\n"));
	printf(_("                            (can be used multiple times to concatenate)\n"));
	printf(_("  --temp-instance=DIR       create a temporary instance in DIR\n"));
	printf(_("  --use-existing            use an existing installation\n"));
	printf(_("\n"));
	printf(_("Options for \"temp-instance\" mode:\n"));
	printf(_("  --no-locale               use C locale\n"));
	printf(_("  --port=PORT               start postmaster on PORT\n"));
	printf(_("  --temp-config=FILE        append contents of FILE to temporary config\n"));
	printf(_("\n"));
	printf(_("Options for using an existing installation:\n"));
	printf(_("  --host=HOST               use postmaster running on HOST\n"));
	printf(_("  --port=PORT               use postmaster running at PORT\n"));
	printf(_("  --user=USER               connect as USER\n"));
	printf(_("\n"));
	printf(_("The exit status is 0 if all tests passed, 1 if some tests failed, and 2\n"));
	printf(_("if the tests could not be run for some reason.\n"));
	printf(_("\n"));
	printf(_("Report bugs to <pgsql-bugs@postgresql.org>.\n"));
}

int
regression_main(int argc, char *argv[], init_function ifunc, test_function tfunc)
{
	static struct option long_options[] = {
		{"help", no_argument, NULL, 'h'},
		{"version", no_argument, NULL, 'V'},
		{"dbname", required_argument, NULL, 1},
		{"debug", no_argument, NULL, 2},
		{"inputdir", required_argument, NULL, 3},
		{"load-language", required_argument, NULL, 4},
		{"max-connections", required_argument, NULL, 5},
		{"encoding", required_argument, NULL, 6},
		{"outputdir", required_argument, NULL, 7},
		{"schedule", required_argument, NULL, 8},
		{"temp-instance", required_argument, NULL, 9},
		{"no-locale", no_argument, NULL, 10},
		{"host", required_argument, NULL, 13},
		{"port", required_argument, NULL, 14},
		{"user", required_argument, NULL, 15},
		{"bindir", required_argument, NULL, 16},
		{"dlpath", required_argument, NULL, 17},
		{"create-role", required_argument, NULL, 18},
		{"temp-config", required_argument, NULL, 19},
		{"use-existing", no_argument, NULL, 20},
		{"launcher", required_argument, NULL, 21},
		{"load-extension", required_argument, NULL, 22},
<<<<<<< HEAD
		{"extra-install", required_argument, NULL, 23},
=======
>>>>>>> 8abb52fa
		{"config-auth", required_argument, NULL, 24},
		{NULL, 0, NULL, 0}
	};

	_stringlist *sl;
	int			c;
	int			i;
	int			option_index;
	char		buf[MAXPGPATH * 4];
	char		buf2[MAXPGPATH * 4];

	progname = get_progname(argv[0]);
	set_pglocale_pgservice(argv[0], PG_TEXTDOMAIN("pg_regress"));

	atexit(stop_postmaster);

#ifndef HAVE_UNIX_SOCKETS
	/* no unix domain sockets available, so change default */
	hostname = "localhost";
#endif

	/*
	 * We call the initialization function here because that way we can set
	 * default parameters and let them be overwritten by the commandline.
	 */
	ifunc(argc, argv);

	if (getenv("PG_REGRESS_DIFF_OPTS"))
		pretty_diff_opts = getenv("PG_REGRESS_DIFF_OPTS");

	while ((c = getopt_long(argc, argv, "hV", long_options, &option_index)) != -1)
	{
		switch (c)
		{
			case 'h':
				help();
				exit(0);
			case 'V':
				puts("pg_regress (PostgreSQL) " PG_VERSION);
				exit(0);
			case 1:

				/*
				 * If a default database was specified, we need to remove it
				 * before we add the specified one.
				 */
				free_stringlist(&dblist);
				split_to_stringlist(strdup(optarg), ", ", &dblist);
				break;
			case 2:
				debug = true;
				break;
			case 3:
				inputdir = strdup(optarg);
				break;
			case 4:
				add_stringlist_item(&loadlanguage, optarg);
				break;
			case 5:
				max_connections = atoi(optarg);
				break;
			case 6:
				encoding = strdup(optarg);
				break;
			case 7:
				outputdir = strdup(optarg);
				break;
			case 8:
				add_stringlist_item(&schedulelist, optarg);
				break;
			case 9:
				temp_instance = make_absolute_path(optarg);
				break;
			case 10:
				nolocale = true;
				break;
			case 13:
				hostname = strdup(optarg);
				break;
			case 14:
				port = atoi(optarg);
				port_specified_by_user = true;
				break;
			case 15:
				user = strdup(optarg);
				break;
			case 16:
				/* "--bindir=" means to use PATH */
				if (strlen(optarg))
					bindir = strdup(optarg);
				else
					bindir = NULL;
				break;
			case 17:
				dlpath = strdup(optarg);
				break;
			case 18:
				split_to_stringlist(strdup(optarg), ", ", &extraroles);
				break;
			case 19:
				temp_config = strdup(optarg);
				break;
			case 20:
				use_existing = true;
				break;
			case 21:
				launcher = strdup(optarg);
				break;
			case 22:
				add_stringlist_item(&loadextension, optarg);
				break;
			case 24:
				config_auth_datadir = pstrdup(optarg);
				break;
			case 24:
				config_auth_datadir = pstrdup(optarg);
				break;
			default:
				/* getopt_long already emitted a complaint */
				fprintf(stderr, _("\nTry \"%s -h\" for more information.\n"),
						progname);
				exit(2);
		}
	}

	/*
	 * if we still have arguments, they are extra tests to run
	 */
	while (argc - optind >= 1)
	{
		add_stringlist_item(&extra_tests, argv[optind]);
		optind++;
	}

	if (config_auth_datadir)
	{
#ifdef ENABLE_SSPI
		config_sspi_auth(config_auth_datadir);
#endif
		exit(0);
	}

<<<<<<< HEAD
	if (temp_install && !port_specified_by_user)
=======
	if (temp_instance && !port_specified_by_user)
>>>>>>> 8abb52fa

		/*
		 * To reduce chances of interference with parallel installations, use
		 * a port number starting in the private range (49152-65535)
		 * calculated from the version number.  This aids !HAVE_UNIX_SOCKETS
		 * systems; elsewhere, the use of a private socket directory already
		 * prevents interference.
		 */
		port = 0xC000 | (PG_VERSION_NUM & 0x3FFF);

	inputdir = make_absolute_path(inputdir);
	outputdir = make_absolute_path(outputdir);
	dlpath = make_absolute_path(dlpath);

	/*
	 * Initialization
	 */
	open_result_files();

	initialize_environment();

#if defined(HAVE_GETRLIMIT) && defined(RLIMIT_CORE)
	unlimit_core_size();
#endif

	if (temp_instance)
	{
		FILE	   *pg_conf;

		/*
		 * Prepare the temp instance
		 */

		if (directory_exists(temp_instance))
		{
			header(_("removing existing temp instance"));
			if (!rmtree(temp_instance, true))
			{
<<<<<<< HEAD
				fprintf(stderr, _("\n%s: could not remove temp installation \"%s\"\n"),
						progname, temp_install);
=======
				fprintf(stderr, _("\n%s: could not remove temp instance \"%s\"\n"),
						progname, temp_instance);
>>>>>>> 8abb52fa
				exit(2);
			}
		}

		header(_("creating temporary instance"));

		/* make the temp instance top directory */
		make_directory(temp_instance);

		/* and a directory for log files */
		snprintf(buf, sizeof(buf), "%s/log", outputdir);
		if (!directory_exists(buf))
			make_directory(buf);

		/* initdb */
		header(_("initializing database system"));
		snprintf(buf, sizeof(buf),
				 "\"%s%sinitdb\" -D \"%s/data\" --noclean --nosync%s%s > \"%s/log/initdb.log\" 2>&1",
				 bindir ? bindir : "",
				 bindir ? "/" : "",
				 temp_instance,
				 debug ? " --debug" : "",
				 nolocale ? " --no-locale" : "",
				 outputdir);
		if (system(buf))
		{
			fprintf(stderr, _("\n%s: initdb failed\nExamine %s/log/initdb.log for the reason.\nCommand was: %s\n"), progname, outputdir, buf);
			exit(2);
		}

		/*
		 * Adjust the default postgresql.conf for regression testing. The user
		 * can specify a file to be appended; in any case we expand logging
		 * and set max_prepared_transactions to enable testing of prepared
		 * xacts.  (Note: to reduce the probability of unexpected shmmax
		 * failures, don't set max_prepared_transactions any higher than
		 * actually needed by the prepared_xacts regression test.)
		 */
		snprintf(buf, sizeof(buf), "%s/data/postgresql.conf", temp_instance);
		pg_conf = fopen(buf, "a");
		if (pg_conf == NULL)
		{
			fprintf(stderr, _("\n%s: could not open \"%s\" for adding extra config: %s\n"), progname, buf, strerror(errno));
			exit(2);
		}
		fputs("\n# Configuration added by pg_regress\n\n", pg_conf);
		fputs("log_autovacuum_min_duration = 0\n", pg_conf);
		fputs("log_checkpoints = on\n", pg_conf);
		fputs("log_lock_waits = on\n", pg_conf);
		fputs("log_temp_files = 128kB\n", pg_conf);
		fputs("max_prepared_transactions = 2\n", pg_conf);

		if (temp_config != NULL)
		{
			FILE	   *extra_conf;
			char		line_buf[1024];

			extra_conf = fopen(temp_config, "r");
			if (extra_conf == NULL)
			{
				fprintf(stderr, _("\n%s: could not open \"%s\" to read extra config: %s\n"), progname, temp_config, strerror(errno));
				exit(2);
			}
			while (fgets(line_buf, sizeof(line_buf), extra_conf) != NULL)
				fputs(line_buf, pg_conf);
			fclose(extra_conf);
		}

		fclose(pg_conf);

#ifdef ENABLE_SSPI

		/*
		 * Since we successfully used the same buffer for the much-longer
		 * "initdb" command, this can't truncate.
		 */
<<<<<<< HEAD
		snprintf(buf, sizeof(buf), "%s/data", temp_install);
=======
		snprintf(buf, sizeof(buf), "%s/data", temp_instance);
>>>>>>> 8abb52fa
		config_sspi_auth(buf);
#elif !defined(HAVE_UNIX_SOCKETS)
#error Platform has no means to secure the test installation.
#endif

		/*
		 * Check if there is a postmaster running already.
		 */
		snprintf(buf2, sizeof(buf2),
				 "\"%s%spsql\" -X postgres <%s 2>%s",
				 bindir ? bindir : "",
				 bindir ? "/" : "",
				 DEVNULL, DEVNULL);

		for (i = 0; i < 16; i++)
		{
			if (system(buf2) == 0)
			{
				char		s[16];

				if (port_specified_by_user || i == 15)
				{
					fprintf(stderr, _("port %d apparently in use\n"), port);
					if (!port_specified_by_user)
						fprintf(stderr, _("%s: could not determine an available port\n"), progname);
					fprintf(stderr, _("Specify an unused port using the --port option or shut down any conflicting PostgreSQL servers.\n"));
					exit(2);
				}

				fprintf(stderr, _("port %d apparently in use, trying %d\n"), port, port + 1);
				port++;
				sprintf(s, "%d", port);
				doputenv("PGPORT", s);
			}
			else
				break;
		}

		/*
		 * Start the temp postmaster
		 */
		header(_("starting postmaster"));
		snprintf(buf, sizeof(buf),
<<<<<<< HEAD
				 "\"%s/postgres\" -D \"%s/data\" -F%s "
				 "-c \"listen_addresses=%s\" -k \"%s\" "
				 "> \"%s/log/postmaster.log\" 2>&1",
				 bindir, temp_install, debug ? " -d 5" : "",
=======
				 "\"%s%spostgres\" -D \"%s/data\" -F%s "
				 "-c \"listen_addresses=%s\" -k \"%s\" "
				 "> \"%s/log/postmaster.log\" 2>&1",
				 bindir ? bindir : "",
				 bindir ? "/" : "",
				 temp_instance, debug ? " -d 5" : "",
>>>>>>> 8abb52fa
				 hostname ? hostname : "", sockdir ? sockdir : "",
				 outputdir);
		postmaster_pid = spawn_process(buf);
		if (postmaster_pid == INVALID_PID)
		{
			fprintf(stderr, _("\n%s: could not spawn postmaster: %s\n"),
					progname, strerror(errno));
			exit(2);
		}

		/*
		 * Wait till postmaster is able to accept connections (normally only a
		 * second or so, but Cygwin is reportedly *much* slower).  Don't wait
		 * forever, however.
		 */
		for (i = 0; i < 60; i++)
		{
			/* Done if psql succeeds */
			if (system(buf2) == 0)
				break;

			/*
			 * Fail immediately if postmaster has exited
			 */
#ifndef WIN32
			if (kill(postmaster_pid, 0) != 0)
#else
			if (WaitForSingleObject(postmaster_pid, 0) == WAIT_OBJECT_0)
#endif
			{
				fprintf(stderr, _("\n%s: postmaster failed\nExamine %s/log/postmaster.log for the reason\n"), progname, outputdir);
				exit(2);
			}

			pg_usleep(1000000L);
		}
		if (i >= 60)
		{
			fprintf(stderr, _("\n%s: postmaster did not respond within 60 seconds\nExamine %s/log/postmaster.log for the reason\n"), progname, outputdir);

			/*
			 * If we get here, the postmaster is probably wedged somewhere in
			 * startup.  Try to kill it ungracefully rather than leaving a
			 * stuck postmaster that might interfere with subsequent test
			 * attempts.
			 */
#ifndef WIN32
			if (kill(postmaster_pid, SIGKILL) != 0 &&
				errno != ESRCH)
				fprintf(stderr, _("\n%s: could not kill failed postmaster: %s\n"),
						progname, strerror(errno));
#else
			if (TerminateProcess(postmaster_pid, 255) == 0)
				fprintf(stderr, _("\n%s: could not kill failed postmaster: error code %lu\n"),
						progname, GetLastError());
#endif

			exit(2);
		}

		postmaster_running = true;

#ifdef WIN64
/* need a series of two casts to convert HANDLE without compiler warning */
#define ULONGPID(x) (unsigned long) (unsigned long long) (x)
#else
#define ULONGPID(x) (unsigned long) (x)
#endif
		printf(_("running on port %d with PID %lu\n"),
			   port, ULONGPID(postmaster_pid));
	}
	else
	{
		/*
		 * Using an existing installation, so may need to get rid of
		 * pre-existing database(s) and role(s)
		 */
		if (!use_existing)
		{
			for (sl = dblist; sl; sl = sl->next)
				drop_database_if_exists(sl->str);
			for (sl = extraroles; sl; sl = sl->next)
				drop_role_if_exists(sl->str);
		}
	}

	/*
	 * Create the test database(s) and role(s)
	 */
	if (!use_existing)
	{
		for (sl = dblist; sl; sl = sl->next)
			create_database(sl->str);
		for (sl = extraroles; sl; sl = sl->next)
			create_role(sl->str, dblist);
	}

	/*
	 * Ready to run the tests
	 */
	header(_("running regression test queries"));

	for (sl = schedulelist; sl != NULL; sl = sl->next)
	{
		run_schedule(sl->str, tfunc);
	}

	for (sl = extra_tests; sl != NULL; sl = sl->next)
	{
		run_single_test(sl->str, tfunc);
	}

	/*
	 * Shut down temp installation's postmaster
	 */
	if (temp_instance)
	{
		header(_("shutting down postmaster"));
		stop_postmaster();
	}

	/*
<<<<<<< HEAD
	 * If there were no errors, remove the temp installation immediately to
	 * conserve disk space.  (If there were errors, we leave the installation
	 * in place for possible manual investigation.)
	 */
	if (temp_install && fail_count == 0 && fail_ignore_count == 0)
	{
		header(_("removing temporary installation"));
		if (!rmtree(temp_install, true))
			fprintf(stderr, _("\n%s: could not remove temp installation \"%s\"\n"),
					progname, temp_install);
=======
	 * If there were no errors, remove the temp instance immediately to
	 * conserve disk space.  (If there were errors, we leave the instance in
	 * place for possible manual investigation.)
	 */
	if (temp_instance && fail_count == 0 && fail_ignore_count == 0)
	{
		header(_("removing temporary instance"));
		if (!rmtree(temp_instance, true))
			fprintf(stderr, _("\n%s: could not remove temp instance \"%s\"\n"),
					progname, temp_instance);
>>>>>>> 8abb52fa
	}

	fclose(logfile);

	/*
	 * Emit nice-looking summary message
	 */
	if (fail_count == 0 && fail_ignore_count == 0)
		snprintf(buf, sizeof(buf),
				 _(" All %d tests passed. "),
				 success_count);
	else if (fail_count == 0)	/* fail_count=0, fail_ignore_count>0 */
		snprintf(buf, sizeof(buf),
				 _(" %d of %d tests passed, %d failed test(s) ignored. "),
				 success_count,
				 success_count + fail_ignore_count,
				 fail_ignore_count);
	else if (fail_ignore_count == 0)	/* fail_count>0 && fail_ignore_count=0 */
		snprintf(buf, sizeof(buf),
				 _(" %d of %d tests failed. "),
				 fail_count,
				 success_count + fail_count);
	else
		/* fail_count>0 && fail_ignore_count>0 */
		snprintf(buf, sizeof(buf),
				 _(" %d of %d tests failed, %d of these failures ignored. "),
				 fail_count + fail_ignore_count,
				 success_count + fail_count + fail_ignore_count,
				 fail_ignore_count);

	putchar('\n');
	for (i = strlen(buf); i > 0; i--)
		putchar('=');
	printf("\n%s\n", buf);
	for (i = strlen(buf); i > 0; i--)
		putchar('=');
	putchar('\n');
	putchar('\n');

	if (file_size(difffilename) > 0)
	{
		printf(_("The differences that caused some tests to fail can be viewed in the\n"
				 "file \"%s\".  A copy of the test summary that you see\n"
				 "above is saved in the file \"%s\".\n\n"),
			   difffilename, logfilename);
	}
	else
	{
		unlink(difffilename);
		unlink(logfilename);
	}

	if (fail_count != 0)
		exit(1);

	return 0;
}<|MERGE_RESOLUTION|>--- conflicted
+++ resolved
@@ -29,10 +29,7 @@
 #include <sys/resource.h>
 #endif
 
-<<<<<<< HEAD
-=======
 #include "common/restricted_token.h"
->>>>>>> 8abb52fa
 #include "common/username.h"
 #include "getopt_long.h"
 #include "libpq/pqcomm.h"		/* needed for UNIXSOCK_PATH() */
@@ -92,10 +89,6 @@
 static char *dlpath = PKGLIBDIR;
 static char *user = NULL;
 static _stringlist *extraroles = NULL;
-<<<<<<< HEAD
-static _stringlist *extra_install = NULL;
-=======
->>>>>>> 8abb52fa
 static char *config_auth_datadir = NULL;
 
 /* internal variables */
@@ -2024,10 +2017,6 @@
 		{"use-existing", no_argument, NULL, 20},
 		{"launcher", required_argument, NULL, 21},
 		{"load-extension", required_argument, NULL, 22},
-<<<<<<< HEAD
-		{"extra-install", required_argument, NULL, 23},
-=======
->>>>>>> 8abb52fa
 		{"config-auth", required_argument, NULL, 24},
 		{NULL, 0, NULL, 0}
 	};
@@ -2142,9 +2131,6 @@
 			case 24:
 				config_auth_datadir = pstrdup(optarg);
 				break;
-			case 24:
-				config_auth_datadir = pstrdup(optarg);
-				break;
 			default:
 				/* getopt_long already emitted a complaint */
 				fprintf(stderr, _("\nTry \"%s -h\" for more information.\n"),
@@ -2170,11 +2156,7 @@
 		exit(0);
 	}
 
-<<<<<<< HEAD
-	if (temp_install && !port_specified_by_user)
-=======
 	if (temp_instance && !port_specified_by_user)
->>>>>>> 8abb52fa
 
 		/*
 		 * To reduce chances of interference with parallel installations, use
@@ -2213,13 +2195,8 @@
 			header(_("removing existing temp instance"));
 			if (!rmtree(temp_instance, true))
 			{
-<<<<<<< HEAD
-				fprintf(stderr, _("\n%s: could not remove temp installation \"%s\"\n"),
-						progname, temp_install);
-=======
 				fprintf(stderr, _("\n%s: could not remove temp instance \"%s\"\n"),
 						progname, temp_instance);
->>>>>>> 8abb52fa
 				exit(2);
 			}
 		}
@@ -2296,11 +2273,7 @@
 		 * Since we successfully used the same buffer for the much-longer
 		 * "initdb" command, this can't truncate.
 		 */
-<<<<<<< HEAD
-		snprintf(buf, sizeof(buf), "%s/data", temp_install);
-=======
 		snprintf(buf, sizeof(buf), "%s/data", temp_instance);
->>>>>>> 8abb52fa
 		config_sspi_auth(buf);
 #elif !defined(HAVE_UNIX_SOCKETS)
 #error Platform has no means to secure the test installation.
@@ -2344,19 +2317,12 @@
 		 */
 		header(_("starting postmaster"));
 		snprintf(buf, sizeof(buf),
-<<<<<<< HEAD
-				 "\"%s/postgres\" -D \"%s/data\" -F%s "
-				 "-c \"listen_addresses=%s\" -k \"%s\" "
-				 "> \"%s/log/postmaster.log\" 2>&1",
-				 bindir, temp_install, debug ? " -d 5" : "",
-=======
 				 "\"%s%spostgres\" -D \"%s/data\" -F%s "
 				 "-c \"listen_addresses=%s\" -k \"%s\" "
 				 "> \"%s/log/postmaster.log\" 2>&1",
 				 bindir ? bindir : "",
 				 bindir ? "/" : "",
 				 temp_instance, debug ? " -d 5" : "",
->>>>>>> 8abb52fa
 				 hostname ? hostname : "", sockdir ? sockdir : "",
 				 outputdir);
 		postmaster_pid = spawn_process(buf);
@@ -2479,18 +2445,6 @@
 	}
 
 	/*
-<<<<<<< HEAD
-	 * If there were no errors, remove the temp installation immediately to
-	 * conserve disk space.  (If there were errors, we leave the installation
-	 * in place for possible manual investigation.)
-	 */
-	if (temp_install && fail_count == 0 && fail_ignore_count == 0)
-	{
-		header(_("removing temporary installation"));
-		if (!rmtree(temp_install, true))
-			fprintf(stderr, _("\n%s: could not remove temp installation \"%s\"\n"),
-					progname, temp_install);
-=======
 	 * If there were no errors, remove the temp instance immediately to
 	 * conserve disk space.  (If there were errors, we leave the instance in
 	 * place for possible manual investigation.)
@@ -2501,7 +2455,6 @@
 		if (!rmtree(temp_instance, true))
 			fprintf(stderr, _("\n%s: could not remove temp instance \"%s\"\n"),
 					progname, temp_instance);
->>>>>>> 8abb52fa
 	}
 
 	fclose(logfile);
