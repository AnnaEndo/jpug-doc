--- conflicted
+++ resolved
@@ -97,11 +97,7 @@
 # ----------
 # Another group of parallel tests
 # ----------
-<<<<<<< HEAD
-test: select_views portals_p2 foreign_key cluster dependency guc bitmapops combocid tsearch tsdicts foreign_data window xmlmap functional_deps advisory_lock json jsonb indirect_toast equivclass
-=======
 test: select_views portals_p2 foreign_key cluster dependency guc bitmapops combocid tsearch tsdicts foreign_data window xmlmap functional_deps advisory_lock json jsonb json_encoding indirect_toast equivclass
->>>>>>> 8abb52fa
 # ----------
 # Another group of parallel tests
 # NB: temp.sql does a reconnect which transiently uses 2 connections,
