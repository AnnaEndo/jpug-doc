--- conflicted
+++ resolved
@@ -39,9 +39,6 @@
 \unset FETCH_COUNT
 
 -- show all pset options
-<<<<<<< HEAD
-\pset
-=======
 \pset
 
 -- test multi-line headers, wrapping, and newline indicators
@@ -330,5 +327,4 @@
 \pset border 2
 execute q;
 
-deallocate q;
->>>>>>> 8abb52fa
+deallocate q;