--
-- ALTER_TABLE
-- add attribute
--

CREATE TABLE tmp (initial int4);

COMMENT ON TABLE tmp_wrong IS 'table comment';
COMMENT ON TABLE tmp IS 'table comment';
COMMENT ON TABLE tmp IS NULL;

ALTER TABLE tmp ADD COLUMN xmin integer; -- fails

ALTER TABLE tmp ADD COLUMN a int4 default 3;

ALTER TABLE tmp ADD COLUMN b name;

ALTER TABLE tmp ADD COLUMN c text;

ALTER TABLE tmp ADD COLUMN d float8;

ALTER TABLE tmp ADD COLUMN e float4;

ALTER TABLE tmp ADD COLUMN f int2;

ALTER TABLE tmp ADD COLUMN g polygon;

ALTER TABLE tmp ADD COLUMN h abstime;

ALTER TABLE tmp ADD COLUMN i char;

ALTER TABLE tmp ADD COLUMN j abstime[];

ALTER TABLE tmp ADD COLUMN k int4;

ALTER TABLE tmp ADD COLUMN l tid;

ALTER TABLE tmp ADD COLUMN m xid;

ALTER TABLE tmp ADD COLUMN n oidvector;

--ALTER TABLE tmp ADD COLUMN o lock;
ALTER TABLE tmp ADD COLUMN p smgr;

ALTER TABLE tmp ADD COLUMN q point;

ALTER TABLE tmp ADD COLUMN r lseg;

ALTER TABLE tmp ADD COLUMN s path;

ALTER TABLE tmp ADD COLUMN t box;

ALTER TABLE tmp ADD COLUMN u tinterval;

ALTER TABLE tmp ADD COLUMN v timestamp;

ALTER TABLE tmp ADD COLUMN w interval;

ALTER TABLE tmp ADD COLUMN x float8[];

ALTER TABLE tmp ADD COLUMN y float4[];

ALTER TABLE tmp ADD COLUMN z int2[];

INSERT INTO tmp (a, b, c, d, e, f, g, h, i, j, k, l, m, n, p, q, r, s, t, u,
	v, w, x, y, z)
   VALUES (4, 'name', 'text', 4.1, 4.1, 2, '(4.1,4.1,3.1,3.1)',
        'Mon May  1 00:30:30 1995', 'c', '{Mon May  1 00:30:30 1995, Monday Aug 24 14:43:07 1992, epoch}',
	314159, '(1,1)', '512',
	'1 2 3 4 5 6 7 8', 'magnetic disk', '(1.1,1.1)', '(4.1,4.1,3.1,3.1)',
	'(0,2,4.1,4.1,3.1,3.1)', '(4.1,4.1,3.1,3.1)', '["epoch" "infinity"]',
	'epoch', '01:00:10', '{1.0,2.0,3.0,4.0}', '{1.0,2.0,3.0,4.0}', '{1,2,3,4}');

SELECT * FROM tmp;

DROP TABLE tmp;

-- the wolf bug - schema mods caused inconsistent row descriptors
CREATE TABLE tmp (
	initial 	int4
);

ALTER TABLE tmp ADD COLUMN a int4;

ALTER TABLE tmp ADD COLUMN b name;

ALTER TABLE tmp ADD COLUMN c text;

ALTER TABLE tmp ADD COLUMN d float8;

ALTER TABLE tmp ADD COLUMN e float4;

ALTER TABLE tmp ADD COLUMN f int2;

ALTER TABLE tmp ADD COLUMN g polygon;

ALTER TABLE tmp ADD COLUMN h abstime;

ALTER TABLE tmp ADD COLUMN i char;

ALTER TABLE tmp ADD COLUMN j abstime[];

ALTER TABLE tmp ADD COLUMN k int4;

ALTER TABLE tmp ADD COLUMN l tid;

ALTER TABLE tmp ADD COLUMN m xid;

ALTER TABLE tmp ADD COLUMN n oidvector;

--ALTER TABLE tmp ADD COLUMN o lock;
ALTER TABLE tmp ADD COLUMN p smgr;

ALTER TABLE tmp ADD COLUMN q point;

ALTER TABLE tmp ADD COLUMN r lseg;

ALTER TABLE tmp ADD COLUMN s path;

ALTER TABLE tmp ADD COLUMN t box;

ALTER TABLE tmp ADD COLUMN u tinterval;

ALTER TABLE tmp ADD COLUMN v timestamp;

ALTER TABLE tmp ADD COLUMN w interval;

ALTER TABLE tmp ADD COLUMN x float8[];

ALTER TABLE tmp ADD COLUMN y float4[];

ALTER TABLE tmp ADD COLUMN z int2[];

INSERT INTO tmp (a, b, c, d, e, f, g, h, i, j, k, l, m, n, p, q, r, s, t, u,
	v, w, x, y, z)
   VALUES (4, 'name', 'text', 4.1, 4.1, 2, '(4.1,4.1,3.1,3.1)',
        'Mon May  1 00:30:30 1995', 'c', '{Mon May  1 00:30:30 1995, Monday Aug 24 14:43:07 1992, epoch}',
	314159, '(1,1)', '512',
	'1 2 3 4 5 6 7 8', 'magnetic disk', '(1.1,1.1)', '(4.1,4.1,3.1,3.1)',
	'(0,2,4.1,4.1,3.1,3.1)', '(4.1,4.1,3.1,3.1)', '["epoch" "infinity"]',
	'epoch', '01:00:10', '{1.0,2.0,3.0,4.0}', '{1.0,2.0,3.0,4.0}', '{1,2,3,4}');

SELECT * FROM tmp;

DROP TABLE tmp;


--
-- rename - check on both non-temp and temp tables
--
CREATE TABLE tmp (regtable int);
CREATE TEMP TABLE tmp (tmptable int);

ALTER TABLE tmp RENAME TO tmp_new;

SELECT * FROM tmp;
SELECT * FROM tmp_new;

ALTER TABLE tmp RENAME TO tmp_new2;

SELECT * FROM tmp;		-- should fail
SELECT * FROM tmp_new;
SELECT * FROM tmp_new2;

DROP TABLE tmp_new;
DROP TABLE tmp_new2;


-- ALTER TABLE ... RENAME on non-table relations
-- renaming indexes (FIXME: this should probably test the index's functionality)
ALTER INDEX IF EXISTS __onek_unique1 RENAME TO tmp_onek_unique1;
ALTER INDEX IF EXISTS __tmp_onek_unique1 RENAME TO onek_unique1;

ALTER INDEX onek_unique1 RENAME TO tmp_onek_unique1;
ALTER INDEX tmp_onek_unique1 RENAME TO onek_unique1;
-- renaming views
CREATE VIEW tmp_view (unique1) AS SELECT unique1 FROM tenk1;
ALTER TABLE tmp_view RENAME TO tmp_view_new;

-- hack to ensure we get an indexscan here
set enable_seqscan to off;
set enable_bitmapscan to off;
-- 5 values, sorted
SELECT unique1 FROM tenk1 WHERE unique1 < 5;
reset enable_seqscan;
reset enable_bitmapscan;

DROP VIEW tmp_view_new;
-- toast-like relation name
alter table stud_emp rename to pg_toast_stud_emp;
alter table pg_toast_stud_emp rename to stud_emp;

-- renaming index should rename constraint as well
ALTER TABLE onek ADD CONSTRAINT onek_unique1_constraint UNIQUE (unique1);
ALTER INDEX onek_unique1_constraint RENAME TO onek_unique1_constraint_foo;
ALTER TABLE onek DROP CONSTRAINT onek_unique1_constraint_foo;

-- renaming constraint
ALTER TABLE onek ADD CONSTRAINT onek_check_constraint CHECK (unique1 >= 0);
ALTER TABLE onek RENAME CONSTRAINT onek_check_constraint TO onek_check_constraint_foo;
ALTER TABLE onek DROP CONSTRAINT onek_check_constraint_foo;

-- renaming constraint should rename index as well
ALTER TABLE onek ADD CONSTRAINT onek_unique1_constraint UNIQUE (unique1);
DROP INDEX onek_unique1_constraint;  -- to see whether it's there
ALTER TABLE onek RENAME CONSTRAINT onek_unique1_constraint TO onek_unique1_constraint_foo;
DROP INDEX onek_unique1_constraint_foo;  -- to see whether it's there
ALTER TABLE onek DROP CONSTRAINT onek_unique1_constraint_foo;

-- renaming constraints vs. inheritance
CREATE TABLE constraint_rename_test (a int CONSTRAINT con1 CHECK (a > 0), b int, c int);
\d constraint_rename_test
CREATE TABLE constraint_rename_test2 (a int CONSTRAINT con1 CHECK (a > 0), d int) INHERITS (constraint_rename_test);
\d constraint_rename_test2
ALTER TABLE constraint_rename_test2 RENAME CONSTRAINT con1 TO con1foo; -- fail
ALTER TABLE ONLY constraint_rename_test RENAME CONSTRAINT con1 TO con1foo; -- fail
ALTER TABLE constraint_rename_test RENAME CONSTRAINT con1 TO con1foo; -- ok
\d constraint_rename_test
\d constraint_rename_test2
ALTER TABLE constraint_rename_test ADD CONSTRAINT con2 CHECK (b > 0) NO INHERIT;
ALTER TABLE ONLY constraint_rename_test RENAME CONSTRAINT con2 TO con2foo; -- ok
ALTER TABLE constraint_rename_test RENAME CONSTRAINT con2foo TO con2bar; -- ok
\d constraint_rename_test
\d constraint_rename_test2
ALTER TABLE constraint_rename_test ADD CONSTRAINT con3 PRIMARY KEY (a);
ALTER TABLE constraint_rename_test RENAME CONSTRAINT con3 TO con3foo; -- ok
\d constraint_rename_test
\d constraint_rename_test2
DROP TABLE constraint_rename_test2;
DROP TABLE constraint_rename_test;
ALTER TABLE IF EXISTS constraint_not_exist RENAME CONSTRAINT con3 TO con3foo; -- ok
ALTER TABLE IF EXISTS constraint_rename_test ADD CONSTRAINT con4 UNIQUE (a);

-- FOREIGN KEY CONSTRAINT adding TEST

CREATE TABLE tmp2 (a int primary key);

CREATE TABLE tmp3 (a int, b int);

CREATE TABLE tmp4 (a int, b int, unique(a,b));

CREATE TABLE tmp5 (a int, b int);

-- Insert rows into tmp2 (pktable)
INSERT INTO tmp2 values (1);
INSERT INTO tmp2 values (2);
INSERT INTO tmp2 values (3);
INSERT INTO tmp2 values (4);

-- Insert rows into tmp3
INSERT INTO tmp3 values (1,10);
INSERT INTO tmp3 values (1,20);
INSERT INTO tmp3 values (5,50);

-- Try (and fail) to add constraint due to invalid source columns
ALTER TABLE tmp3 add constraint tmpconstr foreign key(c) references tmp2 match full;

-- Try (and fail) to add constraint due to invalide destination columns explicitly given
ALTER TABLE tmp3 add constraint tmpconstr foreign key(a) references tmp2(b) match full;

-- Try (and fail) to add constraint due to invalid data
ALTER TABLE tmp3 add constraint tmpconstr foreign key (a) references tmp2 match full;

-- Delete failing row
DELETE FROM tmp3 where a=5;

-- Try (and succeed)
ALTER TABLE tmp3 add constraint tmpconstr foreign key (a) references tmp2 match full;
ALTER TABLE tmp3 drop constraint tmpconstr;

INSERT INTO tmp3 values (5,50);

-- Try NOT VALID and then VALIDATE CONSTRAINT, but fails. Delete failure then re-validate
ALTER TABLE tmp3 add constraint tmpconstr foreign key (a) references tmp2 match full NOT VALID;
ALTER TABLE tmp3 validate constraint tmpconstr;

-- Delete failing row
DELETE FROM tmp3 where a=5;

-- Try (and succeed) and repeat to show it works on already valid constraint
ALTER TABLE tmp3 validate constraint tmpconstr;
ALTER TABLE tmp3 validate constraint tmpconstr;

-- Try a non-verified CHECK constraint
ALTER TABLE tmp3 ADD CONSTRAINT b_greater_than_ten CHECK (b > 10); -- fail
ALTER TABLE tmp3 ADD CONSTRAINT b_greater_than_ten CHECK (b > 10) NOT VALID; -- succeeds
ALTER TABLE tmp3 VALIDATE CONSTRAINT b_greater_than_ten; -- fails
DELETE FROM tmp3 WHERE NOT b > 10;
ALTER TABLE tmp3 VALIDATE CONSTRAINT b_greater_than_ten; -- succeeds
ALTER TABLE tmp3 VALIDATE CONSTRAINT b_greater_than_ten; -- succeeds

-- Test inherited NOT VALID CHECK constraints
select * from tmp3;
CREATE TABLE tmp6 () INHERITS (tmp3);
CREATE TABLE tmp7 () INHERITS (tmp3);

INSERT INTO tmp6 VALUES (6, 30), (7, 16);
ALTER TABLE tmp3 ADD CONSTRAINT b_le_20 CHECK (b <= 20) NOT VALID;
ALTER TABLE tmp3 VALIDATE CONSTRAINT b_le_20;	-- fails
DELETE FROM tmp6 WHERE b > 20;
ALTER TABLE tmp3 VALIDATE CONSTRAINT b_le_20;	-- succeeds

-- An already validated constraint must not be revalidated
CREATE FUNCTION boo(int) RETURNS int IMMUTABLE STRICT LANGUAGE plpgsql AS $$ BEGIN RAISE NOTICE 'boo: %', $1; RETURN $1; END; $$;
INSERT INTO tmp7 VALUES (8, 18);
ALTER TABLE tmp7 ADD CONSTRAINT identity CHECK (b = boo(b));
ALTER TABLE tmp3 ADD CONSTRAINT IDENTITY check (b = boo(b)) NOT VALID;
ALTER TABLE tmp3 VALIDATE CONSTRAINT identity;

-- Try (and fail) to create constraint from tmp5(a) to tmp4(a) - unique constraint on
-- tmp4 is a,b

ALTER TABLE tmp5 add constraint tmpconstr foreign key(a) references tmp4(a) match full;

DROP TABLE tmp7;

DROP TABLE tmp6;

DROP TABLE tmp5;

DROP TABLE tmp4;

DROP TABLE tmp3;

DROP TABLE tmp2;

-- NOT VALID with plan invalidation -- ensure we don't use a constraint for
-- exclusion until validated
set constraint_exclusion TO 'partition';
create table nv_parent (d date);
create table nv_child_2010 () inherits (nv_parent);
create table nv_child_2011 () inherits (nv_parent);
alter table nv_child_2010 add check (d between '2010-01-01'::date and '2010-12-31'::date) not valid;
alter table nv_child_2011 add check (d between '2011-01-01'::date and '2011-12-31'::date) not valid;
explain (costs off) select * from nv_parent where d between '2011-08-01' and '2011-08-31';
create table nv_child_2009 (check (d between '2009-01-01'::date and '2009-12-31'::date)) inherits (nv_parent);
explain (costs off) select * from nv_parent where d between '2011-08-01'::date and '2011-08-31'::date;
explain (costs off) select * from nv_parent where d between '2009-08-01'::date and '2009-08-31'::date;
-- after validation, the constraint should be used
alter table nv_child_2011 VALIDATE CONSTRAINT nv_child_2011_d_check;
explain (costs off) select * from nv_parent where d between '2009-08-01'::date and '2009-08-31'::date;

-- add an inherited NOT VALID constraint
alter table nv_parent add check (d between '2001-01-01'::date and '2099-12-31'::date) not valid;
\d nv_child_2009
-- we leave nv_parent and children around to help test pg_dump logic

-- Foreign key adding test with mixed types

-- Note: these tables are TEMP to avoid name conflicts when this test
-- is run in parallel with foreign_key.sql.

CREATE TEMP TABLE PKTABLE (ptest1 int PRIMARY KEY);
INSERT INTO PKTABLE VALUES(42);
CREATE TEMP TABLE FKTABLE (ftest1 inet);
-- This next should fail, because int=inet does not exist
ALTER TABLE FKTABLE ADD FOREIGN KEY(ftest1) references pktable;
-- This should also fail for the same reason, but here we
-- give the column name
ALTER TABLE FKTABLE ADD FOREIGN KEY(ftest1) references pktable(ptest1);
DROP TABLE FKTABLE;
-- This should succeed, even though they are different types,
-- because int=int8 exists and is a member of the integer opfamily
CREATE TEMP TABLE FKTABLE (ftest1 int8);
ALTER TABLE FKTABLE ADD FOREIGN KEY(ftest1) references pktable;
-- Check it actually works
INSERT INTO FKTABLE VALUES(42);		-- should succeed
INSERT INTO FKTABLE VALUES(43);		-- should fail
DROP TABLE FKTABLE;
-- This should fail, because we'd have to cast numeric to int which is
-- not an implicit coercion (or use numeric=numeric, but that's not part
-- of the integer opfamily)
CREATE TEMP TABLE FKTABLE (ftest1 numeric);
ALTER TABLE FKTABLE ADD FOREIGN KEY(ftest1) references pktable;
DROP TABLE FKTABLE;
DROP TABLE PKTABLE;
-- On the other hand, this should work because int implicitly promotes to
-- numeric, and we allow promotion on the FK side
CREATE TEMP TABLE PKTABLE (ptest1 numeric PRIMARY KEY);
INSERT INTO PKTABLE VALUES(42);
CREATE TEMP TABLE FKTABLE (ftest1 int);
ALTER TABLE FKTABLE ADD FOREIGN KEY(ftest1) references pktable;
-- Check it actually works
INSERT INTO FKTABLE VALUES(42);		-- should succeed
INSERT INTO FKTABLE VALUES(43);		-- should fail
DROP TABLE FKTABLE;
DROP TABLE PKTABLE;

CREATE TEMP TABLE PKTABLE (ptest1 int, ptest2 inet,
                           PRIMARY KEY(ptest1, ptest2));
-- This should fail, because we just chose really odd types
CREATE TEMP TABLE FKTABLE (ftest1 cidr, ftest2 timestamp);
ALTER TABLE FKTABLE ADD FOREIGN KEY(ftest1, ftest2) references pktable;
DROP TABLE FKTABLE;
-- Again, so should this...
CREATE TEMP TABLE FKTABLE (ftest1 cidr, ftest2 timestamp);
ALTER TABLE FKTABLE ADD FOREIGN KEY(ftest1, ftest2)
     references pktable(ptest1, ptest2);
DROP TABLE FKTABLE;
-- This fails because we mixed up the column ordering
CREATE TEMP TABLE FKTABLE (ftest1 int, ftest2 inet);
ALTER TABLE FKTABLE ADD FOREIGN KEY(ftest1, ftest2)
     references pktable(ptest2, ptest1);
-- As does this...
ALTER TABLE FKTABLE ADD FOREIGN KEY(ftest2, ftest1)
     references pktable(ptest1, ptest2);

-- temp tables should go away by themselves, need not drop them.

-- test check constraint adding

create table atacc1 ( test int );
-- add a check constraint
alter table atacc1 add constraint atacc_test1 check (test>3);
-- should fail
insert into atacc1 (test) values (2);
-- should succeed
insert into atacc1 (test) values (4);
drop table atacc1;

-- let's do one where the check fails when added
create table atacc1 ( test int );
-- insert a soon to be failing row
insert into atacc1 (test) values (2);
-- add a check constraint (fails)
alter table atacc1 add constraint atacc_test1 check (test>3);
insert into atacc1 (test) values (4);
drop table atacc1;

-- let's do one where the check fails because the column doesn't exist
create table atacc1 ( test int );
-- add a check constraint (fails)
alter table atacc1 add constraint atacc_test1 check (test1>3);
drop table atacc1;

-- something a little more complicated
create table atacc1 ( test int, test2 int, test3 int);
-- add a check constraint (fails)
alter table atacc1 add constraint atacc_test1 check (test+test2<test3*4);
-- should fail
insert into atacc1 (test,test2,test3) values (4,4,2);
-- should succeed
insert into atacc1 (test,test2,test3) values (4,4,5);
drop table atacc1;

-- lets do some naming tests
create table atacc1 (test int check (test>3), test2 int);
alter table atacc1 add check (test2>test);
-- should fail for $2
insert into atacc1 (test2, test) values (3, 4);
drop table atacc1;

-- inheritance related tests
create table atacc1 (test int);
create table atacc2 (test2 int);
create table atacc3 (test3 int) inherits (atacc1, atacc2);
alter table atacc2 add constraint foo check (test2>0);
-- fail and then succeed on atacc2
insert into atacc2 (test2) values (-3);
insert into atacc2 (test2) values (3);
-- fail and then succeed on atacc3
insert into atacc3 (test2) values (-3);
insert into atacc3 (test2) values (3);
drop table atacc3;
drop table atacc2;
drop table atacc1;

-- same things with one created with INHERIT
create table atacc1 (test int);
create table atacc2 (test2 int);
create table atacc3 (test3 int) inherits (atacc1, atacc2);
alter table atacc3 no inherit atacc2;
-- fail
alter table atacc3 no inherit atacc2;
-- make sure it really isn't a child
insert into atacc3 (test2) values (3);
select test2 from atacc2;
-- fail due to missing constraint
alter table atacc2 add constraint foo check (test2>0);
alter table atacc3 inherit atacc2;
-- fail due to missing column
alter table atacc3 rename test2 to testx;
alter table atacc3 inherit atacc2;
-- fail due to mismatched data type
alter table atacc3 add test2 bool;
alter table atacc3 inherit atacc2;
alter table atacc3 drop test2;
-- succeed
alter table atacc3 add test2 int;
update atacc3 set test2 = 4 where test2 is null;
alter table atacc3 add constraint foo check (test2>0);
alter table atacc3 inherit atacc2;
-- fail due to duplicates and circular inheritance
alter table atacc3 inherit atacc2;
alter table atacc2 inherit atacc3;
alter table atacc2 inherit atacc2;
-- test that we really are a child now (should see 4 not 3 and cascade should go through)
select test2 from atacc2;
drop table atacc2 cascade;
drop table atacc1;

-- adding only to a parent is allowed as of 9.2

create table atacc1 (test int);
create table atacc2 (test2 int) inherits (atacc1);
-- ok:
alter table atacc1 add constraint foo check (test>0) no inherit;
-- check constraint is not there on child
insert into atacc2 (test) values (-3);
-- check constraint is there on parent
insert into atacc1 (test) values (-3);
insert into atacc1 (test) values (3);
-- fail, violating row:
alter table atacc2 add constraint foo check (test>0) no inherit;
drop table atacc2;
drop table atacc1;

-- test unique constraint adding

create table atacc1 ( test int ) with oids;
-- add a unique constraint
alter table atacc1 add constraint atacc_test1 unique (test);
-- insert first value
insert into atacc1 (test) values (2);
-- should fail
insert into atacc1 (test) values (2);
-- should succeed
insert into atacc1 (test) values (4);
-- try adding a unique oid constraint
alter table atacc1 add constraint atacc_oid1 unique(oid);
-- try to create duplicates via alter table using - should fail
alter table atacc1 alter column test type integer using 0;
drop table atacc1;

-- let's do one where the unique constraint fails when added
create table atacc1 ( test int );
-- insert soon to be failing rows
insert into atacc1 (test) values (2);
insert into atacc1 (test) values (2);
-- add a unique constraint (fails)
alter table atacc1 add constraint atacc_test1 unique (test);
insert into atacc1 (test) values (3);
drop table atacc1;

-- let's do one where the unique constraint fails
-- because the column doesn't exist
create table atacc1 ( test int );
-- add a unique constraint (fails)
alter table atacc1 add constraint atacc_test1 unique (test1);
drop table atacc1;

-- something a little more complicated
create table atacc1 ( test int, test2 int);
-- add a unique constraint
alter table atacc1 add constraint atacc_test1 unique (test, test2);
-- insert initial value
insert into atacc1 (test,test2) values (4,4);
-- should fail
insert into atacc1 (test,test2) values (4,4);
-- should all succeed
insert into atacc1 (test,test2) values (4,5);
insert into atacc1 (test,test2) values (5,4);
insert into atacc1 (test,test2) values (5,5);
drop table atacc1;

-- lets do some naming tests
create table atacc1 (test int, test2 int, unique(test));
alter table atacc1 add unique (test2);
-- should fail for @@ second one @@
insert into atacc1 (test2, test) values (3, 3);
insert into atacc1 (test2, test) values (2, 3);
drop table atacc1;

-- test primary key constraint adding

create table atacc1 ( test int ) with oids;
-- add a primary key constraint
alter table atacc1 add constraint atacc_test1 primary key (test);
-- insert first value
insert into atacc1 (test) values (2);
-- should fail
insert into atacc1 (test) values (2);
-- should succeed
insert into atacc1 (test) values (4);
-- inserting NULL should fail
insert into atacc1 (test) values(NULL);
-- try adding a second primary key (should fail)
alter table atacc1 add constraint atacc_oid1 primary key(oid);
-- drop first primary key constraint
alter table atacc1 drop constraint atacc_test1 restrict;
-- try adding a primary key on oid (should succeed)
alter table atacc1 add constraint atacc_oid1 primary key(oid);
drop table atacc1;

-- let's do one where the primary key constraint fails when added
create table atacc1 ( test int );
-- insert soon to be failing rows
insert into atacc1 (test) values (2);
insert into atacc1 (test) values (2);
-- add a primary key (fails)
alter table atacc1 add constraint atacc_test1 primary key (test);
insert into atacc1 (test) values (3);
drop table atacc1;

-- let's do another one where the primary key constraint fails when added
create table atacc1 ( test int );
-- insert soon to be failing row
insert into atacc1 (test) values (NULL);
-- add a primary key (fails)
alter table atacc1 add constraint atacc_test1 primary key (test);
insert into atacc1 (test) values (3);
drop table atacc1;

-- let's do one where the primary key constraint fails
-- because the column doesn't exist
create table atacc1 ( test int );
-- add a primary key constraint (fails)
alter table atacc1 add constraint atacc_test1 primary key (test1);
drop table atacc1;

-- adding a new column as primary key to a non-empty table.
-- should fail unless the column has a non-null default value.
create table atacc1 ( test int );
insert into atacc1 (test) values (0);
-- add a primary key column without a default (fails).
alter table atacc1 add column test2 int primary key;
-- now add a primary key column with a default (succeeds).
alter table atacc1 add column test2 int default 0 primary key;
drop table atacc1;

-- something a little more complicated
create table atacc1 ( test int, test2 int);
-- add a primary key constraint
alter table atacc1 add constraint atacc_test1 primary key (test, test2);
-- try adding a second primary key - should fail
alter table atacc1 add constraint atacc_test2 primary key (test);
-- insert initial value
insert into atacc1 (test,test2) values (4,4);
-- should fail
insert into atacc1 (test,test2) values (4,4);
insert into atacc1 (test,test2) values (NULL,3);
insert into atacc1 (test,test2) values (3, NULL);
insert into atacc1 (test,test2) values (NULL,NULL);
-- should all succeed
insert into atacc1 (test,test2) values (4,5);
insert into atacc1 (test,test2) values (5,4);
insert into atacc1 (test,test2) values (5,5);
drop table atacc1;

-- lets do some naming tests
create table atacc1 (test int, test2 int, primary key(test));
-- only first should succeed
insert into atacc1 (test2, test) values (3, 3);
insert into atacc1 (test2, test) values (2, 3);
insert into atacc1 (test2, test) values (1, NULL);
drop table atacc1;

-- alter table / alter column [set/drop] not null tests
-- try altering system catalogs, should fail
alter table pg_class alter column relname drop not null;
alter table pg_class alter relname set not null;

-- try altering non-existent table, should fail
alter table non_existent alter column bar set not null;
alter table non_existent alter column bar drop not null;

-- test setting columns to null and not null and vice versa
-- test checking for null values and primary key
create table atacc1 (test int not null) with oids;
alter table atacc1 add constraint "atacc1_pkey" primary key (test);
alter table atacc1 alter column test drop not null;
alter table atacc1 drop constraint "atacc1_pkey";
alter table atacc1 alter column test drop not null;
insert into atacc1 values (null);
alter table atacc1 alter test set not null;
delete from atacc1;
alter table atacc1 alter test set not null;

-- try altering a non-existent column, should fail
alter table atacc1 alter bar set not null;
alter table atacc1 alter bar drop not null;

-- try altering the oid column, should fail
alter table atacc1 alter oid set not null;
alter table atacc1 alter oid drop not null;

-- try creating a view and altering that, should fail
create view myview as select * from atacc1;
alter table myview alter column test drop not null;
alter table myview alter column test set not null;
drop view myview;

drop table atacc1;

-- test inheritance
create table parent (a int);
create table child (b varchar(255)) inherits (parent);

alter table parent alter a set not null;
insert into parent values (NULL);
insert into child (a, b) values (NULL, 'foo');
alter table parent alter a drop not null;
insert into parent values (NULL);
insert into child (a, b) values (NULL, 'foo');
alter table only parent alter a set not null;
alter table child alter a set not null;
delete from parent;
alter table only parent alter a set not null;
insert into parent values (NULL);
alter table child alter a set not null;
insert into child (a, b) values (NULL, 'foo');
delete from child;
alter table child alter a set not null;
insert into child (a, b) values (NULL, 'foo');
drop table child;
drop table parent;

-- test setting and removing default values
create table def_test (
	c1	int4 default 5,
	c2	text default 'initial_default'
);
insert into def_test default values;
alter table def_test alter column c1 drop default;
insert into def_test default values;
alter table def_test alter column c2 drop default;
insert into def_test default values;
alter table def_test alter column c1 set default 10;
alter table def_test alter column c2 set default 'new_default';
insert into def_test default values;
select * from def_test;

-- set defaults to an incorrect type: this should fail
alter table def_test alter column c1 set default 'wrong_datatype';
alter table def_test alter column c2 set default 20;

-- set defaults on a non-existent column: this should fail
alter table def_test alter column c3 set default 30;

-- set defaults on views: we need to create a view, add a rule
-- to allow insertions into it, and then alter the view to add
-- a default
create view def_view_test as select * from def_test;
create rule def_view_test_ins as
	on insert to def_view_test
	do instead insert into def_test select new.*;
insert into def_view_test default values;
alter table def_view_test alter column c1 set default 45;
insert into def_view_test default values;
alter table def_view_test alter column c2 set default 'view_default';
insert into def_view_test default values;
select * from def_view_test;

drop rule def_view_test_ins on def_view_test;
drop view def_view_test;
drop table def_test;

-- alter table / drop column tests
-- try altering system catalogs, should fail
alter table pg_class drop column relname;

-- try altering non-existent table, should fail
alter table nosuchtable drop column bar;

-- test dropping columns
create table atacc1 (a int4 not null, b int4, c int4 not null, d int4) with oids;
insert into atacc1 values (1, 2, 3, 4);
alter table atacc1 drop a;
alter table atacc1 drop a;

-- SELECTs
select * from atacc1;
select * from atacc1 order by a;
select * from atacc1 order by "........pg.dropped.1........";
select * from atacc1 group by a;
select * from atacc1 group by "........pg.dropped.1........";
select atacc1.* from atacc1;
select a from atacc1;
select atacc1.a from atacc1;
select b,c,d from atacc1;
select a,b,c,d from atacc1;
select * from atacc1 where a = 1;
select "........pg.dropped.1........" from atacc1;
select atacc1."........pg.dropped.1........" from atacc1;
select "........pg.dropped.1........",b,c,d from atacc1;
select * from atacc1 where "........pg.dropped.1........" = 1;

-- UPDATEs
update atacc1 set a = 3;
update atacc1 set b = 2 where a = 3;
update atacc1 set "........pg.dropped.1........" = 3;
update atacc1 set b = 2 where "........pg.dropped.1........" = 3;

-- INSERTs
insert into atacc1 values (10, 11, 12, 13);
insert into atacc1 values (default, 11, 12, 13);
insert into atacc1 values (11, 12, 13);
insert into atacc1 (a) values (10);
insert into atacc1 (a) values (default);
insert into atacc1 (a,b,c,d) values (10,11,12,13);
insert into atacc1 (a,b,c,d) values (default,11,12,13);
insert into atacc1 (b,c,d) values (11,12,13);
insert into atacc1 ("........pg.dropped.1........") values (10);
insert into atacc1 ("........pg.dropped.1........") values (default);
insert into atacc1 ("........pg.dropped.1........",b,c,d) values (10,11,12,13);
insert into atacc1 ("........pg.dropped.1........",b,c,d) values (default,11,12,13);

-- DELETEs
delete from atacc1 where a = 3;
delete from atacc1 where "........pg.dropped.1........" = 3;
delete from atacc1;

-- try dropping a non-existent column, should fail
alter table atacc1 drop bar;

-- try dropping the oid column, should succeed
alter table atacc1 drop oid;

-- try dropping the xmin column, should fail
alter table atacc1 drop xmin;

-- try creating a view and altering that, should fail
create view myview as select * from atacc1;
select * from myview;
alter table myview drop d;
drop view myview;

-- test some commands to make sure they fail on the dropped column
analyze atacc1(a);
analyze atacc1("........pg.dropped.1........");
vacuum analyze atacc1(a);
vacuum analyze atacc1("........pg.dropped.1........");
comment on column atacc1.a is 'testing';
comment on column atacc1."........pg.dropped.1........" is 'testing';
alter table atacc1 alter a set storage plain;
alter table atacc1 alter "........pg.dropped.1........" set storage plain;
alter table atacc1 alter a set statistics 0;
alter table atacc1 alter "........pg.dropped.1........" set statistics 0;
alter table atacc1 alter a set default 3;
alter table atacc1 alter "........pg.dropped.1........" set default 3;
alter table atacc1 alter a drop default;
alter table atacc1 alter "........pg.dropped.1........" drop default;
alter table atacc1 alter a set not null;
alter table atacc1 alter "........pg.dropped.1........" set not null;
alter table atacc1 alter a drop not null;
alter table atacc1 alter "........pg.dropped.1........" drop not null;
alter table atacc1 rename a to x;
alter table atacc1 rename "........pg.dropped.1........" to x;
alter table atacc1 add primary key(a);
alter table atacc1 add primary key("........pg.dropped.1........");
alter table atacc1 add unique(a);
alter table atacc1 add unique("........pg.dropped.1........");
alter table atacc1 add check (a > 3);
alter table atacc1 add check ("........pg.dropped.1........" > 3);
create table atacc2 (id int4 unique);
alter table atacc1 add foreign key (a) references atacc2(id);
alter table atacc1 add foreign key ("........pg.dropped.1........") references atacc2(id);
alter table atacc2 add foreign key (id) references atacc1(a);
alter table atacc2 add foreign key (id) references atacc1("........pg.dropped.1........");
drop table atacc2;
create index "testing_idx" on atacc1(a);
create index "testing_idx" on atacc1("........pg.dropped.1........");

-- test create as and select into
insert into atacc1 values (21, 22, 23);
create table test1 as select * from atacc1;
select * from test1;
drop table test1;
select * into test2 from atacc1;
select * from test2;
drop table test2;

-- try dropping all columns
alter table atacc1 drop c;
alter table atacc1 drop d;
alter table atacc1 drop b;
select * from atacc1;

drop table atacc1;

-- test constraint error reporting in presence of dropped columns
create table atacc1 (id serial primary key, value int check (value < 10));
insert into atacc1(value) values (100);
alter table atacc1 drop column value;
alter table atacc1 add column value int check (value < 10);
insert into atacc1(value) values (100);
insert into atacc1(id, value) values (null, 0);
drop table atacc1;

-- test inheritance
create table parent (a int, b int, c int);
insert into parent values (1, 2, 3);
alter table parent drop a;
create table child (d varchar(255)) inherits (parent);
insert into child values (12, 13, 'testing');

select * from parent;
select * from child;
alter table parent drop c;
select * from parent;
select * from child;

drop table child;
drop table parent;

-- test copy in/out
create table test (a int4, b int4, c int4);
insert into test values (1,2,3);
alter table test drop a;
copy test to stdout;
copy test(a) to stdout;
copy test("........pg.dropped.1........") to stdout;
copy test from stdin;
10	11	12
\.
select * from test;
copy test from stdin;
21	22
\.
select * from test;
copy test(a) from stdin;
copy test("........pg.dropped.1........") from stdin;
copy test(b,c) from stdin;
31	32
\.
select * from test;
drop table test;

-- test inheritance

create table dropColumn (a int, b int, e int);
create table dropColumnChild (c int) inherits (dropColumn);
create table dropColumnAnother (d int) inherits (dropColumnChild);

-- these two should fail
alter table dropColumnchild drop column a;
alter table only dropColumnChild drop column b;



-- these three should work
alter table only dropColumn drop column e;
alter table dropColumnChild drop column c;
alter table dropColumn drop column a;

create table renameColumn (a int);
create table renameColumnChild (b int) inherits (renameColumn);
create table renameColumnAnother (c int) inherits (renameColumnChild);

-- these three should fail
alter table renameColumnChild rename column a to d;
alter table only renameColumnChild rename column a to d;
alter table only renameColumn rename column a to d;

-- these should work
alter table renameColumn rename column a to d;
alter table renameColumnChild rename column b to a;

-- these should work
alter table if exists doesnt_exist_tab rename column a to d;
alter table if exists doesnt_exist_tab rename column b to a;

-- this should work
alter table renameColumn add column w int;

-- this should fail
alter table only renameColumn add column x int;


-- Test corner cases in dropping of inherited columns

create table p1 (f1 int, f2 int);
create table c1 (f1 int not null) inherits(p1);

-- should be rejected since c1.f1 is inherited
alter table c1 drop column f1;
-- should work
alter table p1 drop column f1;
-- c1.f1 is still there, but no longer inherited
select f1 from c1;
alter table c1 drop column f1;
select f1 from c1;

drop table p1 cascade;

create table p1 (f1 int, f2 int);
create table c1 () inherits(p1);

-- should be rejected since c1.f1 is inherited
alter table c1 drop column f1;
alter table p1 drop column f1;
-- c1.f1 is dropped now, since there is no local definition for it
select f1 from c1;

drop table p1 cascade;

create table p1 (f1 int, f2 int);
create table c1 () inherits(p1);

-- should be rejected since c1.f1 is inherited
alter table c1 drop column f1;
alter table only p1 drop column f1;
-- c1.f1 is NOT dropped, but must now be considered non-inherited
alter table c1 drop column f1;

drop table p1 cascade;

create table p1 (f1 int, f2 int);
create table c1 (f1 int not null) inherits(p1);

-- should be rejected since c1.f1 is inherited
alter table c1 drop column f1;
alter table only p1 drop column f1;
-- c1.f1 is still there, but no longer inherited
alter table c1 drop column f1;

drop table p1 cascade;

create table p1(id int, name text);
create table p2(id2 int, name text, height int);
create table c1(age int) inherits(p1,p2);
create table gc1() inherits (c1);

select relname, attname, attinhcount, attislocal
from pg_class join pg_attribute on (pg_class.oid = pg_attribute.attrelid)
where relname in ('p1','p2','c1','gc1') and attnum > 0 and not attisdropped
order by relname, attnum;

-- should work
alter table only p1 drop column name;
-- should work. Now c1.name is local and inhcount is 0.
alter table p2 drop column name;
-- should be rejected since its inherited
alter table gc1 drop column name;
-- should work, and drop gc1.name along
alter table c1 drop column name;
-- should fail: column does not exist
alter table gc1 drop column name;
-- should work and drop the attribute in all tables
alter table p2 drop column height;

-- IF EXISTS test
create table dropColumnExists ();
alter table dropColumnExists drop column non_existing; --fail
alter table dropColumnExists drop column if exists non_existing; --succeed

select relname, attname, attinhcount, attislocal
from pg_class join pg_attribute on (pg_class.oid = pg_attribute.attrelid)
where relname in ('p1','p2','c1','gc1') and attnum > 0 and not attisdropped
order by relname, attnum;

drop table p1, p2 cascade;

-- test attinhcount tracking with merged columns

create table depth0();
create table depth1(c text) inherits (depth0);
create table depth2() inherits (depth1);
alter table depth0 add c text;

select attrelid::regclass, attname, attinhcount, attislocal
from pg_attribute
where attnum > 0 and attrelid::regclass in ('depth0', 'depth1', 'depth2')
order by attrelid::regclass::text, attnum;

--
-- Test the ALTER TABLE SET WITH/WITHOUT OIDS command
--
create table altstartwith (col integer) with oids;

insert into altstartwith values (1);

select oid > 0, * from altstartwith;

alter table altstartwith set without oids;

select oid > 0, * from altstartwith; -- fails
select * from altstartwith;

alter table altstartwith set with oids;

select oid > 0, * from altstartwith;

drop table altstartwith;

-- Check inheritance cases
create table altwithoid (col integer) with oids;

-- Inherits parents oid column anyway
create table altinhoid () inherits (altwithoid) without oids;

insert into altinhoid values (1);

select oid > 0, * from altwithoid;
select oid > 0, * from altinhoid;

alter table altwithoid set without oids;

select oid > 0, * from altwithoid; -- fails
select oid > 0, * from altinhoid; -- fails
select * from altwithoid;
select * from altinhoid;

alter table altwithoid set with oids;

select oid > 0, * from altwithoid;
select oid > 0, * from altinhoid;

drop table altwithoid cascade;

create table altwithoid (col integer) without oids;

-- child can have local oid column
create table altinhoid () inherits (altwithoid) with oids;

insert into altinhoid values (1);

select oid > 0, * from altwithoid; -- fails
select oid > 0, * from altinhoid;

alter table altwithoid set with oids;

select oid > 0, * from altwithoid;
select oid > 0, * from altinhoid;

-- the child's local definition should remain
alter table altwithoid set without oids;

select oid > 0, * from altwithoid; -- fails
select oid > 0, * from altinhoid;

drop table altwithoid cascade;

-- test renumbering of child-table columns in inherited operations

create table p1 (f1 int);
create table c1 (f2 text, f3 int) inherits (p1);

alter table p1 add column a1 int check (a1 > 0);
alter table p1 add column f2 text;

insert into p1 values (1,2,'abc');
insert into c1 values(11,'xyz',33,0); -- should fail
insert into c1 values(11,'xyz',33,22);

select * from p1;
update p1 set a1 = a1 + 1, f2 = upper(f2);
select * from p1;

drop table p1 cascade;

-- test that operations with a dropped column do not try to reference
-- its datatype

create domain mytype as text;
create temp table foo (f1 text, f2 mytype, f3 text);

insert into foo values('bb','cc','dd');
select * from foo;

drop domain mytype cascade;

select * from foo;
insert into foo values('qq','rr');
select * from foo;
update foo set f3 = 'zz';
select * from foo;
select f3,max(f1) from foo group by f3;

-- Simple tests for alter table column type
alter table foo alter f1 TYPE integer; -- fails
alter table foo alter f1 TYPE varchar(10);

create table anothertab (atcol1 serial8, atcol2 boolean,
	constraint anothertab_chk check (atcol1 <= 3));

insert into anothertab (atcol1, atcol2) values (default, true);
insert into anothertab (atcol1, atcol2) values (default, false);
select * from anothertab;

alter table anothertab alter column atcol1 type boolean; -- fails
alter table anothertab alter column atcol1 type boolean using atcol1::int; -- fails
alter table anothertab alter column atcol1 type integer;

select * from anothertab;

insert into anothertab (atcol1, atcol2) values (45, null); -- fails
insert into anothertab (atcol1, atcol2) values (default, null);

select * from anothertab;

alter table anothertab alter column atcol2 type text
      using case when atcol2 is true then 'IT WAS TRUE'
                 when atcol2 is false then 'IT WAS FALSE'
                 else 'IT WAS NULL!' end;

select * from anothertab;
alter table anothertab alter column atcol1 type boolean
        using case when atcol1 % 2 = 0 then true else false end; -- fails
alter table anothertab alter column atcol1 drop default;
alter table anothertab alter column atcol1 type boolean
        using case when atcol1 % 2 = 0 then true else false end; -- fails
alter table anothertab drop constraint anothertab_chk;
alter table anothertab drop constraint anothertab_chk; -- fails
alter table anothertab drop constraint IF EXISTS anothertab_chk; -- succeeds

alter table anothertab alter column atcol1 type boolean
        using case when atcol1 % 2 = 0 then true else false end;

select * from anothertab;

drop table anothertab;

create table another (f1 int, f2 text);

insert into another values(1, 'one');
insert into another values(2, 'two');
insert into another values(3, 'three');

select * from another;

alter table another
  alter f1 type text using f2 || ' more',
  alter f2 type bigint using f1 * 10;

select * from another;

drop table another;

-- table's row type
create table tab1 (a int, b text);
create table tab2 (x int, y tab1);
alter table tab1 alter column b type varchar; -- fails

-- disallow recursive containment of row types
create temp table recur1 (f1 int);
alter table recur1 add column f2 recur1; -- fails
alter table recur1 add column f2 recur1[]; -- fails
create domain array_of_recur1 as recur1[];
alter table recur1 add column f2 array_of_recur1; -- fails
create temp table recur2 (f1 int, f2 recur1);
alter table recur1 add column f2 recur2; -- fails
alter table recur1 add column f2 int;
alter table recur1 alter column f2 type recur2; -- fails

-- SET STORAGE may need to add a TOAST table
create table test_storage (a text);
alter table test_storage alter a set storage plain;
alter table test_storage add b int default 0; -- rewrite table to remove its TOAST table
alter table test_storage alter a set storage extended; -- re-add TOAST table

select reltoastrelid <> 0 as has_toast_table
from pg_class
where oid = 'test_storage'::regclass;

-- ALTER COLUMN TYPE with a check constraint and a child table (bug #13779)
CREATE TABLE test_inh_check (a float check (a > 10.2), b float);
CREATE TABLE test_inh_check_child() INHERITS(test_inh_check);
\d test_inh_check
\d test_inh_check_child
select relname, conname, coninhcount, conislocal, connoinherit
  from pg_constraint c, pg_class r
  where relname like 'test_inh_check%' and c.conrelid = r.oid
  order by 1, 2;
ALTER TABLE test_inh_check ALTER COLUMN a TYPE numeric;
\d test_inh_check
\d test_inh_check_child
select relname, conname, coninhcount, conislocal, connoinherit
  from pg_constraint c, pg_class r
  where relname like 'test_inh_check%' and c.conrelid = r.oid
  order by 1, 2;
-- also try noinherit, local, and local+inherited cases
ALTER TABLE test_inh_check ADD CONSTRAINT bnoinherit CHECK (b > 100) NO INHERIT;
ALTER TABLE test_inh_check_child ADD CONSTRAINT blocal CHECK (b < 1000);
ALTER TABLE test_inh_check_child ADD CONSTRAINT bmerged CHECK (b > 1);
ALTER TABLE test_inh_check ADD CONSTRAINT bmerged CHECK (b > 1);
\d test_inh_check
\d test_inh_check_child
select relname, conname, coninhcount, conislocal, connoinherit
  from pg_constraint c, pg_class r
  where relname like 'test_inh_check%' and c.conrelid = r.oid
  order by 1, 2;
ALTER TABLE test_inh_check ALTER COLUMN b TYPE numeric;
\d test_inh_check
\d test_inh_check_child
select relname, conname, coninhcount, conislocal, connoinherit
  from pg_constraint c, pg_class r
  where relname like 'test_inh_check%' and c.conrelid = r.oid
  order by 1, 2;

-- check for rollback of ANALYZE corrupting table property flags (bug #11638)
CREATE TABLE check_fk_presence_1 (id int PRIMARY KEY, t text);
CREATE TABLE check_fk_presence_2 (id int REFERENCES check_fk_presence_1, t text);
BEGIN;
ALTER TABLE check_fk_presence_2 DROP CONSTRAINT check_fk_presence_2_id_fkey;
ANALYZE check_fk_presence_2;
ROLLBACK;
\d check_fk_presence_2
DROP TABLE check_fk_presence_1, check_fk_presence_2;

-- check for rollback of ANALYZE corrupting table property flags (bug #11638)
CREATE TABLE check_fk_presence_1 (id int PRIMARY KEY, t text);
CREATE TABLE check_fk_presence_2 (id int REFERENCES check_fk_presence_1, t text);
BEGIN;
ALTER TABLE check_fk_presence_2 DROP CONSTRAINT check_fk_presence_2_id_fkey;
ANALYZE check_fk_presence_2;
ROLLBACK;
\d check_fk_presence_2
DROP TABLE check_fk_presence_1, check_fk_presence_2;

--
-- lock levels
--
drop type lockmodes;
create type lockmodes as enum (
 'SIReadLock'
,'AccessShareLock'
,'RowShareLock'
,'RowExclusiveLock'
,'ShareUpdateExclusiveLock'
,'ShareLock'
,'ShareRowExclusiveLock'
,'ExclusiveLock'
,'AccessExclusiveLock'
);

drop view my_locks;
create or replace view my_locks as
select case when c.relname like 'pg_toast%' then 'pg_toast' else c.relname end, max(mode::lockmodes) as max_lockmode
from pg_locks l join pg_class c on l.relation = c.oid
where virtualtransaction = (
        select virtualtransaction
        from pg_locks
        where transactionid = txid_current()::integer)
and locktype = 'relation'
and relnamespace != (select oid from pg_namespace where nspname = 'pg_catalog')
and c.relname != 'my_locks'
group by c.relname;

create table alterlock (f1 int primary key, f2 text);
insert into alterlock values (1, 'foo');
create table alterlock2 (f3 int primary key, f1 int);
insert into alterlock2 values (1, 1);

begin; alter table alterlock alter column f2 set statistics 150;
select * from my_locks order by 1;
rollback;

begin; alter table alterlock cluster on alterlock_pkey;
select * from my_locks order by 1;
commit;

begin; alter table alterlock set without cluster;
select * from my_locks order by 1;
commit;

begin; alter table alterlock set (fillfactor = 100);
select * from my_locks order by 1;
commit;

begin; alter table alterlock reset (fillfactor);
select * from my_locks order by 1;
commit;

begin; alter table alterlock set (toast.autovacuum_enabled = off);
select * from my_locks order by 1;
commit;

begin; alter table alterlock set (autovacuum_enabled = off);
select * from my_locks order by 1;
commit;

begin; alter table alterlock alter column f2 set (n_distinct = 1);
select * from my_locks order by 1;
rollback;

begin; alter table alterlock alter column f2 set storage extended;
select * from my_locks order by 1;
rollback;

begin; alter table alterlock alter column f2 set default 'x';
select * from my_locks order by 1;
rollback;

begin;
create trigger ttdummy
	before delete or update on alterlock
	for each row
	execute procedure
	ttdummy (1, 1);
select * from my_locks order by 1;
rollback;

begin;
select * from my_locks order by 1;
alter table alterlock2 add foreign key (f1) references alterlock (f1);
select * from my_locks order by 1;
rollback;

begin;
alter table alterlock2
add constraint alterlock2nv foreign key (f1) references alterlock (f1) NOT VALID;
select * from my_locks order by 1;
commit;
begin;
alter table alterlock2 validate constraint alterlock2nv;
select * from my_locks order by 1;
rollback;

-- cleanup
drop table alterlock2;
drop table alterlock;
drop view my_locks;
drop type lockmodes;

--
-- alter function
--
create function test_strict(text) returns text as
    'select coalesce($1, ''got passed a null'');'
    language sql returns null on null input;
select test_strict(NULL);
alter function test_strict(text) called on null input;
select test_strict(NULL);

create function non_strict(text) returns text as
    'select coalesce($1, ''got passed a null'');'
    language sql called on null input;
select non_strict(NULL);
alter function non_strict(text) returns null on null input;
select non_strict(NULL);

--
-- alter object set schema
--

create schema alter1;
create schema alter2;

create table alter1.t1(f1 serial primary key, f2 int check (f2 > 0));

create view alter1.v1 as select * from alter1.t1;

create function alter1.plus1(int) returns int as 'select $1+1' language sql;

create domain alter1.posint integer check (value > 0);

create type alter1.ctype as (f1 int, f2 text);

create function alter1.same(alter1.ctype, alter1.ctype) returns boolean language sql
as 'select $1.f1 is not distinct from $2.f1 and $1.f2 is not distinct from $2.f2';

create operator alter1.=(procedure = alter1.same, leftarg  = alter1.ctype, rightarg = alter1.ctype);

create operator class alter1.ctype_hash_ops default for type alter1.ctype using hash as
  operator 1 alter1.=(alter1.ctype, alter1.ctype);

create conversion alter1.ascii_to_utf8 for 'sql_ascii' to 'utf8' from ascii_to_utf8;

create text search parser alter1.prs(start = prsd_start, gettoken = prsd_nexttoken, end = prsd_end, lextypes = prsd_lextype);
create text search configuration alter1.cfg(parser = alter1.prs);
create text search template alter1.tmpl(init = dsimple_init, lexize = dsimple_lexize);
create text search dictionary alter1.dict(template = alter1.tmpl);

insert into alter1.t1(f2) values(11);
insert into alter1.t1(f2) values(12);

alter table alter1.t1 set schema alter2;
alter table alter1.v1 set schema alter2;
alter function alter1.plus1(int) set schema alter2;
alter domain alter1.posint set schema alter2;
alter operator class alter1.ctype_hash_ops using hash set schema alter2;
alter operator family alter1.ctype_hash_ops using hash set schema alter2;
alter operator alter1.=(alter1.ctype, alter1.ctype) set schema alter2;
alter function alter1.same(alter1.ctype, alter1.ctype) set schema alter2;
alter type alter1.ctype set schema alter2;
alter conversion alter1.ascii_to_utf8 set schema alter2;
alter text search parser alter1.prs set schema alter2;
alter text search configuration alter1.cfg set schema alter2;
alter text search template alter1.tmpl set schema alter2;
alter text search dictionary alter1.dict set schema alter2;

-- this should succeed because nothing is left in alter1
drop schema alter1;

insert into alter2.t1(f2) values(13);
insert into alter2.t1(f2) values(14);

select * from alter2.t1;

select * from alter2.v1;

select alter2.plus1(41);

-- clean up
drop schema alter2 cascade;

--
-- composite types
--

CREATE TYPE test_type AS (a int);
\d test_type

ALTER TYPE nosuchtype ADD ATTRIBUTE b text; -- fails

ALTER TYPE test_type ADD ATTRIBUTE b text;
\d test_type

ALTER TYPE test_type ADD ATTRIBUTE b text; -- fails

ALTER TYPE test_type ALTER ATTRIBUTE b SET DATA TYPE varchar;
\d test_type

ALTER TYPE test_type ALTER ATTRIBUTE b SET DATA TYPE integer;
\d test_type

ALTER TYPE test_type DROP ATTRIBUTE b;
\d test_type

ALTER TYPE test_type DROP ATTRIBUTE c; -- fails

ALTER TYPE test_type DROP ATTRIBUTE IF EXISTS c;

ALTER TYPE test_type DROP ATTRIBUTE a, ADD ATTRIBUTE d boolean;
\d test_type

ALTER TYPE test_type RENAME ATTRIBUTE a TO aa;
ALTER TYPE test_type RENAME ATTRIBUTE d TO dd;
\d test_type

DROP TYPE test_type;

CREATE TYPE test_type1 AS (a int, b text);
CREATE TABLE test_tbl1 (x int, y test_type1);
ALTER TYPE test_type1 ALTER ATTRIBUTE b TYPE varchar; -- fails

CREATE TYPE test_type2 AS (a int, b text);
CREATE TABLE test_tbl2 OF test_type2;
CREATE TABLE test_tbl2_subclass () INHERITS (test_tbl2);
\d test_type2
\d test_tbl2

ALTER TYPE test_type2 ADD ATTRIBUTE c text; -- fails
ALTER TYPE test_type2 ADD ATTRIBUTE c text CASCADE;
\d test_type2
\d test_tbl2

ALTER TYPE test_type2 ALTER ATTRIBUTE b TYPE varchar; -- fails
ALTER TYPE test_type2 ALTER ATTRIBUTE b TYPE varchar CASCADE;
\d test_type2
\d test_tbl2

ALTER TYPE test_type2 DROP ATTRIBUTE b; -- fails
ALTER TYPE test_type2 DROP ATTRIBUTE b CASCADE;
\d test_type2
\d test_tbl2

ALTER TYPE test_type2 RENAME ATTRIBUTE a TO aa; -- fails
ALTER TYPE test_type2 RENAME ATTRIBUTE a TO aa CASCADE;
\d test_type2
\d test_tbl2
\d test_tbl2_subclass

DROP TABLE test_tbl2_subclass;

-- This test isn't that interesting on its own, but the purpose is to leave
-- behind a table to test pg_upgrade with. The table has a composite type
-- column in it, and the composite type has a dropped attribute.
CREATE TYPE test_type3 AS (a int);
CREATE TABLE test_tbl3 (c) AS SELECT '(1)'::test_type3;
ALTER TYPE test_type3 DROP ATTRIBUTE a, ADD ATTRIBUTE b int;

CREATE TYPE test_type_empty AS ();
DROP TYPE test_type_empty;

--
-- typed tables: OF / NOT OF
--

CREATE TYPE tt_t0 AS (z inet, x int, y numeric(8,2));
ALTER TYPE tt_t0 DROP ATTRIBUTE z;
CREATE TABLE tt0 (x int NOT NULL, y numeric(8,2));	-- OK
CREATE TABLE tt1 (x int, y bigint);					-- wrong base type
CREATE TABLE tt2 (x int, y numeric(9,2));			-- wrong typmod
CREATE TABLE tt3 (y numeric(8,2), x int);			-- wrong column order
CREATE TABLE tt4 (x int);							-- too few columns
CREATE TABLE tt5 (x int, y numeric(8,2), z int);	-- too few columns
CREATE TABLE tt6 () INHERITS (tt0);					-- can't have a parent
CREATE TABLE tt7 (x int, q text, y numeric(8,2)) WITH OIDS;
ALTER TABLE tt7 DROP q;								-- OK

ALTER TABLE tt0 OF tt_t0;
ALTER TABLE tt1 OF tt_t0;
ALTER TABLE tt2 OF tt_t0;
ALTER TABLE tt3 OF tt_t0;
ALTER TABLE tt4 OF tt_t0;
ALTER TABLE tt5 OF tt_t0;
ALTER TABLE tt6 OF tt_t0;
ALTER TABLE tt7 OF tt_t0;

CREATE TYPE tt_t1 AS (x int, y numeric(8,2));
ALTER TABLE tt7 OF tt_t1;			-- reassign an already-typed table
ALTER TABLE tt7 NOT OF;
\d tt7

-- make sure we can drop a constraint on the parent but it remains on the child
CREATE TABLE test_drop_constr_parent (c text CHECK (c IS NOT NULL));
CREATE TABLE test_drop_constr_child () INHERITS (test_drop_constr_parent);
ALTER TABLE ONLY test_drop_constr_parent DROP CONSTRAINT "test_drop_constr_parent_c_check";
-- should fail
INSERT INTO test_drop_constr_child (c) VALUES (NULL);
DROP TABLE test_drop_constr_parent CASCADE;

--
-- IF EXISTS test
--
ALTER TABLE IF EXISTS tt8 ADD COLUMN f int;
ALTER TABLE IF EXISTS tt8 ADD CONSTRAINT xxx PRIMARY KEY(f);
ALTER TABLE IF EXISTS tt8 ADD CHECK (f BETWEEN 0 AND 10);
ALTER TABLE IF EXISTS tt8 ALTER COLUMN f SET DEFAULT 0;
ALTER TABLE IF EXISTS tt8 RENAME COLUMN f TO f1;
ALTER TABLE IF EXISTS tt8 SET SCHEMA alter2;

CREATE TABLE tt8(a int);
CREATE SCHEMA alter2;

ALTER TABLE IF EXISTS tt8 ADD COLUMN f int;
ALTER TABLE IF EXISTS tt8 ADD CONSTRAINT xxx PRIMARY KEY(f);
ALTER TABLE IF EXISTS tt8 ADD CHECK (f BETWEEN 0 AND 10);
ALTER TABLE IF EXISTS tt8 ALTER COLUMN f SET DEFAULT 0;
ALTER TABLE IF EXISTS tt8 RENAME COLUMN f TO f1;
ALTER TABLE IF EXISTS tt8 SET SCHEMA alter2;

\d alter2.tt8

DROP TABLE alter2.tt8;
DROP SCHEMA alter2;

<<<<<<< HEAD
=======

-- Check that comments on constraints and indexes are not lost at ALTER TABLE.
CREATE TABLE comment_test (
  id int,
  positive_col int CHECK (positive_col > 0),
  indexed_col int,
  CONSTRAINT comment_test_pk PRIMARY KEY (id));
CREATE INDEX comment_test_index ON comment_test(indexed_col);

COMMENT ON COLUMN comment_test.id IS 'Column ''id'' on comment_test';
COMMENT ON INDEX comment_test_index IS 'Simple index on comment_test';
COMMENT ON CONSTRAINT comment_test_positive_col_check ON comment_test IS 'CHECK constraint on comment_test.positive_col';
COMMENT ON CONSTRAINT comment_test_pk ON comment_test IS 'PRIMARY KEY constraint of comment_test';
COMMENT ON INDEX comment_test_pk IS 'Index backing the PRIMARY KEY of comment_test';

SELECT col_description('comment_test'::regclass, 1) as comment;
SELECT indexrelid::regclass::text as index, obj_description(indexrelid, 'pg_class') as comment FROM pg_index where indrelid = 'comment_test'::regclass ORDER BY 1, 2;
SELECT conname as constraint, obj_description(oid, 'pg_constraint') as comment FROM pg_constraint where conrelid = 'comment_test'::regclass ORDER BY 1, 2;

-- Change the datatype of all the columns. ALTER TABLE is optimized to not
-- rebuild an index if the new data type is binary compatible with the old
-- one. Check do a dummy ALTER TABLE that doesn't change the datatype
-- first, to test that no-op codepath, and another one that does.
ALTER TABLE comment_test ALTER COLUMN indexed_col SET DATA TYPE int;
ALTER TABLE comment_test ALTER COLUMN indexed_col SET DATA TYPE text;
ALTER TABLE comment_test ALTER COLUMN id SET DATA TYPE int;
ALTER TABLE comment_test ALTER COLUMN id SET DATA TYPE text;
ALTER TABLE comment_test ALTER COLUMN positive_col SET DATA TYPE int;
ALTER TABLE comment_test ALTER COLUMN positive_col SET DATA TYPE bigint;

-- Check that the comments are intact.
SELECT col_description('comment_test'::regclass, 1) as comment;
SELECT indexrelid::regclass::text as index, obj_description(indexrelid, 'pg_class') as comment FROM pg_index where indrelid = 'comment_test'::regclass ORDER BY 1, 2;
SELECT conname as constraint, obj_description(oid, 'pg_constraint') as comment FROM pg_constraint where conrelid = 'comment_test'::regclass ORDER BY 1, 2;


>>>>>>> 8abb52fa
-- Check that we map relation oids to filenodes and back correctly.  Only
-- display bad mappings so the test output doesn't change all the time.  A
-- filenode function call can return NULL for a relation dropped concurrently
-- with the call's surrounding query, so ignore a NULL mapped_oid for
-- relations that no longer exist after all calls finish.
CREATE TEMP TABLE filenode_mapping AS
SELECT
    oid, mapped_oid, reltablespace, relfilenode, relname
FROM pg_class,
    pg_filenode_relation(reltablespace, pg_relation_filenode(oid)) AS mapped_oid
WHERE relkind IN ('r', 'i', 'S', 't', 'm') AND mapped_oid IS DISTINCT FROM oid;

SELECT m.* FROM filenode_mapping m LEFT JOIN pg_class c ON c.oid = m.oid
WHERE c.oid IS NOT NULL OR m.mapped_oid IS NOT NULL;

-- Checks on creating and manipulation of user defined relations in
-- pg_catalog.
--
-- XXX: It would be useful to add checks around trying to manipulate
-- catalog tables, but that might have ugly consequences when run
-- against an existing server with allow_system_table_mods = on.

SHOW allow_system_table_mods;
-- disallowed because of search_path issues with pg_dump
CREATE TABLE pg_catalog.new_system_table();
-- instead create in public first, move to catalog
CREATE TABLE new_system_table(id serial primary key, othercol text);
ALTER TABLE new_system_table SET SCHEMA pg_catalog;

-- XXX: it's currently impossible to move relations out of pg_catalog
ALTER TABLE new_system_table SET SCHEMA public;
-- move back, will currently error out, already there
ALTER TABLE new_system_table SET SCHEMA pg_catalog;
ALTER TABLE new_system_table RENAME TO old_system_table;
CREATE INDEX old_system_table__othercol ON old_system_table (othercol);
INSERT INTO old_system_table(othercol) VALUES ('somedata'), ('otherdata');
UPDATE old_system_table SET id = -id;
DELETE FROM old_system_table WHERE othercol = 'somedata';
TRUNCATE old_system_table;
ALTER TABLE old_system_table DROP CONSTRAINT new_system_table_pkey;
ALTER TABLE old_system_table DROP COLUMN othercol;
DROP TABLE old_system_table;

-- set logged
CREATE UNLOGGED TABLE unlogged1(f1 SERIAL PRIMARY KEY, f2 TEXT);
-- check relpersistence of an unlogged table
SELECT relname, relkind, relpersistence FROM pg_class WHERE relname ~ '^unlogged1'
UNION ALL
SELECT 'toast table', t.relkind, t.relpersistence FROM pg_class r JOIN pg_class t ON t.oid = r.reltoastrelid WHERE r.relname ~ '^unlogged1'
UNION ALL
SELECT 'toast index', ri.relkind, ri.relpersistence FROM pg_class r join pg_class t ON t.oid = r.reltoastrelid JOIN pg_index i ON i.indrelid = t.oid JOIN pg_class ri ON ri.oid = i.indexrelid WHERE r.relname ~ '^unlogged1'
ORDER BY relname;
CREATE UNLOGGED TABLE unlogged2(f1 SERIAL PRIMARY KEY, f2 INTEGER REFERENCES unlogged1); -- foreign key
CREATE UNLOGGED TABLE unlogged3(f1 SERIAL PRIMARY KEY, f2 INTEGER REFERENCES unlogged3); -- self-referencing foreign key
ALTER TABLE unlogged3 SET LOGGED; -- skip self-referencing foreign key
ALTER TABLE unlogged2 SET LOGGED; -- fails because a foreign key to an unlogged table exists
ALTER TABLE unlogged1 SET LOGGED;
-- check relpersistence of an unlogged table after changing to permament
SELECT relname, relkind, relpersistence FROM pg_class WHERE relname ~ '^unlogged1'
UNION ALL
SELECT 'toast table', t.relkind, t.relpersistence FROM pg_class r JOIN pg_class t ON t.oid = r.reltoastrelid WHERE r.relname ~ '^unlogged1'
UNION ALL
SELECT 'toast index', ri.relkind, ri.relpersistence FROM pg_class r join pg_class t ON t.oid = r.reltoastrelid JOIN pg_index i ON i.indrelid = t.oid JOIN pg_class ri ON ri.oid = i.indexrelid WHERE r.relname ~ '^unlogged1'
ORDER BY relname;
ALTER TABLE unlogged1 SET LOGGED; -- silently do nothing
DROP TABLE unlogged3;
DROP TABLE unlogged2;
DROP TABLE unlogged1;
-- set unlogged
CREATE TABLE logged1(f1 SERIAL PRIMARY KEY, f2 TEXT);
-- check relpersistence of a permanent table
SELECT relname, relkind, relpersistence FROM pg_class WHERE relname ~ '^logged1'
UNION ALL
SELECT 'toast table', t.relkind, t.relpersistence FROM pg_class r JOIN pg_class t ON t.oid = r.reltoastrelid WHERE r.relname ~ '^logged1'
UNION ALL
SELECT 'toast index', ri.relkind, ri.relpersistence FROM pg_class r join pg_class t ON t.oid = r.reltoastrelid JOIN pg_index i ON i.indrelid = t.oid JOIN pg_class ri ON ri.oid = i.indexrelid WHERE r.relname ~ '^logged1'
ORDER BY relname;
CREATE TABLE logged2(f1 SERIAL PRIMARY KEY, f2 INTEGER REFERENCES logged1); -- foreign key
CREATE TABLE logged3(f1 SERIAL PRIMARY KEY, f2 INTEGER REFERENCES logged3); -- self-referencing foreign key
ALTER TABLE logged1 SET UNLOGGED; -- fails because a foreign key from a permanent table exists
ALTER TABLE logged3 SET UNLOGGED; -- skip self-referencing foreign key
ALTER TABLE logged2 SET UNLOGGED;
ALTER TABLE logged1 SET UNLOGGED;
-- check relpersistence of a permanent table after changing to unlogged
SELECT relname, relkind, relpersistence FROM pg_class WHERE relname ~ '^logged1'
UNION ALL
SELECT 'toast table', t.relkind, t.relpersistence FROM pg_class r JOIN pg_class t ON t.oid = r.reltoastrelid WHERE r.relname ~ '^logged1'
UNION ALL
SELECT 'toast index', ri.relkind, ri.relpersistence FROM pg_class r join pg_class t ON t.oid = r.reltoastrelid JOIN pg_index i ON i.indrelid = t.oid JOIN pg_class ri ON ri.oid = i.indexrelid WHERE r.relname ~ '^logged1'
ORDER BY relname;
ALTER TABLE logged1 SET UNLOGGED; -- silently do nothing
DROP TABLE logged3;
DROP TABLE logged2;
DROP TABLE logged1;<|MERGE_RESOLUTION|>--- conflicted
+++ resolved
@@ -1298,16 +1298,6 @@
 \d check_fk_presence_2
 DROP TABLE check_fk_presence_1, check_fk_presence_2;
 
--- check for rollback of ANALYZE corrupting table property flags (bug #11638)
-CREATE TABLE check_fk_presence_1 (id int PRIMARY KEY, t text);
-CREATE TABLE check_fk_presence_2 (id int REFERENCES check_fk_presence_1, t text);
-BEGIN;
-ALTER TABLE check_fk_presence_2 DROP CONSTRAINT check_fk_presence_2_id_fkey;
-ANALYZE check_fk_presence_2;
-ROLLBACK;
-\d check_fk_presence_2
-DROP TABLE check_fk_presence_1, check_fk_presence_2;
-
 --
 -- lock levels
 --
@@ -1637,8 +1627,6 @@
 DROP TABLE alter2.tt8;
 DROP SCHEMA alter2;
 
-<<<<<<< HEAD
-=======
 
 -- Check that comments on constraints and indexes are not lost at ALTER TABLE.
 CREATE TABLE comment_test (
@@ -1675,7 +1663,6 @@
 SELECT conname as constraint, obj_description(oid, 'pg_constraint') as comment FROM pg_constraint where conrelid = 'comment_test'::regclass ORDER BY 1, 2;
 
 
->>>>>>> 8abb52fa
 -- Check that we map relation oids to filenodes and back correctly.  Only
 -- display bad mappings so the test output doesn't change all the time.  A
 -- filenode function call can return NULL for a relation dropped concurrently
