--- conflicted
+++ resolved
@@ -2071,10 +2071,7 @@
 select trap_timeout();
 NOTICE:  nyeah nyeah, can't stop me
 ERROR:  end of function
-<<<<<<< HEAD
-=======
 CONTEXT:  PL/pgSQL function trap_timeout() line 15 at RAISE
->>>>>>> 7961c31a
 rollback;
 -- Test for pass-by-ref values being stored in proper context
 create function test_variable_storage() returns text as $$
