--- conflicted
+++ resolved
@@ -3311,9 +3311,6 @@
 select jsonb_set('{"a": {"b": [1, 2, 3]}}', '{a, b, non_integer}', '"new_value"');
 ERROR:  path element at position 3 is not an integer: "non_integer"
 select jsonb_set('{"a": {"b": [1, 2, 3]}}', '{a, b, NULL}', '"new_value"');
-<<<<<<< HEAD
-ERROR:  path element at position 3 is null
-=======
 ERROR:  path element at position 3 is null
 -- jsonb_insert
 select jsonb_insert('{"a": [0,1,2]}', '{a, 1}', '"new_value"');
@@ -3443,5 +3440,4 @@
 HINT:  Try using the function jsonb_set to replace key value.
 select jsonb_insert('{"a": {"b": "value"}}', '{a, b}', '"new_value"', true);
 ERROR:  cannot replace existing key
-HINT:  Try using the function jsonb_set to replace key value.
->>>>>>> 7961c31a
+HINT:  Try using the function jsonb_set to replace key value.