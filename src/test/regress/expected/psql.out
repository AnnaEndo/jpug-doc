--
-- Tests for psql features that aren't closely connected to any
-- specific server features
--
-- \gset
select 10 as test01, 20 as test02, 'Hello' as test03 \gset pref01_
\echo :pref01_test01 :pref01_test02 :pref01_test03
10 20 Hello
-- should fail: bad variable name
select 10 as "bad name"
\gset
could not set variable "bad name"
-- multiple backslash commands in one line
select 1 as x, 2 as y \gset pref01_ \\ \echo :pref01_x
1
select 3 as x, 4 as y \gset pref01_ \echo :pref01_x \echo :pref01_y
3
4
select 5 as x, 6 as y \gset pref01_ \\ \g \echo :pref01_x :pref01_y
 x | y 
---+---
 5 | 6
(1 row)

5 6
select 7 as x, 8 as y \g \gset pref01_ \echo :pref01_x :pref01_y
 x | y 
---+---
 7 | 8
(1 row)

7 8
-- NULL should unset the variable
\set var2 xyz
select 1 as var1, NULL as var2, 3 as var3 \gset
\echo :var1 :var2 :var3
1 :var2 3
-- \gset requires just one tuple
select 10 as test01, 20 as test02 from generate_series(1,3) \gset
more than one row returned for \gset
select 10 as test01, 20 as test02 from generate_series(1,0) \gset
no rows returned for \gset
-- \gset should work in FETCH_COUNT mode too
\set FETCH_COUNT 1
select 1 as x, 2 as y \gset pref01_ \\ \echo :pref01_x
1
select 3 as x, 4 as y \gset pref01_ \echo :pref01_x \echo :pref01_y
3
4
select 10 as test01, 20 as test02 from generate_series(1,3) \gset
more than one row returned for \gset
select 10 as test01, 20 as test02 from generate_series(1,0) \gset
no rows returned for \gset
\unset FETCH_COUNT
-- show all pset options
\pset
<<<<<<< HEAD
border         1
columns        0
expanded       off
fieldsep       '|'
fieldsep_zero  off
footer         on
format         aligned
linestyle      ascii
null           ''
numericlocale  off
pager          1
recordsep      '\n'
recordsep_zero off
tableattr      
title          
tuples_only    off
=======
border                   1
columns                  0
expanded                 off
fieldsep                 '|'
fieldsep_zero            off
footer                   on
format                   aligned
linestyle                ascii
null                     ''
numericlocale            off
pager                    1
pager_min_lines          0
recordsep                '\n'
recordsep_zero           off
tableattr                
title                    
tuples_only              off
unicode_border_linestyle single
unicode_column_linestyle single
unicode_header_linestyle single
-- test multi-line headers, wrapping, and newline indicators
prepare q as select array_to_string(array_agg(repeat('x',2*n)),E'\n') as "ab

c", array_to_string(array_agg(repeat('y',20-2*n)),E'\n') as "a
bc" from generate_series(1,10) as n(n) group by n>1 ;
\pset linestyle ascii
\pset expanded off
\pset columns 40
\pset border 0
\pset format unaligned
execute q;
ab

c|a
bc
xx|yyyyyyyyyyyyyyyyyy
xxxx
xxxxxx
xxxxxxxx
xxxxxxxxxx
xxxxxxxxxxxx
xxxxxxxxxxxxxx
xxxxxxxxxxxxxxxx
xxxxxxxxxxxxxxxxxx
xxxxxxxxxxxxxxxxxxxx|yyyyyyyyyyyyyyyy
yyyyyyyyyyyyyy
yyyyyyyyyyyy
yyyyyyyyyy
yyyyyyyy
yyyyyy
yyyy
yy

(2 rows)
\pset format aligned
execute q;
         ab         +        a         +
                    +        bc         
         c                              
-------------------- ------------------
xx                   yyyyyyyyyyyyyyyyyy
xxxx                +yyyyyyyyyyyyyyyy  +
xxxxxx              +yyyyyyyyyyyyyy    +
xxxxxxxx            +yyyyyyyyyyyy      +
xxxxxxxxxx          +yyyyyyyyyy        +
xxxxxxxxxxxx        +yyyyyyyy          +
xxxxxxxxxxxxxx      +yyyyyy            +
xxxxxxxxxxxxxxxx    +yyyy              +
xxxxxxxxxxxxxxxxxx  +yy                +
xxxxxxxxxxxxxxxxxxxx 
(2 rows)

\pset format wrapped
execute q;
         ab         +        a         +
                    +        bc         
         c                              
-------------------- ------------------
xx                   yyyyyyyyyyyyyyyyyy
xxxx                +yyyyyyyyyyyyyyyy  +
xxxxxx              +yyyyyyyyyyyyyy    +
xxxxxxxx            +yyyyyyyyyyyy      +
xxxxxxxxxx          +yyyyyyyyyy        +
xxxxxxxxxxxx        +yyyyyyyy          +
xxxxxxxxxxxxxx      +yyyyyy            +
xxxxxxxxxxxxxxxx    +yyyy              +
xxxxxxxxxxxxxxxxxx  +yy                +
xxxxxxxxxxxxxxxxxxxx 
(2 rows)

\pset border 1
\pset format unaligned
execute q;
ab

c|a
bc
xx|yyyyyyyyyyyyyyyyyy
xxxx
xxxxxx
xxxxxxxx
xxxxxxxxxx
xxxxxxxxxxxx
xxxxxxxxxxxxxx
xxxxxxxxxxxxxxxx
xxxxxxxxxxxxxxxxxx
xxxxxxxxxxxxxxxxxxxx|yyyyyyyyyyyyyyyy
yyyyyyyyyyyyyy
yyyyyyyyyyyy
yyyyyyyyyy
yyyyyyyy
yyyyyy
yyyy
yy

(2 rows)
\pset format aligned
execute q;
          ab         +|         a         +
                     +|         bc         
          c           |                    
----------------------+--------------------
 xx                   | yyyyyyyyyyyyyyyyyy
 xxxx                +| yyyyyyyyyyyyyyyy  +
 xxxxxx              +| yyyyyyyyyyyyyy    +
 xxxxxxxx            +| yyyyyyyyyyyy      +
 xxxxxxxxxx          +| yyyyyyyyyy        +
 xxxxxxxxxxxx        +| yyyyyyyy          +
 xxxxxxxxxxxxxx      +| yyyyyy            +
 xxxxxxxxxxxxxxxx    +| yyyy              +
 xxxxxxxxxxxxxxxxxx  +| yy                +
 xxxxxxxxxxxxxxxxxxxx | 
(2 rows)

\pset format wrapped
execute q;
        ab        +|         a         +
                  +|         bc         
         c         |                    
-------------------+--------------------
 xx                | yyyyyyyyyyyyyyyyyy
 xxxx             +| yyyyyyyyyyyyyyyy  +
 xxxxxx           +| yyyyyyyyyyyyyy    +
 xxxxxxxx         +| yyyyyyyyyyyy      +
 xxxxxxxxxx       +| yyyyyyyyyy        +
 xxxxxxxxxxxx     +| yyyyyyyy          +
 xxxxxxxxxxxxxx   +| yyyyyy            +
 xxxxxxxxxxxxxxxx +| yyyy              +
 xxxxxxxxxxxxxxxxx.| yy                +
.x                +| 
 xxxxxxxxxxxxxxxxx.| 
.xxx               | 
(2 rows)

\pset border 2
\pset format unaligned
execute q;
ab

c|a
bc
xx|yyyyyyyyyyyyyyyyyy
xxxx
xxxxxx
xxxxxxxx
xxxxxxxxxx
xxxxxxxxxxxx
xxxxxxxxxxxxxx
xxxxxxxxxxxxxxxx
xxxxxxxxxxxxxxxxxx
xxxxxxxxxxxxxxxxxxxx|yyyyyyyyyyyyyyyy
yyyyyyyyyyyyyy
yyyyyyyyyyyy
yyyyyyyyyy
yyyyyyyy
yyyyyy
yyyy
yy

(2 rows)
\pset format aligned
execute q;
+----------------------+--------------------+
|          ab         +|         a         +|
|                     +|         bc         |
|          c           |                    |
+----------------------+--------------------+
| xx                   | yyyyyyyyyyyyyyyyyy |
| xxxx                +| yyyyyyyyyyyyyyyy  +|
| xxxxxx              +| yyyyyyyyyyyyyy    +|
| xxxxxxxx            +| yyyyyyyyyyyy      +|
| xxxxxxxxxx          +| yyyyyyyyyy        +|
| xxxxxxxxxxxx        +| yyyyyyyy          +|
| xxxxxxxxxxxxxx      +| yyyyyy            +|
| xxxxxxxxxxxxxxxx    +| yyyy              +|
| xxxxxxxxxxxxxxxxxx  +| yy                +|
| xxxxxxxxxxxxxxxxxxxx |                    |
+----------------------+--------------------+
(2 rows)

\pset format wrapped
execute q;
+-----------------+--------------------+
|       ab       +|         a         +|
|                +|         bc         |
|        c        |                    |
+-----------------+--------------------+
| xx              | yyyyyyyyyyyyyyyyyy |
| xxxx           +| yyyyyyyyyyyyyyyy  +|
| xxxxxx         +| yyyyyyyyyyyyyy    +|
| xxxxxxxx       +| yyyyyyyyyyyy      +|
| xxxxxxxxxx     +| yyyyyyyyyy        +|
| xxxxxxxxxxxx   +| yyyyyyyy          +|
| xxxxxxxxxxxxxx +| yyyyyy            +|
| xxxxxxxxxxxxxxx.| yyyy              +|
|.x              +| yy                +|
| xxxxxxxxxxxxxxx.|                    |
|.xxx            +|                    |
| xxxxxxxxxxxxxxx.|                    |
|.xxxxx           |                    |
+-----------------+--------------------+
(2 rows)

\pset expanded on
\pset columns 20
\pset border 0
\pset format unaligned
execute q;
ab

c|xx
a
bc|yyyyyyyyyyyyyyyyyy

ab

c|xxxx
xxxxxx
xxxxxxxx
xxxxxxxxxx
xxxxxxxxxxxx
xxxxxxxxxxxxxx
xxxxxxxxxxxxxxxx
xxxxxxxxxxxxxxxxxx
xxxxxxxxxxxxxxxxxxxx
a
bc|yyyyyyyyyyyyyyyy
yyyyyyyyyyyyyy
yyyyyyyyyyyy
yyyyyyyyyy
yyyyyyyy
yyyyyy
yyyy
yy

\pset format aligned
execute q;
* Record 1            
ab+ xx
  +
c  
a + yyyyyyyyyyyyyyyyyy
bc 
* Record 2            
ab+ xxxx                +
  + xxxxxx              +
c   xxxxxxxx            +
    xxxxxxxxxx          +
    xxxxxxxxxxxx        +
    xxxxxxxxxxxxxx      +
    xxxxxxxxxxxxxxxx    +
    xxxxxxxxxxxxxxxxxx  +
    xxxxxxxxxxxxxxxxxxxx
a + yyyyyyyyyyyyyyyy    +
bc  yyyyyyyyyyyyyy      +
    yyyyyyyyyyyy        +
    yyyyyyyyyy          +
    yyyyyyyy            +
    yyyyyy              +
    yyyy                +
    yy                  +
    

\pset format wrapped
execute q;
* Record 1       
ab+ xx
  +
c  
a + yyyyyyyyyyyyyyy.
bc .yyy
* Record 2       
ab+ xxxx           +
  + xxxxxx         +
c   xxxxxxxx       +
    xxxxxxxxxx     +
    xxxxxxxxxxxx   +
    xxxxxxxxxxxxxx +
    xxxxxxxxxxxxxxx.
   .x              +
    xxxxxxxxxxxxxxx.
   .xxx            +
    xxxxxxxxxxxxxxx.
   .xxxxx
a + yyyyyyyyyyyyyyy.
bc .y              +
    yyyyyyyyyyyyyy +
    yyyyyyyyyyyy   +
    yyyyyyyyyy     +
    yyyyyyyy       +
    yyyyyy         +
    yyyy           +
    yy             +
    

\pset border 1
\pset format unaligned
execute q;
ab

c|xx
a
bc|yyyyyyyyyyyyyyyyyy

ab

c|xxxx
xxxxxx
xxxxxxxx
xxxxxxxxxx
xxxxxxxxxxxx
xxxxxxxxxxxxxx
xxxxxxxxxxxxxxxx
xxxxxxxxxxxxxxxxxx
xxxxxxxxxxxxxxxxxxxx
a
bc|yyyyyyyyyyyyyyyy
yyyyyyyyyyyyyy
yyyyyyyyyyyy
yyyyyyyyyy
yyyyyyyy
yyyyyy
yyyy
yy

\pset format aligned
execute q;
-[ RECORD 1 ]------------
ab+| xx
  +|
c  |
a +| yyyyyyyyyyyyyyyyyy
bc |
-[ RECORD 2 ]------------
ab+| xxxx                +
  +| xxxxxx              +
c  | xxxxxxxx            +
   | xxxxxxxxxx          +
   | xxxxxxxxxxxx        +
   | xxxxxxxxxxxxxx      +
   | xxxxxxxxxxxxxxxx    +
   | xxxxxxxxxxxxxxxxxx  +
   | xxxxxxxxxxxxxxxxxxxx
a +| yyyyyyyyyyyyyyyy    +
bc | yyyyyyyyyyyyyy      +
   | yyyyyyyyyyyy        +
   | yyyyyyyyyy          +
   | yyyyyyyy            +
   | yyyyyy              +
   | yyyy                +
   | yy                  +
   | 

\pset format wrapped
execute q;
-[ RECORD 1 ]------
ab+| xx
  +|
c  |
a +| yyyyyyyyyyyyyy.
bc |.yyyy
-[ RECORD 2 ]------
ab+| xxxx          +
  +| xxxxxx        +
c  | xxxxxxxx      +
   | xxxxxxxxxx    +
   | xxxxxxxxxxxx  +
   | xxxxxxxxxxxxxx+
   | xxxxxxxxxxxxxx.
   |.xx            +
   | xxxxxxxxxxxxxx.
   |.xxxx          +
   | xxxxxxxxxxxxxx.
   |.xxxxxx
a +| yyyyyyyyyyyyyy.
bc |.yy            +
   | yyyyyyyyyyyyyy+
   | yyyyyyyyyyyy  +
   | yyyyyyyyyy    +
   | yyyyyyyy      +
   | yyyyyy        +
   | yyyy          +
   | yy            +
   | 

\pset border 2
\pset format unaligned
execute q;
ab

c|xx
a
bc|yyyyyyyyyyyyyyyyyy

ab

c|xxxx
xxxxxx
xxxxxxxx
xxxxxxxxxx
xxxxxxxxxxxx
xxxxxxxxxxxxxx
xxxxxxxxxxxxxxxx
xxxxxxxxxxxxxxxxxx
xxxxxxxxxxxxxxxxxxxx
a
bc|yyyyyyyyyyyyyyyy
yyyyyyyyyyyyyy
yyyyyyyyyyyy
yyyyyyyyyy
yyyyyyyy
yyyyyy
yyyy
yy

\pset format aligned
execute q;
+-[ RECORD 1 ]--------------+
| ab+| xx                   |
|   +|                      |
| c  |                      |
| a +| yyyyyyyyyyyyyyyyyy   |
| bc |                      |
+-[ RECORD 2 ]--------------+
| ab+| xxxx                +|
|   +| xxxxxx              +|
| c  | xxxxxxxx            +|
|    | xxxxxxxxxx          +|
|    | xxxxxxxxxxxx        +|
|    | xxxxxxxxxxxxxx      +|
|    | xxxxxxxxxxxxxxxx    +|
|    | xxxxxxxxxxxxxxxxxx  +|
|    | xxxxxxxxxxxxxxxxxxxx |
| a +| yyyyyyyyyyyyyyyy    +|
| bc | yyyyyyyyyyyyyy      +|
|    | yyyyyyyyyyyy        +|
|    | yyyyyyyyyy          +|
|    | yyyyyyyy            +|
|    | yyyyyy              +|
|    | yyyy                +|
|    | yy                  +|
|    |                      |
+----+----------------------+

\pset format wrapped
execute q;
+-[ RECORD 1 ]-----+
| ab+| xx          |
|   +|             |
| c  |             |
| a +| yyyyyyyyyyy.|
| bc |.yyyyyyy     |
+-[ RECORD 2 ]-----+
| ab+| xxxx       +|
|   +| xxxxxx     +|
| c  | xxxxxxxx   +|
|    | xxxxxxxxxx +|
|    | xxxxxxxxxxx.|
|    |.x          +|
|    | xxxxxxxxxxx.|
|    |.xxx        +|
|    | xxxxxxxxxxx.|
|    |.xxxxx      +|
|    | xxxxxxxxxxx.|
|    |.xxxxxxx    +|
|    | xxxxxxxxxxx.|
|    |.xxxxxxxxx   |
| a +| yyyyyyyyyyy.|
| bc |.yyyyy      +|
|    | yyyyyyyyyyy.|
|    |.yyy        +|
|    | yyyyyyyyyyy.|
|    |.y          +|
|    | yyyyyyyyyy +|
|    | yyyyyyyy   +|
|    | yyyyyy     +|
|    | yyyy       +|
|    | yy         +|
|    |             |
+----+-------------+

\pset linestyle old-ascii
\pset expanded off
\pset columns 40
\pset border 0
\pset format unaligned
execute q;
ab

c|a
bc
xx|yyyyyyyyyyyyyyyyyy
xxxx
xxxxxx
xxxxxxxx
xxxxxxxxxx
xxxxxxxxxxxx
xxxxxxxxxxxxxx
xxxxxxxxxxxxxxxx
xxxxxxxxxxxxxxxxxx
xxxxxxxxxxxxxxxxxxxx|yyyyyyyyyyyyyyyy
yyyyyyyyyyyyyy
yyyyyyyyyyyy
yyyyyyyyyy
yyyyyyyy
yyyyyy
yyyy
yy

(2 rows)
\pset format aligned
execute q;
         ab                  a         
                    +        bc        
         c          +                  
-------------------- ------------------
xx                   yyyyyyyyyyyyyyyyyy
xxxx                 yyyyyyyyyyyyyyyy   
xxxxxx               yyyyyyyyyyyyyy     
xxxxxxxx             yyyyyyyyyyyy       
xxxxxxxxxx           yyyyyyyyyy         
xxxxxxxxxxxx         yyyyyyyy           
xxxxxxxxxxxxxx       yyyyyy             
xxxxxxxxxxxxxxxx     yyyy               
xxxxxxxxxxxxxxxxxx   yy                 
xxxxxxxxxxxxxxxxxxxx 
(2 rows)

\pset format wrapped
execute q;
         ab                  a         
                    +        bc        
         c          +                  
-------------------- ------------------
xx                   yyyyyyyyyyyyyyyyyy
xxxx                 yyyyyyyyyyyyyyyy   
xxxxxx               yyyyyyyyyyyyyy     
xxxxxxxx             yyyyyyyyyyyy       
xxxxxxxxxx           yyyyyyyyyy         
xxxxxxxxxxxx         yyyyyyyy           
xxxxxxxxxxxxxx       yyyyyy             
xxxxxxxxxxxxxxxx     yyyy               
xxxxxxxxxxxxxxxxxx   yy                 
xxxxxxxxxxxxxxxxxxxx 
(2 rows)

\pset border 1
\pset format unaligned
execute q;
ab

c|a
bc
xx|yyyyyyyyyyyyyyyyyy
xxxx
xxxxxx
xxxxxxxx
xxxxxxxxxx
xxxxxxxxxxxx
xxxxxxxxxxxxxx
xxxxxxxxxxxxxxxx
xxxxxxxxxxxxxxxxxx
xxxxxxxxxxxxxxxxxxxx|yyyyyyyyyyyyyyyy
yyyyyyyyyyyyyy
yyyyyyyyyyyy
yyyyyyyyyy
yyyyyyyy
yyyyyy
yyyy
yy

(2 rows)
\pset format aligned
execute q;
          ab          |         a          
+                     |+        bc         
+         c           |+                   
----------------------+--------------------
 xx                   | yyyyyyyyyyyyyyyyyy
 xxxx                 | yyyyyyyyyyyyyyyy   
 xxxxxx               : yyyyyyyyyyyyyy     
 xxxxxxxx             : yyyyyyyyyyyy       
 xxxxxxxxxx           : yyyyyyyyyy         
 xxxxxxxxxxxx         : yyyyyyyy           
 xxxxxxxxxxxxxx       : yyyyyy             
 xxxxxxxxxxxxxxxx     : yyyy               
 xxxxxxxxxxxxxxxxxx   : yy                 
 xxxxxxxxxxxxxxxxxxxx : 
(2 rows)

\pset format wrapped
execute q;
        ab         |         a          
+                  |+        bc         
+        c         |+                   
-------------------+--------------------
 xx                | yyyyyyyyyyyyyyyyyy
 xxxx              | yyyyyyyyyyyyyyyy   
 xxxxxx            : yyyyyyyyyyyyyy     
 xxxxxxxx          : yyyyyyyyyyyy       
 xxxxxxxxxx        : yyyyyyyyyy         
 xxxxxxxxxxxx      : yyyyyyyy           
 xxxxxxxxxxxxxx    : yyyyyy             
 xxxxxxxxxxxxxxxx  : yyyy               
 xxxxxxxxxxxxxxxxx : yy                 
 x                 : 
 xxxxxxxxxxxxxxxxx   
 xxx                 
(2 rows)

\pset border 2
\pset format unaligned
execute q;
ab

c|a
bc
xx|yyyyyyyyyyyyyyyyyy
xxxx
xxxxxx
xxxxxxxx
xxxxxxxxxx
xxxxxxxxxxxx
xxxxxxxxxxxxxx
xxxxxxxxxxxxxxxx
xxxxxxxxxxxxxxxxxx
xxxxxxxxxxxxxxxxxxxx|yyyyyyyyyyyyyyyy
yyyyyyyyyyyyyy
yyyyyyyyyyyy
yyyyyyyyyy
yyyyyyyy
yyyyyy
yyyy
yy

(2 rows)
\pset format aligned
execute q;
+----------------------+--------------------+
|          ab          |         a          |
|+                     |+        bc         |
|+         c           |+                   |
+----------------------+--------------------+
| xx                   | yyyyyyyyyyyyyyyyyy |
| xxxx                 | yyyyyyyyyyyyyyyy   |
| xxxxxx               : yyyyyyyyyyyyyy     |
| xxxxxxxx             : yyyyyyyyyyyy       |
| xxxxxxxxxx           : yyyyyyyyyy         |
| xxxxxxxxxxxx         : yyyyyyyy           |
| xxxxxxxxxxxxxx       : yyyyyy             |
| xxxxxxxxxxxxxxxx     : yyyy               |
| xxxxxxxxxxxxxxxxxx   : yy                 |
| xxxxxxxxxxxxxxxxxxxx :                    |
+----------------------+--------------------+
(2 rows)

\pset format wrapped
execute q;
+-----------------+--------------------+
|       ab        |         a          |
|+                |+        bc         |
|+       c        |+                   |
+-----------------+--------------------+
| xx              | yyyyyyyyyyyyyyyyyy |
| xxxx            | yyyyyyyyyyyyyyyy   |
| xxxxxx          : yyyyyyyyyyyyyy     |
| xxxxxxxx        : yyyyyyyyyyyy       |
| xxxxxxxxxx      : yyyyyyyyyy         |
| xxxxxxxxxxxx    : yyyyyyyy           |
| xxxxxxxxxxxxxx  : yyyyyy             |
| xxxxxxxxxxxxxxx : yyyy               |
| x               : yy                 |
| xxxxxxxxxxxxxxx :                    |
| xxx                                  |
| xxxxxxxxxxxxxxx                      |
| xxxxx                                |
+-----------------+--------------------+
(2 rows)

\pset expanded on
\pset columns 20
\pset border 0
\pset format unaligned
execute q;
ab

c|xx
a
bc|yyyyyyyyyyyyyyyyyy

ab

c|xxxx
xxxxxx
xxxxxxxx
xxxxxxxxxx
xxxxxxxxxxxx
xxxxxxxxxxxxxx
xxxxxxxxxxxxxxxx
xxxxxxxxxxxxxxxxxx
xxxxxxxxxxxxxxxxxxxx
a
bc|yyyyyyyyyyyyyyyy
yyyyyyyyyyyyyy
yyyyyyyyyyyy
yyyyyyyyyy
yyyyyyyy
yyyyyy
yyyy
yy

\pset format aligned
execute q;
* Record 1             
 ab xx
+  
+c 
 a  yyyyyyyyyyyyyyyyyy
+bc
* Record 2             
 ab xxxx
+   xxxxxx
+c  xxxxxxxx
    xxxxxxxxxx
    xxxxxxxxxxxx
    xxxxxxxxxxxxxx
    xxxxxxxxxxxxxxxx
    xxxxxxxxxxxxxxxxxx
    xxxxxxxxxxxxxxxxxxxx
 a  yyyyyyyyyyyyyyyy
+bc yyyyyyyyyyyyyy
    yyyyyyyyyyyy
    yyyyyyyyyy
    yyyyyyyy
    yyyyyy
    yyyy
    yy
    

\pset format wrapped
execute q;
* Record 1         
 ab xx
+  
+c 
 a  yyyyyyyyyyyyyyyy
+bc yy
* Record 2         
 ab xxxx
+   xxxxxx
+c  xxxxxxxx
    xxxxxxxxxx
    xxxxxxxxxxxx
    xxxxxxxxxxxxxx
    xxxxxxxxxxxxxxxx
    xxxxxxxxxxxxxxxx
    xx
    xxxxxxxxxxxxxxxx
    xxxx
 a  yyyyyyyyyyyyyyyy
+bc yyyyyyyyyyyyyy
    yyyyyyyyyyyy
    yyyyyyyyyy
    yyyyyyyy
    yyyyyy
    yyyy
    yy
    

\pset border 1
\pset format unaligned
execute q;
ab

c|xx
a
bc|yyyyyyyyyyyyyyyyyy

ab

c|xxxx
xxxxxx
xxxxxxxx
xxxxxxxxxx
xxxxxxxxxxxx
xxxxxxxxxxxxxx
xxxxxxxxxxxxxxxx
xxxxxxxxxxxxxxxxxx
xxxxxxxxxxxxxxxxxxxx
a
bc|yyyyyyyyyyyyyyyy
yyyyyyyyyyyyyy
yyyyyyyyyyyy
yyyyyyyyyy
yyyyyyyy
yyyyyy
yyyy
yy

\pset format aligned
execute q;
-[ RECORD 1 ]-------------
 ab | xx
+   ;
+c  ;
 a  | yyyyyyyyyyyyyyyyyy
+bc ;
-[ RECORD 2 ]-------------
 ab | xxxx
+   : xxxxxx
+c  : xxxxxxxx
    : xxxxxxxxxx
    : xxxxxxxxxxxx
    : xxxxxxxxxxxxxx
    : xxxxxxxxxxxxxxxx
    : xxxxxxxxxxxxxxxxxx
    : xxxxxxxxxxxxxxxxxxxx
 a  | yyyyyyyyyyyyyyyy
+bc : yyyyyyyyyyyyyy
    : yyyyyyyyyyyy
    : yyyyyyyyyy
    : yyyyyyyy
    : yyyyyy
    : yyyy
    : yy
    : 

\pset format wrapped
execute q;
-[ RECORD 1 ]-------
 ab | xx
+   ;
+c  ;
 a  | yyyyyyyyyyyyyy
+bc ; yyyy
-[ RECORD 2 ]-------
 ab | xxxx
+   : xxxxxx
+c  : xxxxxxxx
    : xxxxxxxxxx
    : xxxxxxxxxxxx
    : xxxxxxxxxxxxxx
    : xxxxxxxxxxxxxx
    ; xx
    : xxxxxxxxxxxxxx
    ; xxxx
    : xxxxxxxxxxxxxx
    ; xxxxxx
 a  | yyyyyyyyyyyyyy
+bc ; yy
    : yyyyyyyyyyyyyy
    : yyyyyyyyyyyy
    : yyyyyyyyyy
    : yyyyyyyy
    : yyyyyy
    : yyyy
    : yy
    : 

\pset border 2
\pset format unaligned
execute q;
ab

c|xx
a
bc|yyyyyyyyyyyyyyyyyy

ab

c|xxxx
xxxxxx
xxxxxxxx
xxxxxxxxxx
xxxxxxxxxxxx
xxxxxxxxxxxxxx
xxxxxxxxxxxxxxxx
xxxxxxxxxxxxxxxxxx
xxxxxxxxxxxxxxxxxxxx
a
bc|yyyyyyyyyyyyyyyy
yyyyyyyyyyyyyy
yyyyyyyyyyyy
yyyyyyyyyy
yyyyyyyy
yyyyyy
yyyy
yy

\pset format aligned
execute q;
+-[ RECORD 1 ]--------------+
| ab | xx                   |
|+   ;                      |
|+c  ;                      |
| a  | yyyyyyyyyyyyyyyyyy   |
|+bc ;                      |
+-[ RECORD 2 ]--------------+
| ab | xxxx                 |
|+   : xxxxxx               |
|+c  : xxxxxxxx             |
|    : xxxxxxxxxx           |
|    : xxxxxxxxxxxx         |
|    : xxxxxxxxxxxxxx       |
|    : xxxxxxxxxxxxxxxx     |
|    : xxxxxxxxxxxxxxxxxx   |
|    : xxxxxxxxxxxxxxxxxxxx |
| a  | yyyyyyyyyyyyyyyy     |
|+bc : yyyyyyyyyyyyyy       |
|    : yyyyyyyyyyyy         |
|    : yyyyyyyyyy           |
|    : yyyyyyyy             |
|    : yyyyyy               |
|    : yyyy                 |
|    : yy                   |
|    :                      |
+----+----------------------+

\pset format wrapped
execute q;
+-[ RECORD 1 ]-----+
| ab | xx          |
|+   ;             |
|+c  ;             |
| a  | yyyyyyyyyyy |
|+bc ; yyyyyyy     |
+-[ RECORD 2 ]-----+
| ab | xxxx        |
|+   : xxxxxx      |
|+c  : xxxxxxxx    |
|    : xxxxxxxxxx  |
|    : xxxxxxxxxxx |
|    ; x           |
|    : xxxxxxxxxxx |
|    ; xxx         |
|    : xxxxxxxxxxx |
|    ; xxxxx       |
|    : xxxxxxxxxxx |
|    ; xxxxxxx     |
|    : xxxxxxxxxxx |
|    ; xxxxxxxxx   |
| a  | yyyyyyyyyyy |
|+bc ; yyyyy       |
|    : yyyyyyyyyyy |
|    ; yyy         |
|    : yyyyyyyyyyy |
|    ; y           |
|    : yyyyyyyyyy  |
|    : yyyyyyyy    |
|    : yyyyyy      |
|    : yyyy        |
|    : yy          |
|    :             |
+----+-------------+

deallocate q;
-- test single-line header and data
prepare q as select repeat('x',2*n) as "0123456789abcdef", repeat('y',20-2*n) as "0123456789" from generate_series(1,10) as n;
\pset linestyle ascii
\pset expanded off
\pset columns 40
\pset border 0
\pset format unaligned
execute q;
0123456789abcdef|0123456789
xx|yyyyyyyyyyyyyyyyyy
xxxx|yyyyyyyyyyyyyyyy
xxxxxx|yyyyyyyyyyyyyy
xxxxxxxx|yyyyyyyyyyyy
xxxxxxxxxx|yyyyyyyyyy
xxxxxxxxxxxx|yyyyyyyy
xxxxxxxxxxxxxx|yyyyyy
xxxxxxxxxxxxxxxx|yyyy
xxxxxxxxxxxxxxxxxx|yy
xxxxxxxxxxxxxxxxxxxx|
(10 rows)
\pset format aligned
execute q;
  0123456789abcdef       0123456789     
-------------------- ------------------
xx                   yyyyyyyyyyyyyyyyyy
xxxx                 yyyyyyyyyyyyyyyy
xxxxxx               yyyyyyyyyyyyyy
xxxxxxxx             yyyyyyyyyyyy
xxxxxxxxxx           yyyyyyyyyy
xxxxxxxxxxxx         yyyyyyyy
xxxxxxxxxxxxxx       yyyyyy
xxxxxxxxxxxxxxxx     yyyy
xxxxxxxxxxxxxxxxxx   yy
xxxxxxxxxxxxxxxxxxxx 
(10 rows)

\pset format wrapped
execute q;
  0123456789abcdef       0123456789     
-------------------- ------------------
xx                   yyyyyyyyyyyyyyyyyy
xxxx                 yyyyyyyyyyyyyyyy
xxxxxx               yyyyyyyyyyyyyy
xxxxxxxx             yyyyyyyyyyyy
xxxxxxxxxx           yyyyyyyyyy
xxxxxxxxxxxx         yyyyyyyy
xxxxxxxxxxxxxx       yyyyyy
xxxxxxxxxxxxxxxx     yyyy
xxxxxxxxxxxxxxxxxx   yy
xxxxxxxxxxxxxxxxxxxx 
(10 rows)

\pset border 1
\pset format unaligned
execute q;
0123456789abcdef|0123456789
xx|yyyyyyyyyyyyyyyyyy
xxxx|yyyyyyyyyyyyyyyy
xxxxxx|yyyyyyyyyyyyyy
xxxxxxxx|yyyyyyyyyyyy
xxxxxxxxxx|yyyyyyyyyy
xxxxxxxxxxxx|yyyyyyyy
xxxxxxxxxxxxxx|yyyyyy
xxxxxxxxxxxxxxxx|yyyy
xxxxxxxxxxxxxxxxxx|yy
xxxxxxxxxxxxxxxxxxxx|
(10 rows)
\pset format aligned
execute q;
   0123456789abcdef   |     0123456789     
----------------------+--------------------
 xx                   | yyyyyyyyyyyyyyyyyy
 xxxx                 | yyyyyyyyyyyyyyyy
 xxxxxx               | yyyyyyyyyyyyyy
 xxxxxxxx             | yyyyyyyyyyyy
 xxxxxxxxxx           | yyyyyyyyyy
 xxxxxxxxxxxx         | yyyyyyyy
 xxxxxxxxxxxxxx       | yyyyyy
 xxxxxxxxxxxxxxxx     | yyyy
 xxxxxxxxxxxxxxxxxx   | yy
 xxxxxxxxxxxxxxxxxxxx | 
(10 rows)

\pset format wrapped
execute q;
  0123456789abcdef   |    0123456789    
---------------------+------------------
 xx                  | yyyyyyyyyyyyyyyy.
                     |.yy
 xxxx                | yyyyyyyyyyyyyyyy
 xxxxxx              | yyyyyyyyyyyyyy
 xxxxxxxx            | yyyyyyyyyyyy
 xxxxxxxxxx          | yyyyyyyyyy
 xxxxxxxxxxxx        | yyyyyyyy
 xxxxxxxxxxxxxx      | yyyyyy
 xxxxxxxxxxxxxxxx    | yyyy
 xxxxxxxxxxxxxxxxxx  | yy
 xxxxxxxxxxxxxxxxxxx.| 
.x                   | 
(10 rows)

\pset border 2
\pset format unaligned
execute q;
0123456789abcdef|0123456789
xx|yyyyyyyyyyyyyyyyyy
xxxx|yyyyyyyyyyyyyyyy
xxxxxx|yyyyyyyyyyyyyy
xxxxxxxx|yyyyyyyyyyyy
xxxxxxxxxx|yyyyyyyyyy
xxxxxxxxxxxx|yyyyyyyy
xxxxxxxxxxxxxx|yyyyyy
xxxxxxxxxxxxxxxx|yyyy
xxxxxxxxxxxxxxxxxx|yy
xxxxxxxxxxxxxxxxxxxx|
(10 rows)
\pset format aligned
execute q;
+----------------------+--------------------+
|   0123456789abcdef   |     0123456789     |
+----------------------+--------------------+
| xx                   | yyyyyyyyyyyyyyyyyy |
| xxxx                 | yyyyyyyyyyyyyyyy   |
| xxxxxx               | yyyyyyyyyyyyyy     |
| xxxxxxxx             | yyyyyyyyyyyy       |
| xxxxxxxxxx           | yyyyyyyyyy         |
| xxxxxxxxxxxx         | yyyyyyyy           |
| xxxxxxxxxxxxxx       | yyyyyy             |
| xxxxxxxxxxxxxxxx     | yyyy               |
| xxxxxxxxxxxxxxxxxx   | yy                 |
| xxxxxxxxxxxxxxxxxxxx |                    |
+----------------------+--------------------+
(10 rows)

\pset format wrapped
execute q;
+--------------------+-----------------+
|  0123456789abcdef  |   0123456789    |
+--------------------+-----------------+
| xx                 | yyyyyyyyyyyyyyy.|
|                    |.yyy             |
| xxxx               | yyyyyyyyyyyyyyy.|
|                    |.y               |
| xxxxxx             | yyyyyyyyyyyyyy  |
| xxxxxxxx           | yyyyyyyyyyyy    |
| xxxxxxxxxx         | yyyyyyyyyy      |
| xxxxxxxxxxxx       | yyyyyyyy        |
| xxxxxxxxxxxxxx     | yyyyyy          |
| xxxxxxxxxxxxxxxx   | yyyy            |
| xxxxxxxxxxxxxxxxxx | yy              |
| xxxxxxxxxxxxxxxxxx.|                 |
|.xx                 |                 |
+--------------------+-----------------+
(10 rows)

\pset expanded on
\pset columns 30
\pset border 0
\pset format unaligned
execute q;
0123456789abcdef|xx
0123456789|yyyyyyyyyyyyyyyyyy

0123456789abcdef|xxxx
0123456789|yyyyyyyyyyyyyyyy

0123456789abcdef|xxxxxx
0123456789|yyyyyyyyyyyyyy

0123456789abcdef|xxxxxxxx
0123456789|yyyyyyyyyyyy

0123456789abcdef|xxxxxxxxxx
0123456789|yyyyyyyyyy

0123456789abcdef|xxxxxxxxxxxx
0123456789|yyyyyyyy

0123456789abcdef|xxxxxxxxxxxxxx
0123456789|yyyyyy

0123456789abcdef|xxxxxxxxxxxxxxxx
0123456789|yyyy

0123456789abcdef|xxxxxxxxxxxxxxxxxx
0123456789|yy

0123456789abcdef|xxxxxxxxxxxxxxxxxxxx
0123456789|
\pset format aligned
execute q;
* Record 1                          
0123456789abcdef xx
0123456789       yyyyyyyyyyyyyyyyyy
* Record 2                          
0123456789abcdef xxxx
0123456789       yyyyyyyyyyyyyyyy
* Record 3                          
0123456789abcdef xxxxxx
0123456789       yyyyyyyyyyyyyy
* Record 4                          
0123456789abcdef xxxxxxxx
0123456789       yyyyyyyyyyyy
* Record 5                          
0123456789abcdef xxxxxxxxxx
0123456789       yyyyyyyyyy
* Record 6                          
0123456789abcdef xxxxxxxxxxxx
0123456789       yyyyyyyy
* Record 7                          
0123456789abcdef xxxxxxxxxxxxxx
0123456789       yyyyyy
* Record 8                          
0123456789abcdef xxxxxxxxxxxxxxxx
0123456789       yyyy
* Record 9                          
0123456789abcdef xxxxxxxxxxxxxxxxxx
0123456789       yy
* Record 10                         
0123456789abcdef xxxxxxxxxxxxxxxxxxxx
0123456789       

\pset format wrapped
execute q;
* Record 1                  
0123456789abcdef xx
0123456789       yyyyyyyyyyyy.
                .yyyyyy
* Record 2                  
0123456789abcdef xxxx
0123456789       yyyyyyyyyyyy.
                .yyyy
* Record 3                  
0123456789abcdef xxxxxx
0123456789       yyyyyyyyyyyy.
                .yy
* Record 4                  
0123456789abcdef xxxxxxxx
0123456789       yyyyyyyyyyyy
* Record 5                  
0123456789abcdef xxxxxxxxxx
0123456789       yyyyyyyyyy
* Record 6                  
0123456789abcdef xxxxxxxxxxxx
0123456789       yyyyyyyy
* Record 7                  
0123456789abcdef xxxxxxxxxxxx.
                .xx
0123456789       yyyyyy
* Record 8                  
0123456789abcdef xxxxxxxxxxxx.
                .xxxx
0123456789       yyyy
* Record 9                  
0123456789abcdef xxxxxxxxxxxx.
                .xxxxxx
0123456789       yy
* Record 10                 
0123456789abcdef xxxxxxxxxxxx.
                .xxxxxxxx
0123456789       

\pset border 1
\pset format unaligned
execute q;
0123456789abcdef|xx
0123456789|yyyyyyyyyyyyyyyyyy

0123456789abcdef|xxxx
0123456789|yyyyyyyyyyyyyyyy

0123456789abcdef|xxxxxx
0123456789|yyyyyyyyyyyyyy

0123456789abcdef|xxxxxxxx
0123456789|yyyyyyyyyyyy

0123456789abcdef|xxxxxxxxxx
0123456789|yyyyyyyyyy

0123456789abcdef|xxxxxxxxxxxx
0123456789|yyyyyyyy

0123456789abcdef|xxxxxxxxxxxxxx
0123456789|yyyyyy

0123456789abcdef|xxxxxxxxxxxxxxxx
0123456789|yyyy

0123456789abcdef|xxxxxxxxxxxxxxxxxx
0123456789|yy

0123456789abcdef|xxxxxxxxxxxxxxxxxxxx
0123456789|
\pset format aligned
execute q;
-[ RECORD 1 ]----+---------------------
0123456789abcdef | xx
0123456789       | yyyyyyyyyyyyyyyyyy
-[ RECORD 2 ]----+---------------------
0123456789abcdef | xxxx
0123456789       | yyyyyyyyyyyyyyyy
-[ RECORD 3 ]----+---------------------
0123456789abcdef | xxxxxx
0123456789       | yyyyyyyyyyyyyy
-[ RECORD 4 ]----+---------------------
0123456789abcdef | xxxxxxxx
0123456789       | yyyyyyyyyyyy
-[ RECORD 5 ]----+---------------------
0123456789abcdef | xxxxxxxxxx
0123456789       | yyyyyyyyyy
-[ RECORD 6 ]----+---------------------
0123456789abcdef | xxxxxxxxxxxx
0123456789       | yyyyyyyy
-[ RECORD 7 ]----+---------------------
0123456789abcdef | xxxxxxxxxxxxxx
0123456789       | yyyyyy
-[ RECORD 8 ]----+---------------------
0123456789abcdef | xxxxxxxxxxxxxxxx
0123456789       | yyyy
-[ RECORD 9 ]----+---------------------
0123456789abcdef | xxxxxxxxxxxxxxxxxx
0123456789       | yy
-[ RECORD 10 ]---+---------------------
0123456789abcdef | xxxxxxxxxxxxxxxxxxxx
0123456789       | 

\pset format wrapped
execute q;
-[ RECORD 1 ]----+-----------
0123456789abcdef | xx
0123456789       | yyyyyyyyyy.
                 |.yyyyyyyy
-[ RECORD 2 ]----+-----------
0123456789abcdef | xxxx
0123456789       | yyyyyyyyyy.
                 |.yyyyyy
-[ RECORD 3 ]----+-----------
0123456789abcdef | xxxxxx
0123456789       | yyyyyyyyyy.
                 |.yyyy
-[ RECORD 4 ]----+-----------
0123456789abcdef | xxxxxxxx
0123456789       | yyyyyyyyyy.
                 |.yy
-[ RECORD 5 ]----+-----------
0123456789abcdef | xxxxxxxxxx
0123456789       | yyyyyyyyyy
-[ RECORD 6 ]----+-----------
0123456789abcdef | xxxxxxxxxx.
                 |.xx
0123456789       | yyyyyyyy
-[ RECORD 7 ]----+-----------
0123456789abcdef | xxxxxxxxxx.
                 |.xxxx
0123456789       | yyyyyy
-[ RECORD 8 ]----+-----------
0123456789abcdef | xxxxxxxxxx.
                 |.xxxxxx
0123456789       | yyyy
-[ RECORD 9 ]----+-----------
0123456789abcdef | xxxxxxxxxx.
                 |.xxxxxxxx
0123456789       | yy
-[ RECORD 10 ]---+-----------
0123456789abcdef | xxxxxxxxxx.
                 |.xxxxxxxxxx
0123456789       | 

\pset border 2
\pset format unaligned
execute q;
0123456789abcdef|xx
0123456789|yyyyyyyyyyyyyyyyyy

0123456789abcdef|xxxx
0123456789|yyyyyyyyyyyyyyyy

0123456789abcdef|xxxxxx
0123456789|yyyyyyyyyyyyyy

0123456789abcdef|xxxxxxxx
0123456789|yyyyyyyyyyyy

0123456789abcdef|xxxxxxxxxx
0123456789|yyyyyyyyyy

0123456789abcdef|xxxxxxxxxxxx
0123456789|yyyyyyyy

0123456789abcdef|xxxxxxxxxxxxxx
0123456789|yyyyyy

0123456789abcdef|xxxxxxxxxxxxxxxx
0123456789|yyyy

0123456789abcdef|xxxxxxxxxxxxxxxxxx
0123456789|yy

0123456789abcdef|xxxxxxxxxxxxxxxxxxxx
0123456789|
\pset format aligned
execute q;
+-[ RECORD 1 ]-----+----------------------+
| 0123456789abcdef | xx                   |
| 0123456789       | yyyyyyyyyyyyyyyyyy   |
+-[ RECORD 2 ]-----+----------------------+
| 0123456789abcdef | xxxx                 |
| 0123456789       | yyyyyyyyyyyyyyyy     |
+-[ RECORD 3 ]-----+----------------------+
| 0123456789abcdef | xxxxxx               |
| 0123456789       | yyyyyyyyyyyyyy       |
+-[ RECORD 4 ]-----+----------------------+
| 0123456789abcdef | xxxxxxxx             |
| 0123456789       | yyyyyyyyyyyy         |
+-[ RECORD 5 ]-----+----------------------+
| 0123456789abcdef | xxxxxxxxxx           |
| 0123456789       | yyyyyyyyyy           |
+-[ RECORD 6 ]-----+----------------------+
| 0123456789abcdef | xxxxxxxxxxxx         |
| 0123456789       | yyyyyyyy             |
+-[ RECORD 7 ]-----+----------------------+
| 0123456789abcdef | xxxxxxxxxxxxxx       |
| 0123456789       | yyyyyy               |
+-[ RECORD 8 ]-----+----------------------+
| 0123456789abcdef | xxxxxxxxxxxxxxxx     |
| 0123456789       | yyyy                 |
+-[ RECORD 9 ]-----+----------------------+
| 0123456789abcdef | xxxxxxxxxxxxxxxxxx   |
| 0123456789       | yy                   |
+-[ RECORD 10 ]----+----------------------+
| 0123456789abcdef | xxxxxxxxxxxxxxxxxxxx |
| 0123456789       |                      |
+------------------+----------------------+

\pset format wrapped
execute q;
+-[ RECORD 1 ]-----+---------+
| 0123456789abcdef | xx      |
| 0123456789       | yyyyyyy.|
|                  |.yyyyyyy.|
|                  |.yyyy    |
+-[ RECORD 2 ]-----+---------+
| 0123456789abcdef | xxxx    |
| 0123456789       | yyyyyyy.|
|                  |.yyyyyyy.|
|                  |.yy      |
+-[ RECORD 3 ]-----+---------+
| 0123456789abcdef | xxxxxx  |
| 0123456789       | yyyyyyy.|
|                  |.yyyyyyy |
+-[ RECORD 4 ]-----+---------+
| 0123456789abcdef | xxxxxxx.|
|                  |.x       |
| 0123456789       | yyyyyyy.|
|                  |.yyyyy   |
+-[ RECORD 5 ]-----+---------+
| 0123456789abcdef | xxxxxxx.|
|                  |.xxx     |
| 0123456789       | yyyyyyy.|
|                  |.yyy     |
+-[ RECORD 6 ]-----+---------+
| 0123456789abcdef | xxxxxxx.|
|                  |.xxxxx   |
| 0123456789       | yyyyyyy.|
|                  |.y       |
+-[ RECORD 7 ]-----+---------+
| 0123456789abcdef | xxxxxxx.|
|                  |.xxxxxxx |
| 0123456789       | yyyyyy  |
+-[ RECORD 8 ]-----+---------+
| 0123456789abcdef | xxxxxxx.|
|                  |.xxxxxxx.|
|                  |.xx      |
| 0123456789       | yyyy    |
+-[ RECORD 9 ]-----+---------+
| 0123456789abcdef | xxxxxxx.|
|                  |.xxxxxxx.|
|                  |.xxxx    |
| 0123456789       | yy      |
+-[ RECORD 10 ]----+---------+
| 0123456789abcdef | xxxxxxx.|
|                  |.xxxxxxx.|
|                  |.xxxxxx  |
| 0123456789       |         |
+------------------+---------+

\pset expanded on
\pset columns 20
\pset border 0
\pset format unaligned
execute q;
0123456789abcdef|xx
0123456789|yyyyyyyyyyyyyyyyyy

0123456789abcdef|xxxx
0123456789|yyyyyyyyyyyyyyyy

0123456789abcdef|xxxxxx
0123456789|yyyyyyyyyyyyyy

0123456789abcdef|xxxxxxxx
0123456789|yyyyyyyyyyyy

0123456789abcdef|xxxxxxxxxx
0123456789|yyyyyyyyyy

0123456789abcdef|xxxxxxxxxxxx
0123456789|yyyyyyyy

0123456789abcdef|xxxxxxxxxxxxxx
0123456789|yyyyyy

0123456789abcdef|xxxxxxxxxxxxxxxx
0123456789|yyyy

0123456789abcdef|xxxxxxxxxxxxxxxxxx
0123456789|yy

0123456789abcdef|xxxxxxxxxxxxxxxxxxxx
0123456789|
\pset format aligned
execute q;
* Record 1                          
0123456789abcdef xx
0123456789       yyyyyyyyyyyyyyyyyy
* Record 2                          
0123456789abcdef xxxx
0123456789       yyyyyyyyyyyyyyyy
* Record 3                          
0123456789abcdef xxxxxx
0123456789       yyyyyyyyyyyyyy
* Record 4                          
0123456789abcdef xxxxxxxx
0123456789       yyyyyyyyyyyy
* Record 5                          
0123456789abcdef xxxxxxxxxx
0123456789       yyyyyyyyyy
* Record 6                          
0123456789abcdef xxxxxxxxxxxx
0123456789       yyyyyyyy
* Record 7                          
0123456789abcdef xxxxxxxxxxxxxx
0123456789       yyyyyy
* Record 8                          
0123456789abcdef xxxxxxxxxxxxxxxx
0123456789       yyyy
* Record 9                          
0123456789abcdef xxxxxxxxxxxxxxxxxx
0123456789       yy
* Record 10                         
0123456789abcdef xxxxxxxxxxxxxxxxxxxx
0123456789       

\pset format wrapped
execute q;
* Record 1         
0123456789abcdef xx
0123456789       yyy.
                .yyy.
                .yyy.
                .yyy.
                .yyy.
                .yyy
* Record 2         
0123456789abcdef xxx.
                .x
0123456789       yyy.
                .yyy.
                .yyy.
                .yyy.
                .yyy.
                .y
* Record 3         
0123456789abcdef xxx.
                .xxx
0123456789       yyy.
                .yyy.
                .yyy.
                .yyy.
                .yy
* Record 4         
0123456789abcdef xxx.
                .xxx.
                .xx
0123456789       yyy.
                .yyy.
                .yyy.
                .yyy
* Record 5         
0123456789abcdef xxx.
                .xxx.
                .xxx.
                .x
0123456789       yyy.
                .yyy.
                .yyy.
                .y
* Record 6         
0123456789abcdef xxx.
                .xxx.
                .xxx.
                .xxx
0123456789       yyy.
                .yyy.
                .yy
* Record 7         
0123456789abcdef xxx.
                .xxx.
                .xxx.
                .xxx.
                .xx
0123456789       yyy.
                .yyy
* Record 8         
0123456789abcdef xxx.
                .xxx.
                .xxx.
                .xxx.
                .xxx.
                .x
0123456789       yyy.
                .y
* Record 9         
0123456789abcdef xxx.
                .xxx.
                .xxx.
                .xxx.
                .xxx.
                .xxx
0123456789       yy
* Record 10        
0123456789abcdef xxx.
                .xxx.
                .xxx.
                .xxx.
                .xxx.
                .xxx.
                .xx
0123456789       

\pset border 1
\pset format unaligned
execute q;
0123456789abcdef|xx
0123456789|yyyyyyyyyyyyyyyyyy

0123456789abcdef|xxxx
0123456789|yyyyyyyyyyyyyyyy

0123456789abcdef|xxxxxx
0123456789|yyyyyyyyyyyyyy

0123456789abcdef|xxxxxxxx
0123456789|yyyyyyyyyyyy

0123456789abcdef|xxxxxxxxxx
0123456789|yyyyyyyyyy

0123456789abcdef|xxxxxxxxxxxx
0123456789|yyyyyyyy

0123456789abcdef|xxxxxxxxxxxxxx
0123456789|yyyyyy

0123456789abcdef|xxxxxxxxxxxxxxxx
0123456789|yyyy

0123456789abcdef|xxxxxxxxxxxxxxxxxx
0123456789|yy

0123456789abcdef|xxxxxxxxxxxxxxxxxxxx
0123456789|
\pset format aligned
execute q;
-[ RECORD 1 ]----+---------------------
0123456789abcdef | xx
0123456789       | yyyyyyyyyyyyyyyyyy
-[ RECORD 2 ]----+---------------------
0123456789abcdef | xxxx
0123456789       | yyyyyyyyyyyyyyyy
-[ RECORD 3 ]----+---------------------
0123456789abcdef | xxxxxx
0123456789       | yyyyyyyyyyyyyy
-[ RECORD 4 ]----+---------------------
0123456789abcdef | xxxxxxxx
0123456789       | yyyyyyyyyyyy
-[ RECORD 5 ]----+---------------------
0123456789abcdef | xxxxxxxxxx
0123456789       | yyyyyyyyyy
-[ RECORD 6 ]----+---------------------
0123456789abcdef | xxxxxxxxxxxx
0123456789       | yyyyyyyy
-[ RECORD 7 ]----+---------------------
0123456789abcdef | xxxxxxxxxxxxxx
0123456789       | yyyyyy
-[ RECORD 8 ]----+---------------------
0123456789abcdef | xxxxxxxxxxxxxxxx
0123456789       | yyyy
-[ RECORD 9 ]----+---------------------
0123456789abcdef | xxxxxxxxxxxxxxxxxx
0123456789       | yy
-[ RECORD 10 ]---+---------------------
0123456789abcdef | xxxxxxxxxxxxxxxxxxxx
0123456789       | 

\pset format wrapped
execute q;
-[ RECORD 1 ]----+----
0123456789abcdef | xx
0123456789       | yyy.
                 |.yyy.
                 |.yyy.
                 |.yyy.
                 |.yyy.
                 |.yyy
-[ RECORD 2 ]----+----
0123456789abcdef | xxx.
                 |.x
0123456789       | yyy.
                 |.yyy.
                 |.yyy.
                 |.yyy.
                 |.yyy.
                 |.y
-[ RECORD 3 ]----+----
0123456789abcdef | xxx.
                 |.xxx
0123456789       | yyy.
                 |.yyy.
                 |.yyy.
                 |.yyy.
                 |.yy
-[ RECORD 4 ]----+----
0123456789abcdef | xxx.
                 |.xxx.
                 |.xx
0123456789       | yyy.
                 |.yyy.
                 |.yyy.
                 |.yyy
-[ RECORD 5 ]----+----
0123456789abcdef | xxx.
                 |.xxx.
                 |.xxx.
                 |.x
0123456789       | yyy.
                 |.yyy.
                 |.yyy.
                 |.y
-[ RECORD 6 ]----+----
0123456789abcdef | xxx.
                 |.xxx.
                 |.xxx.
                 |.xxx
0123456789       | yyy.
                 |.yyy.
                 |.yy
-[ RECORD 7 ]----+----
0123456789abcdef | xxx.
                 |.xxx.
                 |.xxx.
                 |.xxx.
                 |.xx
0123456789       | yyy.
                 |.yyy
-[ RECORD 8 ]----+----
0123456789abcdef | xxx.
                 |.xxx.
                 |.xxx.
                 |.xxx.
                 |.xxx.
                 |.x
0123456789       | yyy.
                 |.y
-[ RECORD 9 ]----+----
0123456789abcdef | xxx.
                 |.xxx.
                 |.xxx.
                 |.xxx.
                 |.xxx.
                 |.xxx
0123456789       | yy
-[ RECORD 10 ]---+----
0123456789abcdef | xxx.
                 |.xxx.
                 |.xxx.
                 |.xxx.
                 |.xxx.
                 |.xxx.
                 |.xx
0123456789       | 

\pset border 2
\pset format unaligned
execute q;
0123456789abcdef|xx
0123456789|yyyyyyyyyyyyyyyyyy

0123456789abcdef|xxxx
0123456789|yyyyyyyyyyyyyyyy

0123456789abcdef|xxxxxx
0123456789|yyyyyyyyyyyyyy

0123456789abcdef|xxxxxxxx
0123456789|yyyyyyyyyyyy

0123456789abcdef|xxxxxxxxxx
0123456789|yyyyyyyyyy

0123456789abcdef|xxxxxxxxxxxx
0123456789|yyyyyyyy

0123456789abcdef|xxxxxxxxxxxxxx
0123456789|yyyyyy

0123456789abcdef|xxxxxxxxxxxxxxxx
0123456789|yyyy

0123456789abcdef|xxxxxxxxxxxxxxxxxx
0123456789|yy

0123456789abcdef|xxxxxxxxxxxxxxxxxxxx
0123456789|
\pset format aligned
execute q;
+-[ RECORD 1 ]-----+----------------------+
| 0123456789abcdef | xx                   |
| 0123456789       | yyyyyyyyyyyyyyyyyy   |
+-[ RECORD 2 ]-----+----------------------+
| 0123456789abcdef | xxxx                 |
| 0123456789       | yyyyyyyyyyyyyyyy     |
+-[ RECORD 3 ]-----+----------------------+
| 0123456789abcdef | xxxxxx               |
| 0123456789       | yyyyyyyyyyyyyy       |
+-[ RECORD 4 ]-----+----------------------+
| 0123456789abcdef | xxxxxxxx             |
| 0123456789       | yyyyyyyyyyyy         |
+-[ RECORD 5 ]-----+----------------------+
| 0123456789abcdef | xxxxxxxxxx           |
| 0123456789       | yyyyyyyyyy           |
+-[ RECORD 6 ]-----+----------------------+
| 0123456789abcdef | xxxxxxxxxxxx         |
| 0123456789       | yyyyyyyy             |
+-[ RECORD 7 ]-----+----------------------+
| 0123456789abcdef | xxxxxxxxxxxxxx       |
| 0123456789       | yyyyyy               |
+-[ RECORD 8 ]-----+----------------------+
| 0123456789abcdef | xxxxxxxxxxxxxxxx     |
| 0123456789       | yyyy                 |
+-[ RECORD 9 ]-----+----------------------+
| 0123456789abcdef | xxxxxxxxxxxxxxxxxx   |
| 0123456789       | yy                   |
+-[ RECORD 10 ]----+----------------------+
| 0123456789abcdef | xxxxxxxxxxxxxxxxxxxx |
| 0123456789       |                      |
+------------------+----------------------+

\pset format wrapped
execute q;
+-[ RECORD 1 ]-----+-----+
| 0123456789abcdef | xx  |
| 0123456789       | yyy.|
|                  |.yyy.|
|                  |.yyy.|
|                  |.yyy.|
|                  |.yyy.|
|                  |.yyy |
+-[ RECORD 2 ]-----+-----+
| 0123456789abcdef | xxx.|
|                  |.x   |
| 0123456789       | yyy.|
|                  |.yyy.|
|                  |.yyy.|
|                  |.yyy.|
|                  |.yyy.|
|                  |.y   |
+-[ RECORD 3 ]-----+-----+
| 0123456789abcdef | xxx.|
|                  |.xxx |
| 0123456789       | yyy.|
|                  |.yyy.|
|                  |.yyy.|
|                  |.yyy.|
|                  |.yy  |
+-[ RECORD 4 ]-----+-----+
| 0123456789abcdef | xxx.|
|                  |.xxx.|
|                  |.xx  |
| 0123456789       | yyy.|
|                  |.yyy.|
|                  |.yyy.|
|                  |.yyy |
+-[ RECORD 5 ]-----+-----+
| 0123456789abcdef | xxx.|
|                  |.xxx.|
|                  |.xxx.|
|                  |.x   |
| 0123456789       | yyy.|
|                  |.yyy.|
|                  |.yyy.|
|                  |.y   |
+-[ RECORD 6 ]-----+-----+
| 0123456789abcdef | xxx.|
|                  |.xxx.|
|                  |.xxx.|
|                  |.xxx |
| 0123456789       | yyy.|
|                  |.yyy.|
|                  |.yy  |
+-[ RECORD 7 ]-----+-----+
| 0123456789abcdef | xxx.|
|                  |.xxx.|
|                  |.xxx.|
|                  |.xxx.|
|                  |.xx  |
| 0123456789       | yyy.|
|                  |.yyy |
+-[ RECORD 8 ]-----+-----+
| 0123456789abcdef | xxx.|
|                  |.xxx.|
|                  |.xxx.|
|                  |.xxx.|
|                  |.xxx.|
|                  |.x   |
| 0123456789       | yyy.|
|                  |.y   |
+-[ RECORD 9 ]-----+-----+
| 0123456789abcdef | xxx.|
|                  |.xxx.|
|                  |.xxx.|
|                  |.xxx.|
|                  |.xxx.|
|                  |.xxx |
| 0123456789       | yy  |
+-[ RECORD 10 ]----+-----+
| 0123456789abcdef | xxx.|
|                  |.xxx.|
|                  |.xxx.|
|                  |.xxx.|
|                  |.xxx.|
|                  |.xxx.|
|                  |.xx  |
| 0123456789       |     |
+------------------+-----+

\pset linestyle old-ascii
\pset expanded off
\pset columns 40
\pset border 0
\pset format unaligned
execute q;
0123456789abcdef|0123456789
xx|yyyyyyyyyyyyyyyyyy
xxxx|yyyyyyyyyyyyyyyy
xxxxxx|yyyyyyyyyyyyyy
xxxxxxxx|yyyyyyyyyyyy
xxxxxxxxxx|yyyyyyyyyy
xxxxxxxxxxxx|yyyyyyyy
xxxxxxxxxxxxxx|yyyyyy
xxxxxxxxxxxxxxxx|yyyy
xxxxxxxxxxxxxxxxxx|yy
xxxxxxxxxxxxxxxxxxxx|
(10 rows)
\pset format aligned
execute q;
  0123456789abcdef       0123456789    
-------------------- ------------------
xx                   yyyyyyyyyyyyyyyyyy
xxxx                 yyyyyyyyyyyyyyyy
xxxxxx               yyyyyyyyyyyyyy
xxxxxxxx             yyyyyyyyyyyy
xxxxxxxxxx           yyyyyyyyyy
xxxxxxxxxxxx         yyyyyyyy
xxxxxxxxxxxxxx       yyyyyy
xxxxxxxxxxxxxxxx     yyyy
xxxxxxxxxxxxxxxxxx   yy
xxxxxxxxxxxxxxxxxxxx 
(10 rows)

\pset format wrapped
execute q;
  0123456789abcdef       0123456789    
-------------------- ------------------
xx                   yyyyyyyyyyyyyyyyyy
xxxx                 yyyyyyyyyyyyyyyy
xxxxxx               yyyyyyyyyyyyyy
xxxxxxxx             yyyyyyyyyyyy
xxxxxxxxxx           yyyyyyyyyy
xxxxxxxxxxxx         yyyyyyyy
xxxxxxxxxxxxxx       yyyyyy
xxxxxxxxxxxxxxxx     yyyy
xxxxxxxxxxxxxxxxxx   yy
xxxxxxxxxxxxxxxxxxxx 
(10 rows)

\pset border 1
\pset format unaligned
execute q;
0123456789abcdef|0123456789
xx|yyyyyyyyyyyyyyyyyy
xxxx|yyyyyyyyyyyyyyyy
xxxxxx|yyyyyyyyyyyyyy
xxxxxxxx|yyyyyyyyyyyy
xxxxxxxxxx|yyyyyyyyyy
xxxxxxxxxxxx|yyyyyyyy
xxxxxxxxxxxxxx|yyyyyy
xxxxxxxxxxxxxxxx|yyyy
xxxxxxxxxxxxxxxxxx|yy
xxxxxxxxxxxxxxxxxxxx|
(10 rows)
\pset format aligned
execute q;
   0123456789abcdef   |     0123456789     
----------------------+--------------------
 xx                   | yyyyyyyyyyyyyyyyyy
 xxxx                 | yyyyyyyyyyyyyyyy
 xxxxxx               | yyyyyyyyyyyyyy
 xxxxxxxx             | yyyyyyyyyyyy
 xxxxxxxxxx           | yyyyyyyyyy
 xxxxxxxxxxxx         | yyyyyyyy
 xxxxxxxxxxxxxx       | yyyyyy
 xxxxxxxxxxxxxxxx     | yyyy
 xxxxxxxxxxxxxxxxxx   | yy
 xxxxxxxxxxxxxxxxxxxx | 
(10 rows)

\pset format wrapped
execute q;
  0123456789abcdef   |    0123456789    
---------------------+------------------
 xx                  | yyyyyyyyyyyyyyyy 
                     ; yy
 xxxx                | yyyyyyyyyyyyyyyy
 xxxxxx              | yyyyyyyyyyyyyy
 xxxxxxxx            | yyyyyyyyyyyy
 xxxxxxxxxx          | yyyyyyyyyy
 xxxxxxxxxxxx        | yyyyyyyy
 xxxxxxxxxxxxxx      | yyyyyy
 xxxxxxxxxxxxxxxx    | yyyy
 xxxxxxxxxxxxxxxxxx  | yy
 xxxxxxxxxxxxxxxxxxx | 
 x                     
(10 rows)

\pset border 2
\pset format unaligned
execute q;
0123456789abcdef|0123456789
xx|yyyyyyyyyyyyyyyyyy
xxxx|yyyyyyyyyyyyyyyy
xxxxxx|yyyyyyyyyyyyyy
xxxxxxxx|yyyyyyyyyyyy
xxxxxxxxxx|yyyyyyyyyy
xxxxxxxxxxxx|yyyyyyyy
xxxxxxxxxxxxxx|yyyyyy
xxxxxxxxxxxxxxxx|yyyy
xxxxxxxxxxxxxxxxxx|yy
xxxxxxxxxxxxxxxxxxxx|
(10 rows)
\pset format aligned
execute q;
+----------------------+--------------------+
|   0123456789abcdef   |     0123456789     |
+----------------------+--------------------+
| xx                   | yyyyyyyyyyyyyyyyyy |
| xxxx                 | yyyyyyyyyyyyyyyy   |
| xxxxxx               | yyyyyyyyyyyyyy     |
| xxxxxxxx             | yyyyyyyyyyyy       |
| xxxxxxxxxx           | yyyyyyyyyy         |
| xxxxxxxxxxxx         | yyyyyyyy           |
| xxxxxxxxxxxxxx       | yyyyyy             |
| xxxxxxxxxxxxxxxx     | yyyy               |
| xxxxxxxxxxxxxxxxxx   | yy                 |
| xxxxxxxxxxxxxxxxxxxx |                    |
+----------------------+--------------------+
(10 rows)

\pset format wrapped
execute q;
+--------------------+-----------------+
|  0123456789abcdef  |   0123456789    |
+--------------------+-----------------+
| xx                 | yyyyyyyyyyyyyyy |
|                    ; yyy             |
| xxxx               | yyyyyyyyyyyyyyy |
|                    ; y               |
| xxxxxx             | yyyyyyyyyyyyyy  |
| xxxxxxxx           | yyyyyyyyyyyy    |
| xxxxxxxxxx         | yyyyyyyyyy      |
| xxxxxxxxxxxx       | yyyyyyyy        |
| xxxxxxxxxxxxxx     | yyyyyy          |
| xxxxxxxxxxxxxxxx   | yyyy            |
| xxxxxxxxxxxxxxxxxx | yy              |
| xxxxxxxxxxxxxxxxxx |                 |
| xx                                   |
+--------------------+-----------------+
(10 rows)

\pset expanded on
\pset border 0
\pset format unaligned
execute q;
0123456789abcdef|xx
0123456789|yyyyyyyyyyyyyyyyyy

0123456789abcdef|xxxx
0123456789|yyyyyyyyyyyyyyyy

0123456789abcdef|xxxxxx
0123456789|yyyyyyyyyyyyyy

0123456789abcdef|xxxxxxxx
0123456789|yyyyyyyyyyyy

0123456789abcdef|xxxxxxxxxx
0123456789|yyyyyyyyyy

0123456789abcdef|xxxxxxxxxxxx
0123456789|yyyyyyyy

0123456789abcdef|xxxxxxxxxxxxxx
0123456789|yyyyyy

0123456789abcdef|xxxxxxxxxxxxxxxx
0123456789|yyyy

0123456789abcdef|xxxxxxxxxxxxxxxxxx
0123456789|yy

0123456789abcdef|xxxxxxxxxxxxxxxxxxxx
0123456789|
\pset format aligned
execute q;
* Record 1                          
0123456789abcdef xx
0123456789       yyyyyyyyyyyyyyyyyy
* Record 2                          
0123456789abcdef xxxx
0123456789       yyyyyyyyyyyyyyyy
* Record 3                          
0123456789abcdef xxxxxx
0123456789       yyyyyyyyyyyyyy
* Record 4                          
0123456789abcdef xxxxxxxx
0123456789       yyyyyyyyyyyy
* Record 5                          
0123456789abcdef xxxxxxxxxx
0123456789       yyyyyyyyyy
* Record 6                          
0123456789abcdef xxxxxxxxxxxx
0123456789       yyyyyyyy
* Record 7                          
0123456789abcdef xxxxxxxxxxxxxx
0123456789       yyyyyy
* Record 8                          
0123456789abcdef xxxxxxxxxxxxxxxx
0123456789       yyyy
* Record 9                          
0123456789abcdef xxxxxxxxxxxxxxxxxx
0123456789       yy
* Record 10                         
0123456789abcdef xxxxxxxxxxxxxxxxxxxx
0123456789       

\pset format wrapped
execute q;
* Record 1                          
0123456789abcdef xx
0123456789       yyyyyyyyyyyyyyyyyy
* Record 2                          
0123456789abcdef xxxx
0123456789       yyyyyyyyyyyyyyyy
* Record 3                          
0123456789abcdef xxxxxx
0123456789       yyyyyyyyyyyyyy
* Record 4                          
0123456789abcdef xxxxxxxx
0123456789       yyyyyyyyyyyy
* Record 5                          
0123456789abcdef xxxxxxxxxx
0123456789       yyyyyyyyyy
* Record 6                          
0123456789abcdef xxxxxxxxxxxx
0123456789       yyyyyyyy
* Record 7                          
0123456789abcdef xxxxxxxxxxxxxx
0123456789       yyyyyy
* Record 8                          
0123456789abcdef xxxxxxxxxxxxxxxx
0123456789       yyyy
* Record 9                          
0123456789abcdef xxxxxxxxxxxxxxxxxx
0123456789       yy
* Record 10                         
0123456789abcdef xxxxxxxxxxxxxxxxxxxx
0123456789       

\pset border 1
\pset format unaligned
execute q;
0123456789abcdef|xx
0123456789|yyyyyyyyyyyyyyyyyy

0123456789abcdef|xxxx
0123456789|yyyyyyyyyyyyyyyy

0123456789abcdef|xxxxxx
0123456789|yyyyyyyyyyyyyy

0123456789abcdef|xxxxxxxx
0123456789|yyyyyyyyyyyy

0123456789abcdef|xxxxxxxxxx
0123456789|yyyyyyyyyy

0123456789abcdef|xxxxxxxxxxxx
0123456789|yyyyyyyy

0123456789abcdef|xxxxxxxxxxxxxx
0123456789|yyyyyy

0123456789abcdef|xxxxxxxxxxxxxxxx
0123456789|yyyy

0123456789abcdef|xxxxxxxxxxxxxxxxxx
0123456789|yy

0123456789abcdef|xxxxxxxxxxxxxxxxxxxx
0123456789|
\pset format aligned
execute q;
-[ RECORD 1 ]----+---------------------
0123456789abcdef | xx
0123456789       | yyyyyyyyyyyyyyyyyy
-[ RECORD 2 ]----+---------------------
0123456789abcdef | xxxx
0123456789       | yyyyyyyyyyyyyyyy
-[ RECORD 3 ]----+---------------------
0123456789abcdef | xxxxxx
0123456789       | yyyyyyyyyyyyyy
-[ RECORD 4 ]----+---------------------
0123456789abcdef | xxxxxxxx
0123456789       | yyyyyyyyyyyy
-[ RECORD 5 ]----+---------------------
0123456789abcdef | xxxxxxxxxx
0123456789       | yyyyyyyyyy
-[ RECORD 6 ]----+---------------------
0123456789abcdef | xxxxxxxxxxxx
0123456789       | yyyyyyyy
-[ RECORD 7 ]----+---------------------
0123456789abcdef | xxxxxxxxxxxxxx
0123456789       | yyyyyy
-[ RECORD 8 ]----+---------------------
0123456789abcdef | xxxxxxxxxxxxxxxx
0123456789       | yyyy
-[ RECORD 9 ]----+---------------------
0123456789abcdef | xxxxxxxxxxxxxxxxxx
0123456789       | yy
-[ RECORD 10 ]---+---------------------
0123456789abcdef | xxxxxxxxxxxxxxxxxxxx
0123456789       | 

\pset format wrapped
execute q;
-[ RECORD 1 ]----+---------------------
0123456789abcdef | xx
0123456789       | yyyyyyyyyyyyyyyyyy
-[ RECORD 2 ]----+---------------------
0123456789abcdef | xxxx
0123456789       | yyyyyyyyyyyyyyyy
-[ RECORD 3 ]----+---------------------
0123456789abcdef | xxxxxx
0123456789       | yyyyyyyyyyyyyy
-[ RECORD 4 ]----+---------------------
0123456789abcdef | xxxxxxxx
0123456789       | yyyyyyyyyyyy
-[ RECORD 5 ]----+---------------------
0123456789abcdef | xxxxxxxxxx
0123456789       | yyyyyyyyyy
-[ RECORD 6 ]----+---------------------
0123456789abcdef | xxxxxxxxxxxx
0123456789       | yyyyyyyy
-[ RECORD 7 ]----+---------------------
0123456789abcdef | xxxxxxxxxxxxxx
0123456789       | yyyyyy
-[ RECORD 8 ]----+---------------------
0123456789abcdef | xxxxxxxxxxxxxxxx
0123456789       | yyyy
-[ RECORD 9 ]----+---------------------
0123456789abcdef | xxxxxxxxxxxxxxxxxx
0123456789       | yy
-[ RECORD 10 ]---+---------------------
0123456789abcdef | xxxxxxxxxxxxxxxxxxxx
0123456789       | 

\pset border 2
\pset format unaligned
execute q;
0123456789abcdef|xx
0123456789|yyyyyyyyyyyyyyyyyy

0123456789abcdef|xxxx
0123456789|yyyyyyyyyyyyyyyy

0123456789abcdef|xxxxxx
0123456789|yyyyyyyyyyyyyy

0123456789abcdef|xxxxxxxx
0123456789|yyyyyyyyyyyy

0123456789abcdef|xxxxxxxxxx
0123456789|yyyyyyyyyy

0123456789abcdef|xxxxxxxxxxxx
0123456789|yyyyyyyy

0123456789abcdef|xxxxxxxxxxxxxx
0123456789|yyyyyy

0123456789abcdef|xxxxxxxxxxxxxxxx
0123456789|yyyy

0123456789abcdef|xxxxxxxxxxxxxxxxxx
0123456789|yy

0123456789abcdef|xxxxxxxxxxxxxxxxxxxx
0123456789|
\pset format aligned
execute q;
+-[ RECORD 1 ]-----+----------------------+
| 0123456789abcdef | xx                   |
| 0123456789       | yyyyyyyyyyyyyyyyyy   |
+-[ RECORD 2 ]-----+----------------------+
| 0123456789abcdef | xxxx                 |
| 0123456789       | yyyyyyyyyyyyyyyy     |
+-[ RECORD 3 ]-----+----------------------+
| 0123456789abcdef | xxxxxx               |
| 0123456789       | yyyyyyyyyyyyyy       |
+-[ RECORD 4 ]-----+----------------------+
| 0123456789abcdef | xxxxxxxx             |
| 0123456789       | yyyyyyyyyyyy         |
+-[ RECORD 5 ]-----+----------------------+
| 0123456789abcdef | xxxxxxxxxx           |
| 0123456789       | yyyyyyyyyy           |
+-[ RECORD 6 ]-----+----------------------+
| 0123456789abcdef | xxxxxxxxxxxx         |
| 0123456789       | yyyyyyyy             |
+-[ RECORD 7 ]-----+----------------------+
| 0123456789abcdef | xxxxxxxxxxxxxx       |
| 0123456789       | yyyyyy               |
+-[ RECORD 8 ]-----+----------------------+
| 0123456789abcdef | xxxxxxxxxxxxxxxx     |
| 0123456789       | yyyy                 |
+-[ RECORD 9 ]-----+----------------------+
| 0123456789abcdef | xxxxxxxxxxxxxxxxxx   |
| 0123456789       | yy                   |
+-[ RECORD 10 ]----+----------------------+
| 0123456789abcdef | xxxxxxxxxxxxxxxxxxxx |
| 0123456789       |                      |
+------------------+----------------------+

\pset format wrapped
execute q;
+-[ RECORD 1 ]-----+-------------------+
| 0123456789abcdef | xx                |
| 0123456789       | yyyyyyyyyyyyyyyyy |
|                  ; y                 |
+-[ RECORD 2 ]-----+-------------------+
| 0123456789abcdef | xxxx              |
| 0123456789       | yyyyyyyyyyyyyyyy  |
+-[ RECORD 3 ]-----+-------------------+
| 0123456789abcdef | xxxxxx            |
| 0123456789       | yyyyyyyyyyyyyy    |
+-[ RECORD 4 ]-----+-------------------+
| 0123456789abcdef | xxxxxxxx          |
| 0123456789       | yyyyyyyyyyyy      |
+-[ RECORD 5 ]-----+-------------------+
| 0123456789abcdef | xxxxxxxxxx        |
| 0123456789       | yyyyyyyyyy        |
+-[ RECORD 6 ]-----+-------------------+
| 0123456789abcdef | xxxxxxxxxxxx      |
| 0123456789       | yyyyyyyy          |
+-[ RECORD 7 ]-----+-------------------+
| 0123456789abcdef | xxxxxxxxxxxxxx    |
| 0123456789       | yyyyyy            |
+-[ RECORD 8 ]-----+-------------------+
| 0123456789abcdef | xxxxxxxxxxxxxxxx  |
| 0123456789       | yyyy              |
+-[ RECORD 9 ]-----+-------------------+
| 0123456789abcdef | xxxxxxxxxxxxxxxxx |
|                  ; x                 |
| 0123456789       | yy                |
+-[ RECORD 10 ]----+-------------------+
| 0123456789abcdef | xxxxxxxxxxxxxxxxx |
|                  ; xxx               |
| 0123456789       |                   |
+------------------+-------------------+

deallocate q;
prepare q as select ' | = | lkjsafi\\/ /oeu rio)(!@&*#)*(!&@*) \ (&' as " | -- | 012345678 9abc def!*@#&!@(*&*~~_+-=\ \", '11' as "0123456789", 11 as int from generate_series(1,10) as n;
\pset format asciidoc
\pset expanded off
\pset border 0
execute q;

[options="header",cols="<l,<l,>l",frame="none",grid="none"]
|====
^l| \| -- \| 012345678 9abc def!*@#&!@(*&*~~_+-=\ \ ^l|0123456789 ^l|int
| \| = \| lkjsafi\\/ /oeu rio)(!@&*#)*(!&@*) \ (& |11 |11
| \| = \| lkjsafi\\/ /oeu rio)(!@&*#)*(!&@*) \ (& |11 |11
| \| = \| lkjsafi\\/ /oeu rio)(!@&*#)*(!&@*) \ (& |11 |11
| \| = \| lkjsafi\\/ /oeu rio)(!@&*#)*(!&@*) \ (& |11 |11
| \| = \| lkjsafi\\/ /oeu rio)(!@&*#)*(!&@*) \ (& |11 |11
| \| = \| lkjsafi\\/ /oeu rio)(!@&*#)*(!&@*) \ (& |11 |11
| \| = \| lkjsafi\\/ /oeu rio)(!@&*#)*(!&@*) \ (& |11 |11
| \| = \| lkjsafi\\/ /oeu rio)(!@&*#)*(!&@*) \ (& |11 |11
| \| = \| lkjsafi\\/ /oeu rio)(!@&*#)*(!&@*) \ (& |11 |11
| \| = \| lkjsafi\\/ /oeu rio)(!@&*#)*(!&@*) \ (& |11 |11
|====

....
(10 rows)
....
\pset border 1
execute q;

[options="header",cols="<l,<l,>l",frame="none"]
|====
^l| \| -- \| 012345678 9abc def!*@#&!@(*&*~~_+-=\ \ ^l|0123456789 ^l|int
| \| = \| lkjsafi\\/ /oeu rio)(!@&*#)*(!&@*) \ (& |11 |11
| \| = \| lkjsafi\\/ /oeu rio)(!@&*#)*(!&@*) \ (& |11 |11
| \| = \| lkjsafi\\/ /oeu rio)(!@&*#)*(!&@*) \ (& |11 |11
| \| = \| lkjsafi\\/ /oeu rio)(!@&*#)*(!&@*) \ (& |11 |11
| \| = \| lkjsafi\\/ /oeu rio)(!@&*#)*(!&@*) \ (& |11 |11
| \| = \| lkjsafi\\/ /oeu rio)(!@&*#)*(!&@*) \ (& |11 |11
| \| = \| lkjsafi\\/ /oeu rio)(!@&*#)*(!&@*) \ (& |11 |11
| \| = \| lkjsafi\\/ /oeu rio)(!@&*#)*(!&@*) \ (& |11 |11
| \| = \| lkjsafi\\/ /oeu rio)(!@&*#)*(!&@*) \ (& |11 |11
| \| = \| lkjsafi\\/ /oeu rio)(!@&*#)*(!&@*) \ (& |11 |11
|====

....
(10 rows)
....
\pset border 2
execute q;

[options="header",cols="<l,<l,>l",frame="all",grid="all"]
|====
^l| \| -- \| 012345678 9abc def!*@#&!@(*&*~~_+-=\ \ ^l|0123456789 ^l|int
| \| = \| lkjsafi\\/ /oeu rio)(!@&*#)*(!&@*) \ (& |11 |11
| \| = \| lkjsafi\\/ /oeu rio)(!@&*#)*(!&@*) \ (& |11 |11
| \| = \| lkjsafi\\/ /oeu rio)(!@&*#)*(!&@*) \ (& |11 |11
| \| = \| lkjsafi\\/ /oeu rio)(!@&*#)*(!&@*) \ (& |11 |11
| \| = \| lkjsafi\\/ /oeu rio)(!@&*#)*(!&@*) \ (& |11 |11
| \| = \| lkjsafi\\/ /oeu rio)(!@&*#)*(!&@*) \ (& |11 |11
| \| = \| lkjsafi\\/ /oeu rio)(!@&*#)*(!&@*) \ (& |11 |11
| \| = \| lkjsafi\\/ /oeu rio)(!@&*#)*(!&@*) \ (& |11 |11
| \| = \| lkjsafi\\/ /oeu rio)(!@&*#)*(!&@*) \ (& |11 |11
| \| = \| lkjsafi\\/ /oeu rio)(!@&*#)*(!&@*) \ (& |11 |11
|====

....
(10 rows)
....
\pset expanded on
\pset border 0
execute q;

[cols="h,l",frame="none",grid="none"]
|====
2+^|Record 1
<l| \| -- \| 012345678 9abc def!*@#&!@(*&*~~_+-=\ \ <l| \| = \| lkjsafi\\/ /oeu rio)(!@&*#)*(!&@*) \ (&
<l|0123456789 <l|11
<l|int >l|11
2+^|Record 2
<l| \| -- \| 012345678 9abc def!*@#&!@(*&*~~_+-=\ \ <l| \| = \| lkjsafi\\/ /oeu rio)(!@&*#)*(!&@*) \ (&
<l|0123456789 <l|11
<l|int >l|11
2+^|Record 3
<l| \| -- \| 012345678 9abc def!*@#&!@(*&*~~_+-=\ \ <l| \| = \| lkjsafi\\/ /oeu rio)(!@&*#)*(!&@*) \ (&
<l|0123456789 <l|11
<l|int >l|11
2+^|Record 4
<l| \| -- \| 012345678 9abc def!*@#&!@(*&*~~_+-=\ \ <l| \| = \| lkjsafi\\/ /oeu rio)(!@&*#)*(!&@*) \ (&
<l|0123456789 <l|11
<l|int >l|11
2+^|Record 5
<l| \| -- \| 012345678 9abc def!*@#&!@(*&*~~_+-=\ \ <l| \| = \| lkjsafi\\/ /oeu rio)(!@&*#)*(!&@*) \ (&
<l|0123456789 <l|11
<l|int >l|11
2+^|Record 6
<l| \| -- \| 012345678 9abc def!*@#&!@(*&*~~_+-=\ \ <l| \| = \| lkjsafi\\/ /oeu rio)(!@&*#)*(!&@*) \ (&
<l|0123456789 <l|11
<l|int >l|11
2+^|Record 7
<l| \| -- \| 012345678 9abc def!*@#&!@(*&*~~_+-=\ \ <l| \| = \| lkjsafi\\/ /oeu rio)(!@&*#)*(!&@*) \ (&
<l|0123456789 <l|11
<l|int >l|11
2+^|Record 8
<l| \| -- \| 012345678 9abc def!*@#&!@(*&*~~_+-=\ \ <l| \| = \| lkjsafi\\/ /oeu rio)(!@&*#)*(!&@*) \ (&
<l|0123456789 <l|11
<l|int >l|11
2+^|Record 9
<l| \| -- \| 012345678 9abc def!*@#&!@(*&*~~_+-=\ \ <l| \| = \| lkjsafi\\/ /oeu rio)(!@&*#)*(!&@*) \ (&
<l|0123456789 <l|11
<l|int >l|11
2+^|Record 10
<l| \| -- \| 012345678 9abc def!*@#&!@(*&*~~_+-=\ \ <l| \| = \| lkjsafi\\/ /oeu rio)(!@&*#)*(!&@*) \ (&
<l|0123456789 <l|11
<l|int >l|11
|====
\pset border 1
execute q;

[cols="h,l",frame="none"]
|====
2+^|Record 1
<l| \| -- \| 012345678 9abc def!*@#&!@(*&*~~_+-=\ \ <l| \| = \| lkjsafi\\/ /oeu rio)(!@&*#)*(!&@*) \ (&
<l|0123456789 <l|11
<l|int >l|11
2+^|Record 2
<l| \| -- \| 012345678 9abc def!*@#&!@(*&*~~_+-=\ \ <l| \| = \| lkjsafi\\/ /oeu rio)(!@&*#)*(!&@*) \ (&
<l|0123456789 <l|11
<l|int >l|11
2+^|Record 3
<l| \| -- \| 012345678 9abc def!*@#&!@(*&*~~_+-=\ \ <l| \| = \| lkjsafi\\/ /oeu rio)(!@&*#)*(!&@*) \ (&
<l|0123456789 <l|11
<l|int >l|11
2+^|Record 4
<l| \| -- \| 012345678 9abc def!*@#&!@(*&*~~_+-=\ \ <l| \| = \| lkjsafi\\/ /oeu rio)(!@&*#)*(!&@*) \ (&
<l|0123456789 <l|11
<l|int >l|11
2+^|Record 5
<l| \| -- \| 012345678 9abc def!*@#&!@(*&*~~_+-=\ \ <l| \| = \| lkjsafi\\/ /oeu rio)(!@&*#)*(!&@*) \ (&
<l|0123456789 <l|11
<l|int >l|11
2+^|Record 6
<l| \| -- \| 012345678 9abc def!*@#&!@(*&*~~_+-=\ \ <l| \| = \| lkjsafi\\/ /oeu rio)(!@&*#)*(!&@*) \ (&
<l|0123456789 <l|11
<l|int >l|11
2+^|Record 7
<l| \| -- \| 012345678 9abc def!*@#&!@(*&*~~_+-=\ \ <l| \| = \| lkjsafi\\/ /oeu rio)(!@&*#)*(!&@*) \ (&
<l|0123456789 <l|11
<l|int >l|11
2+^|Record 8
<l| \| -- \| 012345678 9abc def!*@#&!@(*&*~~_+-=\ \ <l| \| = \| lkjsafi\\/ /oeu rio)(!@&*#)*(!&@*) \ (&
<l|0123456789 <l|11
<l|int >l|11
2+^|Record 9
<l| \| -- \| 012345678 9abc def!*@#&!@(*&*~~_+-=\ \ <l| \| = \| lkjsafi\\/ /oeu rio)(!@&*#)*(!&@*) \ (&
<l|0123456789 <l|11
<l|int >l|11
2+^|Record 10
<l| \| -- \| 012345678 9abc def!*@#&!@(*&*~~_+-=\ \ <l| \| = \| lkjsafi\\/ /oeu rio)(!@&*#)*(!&@*) \ (&
<l|0123456789 <l|11
<l|int >l|11
|====
\pset border 2
execute q;

[cols="h,l",frame="all",grid="all"]
|====
2+^|Record 1
<l| \| -- \| 012345678 9abc def!*@#&!@(*&*~~_+-=\ \ <l| \| = \| lkjsafi\\/ /oeu rio)(!@&*#)*(!&@*) \ (&
<l|0123456789 <l|11
<l|int >l|11
2+^|Record 2
<l| \| -- \| 012345678 9abc def!*@#&!@(*&*~~_+-=\ \ <l| \| = \| lkjsafi\\/ /oeu rio)(!@&*#)*(!&@*) \ (&
<l|0123456789 <l|11
<l|int >l|11
2+^|Record 3
<l| \| -- \| 012345678 9abc def!*@#&!@(*&*~~_+-=\ \ <l| \| = \| lkjsafi\\/ /oeu rio)(!@&*#)*(!&@*) \ (&
<l|0123456789 <l|11
<l|int >l|11
2+^|Record 4
<l| \| -- \| 012345678 9abc def!*@#&!@(*&*~~_+-=\ \ <l| \| = \| lkjsafi\\/ /oeu rio)(!@&*#)*(!&@*) \ (&
<l|0123456789 <l|11
<l|int >l|11
2+^|Record 5
<l| \| -- \| 012345678 9abc def!*@#&!@(*&*~~_+-=\ \ <l| \| = \| lkjsafi\\/ /oeu rio)(!@&*#)*(!&@*) \ (&
<l|0123456789 <l|11
<l|int >l|11
2+^|Record 6
<l| \| -- \| 012345678 9abc def!*@#&!@(*&*~~_+-=\ \ <l| \| = \| lkjsafi\\/ /oeu rio)(!@&*#)*(!&@*) \ (&
<l|0123456789 <l|11
<l|int >l|11
2+^|Record 7
<l| \| -- \| 012345678 9abc def!*@#&!@(*&*~~_+-=\ \ <l| \| = \| lkjsafi\\/ /oeu rio)(!@&*#)*(!&@*) \ (&
<l|0123456789 <l|11
<l|int >l|11
2+^|Record 8
<l| \| -- \| 012345678 9abc def!*@#&!@(*&*~~_+-=\ \ <l| \| = \| lkjsafi\\/ /oeu rio)(!@&*#)*(!&@*) \ (&
<l|0123456789 <l|11
<l|int >l|11
2+^|Record 9
<l| \| -- \| 012345678 9abc def!*@#&!@(*&*~~_+-=\ \ <l| \| = \| lkjsafi\\/ /oeu rio)(!@&*#)*(!&@*) \ (&
<l|0123456789 <l|11
<l|int >l|11
2+^|Record 10
<l| \| -- \| 012345678 9abc def!*@#&!@(*&*~~_+-=\ \ <l| \| = \| lkjsafi\\/ /oeu rio)(!@&*#)*(!&@*) \ (&
<l|0123456789 <l|11
<l|int >l|11
|====
deallocate q;
>>>>>>> 8abb52fa
<|MERGE_RESOLUTION|>--- conflicted
+++ resolved
@@ -54,24 +54,6 @@
 \unset FETCH_COUNT
 -- show all pset options
 \pset
-<<<<<<< HEAD
-border         1
-columns        0
-expanded       off
-fieldsep       '|'
-fieldsep_zero  off
-footer         on
-format         aligned
-linestyle      ascii
-null           ''
-numericlocale  off
-pager          1
-recordsep      '\n'
-recordsep_zero off
-tableattr      
-title          
-tuples_only    off
-=======
 border                   1
 columns                  0
 expanded                 off
@@ -2654,5 +2636,4 @@
 <l|0123456789 <l|11
 <l|int >l|11
 |====
-deallocate q;
->>>>>>> 8abb52fa
+deallocate q;