--- conflicted
+++ resolved
@@ -234,22 +234,10 @@
 drop cascades to table schema_one."table two"
 drop cascades to table schema_one.table_three
 NOTICE:  table "schema_two_table_two" does not exist, skipping
-<<<<<<< HEAD
-CONTEXT:  SQL statement "DROP TABLE IF EXISTS audit_tbls.schema_two_table_two"
-PL/pgSQL function test_evtrig_dropped_objects() line 8 at EXECUTE
-NOTICE:  table "audit_tbls_schema_two_table_three" does not exist, skipping
-CONTEXT:  SQL statement "DROP TABLE IF EXISTS audit_tbls.audit_tbls_schema_two_table_three"
-PL/pgSQL function test_evtrig_dropped_objects() line 8 at EXECUTE
-SQL statement "DROP TABLE IF EXISTS audit_tbls.schema_two_table_three"
-PL/pgSQL function test_evtrig_dropped_objects() line 8 at EXECUTE
-ERROR:  object audit_tbls.schema_two_table_three of type table cannot be dropped
-CONTEXT:  SQL statement "DROP TABLE IF EXISTS audit_tbls.schema_two_table_three"
-=======
 NOTICE:  table "audit_tbls_schema_two_table_three" does not exist, skipping
 ERROR:  object audit_tbls.schema_two_table_three of type table cannot be dropped
 CONTEXT:  PL/pgSQL function undroppable() line 14 at RAISE
 SQL statement "DROP TABLE IF EXISTS audit_tbls.schema_two_table_three"
->>>>>>> 7961c31a
 PL/pgSQL function test_evtrig_dropped_objects() line 8 at EXECUTE
 DELETE FROM undroppable_objs WHERE object_identity = 'audit_tbls.schema_two_table_three';
 DROP SCHEMA schema_one, schema_two CASCADE;
@@ -262,29 +250,10 @@
 drop cascades to table schema_one."table two"
 drop cascades to table schema_one.table_three
 NOTICE:  table "schema_two_table_two" does not exist, skipping
-<<<<<<< HEAD
-CONTEXT:  SQL statement "DROP TABLE IF EXISTS audit_tbls.schema_two_table_two"
-PL/pgSQL function test_evtrig_dropped_objects() line 8 at EXECUTE
-NOTICE:  table "audit_tbls_schema_two_table_three" does not exist, skipping
-CONTEXT:  SQL statement "DROP TABLE IF EXISTS audit_tbls.audit_tbls_schema_two_table_three"
-PL/pgSQL function test_evtrig_dropped_objects() line 8 at EXECUTE
-SQL statement "DROP TABLE IF EXISTS audit_tbls.schema_two_table_three"
-PL/pgSQL function test_evtrig_dropped_objects() line 8 at EXECUTE
-NOTICE:  table "schema_one_table_one" does not exist, skipping
-CONTEXT:  SQL statement "DROP TABLE IF EXISTS audit_tbls.schema_one_table_one"
-PL/pgSQL function test_evtrig_dropped_objects() line 8 at EXECUTE
-NOTICE:  table "schema_one_table two" does not exist, skipping
-CONTEXT:  SQL statement "DROP TABLE IF EXISTS audit_tbls."schema_one_table two""
-PL/pgSQL function test_evtrig_dropped_objects() line 8 at EXECUTE
-NOTICE:  table "schema_one_table_three" does not exist, skipping
-CONTEXT:  SQL statement "DROP TABLE IF EXISTS audit_tbls.schema_one_table_three"
-PL/pgSQL function test_evtrig_dropped_objects() line 8 at EXECUTE
-=======
 NOTICE:  table "audit_tbls_schema_two_table_three" does not exist, skipping
 NOTICE:  table "schema_one_table_one" does not exist, skipping
 NOTICE:  table "schema_one_table two" does not exist, skipping
 NOTICE:  table "schema_one_table_three" does not exist, skipping
->>>>>>> 7961c31a
 ERROR:  object schema_one.table_three of type table cannot be dropped
 CONTEXT:  PL/pgSQL function undroppable() line 14 at RAISE
 DELETE FROM undroppable_objs WHERE object_identity = 'schema_one.table_three';
@@ -298,29 +267,10 @@
 drop cascades to table schema_one."table two"
 drop cascades to table schema_one.table_three
 NOTICE:  table "schema_two_table_two" does not exist, skipping
-<<<<<<< HEAD
-CONTEXT:  SQL statement "DROP TABLE IF EXISTS audit_tbls.schema_two_table_two"
-PL/pgSQL function test_evtrig_dropped_objects() line 8 at EXECUTE
-NOTICE:  table "audit_tbls_schema_two_table_three" does not exist, skipping
-CONTEXT:  SQL statement "DROP TABLE IF EXISTS audit_tbls.audit_tbls_schema_two_table_three"
-PL/pgSQL function test_evtrig_dropped_objects() line 8 at EXECUTE
-SQL statement "DROP TABLE IF EXISTS audit_tbls.schema_two_table_three"
-PL/pgSQL function test_evtrig_dropped_objects() line 8 at EXECUTE
-NOTICE:  table "schema_one_table_one" does not exist, skipping
-CONTEXT:  SQL statement "DROP TABLE IF EXISTS audit_tbls.schema_one_table_one"
-PL/pgSQL function test_evtrig_dropped_objects() line 8 at EXECUTE
-NOTICE:  table "schema_one_table two" does not exist, skipping
-CONTEXT:  SQL statement "DROP TABLE IF EXISTS audit_tbls."schema_one_table two""
-PL/pgSQL function test_evtrig_dropped_objects() line 8 at EXECUTE
-NOTICE:  table "schema_one_table_three" does not exist, skipping
-CONTEXT:  SQL statement "DROP TABLE IF EXISTS audit_tbls.schema_one_table_three"
-PL/pgSQL function test_evtrig_dropped_objects() line 8 at EXECUTE
-=======
 NOTICE:  table "audit_tbls_schema_two_table_three" does not exist, skipping
 NOTICE:  table "schema_one_table_one" does not exist, skipping
 NOTICE:  table "schema_one_table two" does not exist, skipping
 NOTICE:  table "schema_one_table_three" does not exist, skipping
->>>>>>> 7961c31a
 SELECT * FROM dropped_objects WHERE schema IS NULL OR schema <> 'pg_toast';
      type     |   schema   |               object                
 --------------+------------+-------------------------------------
@@ -351,11 +301,6 @@
 
 DROP OWNED BY regress_evt_user;
 NOTICE:  schema "audit_tbls" does not exist, skipping
-<<<<<<< HEAD
-CONTEXT:  SQL statement "DROP TABLE IF EXISTS audit_tbls.audit_tbls_schema_one_table_two"
-PL/pgSQL function test_evtrig_dropped_objects() line 8 at EXECUTE
-=======
->>>>>>> 7961c31a
 SELECT * FROM dropped_objects WHERE type = 'schema';
   type  | schema |   object   
 --------+--------+------------
