--
-- ALTER_TABLE
-- add attribute
--
CREATE TABLE tmp (initial int4);
COMMENT ON TABLE tmp_wrong IS 'table comment';
ERROR:  relation "tmp_wrong" does not exist
COMMENT ON TABLE tmp IS 'table comment';
COMMENT ON TABLE tmp IS NULL;
ALTER TABLE tmp ADD COLUMN xmin integer; -- fails
ERROR:  column name "xmin" conflicts with a system column name
ALTER TABLE tmp ADD COLUMN a int4 default 3;
ALTER TABLE tmp ADD COLUMN b name;
ALTER TABLE tmp ADD COLUMN c text;
ALTER TABLE tmp ADD COLUMN d float8;
ALTER TABLE tmp ADD COLUMN e float4;
ALTER TABLE tmp ADD COLUMN f int2;
ALTER TABLE tmp ADD COLUMN g polygon;
ALTER TABLE tmp ADD COLUMN h abstime;
ALTER TABLE tmp ADD COLUMN i char;
ALTER TABLE tmp ADD COLUMN j abstime[];
ALTER TABLE tmp ADD COLUMN k int4;
ALTER TABLE tmp ADD COLUMN l tid;
ALTER TABLE tmp ADD COLUMN m xid;
ALTER TABLE tmp ADD COLUMN n oidvector;
--ALTER TABLE tmp ADD COLUMN o lock;
ALTER TABLE tmp ADD COLUMN p smgr;
ALTER TABLE tmp ADD COLUMN q point;
ALTER TABLE tmp ADD COLUMN r lseg;
ALTER TABLE tmp ADD COLUMN s path;
ALTER TABLE tmp ADD COLUMN t box;
ALTER TABLE tmp ADD COLUMN u tinterval;
ALTER TABLE tmp ADD COLUMN v timestamp;
ALTER TABLE tmp ADD COLUMN w interval;
ALTER TABLE tmp ADD COLUMN x float8[];
ALTER TABLE tmp ADD COLUMN y float4[];
ALTER TABLE tmp ADD COLUMN z int2[];
INSERT INTO tmp (a, b, c, d, e, f, g, h, i, j, k, l, m, n, p, q, r, s, t, u,
	v, w, x, y, z)
   VALUES (4, 'name', 'text', 4.1, 4.1, 2, '(4.1,4.1,3.1,3.1)',
        'Mon May  1 00:30:30 1995', 'c', '{Mon May  1 00:30:30 1995, Monday Aug 24 14:43:07 1992, epoch}',
	314159, '(1,1)', '512',
	'1 2 3 4 5 6 7 8', 'magnetic disk', '(1.1,1.1)', '(4.1,4.1,3.1,3.1)',
	'(0,2,4.1,4.1,3.1,3.1)', '(4.1,4.1,3.1,3.1)', '["epoch" "infinity"]',
	'epoch', '01:00:10', '{1.0,2.0,3.0,4.0}', '{1.0,2.0,3.0,4.0}', '{1,2,3,4}');
SELECT * FROM tmp;
 initial | a |  b   |  c   |  d  |  e  | f |           g           |              h               | i |                                               j                                                |   k    |   l   |  m  |        n        |       p       |     q     |           r           |              s              |          t          |                      u                      |            v             |        w         |     x     |     y     |     z     
---------+---+------+------+-----+-----+---+-----------------------+------------------------------+---+------------------------------------------------------------------------------------------------+--------+-------+-----+-----------------+---------------+-----------+-----------------------+-----------------------------+---------------------+---------------------------------------------+--------------------------+------------------+-----------+-----------+-----------
         | 4 | name | text | 4.1 | 4.1 | 2 | ((4.1,4.1),(3.1,3.1)) | Mon May 01 00:30:30 1995 PDT | c | {"Mon May 01 00:30:30 1995 PDT","Mon Aug 24 14:43:07 1992 PDT","Wed Dec 31 16:00:00 1969 PST"} | 314159 | (1,1) | 512 | 1 2 3 4 5 6 7 8 | magnetic disk | (1.1,1.1) | [(4.1,4.1),(3.1,3.1)] | ((0,2),(4.1,4.1),(3.1,3.1)) | (4.1,4.1),(3.1,3.1) | ["Wed Dec 31 16:00:00 1969 PST" "infinity"] | Thu Jan 01 00:00:00 1970 | @ 1 hour 10 secs | {1,2,3,4} | {1,2,3,4} | {1,2,3,4}
(1 row)

DROP TABLE tmp;
-- the wolf bug - schema mods caused inconsistent row descriptors
CREATE TABLE tmp (
	initial 	int4
);
ALTER TABLE tmp ADD COLUMN a int4;
ALTER TABLE tmp ADD COLUMN b name;
ALTER TABLE tmp ADD COLUMN c text;
ALTER TABLE tmp ADD COLUMN d float8;
ALTER TABLE tmp ADD COLUMN e float4;
ALTER TABLE tmp ADD COLUMN f int2;
ALTER TABLE tmp ADD COLUMN g polygon;
ALTER TABLE tmp ADD COLUMN h abstime;
ALTER TABLE tmp ADD COLUMN i char;
ALTER TABLE tmp ADD COLUMN j abstime[];
ALTER TABLE tmp ADD COLUMN k int4;
ALTER TABLE tmp ADD COLUMN l tid;
ALTER TABLE tmp ADD COLUMN m xid;
ALTER TABLE tmp ADD COLUMN n oidvector;
--ALTER TABLE tmp ADD COLUMN o lock;
ALTER TABLE tmp ADD COLUMN p smgr;
ALTER TABLE tmp ADD COLUMN q point;
ALTER TABLE tmp ADD COLUMN r lseg;
ALTER TABLE tmp ADD COLUMN s path;
ALTER TABLE tmp ADD COLUMN t box;
ALTER TABLE tmp ADD COLUMN u tinterval;
ALTER TABLE tmp ADD COLUMN v timestamp;
ALTER TABLE tmp ADD COLUMN w interval;
ALTER TABLE tmp ADD COLUMN x float8[];
ALTER TABLE tmp ADD COLUMN y float4[];
ALTER TABLE tmp ADD COLUMN z int2[];
INSERT INTO tmp (a, b, c, d, e, f, g, h, i, j, k, l, m, n, p, q, r, s, t, u,
	v, w, x, y, z)
   VALUES (4, 'name', 'text', 4.1, 4.1, 2, '(4.1,4.1,3.1,3.1)',
        'Mon May  1 00:30:30 1995', 'c', '{Mon May  1 00:30:30 1995, Monday Aug 24 14:43:07 1992, epoch}',
	314159, '(1,1)', '512',
	'1 2 3 4 5 6 7 8', 'magnetic disk', '(1.1,1.1)', '(4.1,4.1,3.1,3.1)',
	'(0,2,4.1,4.1,3.1,3.1)', '(4.1,4.1,3.1,3.1)', '["epoch" "infinity"]',
	'epoch', '01:00:10', '{1.0,2.0,3.0,4.0}', '{1.0,2.0,3.0,4.0}', '{1,2,3,4}');
SELECT * FROM tmp;
 initial | a |  b   |  c   |  d  |  e  | f |           g           |              h               | i |                                               j                                                |   k    |   l   |  m  |        n        |       p       |     q     |           r           |              s              |          t          |                      u                      |            v             |        w         |     x     |     y     |     z     
---------+---+------+------+-----+-----+---+-----------------------+------------------------------+---+------------------------------------------------------------------------------------------------+--------+-------+-----+-----------------+---------------+-----------+-----------------------+-----------------------------+---------------------+---------------------------------------------+--------------------------+------------------+-----------+-----------+-----------
         | 4 | name | text | 4.1 | 4.1 | 2 | ((4.1,4.1),(3.1,3.1)) | Mon May 01 00:30:30 1995 PDT | c | {"Mon May 01 00:30:30 1995 PDT","Mon Aug 24 14:43:07 1992 PDT","Wed Dec 31 16:00:00 1969 PST"} | 314159 | (1,1) | 512 | 1 2 3 4 5 6 7 8 | magnetic disk | (1.1,1.1) | [(4.1,4.1),(3.1,3.1)] | ((0,2),(4.1,4.1),(3.1,3.1)) | (4.1,4.1),(3.1,3.1) | ["Wed Dec 31 16:00:00 1969 PST" "infinity"] | Thu Jan 01 00:00:00 1970 | @ 1 hour 10 secs | {1,2,3,4} | {1,2,3,4} | {1,2,3,4}
(1 row)

DROP TABLE tmp;
--
-- rename - check on both non-temp and temp tables
--
CREATE TABLE tmp (regtable int);
CREATE TEMP TABLE tmp (tmptable int);
ALTER TABLE tmp RENAME TO tmp_new;
SELECT * FROM tmp;
 regtable 
----------
(0 rows)

SELECT * FROM tmp_new;
 tmptable 
----------
(0 rows)

ALTER TABLE tmp RENAME TO tmp_new2;
SELECT * FROM tmp;		-- should fail
ERROR:  relation "tmp" does not exist
LINE 1: SELECT * FROM tmp;
                      ^
SELECT * FROM tmp_new;
 tmptable 
----------
(0 rows)

SELECT * FROM tmp_new2;
 regtable 
----------
(0 rows)

DROP TABLE tmp_new;
DROP TABLE tmp_new2;
-- ALTER TABLE ... RENAME on non-table relations
-- renaming indexes (FIXME: this should probably test the index's functionality)
ALTER INDEX IF EXISTS __onek_unique1 RENAME TO tmp_onek_unique1;
NOTICE:  relation "__onek_unique1" does not exist, skipping
ALTER INDEX IF EXISTS __tmp_onek_unique1 RENAME TO onek_unique1;
NOTICE:  relation "__tmp_onek_unique1" does not exist, skipping
ALTER INDEX onek_unique1 RENAME TO tmp_onek_unique1;
ALTER INDEX tmp_onek_unique1 RENAME TO onek_unique1;
-- renaming views
CREATE VIEW tmp_view (unique1) AS SELECT unique1 FROM tenk1;
ALTER TABLE tmp_view RENAME TO tmp_view_new;
-- hack to ensure we get an indexscan here
set enable_seqscan to off;
set enable_bitmapscan to off;
-- 5 values, sorted
SELECT unique1 FROM tenk1 WHERE unique1 < 5;
 unique1 
---------
       0
       1
       2
       3
       4
(5 rows)

reset enable_seqscan;
reset enable_bitmapscan;
DROP VIEW tmp_view_new;
-- toast-like relation name
alter table stud_emp rename to pg_toast_stud_emp;
alter table pg_toast_stud_emp rename to stud_emp;
-- renaming index should rename constraint as well
ALTER TABLE onek ADD CONSTRAINT onek_unique1_constraint UNIQUE (unique1);
ALTER INDEX onek_unique1_constraint RENAME TO onek_unique1_constraint_foo;
ALTER TABLE onek DROP CONSTRAINT onek_unique1_constraint_foo;
-- renaming constraint
ALTER TABLE onek ADD CONSTRAINT onek_check_constraint CHECK (unique1 >= 0);
ALTER TABLE onek RENAME CONSTRAINT onek_check_constraint TO onek_check_constraint_foo;
ALTER TABLE onek DROP CONSTRAINT onek_check_constraint_foo;
-- renaming constraint should rename index as well
ALTER TABLE onek ADD CONSTRAINT onek_unique1_constraint UNIQUE (unique1);
DROP INDEX onek_unique1_constraint;  -- to see whether it's there
ERROR:  cannot drop index onek_unique1_constraint because constraint onek_unique1_constraint on table onek requires it
HINT:  You can drop constraint onek_unique1_constraint on table onek instead.
ALTER TABLE onek RENAME CONSTRAINT onek_unique1_constraint TO onek_unique1_constraint_foo;
DROP INDEX onek_unique1_constraint_foo;  -- to see whether it's there
ERROR:  cannot drop index onek_unique1_constraint_foo because constraint onek_unique1_constraint_foo on table onek requires it
HINT:  You can drop constraint onek_unique1_constraint_foo on table onek instead.
ALTER TABLE onek DROP CONSTRAINT onek_unique1_constraint_foo;
-- renaming constraints vs. inheritance
CREATE TABLE constraint_rename_test (a int CONSTRAINT con1 CHECK (a > 0), b int, c int);
\d constraint_rename_test
Table "public.constraint_rename_test"
 Column |  Type   | Modifiers 
--------+---------+-----------
 a      | integer | 
 b      | integer | 
 c      | integer | 
Check constraints:
    "con1" CHECK (a > 0)

CREATE TABLE constraint_rename_test2 (a int CONSTRAINT con1 CHECK (a > 0), d int) INHERITS (constraint_rename_test);
NOTICE:  merging column "a" with inherited definition
NOTICE:  merging constraint "con1" with inherited definition
\d constraint_rename_test2
Table "public.constraint_rename_test2"
 Column |  Type   | Modifiers 
--------+---------+-----------
 a      | integer | 
 b      | integer | 
 c      | integer | 
 d      | integer | 
Check constraints:
    "con1" CHECK (a > 0)
Inherits: constraint_rename_test

ALTER TABLE constraint_rename_test2 RENAME CONSTRAINT con1 TO con1foo; -- fail
ERROR:  cannot rename inherited constraint "con1"
ALTER TABLE ONLY constraint_rename_test RENAME CONSTRAINT con1 TO con1foo; -- fail
ERROR:  inherited constraint "con1" must be renamed in child tables too
ALTER TABLE constraint_rename_test RENAME CONSTRAINT con1 TO con1foo; -- ok
\d constraint_rename_test
Table "public.constraint_rename_test"
 Column |  Type   | Modifiers 
--------+---------+-----------
 a      | integer | 
 b      | integer | 
 c      | integer | 
Check constraints:
    "con1foo" CHECK (a > 0)
Number of child tables: 1 (Use \d+ to list them.)

\d constraint_rename_test2
Table "public.constraint_rename_test2"
 Column |  Type   | Modifiers 
--------+---------+-----------
 a      | integer | 
 b      | integer | 
 c      | integer | 
 d      | integer | 
Check constraints:
    "con1foo" CHECK (a > 0)
Inherits: constraint_rename_test

ALTER TABLE constraint_rename_test ADD CONSTRAINT con2 CHECK (b > 0) NO INHERIT;
ALTER TABLE ONLY constraint_rename_test RENAME CONSTRAINT con2 TO con2foo; -- ok
ALTER TABLE constraint_rename_test RENAME CONSTRAINT con2foo TO con2bar; -- ok
\d constraint_rename_test
Table "public.constraint_rename_test"
 Column |  Type   | Modifiers 
--------+---------+-----------
 a      | integer | 
 b      | integer | 
 c      | integer | 
Check constraints:
    "con1foo" CHECK (a > 0)
    "con2bar" CHECK (b > 0) NO INHERIT
Number of child tables: 1 (Use \d+ to list them.)

\d constraint_rename_test2
Table "public.constraint_rename_test2"
 Column |  Type   | Modifiers 
--------+---------+-----------
 a      | integer | 
 b      | integer | 
 c      | integer | 
 d      | integer | 
Check constraints:
    "con1foo" CHECK (a > 0)
Inherits: constraint_rename_test

ALTER TABLE constraint_rename_test ADD CONSTRAINT con3 PRIMARY KEY (a);
ALTER TABLE constraint_rename_test RENAME CONSTRAINT con3 TO con3foo; -- ok
\d constraint_rename_test
Table "public.constraint_rename_test"
 Column |  Type   | Modifiers 
--------+---------+-----------
 a      | integer | not null
 b      | integer | 
 c      | integer | 
Indexes:
    "con3foo" PRIMARY KEY, btree (a)
Check constraints:
    "con1foo" CHECK (a > 0)
    "con2bar" CHECK (b > 0) NO INHERIT
Number of child tables: 1 (Use \d+ to list them.)

\d constraint_rename_test2
Table "public.constraint_rename_test2"
 Column |  Type   | Modifiers 
--------+---------+-----------
 a      | integer | 
 b      | integer | 
 c      | integer | 
 d      | integer | 
Check constraints:
    "con1foo" CHECK (a > 0)
Inherits: constraint_rename_test

DROP TABLE constraint_rename_test2;
DROP TABLE constraint_rename_test;
ALTER TABLE IF EXISTS constraint_not_exist RENAME CONSTRAINT con3 TO con3foo; -- ok
NOTICE:  relation "constraint_not_exist" does not exist, skipping
ALTER TABLE IF EXISTS constraint_rename_test ADD CONSTRAINT con4 UNIQUE (a);
NOTICE:  relation "constraint_rename_test" does not exist, skipping
-- FOREIGN KEY CONSTRAINT adding TEST
CREATE TABLE tmp2 (a int primary key);
CREATE TABLE tmp3 (a int, b int);
CREATE TABLE tmp4 (a int, b int, unique(a,b));
CREATE TABLE tmp5 (a int, b int);
-- Insert rows into tmp2 (pktable)
INSERT INTO tmp2 values (1);
INSERT INTO tmp2 values (2);
INSERT INTO tmp2 values (3);
INSERT INTO tmp2 values (4);
-- Insert rows into tmp3
INSERT INTO tmp3 values (1,10);
INSERT INTO tmp3 values (1,20);
INSERT INTO tmp3 values (5,50);
-- Try (and fail) to add constraint due to invalid source columns
ALTER TABLE tmp3 add constraint tmpconstr foreign key(c) references tmp2 match full;
ERROR:  column "c" referenced in foreign key constraint does not exist
-- Try (and fail) to add constraint due to invalide destination columns explicitly given
ALTER TABLE tmp3 add constraint tmpconstr foreign key(a) references tmp2(b) match full;
ERROR:  column "b" referenced in foreign key constraint does not exist
-- Try (and fail) to add constraint due to invalid data
ALTER TABLE tmp3 add constraint tmpconstr foreign key (a) references tmp2 match full;
ERROR:  insert or update on table "tmp3" violates foreign key constraint "tmpconstr"
DETAIL:  Key (a)=(5) is not present in table "tmp2".
-- Delete failing row
DELETE FROM tmp3 where a=5;
-- Try (and succeed)
ALTER TABLE tmp3 add constraint tmpconstr foreign key (a) references tmp2 match full;
ALTER TABLE tmp3 drop constraint tmpconstr;
INSERT INTO tmp3 values (5,50);
-- Try NOT VALID and then VALIDATE CONSTRAINT, but fails. Delete failure then re-validate
ALTER TABLE tmp3 add constraint tmpconstr foreign key (a) references tmp2 match full NOT VALID;
ALTER TABLE tmp3 validate constraint tmpconstr;
ERROR:  insert or update on table "tmp3" violates foreign key constraint "tmpconstr"
DETAIL:  Key (a)=(5) is not present in table "tmp2".
-- Delete failing row
DELETE FROM tmp3 where a=5;
-- Try (and succeed) and repeat to show it works on already valid constraint
ALTER TABLE tmp3 validate constraint tmpconstr;
ALTER TABLE tmp3 validate constraint tmpconstr;
-- Try a non-verified CHECK constraint
ALTER TABLE tmp3 ADD CONSTRAINT b_greater_than_ten CHECK (b > 10); -- fail
ERROR:  check constraint "b_greater_than_ten" is violated by some row
ALTER TABLE tmp3 ADD CONSTRAINT b_greater_than_ten CHECK (b > 10) NOT VALID; -- succeeds
ALTER TABLE tmp3 VALIDATE CONSTRAINT b_greater_than_ten; -- fails
ERROR:  check constraint "b_greater_than_ten" is violated by some row
DELETE FROM tmp3 WHERE NOT b > 10;
ALTER TABLE tmp3 VALIDATE CONSTRAINT b_greater_than_ten; -- succeeds
ALTER TABLE tmp3 VALIDATE CONSTRAINT b_greater_than_ten; -- succeeds
-- Test inherited NOT VALID CHECK constraints
select * from tmp3;
 a | b  
---+----
 1 | 20
(1 row)

CREATE TABLE tmp6 () INHERITS (tmp3);
CREATE TABLE tmp7 () INHERITS (tmp3);
INSERT INTO tmp6 VALUES (6, 30), (7, 16);
ALTER TABLE tmp3 ADD CONSTRAINT b_le_20 CHECK (b <= 20) NOT VALID;
ALTER TABLE tmp3 VALIDATE CONSTRAINT b_le_20;	-- fails
ERROR:  check constraint "b_le_20" is violated by some row
DELETE FROM tmp6 WHERE b > 20;
ALTER TABLE tmp3 VALIDATE CONSTRAINT b_le_20;	-- succeeds
-- An already validated constraint must not be revalidated
CREATE FUNCTION boo(int) RETURNS int IMMUTABLE STRICT LANGUAGE plpgsql AS $$ BEGIN RAISE NOTICE 'boo: %', $1; RETURN $1; END; $$;
INSERT INTO tmp7 VALUES (8, 18);
ALTER TABLE tmp7 ADD CONSTRAINT identity CHECK (b = boo(b));
NOTICE:  boo: 18
ALTER TABLE tmp3 ADD CONSTRAINT IDENTITY check (b = boo(b)) NOT VALID;
NOTICE:  merging constraint "identity" with inherited definition
ALTER TABLE tmp3 VALIDATE CONSTRAINT identity;
NOTICE:  boo: 16
NOTICE:  boo: 20
-- Try (and fail) to create constraint from tmp5(a) to tmp4(a) - unique constraint on
-- tmp4 is a,b
ALTER TABLE tmp5 add constraint tmpconstr foreign key(a) references tmp4(a) match full;
ERROR:  there is no unique constraint matching given keys for referenced table "tmp4"
DROP TABLE tmp7;
DROP TABLE tmp6;
DROP TABLE tmp5;
DROP TABLE tmp4;
DROP TABLE tmp3;
DROP TABLE tmp2;
-- NOT VALID with plan invalidation -- ensure we don't use a constraint for
-- exclusion until validated
set constraint_exclusion TO 'partition';
create table nv_parent (d date);
create table nv_child_2010 () inherits (nv_parent);
create table nv_child_2011 () inherits (nv_parent);
alter table nv_child_2010 add check (d between '2010-01-01'::date and '2010-12-31'::date) not valid;
alter table nv_child_2011 add check (d between '2011-01-01'::date and '2011-12-31'::date) not valid;
explain (costs off) select * from nv_parent where d between '2011-08-01' and '2011-08-31';
                                QUERY PLAN                                 
---------------------------------------------------------------------------
 Append
   ->  Seq Scan on nv_parent
         Filter: ((d >= '08-01-2011'::date) AND (d <= '08-31-2011'::date))
   ->  Seq Scan on nv_child_2010
         Filter: ((d >= '08-01-2011'::date) AND (d <= '08-31-2011'::date))
   ->  Seq Scan on nv_child_2011
         Filter: ((d >= '08-01-2011'::date) AND (d <= '08-31-2011'::date))
(7 rows)

create table nv_child_2009 (check (d between '2009-01-01'::date and '2009-12-31'::date)) inherits (nv_parent);
explain (costs off) select * from nv_parent where d between '2011-08-01'::date and '2011-08-31'::date;
                                QUERY PLAN                                 
---------------------------------------------------------------------------
 Append
   ->  Seq Scan on nv_parent
         Filter: ((d >= '08-01-2011'::date) AND (d <= '08-31-2011'::date))
   ->  Seq Scan on nv_child_2010
         Filter: ((d >= '08-01-2011'::date) AND (d <= '08-31-2011'::date))
   ->  Seq Scan on nv_child_2011
         Filter: ((d >= '08-01-2011'::date) AND (d <= '08-31-2011'::date))
(7 rows)

explain (costs off) select * from nv_parent where d between '2009-08-01'::date and '2009-08-31'::date;
                                QUERY PLAN                                 
---------------------------------------------------------------------------
 Append
   ->  Seq Scan on nv_parent
         Filter: ((d >= '08-01-2009'::date) AND (d <= '08-31-2009'::date))
   ->  Seq Scan on nv_child_2010
         Filter: ((d >= '08-01-2009'::date) AND (d <= '08-31-2009'::date))
   ->  Seq Scan on nv_child_2011
         Filter: ((d >= '08-01-2009'::date) AND (d <= '08-31-2009'::date))
   ->  Seq Scan on nv_child_2009
         Filter: ((d >= '08-01-2009'::date) AND (d <= '08-31-2009'::date))
(9 rows)

-- after validation, the constraint should be used
alter table nv_child_2011 VALIDATE CONSTRAINT nv_child_2011_d_check;
explain (costs off) select * from nv_parent where d between '2009-08-01'::date and '2009-08-31'::date;
                                QUERY PLAN                                 
---------------------------------------------------------------------------
 Append
   ->  Seq Scan on nv_parent
         Filter: ((d >= '08-01-2009'::date) AND (d <= '08-31-2009'::date))
   ->  Seq Scan on nv_child_2010
         Filter: ((d >= '08-01-2009'::date) AND (d <= '08-31-2009'::date))
   ->  Seq Scan on nv_child_2009
         Filter: ((d >= '08-01-2009'::date) AND (d <= '08-31-2009'::date))
(7 rows)

-- add an inherited NOT VALID constraint
alter table nv_parent add check (d between '2001-01-01'::date and '2099-12-31'::date) not valid;
\d nv_child_2009
Table "public.nv_child_2009"
 Column | Type | Modifiers 
--------+------+-----------
 d      | date | 
Check constraints:
    "nv_child_2009_d_check" CHECK (d >= '01-01-2009'::date AND d <= '12-31-2009'::date)
    "nv_parent_d_check" CHECK (d >= '01-01-2001'::date AND d <= '12-31-2099'::date) NOT VALID
Inherits: nv_parent

-- we leave nv_parent and children around to help test pg_dump logic
-- Foreign key adding test with mixed types
-- Note: these tables are TEMP to avoid name conflicts when this test
-- is run in parallel with foreign_key.sql.
CREATE TEMP TABLE PKTABLE (ptest1 int PRIMARY KEY);
INSERT INTO PKTABLE VALUES(42);
CREATE TEMP TABLE FKTABLE (ftest1 inet);
-- This next should fail, because int=inet does not exist
ALTER TABLE FKTABLE ADD FOREIGN KEY(ftest1) references pktable;
ERROR:  foreign key constraint "fktable_ftest1_fkey" cannot be implemented
DETAIL:  Key columns "ftest1" and "ptest1" are of incompatible types: inet and integer.
-- This should also fail for the same reason, but here we
-- give the column name
ALTER TABLE FKTABLE ADD FOREIGN KEY(ftest1) references pktable(ptest1);
ERROR:  foreign key constraint "fktable_ftest1_fkey" cannot be implemented
DETAIL:  Key columns "ftest1" and "ptest1" are of incompatible types: inet and integer.
DROP TABLE FKTABLE;
-- This should succeed, even though they are different types,
-- because int=int8 exists and is a member of the integer opfamily
CREATE TEMP TABLE FKTABLE (ftest1 int8);
ALTER TABLE FKTABLE ADD FOREIGN KEY(ftest1) references pktable;
-- Check it actually works
INSERT INTO FKTABLE VALUES(42);		-- should succeed
INSERT INTO FKTABLE VALUES(43);		-- should fail
ERROR:  insert or update on table "fktable" violates foreign key constraint "fktable_ftest1_fkey"
DETAIL:  Key (ftest1)=(43) is not present in table "pktable".
DROP TABLE FKTABLE;
-- This should fail, because we'd have to cast numeric to int which is
-- not an implicit coercion (or use numeric=numeric, but that's not part
-- of the integer opfamily)
CREATE TEMP TABLE FKTABLE (ftest1 numeric);
ALTER TABLE FKTABLE ADD FOREIGN KEY(ftest1) references pktable;
ERROR:  foreign key constraint "fktable_ftest1_fkey" cannot be implemented
DETAIL:  Key columns "ftest1" and "ptest1" are of incompatible types: numeric and integer.
DROP TABLE FKTABLE;
DROP TABLE PKTABLE;
-- On the other hand, this should work because int implicitly promotes to
-- numeric, and we allow promotion on the FK side
CREATE TEMP TABLE PKTABLE (ptest1 numeric PRIMARY KEY);
INSERT INTO PKTABLE VALUES(42);
CREATE TEMP TABLE FKTABLE (ftest1 int);
ALTER TABLE FKTABLE ADD FOREIGN KEY(ftest1) references pktable;
-- Check it actually works
INSERT INTO FKTABLE VALUES(42);		-- should succeed
INSERT INTO FKTABLE VALUES(43);		-- should fail
ERROR:  insert or update on table "fktable" violates foreign key constraint "fktable_ftest1_fkey"
DETAIL:  Key (ftest1)=(43) is not present in table "pktable".
DROP TABLE FKTABLE;
DROP TABLE PKTABLE;
CREATE TEMP TABLE PKTABLE (ptest1 int, ptest2 inet,
                           PRIMARY KEY(ptest1, ptest2));
-- This should fail, because we just chose really odd types
CREATE TEMP TABLE FKTABLE (ftest1 cidr, ftest2 timestamp);
ALTER TABLE FKTABLE ADD FOREIGN KEY(ftest1, ftest2) references pktable;
ERROR:  foreign key constraint "fktable_ftest1_fkey" cannot be implemented
DETAIL:  Key columns "ftest1" and "ptest1" are of incompatible types: cidr and integer.
DROP TABLE FKTABLE;
-- Again, so should this...
CREATE TEMP TABLE FKTABLE (ftest1 cidr, ftest2 timestamp);
ALTER TABLE FKTABLE ADD FOREIGN KEY(ftest1, ftest2)
     references pktable(ptest1, ptest2);
ERROR:  foreign key constraint "fktable_ftest1_fkey" cannot be implemented
DETAIL:  Key columns "ftest1" and "ptest1" are of incompatible types: cidr and integer.
DROP TABLE FKTABLE;
-- This fails because we mixed up the column ordering
CREATE TEMP TABLE FKTABLE (ftest1 int, ftest2 inet);
ALTER TABLE FKTABLE ADD FOREIGN KEY(ftest1, ftest2)
     references pktable(ptest2, ptest1);
ERROR:  foreign key constraint "fktable_ftest1_fkey" cannot be implemented
DETAIL:  Key columns "ftest1" and "ptest2" are of incompatible types: integer and inet.
-- As does this...
ALTER TABLE FKTABLE ADD FOREIGN KEY(ftest2, ftest1)
     references pktable(ptest1, ptest2);
ERROR:  foreign key constraint "fktable_ftest2_fkey" cannot be implemented
DETAIL:  Key columns "ftest2" and "ptest1" are of incompatible types: inet and integer.
-- temp tables should go away by themselves, need not drop them.
-- test check constraint adding
create table atacc1 ( test int );
-- add a check constraint
alter table atacc1 add constraint atacc_test1 check (test>3);
-- should fail
insert into atacc1 (test) values (2);
ERROR:  new row for relation "atacc1" violates check constraint "atacc_test1"
DETAIL:  Failing row contains (2).
-- should succeed
insert into atacc1 (test) values (4);
drop table atacc1;
-- let's do one where the check fails when added
create table atacc1 ( test int );
-- insert a soon to be failing row
insert into atacc1 (test) values (2);
-- add a check constraint (fails)
alter table atacc1 add constraint atacc_test1 check (test>3);
ERROR:  check constraint "atacc_test1" is violated by some row
insert into atacc1 (test) values (4);
drop table atacc1;
-- let's do one where the check fails because the column doesn't exist
create table atacc1 ( test int );
-- add a check constraint (fails)
alter table atacc1 add constraint atacc_test1 check (test1>3);
ERROR:  column "test1" does not exist
HINT:  Perhaps you meant to reference the column "atacc1.test".
drop table atacc1;
-- something a little more complicated
create table atacc1 ( test int, test2 int, test3 int);
-- add a check constraint (fails)
alter table atacc1 add constraint atacc_test1 check (test+test2<test3*4);
-- should fail
insert into atacc1 (test,test2,test3) values (4,4,2);
ERROR:  new row for relation "atacc1" violates check constraint "atacc_test1"
DETAIL:  Failing row contains (4, 4, 2).
-- should succeed
insert into atacc1 (test,test2,test3) values (4,4,5);
drop table atacc1;
-- lets do some naming tests
create table atacc1 (test int check (test>3), test2 int);
alter table atacc1 add check (test2>test);
-- should fail for $2
insert into atacc1 (test2, test) values (3, 4);
ERROR:  new row for relation "atacc1" violates check constraint "atacc1_check"
DETAIL:  Failing row contains (4, 3).
drop table atacc1;
-- inheritance related tests
create table atacc1 (test int);
create table atacc2 (test2 int);
create table atacc3 (test3 int) inherits (atacc1, atacc2);
alter table atacc2 add constraint foo check (test2>0);
-- fail and then succeed on atacc2
insert into atacc2 (test2) values (-3);
ERROR:  new row for relation "atacc2" violates check constraint "foo"
DETAIL:  Failing row contains (-3).
insert into atacc2 (test2) values (3);
-- fail and then succeed on atacc3
insert into atacc3 (test2) values (-3);
ERROR:  new row for relation "atacc3" violates check constraint "foo"
DETAIL:  Failing row contains (null, -3, null).
insert into atacc3 (test2) values (3);
drop table atacc3;
drop table atacc2;
drop table atacc1;
-- same things with one created with INHERIT
create table atacc1 (test int);
create table atacc2 (test2 int);
create table atacc3 (test3 int) inherits (atacc1, atacc2);
alter table atacc3 no inherit atacc2;
-- fail
alter table atacc3 no inherit atacc2;
ERROR:  relation "atacc2" is not a parent of relation "atacc3"
-- make sure it really isn't a child
insert into atacc3 (test2) values (3);
select test2 from atacc2;
 test2 
-------
(0 rows)

-- fail due to missing constraint
alter table atacc2 add constraint foo check (test2>0);
alter table atacc3 inherit atacc2;
ERROR:  child table is missing constraint "foo"
-- fail due to missing column
alter table atacc3 rename test2 to testx;
alter table atacc3 inherit atacc2;
ERROR:  child table is missing column "test2"
-- fail due to mismatched data type
alter table atacc3 add test2 bool;
alter table atacc3 inherit atacc2;
ERROR:  child table "atacc3" has different type for column "test2"
alter table atacc3 drop test2;
-- succeed
alter table atacc3 add test2 int;
update atacc3 set test2 = 4 where test2 is null;
alter table atacc3 add constraint foo check (test2>0);
alter table atacc3 inherit atacc2;
-- fail due to duplicates and circular inheritance
alter table atacc3 inherit atacc2;
ERROR:  relation "atacc2" would be inherited from more than once
alter table atacc2 inherit atacc3;
ERROR:  circular inheritance not allowed
DETAIL:  "atacc3" is already a child of "atacc2".
alter table atacc2 inherit atacc2;
ERROR:  circular inheritance not allowed
DETAIL:  "atacc2" is already a child of "atacc2".
-- test that we really are a child now (should see 4 not 3 and cascade should go through)
select test2 from atacc2;
 test2 
-------
     4
(1 row)

drop table atacc2 cascade;
NOTICE:  drop cascades to table atacc3
drop table atacc1;
-- adding only to a parent is allowed as of 9.2
create table atacc1 (test int);
create table atacc2 (test2 int) inherits (atacc1);
-- ok:
alter table atacc1 add constraint foo check (test>0) no inherit;
-- check constraint is not there on child
insert into atacc2 (test) values (-3);
-- check constraint is there on parent
insert into atacc1 (test) values (-3);
ERROR:  new row for relation "atacc1" violates check constraint "foo"
DETAIL:  Failing row contains (-3).
insert into atacc1 (test) values (3);
-- fail, violating row:
alter table atacc2 add constraint foo check (test>0) no inherit;
ERROR:  check constraint "foo" is violated by some row
drop table atacc2;
drop table atacc1;
-- test unique constraint adding
create table atacc1 ( test int ) with oids;
-- add a unique constraint
alter table atacc1 add constraint atacc_test1 unique (test);
-- insert first value
insert into atacc1 (test) values (2);
-- should fail
insert into atacc1 (test) values (2);
ERROR:  duplicate key value violates unique constraint "atacc_test1"
DETAIL:  Key (test)=(2) already exists.
-- should succeed
insert into atacc1 (test) values (4);
-- try adding a unique oid constraint
alter table atacc1 add constraint atacc_oid1 unique(oid);
-- try to create duplicates via alter table using - should fail
alter table atacc1 alter column test type integer using 0;
ERROR:  could not create unique index "atacc_test1"
DETAIL:  Key (test)=(0) is duplicated.
drop table atacc1;
-- let's do one where the unique constraint fails when added
create table atacc1 ( test int );
-- insert soon to be failing rows
insert into atacc1 (test) values (2);
insert into atacc1 (test) values (2);
-- add a unique constraint (fails)
alter table atacc1 add constraint atacc_test1 unique (test);
ERROR:  could not create unique index "atacc_test1"
DETAIL:  Key (test)=(2) is duplicated.
insert into atacc1 (test) values (3);
drop table atacc1;
-- let's do one where the unique constraint fails
-- because the column doesn't exist
create table atacc1 ( test int );
-- add a unique constraint (fails)
alter table atacc1 add constraint atacc_test1 unique (test1);
ERROR:  column "test1" named in key does not exist
drop table atacc1;
-- something a little more complicated
create table atacc1 ( test int, test2 int);
-- add a unique constraint
alter table atacc1 add constraint atacc_test1 unique (test, test2);
-- insert initial value
insert into atacc1 (test,test2) values (4,4);
-- should fail
insert into atacc1 (test,test2) values (4,4);
ERROR:  duplicate key value violates unique constraint "atacc_test1"
DETAIL:  Key (test, test2)=(4, 4) already exists.
-- should all succeed
insert into atacc1 (test,test2) values (4,5);
insert into atacc1 (test,test2) values (5,4);
insert into atacc1 (test,test2) values (5,5);
drop table atacc1;
-- lets do some naming tests
create table atacc1 (test int, test2 int, unique(test));
alter table atacc1 add unique (test2);
-- should fail for @@ second one @@
insert into atacc1 (test2, test) values (3, 3);
insert into atacc1 (test2, test) values (2, 3);
ERROR:  duplicate key value violates unique constraint "atacc1_test_key"
DETAIL:  Key (test)=(3) already exists.
drop table atacc1;
-- test primary key constraint adding
create table atacc1 ( test int ) with oids;
-- add a primary key constraint
alter table atacc1 add constraint atacc_test1 primary key (test);
-- insert first value
insert into atacc1 (test) values (2);
-- should fail
insert into atacc1 (test) values (2);
ERROR:  duplicate key value violates unique constraint "atacc_test1"
DETAIL:  Key (test)=(2) already exists.
-- should succeed
insert into atacc1 (test) values (4);
-- inserting NULL should fail
insert into atacc1 (test) values(NULL);
ERROR:  null value in column "test" violates not-null constraint
DETAIL:  Failing row contains (null).
-- try adding a second primary key (should fail)
alter table atacc1 add constraint atacc_oid1 primary key(oid);
ERROR:  multiple primary keys for table "atacc1" are not allowed
-- drop first primary key constraint
alter table atacc1 drop constraint atacc_test1 restrict;
-- try adding a primary key on oid (should succeed)
alter table atacc1 add constraint atacc_oid1 primary key(oid);
drop table atacc1;
-- let's do one where the primary key constraint fails when added
create table atacc1 ( test int );
-- insert soon to be failing rows
insert into atacc1 (test) values (2);
insert into atacc1 (test) values (2);
-- add a primary key (fails)
alter table atacc1 add constraint atacc_test1 primary key (test);
ERROR:  could not create unique index "atacc_test1"
DETAIL:  Key (test)=(2) is duplicated.
insert into atacc1 (test) values (3);
drop table atacc1;
-- let's do another one where the primary key constraint fails when added
create table atacc1 ( test int );
-- insert soon to be failing row
insert into atacc1 (test) values (NULL);
-- add a primary key (fails)
alter table atacc1 add constraint atacc_test1 primary key (test);
ERROR:  column "test" contains null values
insert into atacc1 (test) values (3);
drop table atacc1;
-- let's do one where the primary key constraint fails
-- because the column doesn't exist
create table atacc1 ( test int );
-- add a primary key constraint (fails)
alter table atacc1 add constraint atacc_test1 primary key (test1);
ERROR:  column "test1" named in key does not exist
drop table atacc1;
-- adding a new column as primary key to a non-empty table.
-- should fail unless the column has a non-null default value.
create table atacc1 ( test int );
insert into atacc1 (test) values (0);
-- add a primary key column without a default (fails).
alter table atacc1 add column test2 int primary key;
ERROR:  column "test2" contains null values
-- now add a primary key column with a default (succeeds).
alter table atacc1 add column test2 int default 0 primary key;
drop table atacc1;
-- something a little more complicated
create table atacc1 ( test int, test2 int);
-- add a primary key constraint
alter table atacc1 add constraint atacc_test1 primary key (test, test2);
-- try adding a second primary key - should fail
alter table atacc1 add constraint atacc_test2 primary key (test);
ERROR:  multiple primary keys for table "atacc1" are not allowed
-- insert initial value
insert into atacc1 (test,test2) values (4,4);
-- should fail
insert into atacc1 (test,test2) values (4,4);
ERROR:  duplicate key value violates unique constraint "atacc_test1"
DETAIL:  Key (test, test2)=(4, 4) already exists.
insert into atacc1 (test,test2) values (NULL,3);
ERROR:  null value in column "test" violates not-null constraint
DETAIL:  Failing row contains (null, 3).
insert into atacc1 (test,test2) values (3, NULL);
ERROR:  null value in column "test2" violates not-null constraint
DETAIL:  Failing row contains (3, null).
insert into atacc1 (test,test2) values (NULL,NULL);
ERROR:  null value in column "test" violates not-null constraint
DETAIL:  Failing row contains (null, null).
-- should all succeed
insert into atacc1 (test,test2) values (4,5);
insert into atacc1 (test,test2) values (5,4);
insert into atacc1 (test,test2) values (5,5);
drop table atacc1;
-- lets do some naming tests
create table atacc1 (test int, test2 int, primary key(test));
-- only first should succeed
insert into atacc1 (test2, test) values (3, 3);
insert into atacc1 (test2, test) values (2, 3);
ERROR:  duplicate key value violates unique constraint "atacc1_pkey"
DETAIL:  Key (test)=(3) already exists.
insert into atacc1 (test2, test) values (1, NULL);
ERROR:  null value in column "test" violates not-null constraint
DETAIL:  Failing row contains (null, 1).
drop table atacc1;
-- alter table / alter column [set/drop] not null tests
-- try altering system catalogs, should fail
alter table pg_class alter column relname drop not null;
ERROR:  permission denied: "pg_class" is a system catalog
alter table pg_class alter relname set not null;
ERROR:  permission denied: "pg_class" is a system catalog
-- try altering non-existent table, should fail
alter table non_existent alter column bar set not null;
ERROR:  relation "non_existent" does not exist
alter table non_existent alter column bar drop not null;
ERROR:  relation "non_existent" does not exist
-- test setting columns to null and not null and vice versa
-- test checking for null values and primary key
create table atacc1 (test int not null) with oids;
alter table atacc1 add constraint "atacc1_pkey" primary key (test);
alter table atacc1 alter column test drop not null;
ERROR:  column "test" is in a primary key
alter table atacc1 drop constraint "atacc1_pkey";
alter table atacc1 alter column test drop not null;
insert into atacc1 values (null);
alter table atacc1 alter test set not null;
ERROR:  column "test" contains null values
delete from atacc1;
alter table atacc1 alter test set not null;
-- try altering a non-existent column, should fail
alter table atacc1 alter bar set not null;
ERROR:  column "bar" of relation "atacc1" does not exist
alter table atacc1 alter bar drop not null;
ERROR:  column "bar" of relation "atacc1" does not exist
-- try altering the oid column, should fail
alter table atacc1 alter oid set not null;
ERROR:  cannot alter system column "oid"
alter table atacc1 alter oid drop not null;
ERROR:  cannot alter system column "oid"
-- try creating a view and altering that, should fail
create view myview as select * from atacc1;
alter table myview alter column test drop not null;
ERROR:  "myview" is not a table or foreign table
alter table myview alter column test set not null;
ERROR:  "myview" is not a table or foreign table
drop view myview;
drop table atacc1;
-- test inheritance
create table parent (a int);
create table child (b varchar(255)) inherits (parent);
alter table parent alter a set not null;
insert into parent values (NULL);
ERROR:  null value in column "a" violates not-null constraint
DETAIL:  Failing row contains (null).
insert into child (a, b) values (NULL, 'foo');
ERROR:  null value in column "a" violates not-null constraint
DETAIL:  Failing row contains (null, foo).
alter table parent alter a drop not null;
insert into parent values (NULL);
insert into child (a, b) values (NULL, 'foo');
alter table only parent alter a set not null;
ERROR:  column "a" contains null values
alter table child alter a set not null;
ERROR:  column "a" contains null values
delete from parent;
alter table only parent alter a set not null;
insert into parent values (NULL);
ERROR:  null value in column "a" violates not-null constraint
DETAIL:  Failing row contains (null).
alter table child alter a set not null;
insert into child (a, b) values (NULL, 'foo');
ERROR:  null value in column "a" violates not-null constraint
DETAIL:  Failing row contains (null, foo).
delete from child;
alter table child alter a set not null;
insert into child (a, b) values (NULL, 'foo');
ERROR:  null value in column "a" violates not-null constraint
DETAIL:  Failing row contains (null, foo).
drop table child;
drop table parent;
-- test setting and removing default values
create table def_test (
	c1	int4 default 5,
	c2	text default 'initial_default'
);
insert into def_test default values;
alter table def_test alter column c1 drop default;
insert into def_test default values;
alter table def_test alter column c2 drop default;
insert into def_test default values;
alter table def_test alter column c1 set default 10;
alter table def_test alter column c2 set default 'new_default';
insert into def_test default values;
select * from def_test;
 c1 |       c2        
----+-----------------
  5 | initial_default
    | initial_default
    | 
 10 | new_default
(4 rows)

-- set defaults to an incorrect type: this should fail
alter table def_test alter column c1 set default 'wrong_datatype';
ERROR:  invalid input syntax for integer: "wrong_datatype"
alter table def_test alter column c2 set default 20;
-- set defaults on a non-existent column: this should fail
alter table def_test alter column c3 set default 30;
ERROR:  column "c3" of relation "def_test" does not exist
-- set defaults on views: we need to create a view, add a rule
-- to allow insertions into it, and then alter the view to add
-- a default
create view def_view_test as select * from def_test;
create rule def_view_test_ins as
	on insert to def_view_test
	do instead insert into def_test select new.*;
insert into def_view_test default values;
alter table def_view_test alter column c1 set default 45;
insert into def_view_test default values;
alter table def_view_test alter column c2 set default 'view_default';
insert into def_view_test default values;
select * from def_view_test;
 c1 |       c2        
----+-----------------
  5 | initial_default
    | initial_default
    | 
 10 | new_default
    | 
 45 | 
 45 | view_default
(7 rows)

drop rule def_view_test_ins on def_view_test;
drop view def_view_test;
drop table def_test;
-- alter table / drop column tests
-- try altering system catalogs, should fail
alter table pg_class drop column relname;
ERROR:  permission denied: "pg_class" is a system catalog
-- try altering non-existent table, should fail
alter table nosuchtable drop column bar;
ERROR:  relation "nosuchtable" does not exist
-- test dropping columns
create table atacc1 (a int4 not null, b int4, c int4 not null, d int4) with oids;
insert into atacc1 values (1, 2, 3, 4);
alter table atacc1 drop a;
alter table atacc1 drop a;
ERROR:  column "a" of relation "atacc1" does not exist
-- SELECTs
select * from atacc1;
 b | c | d 
---+---+---
 2 | 3 | 4
(1 row)

select * from atacc1 order by a;
ERROR:  column "a" does not exist
LINE 1: select * from atacc1 order by a;
                                      ^
select * from atacc1 order by "........pg.dropped.1........";
ERROR:  column "........pg.dropped.1........" does not exist
LINE 1: select * from atacc1 order by "........pg.dropped.1........"...
                                      ^
select * from atacc1 group by a;
ERROR:  column "a" does not exist
LINE 1: select * from atacc1 group by a;
                                      ^
select * from atacc1 group by "........pg.dropped.1........";
ERROR:  column "........pg.dropped.1........" does not exist
LINE 1: select * from atacc1 group by "........pg.dropped.1........"...
                                      ^
select atacc1.* from atacc1;
 b | c | d 
---+---+---
 2 | 3 | 4
(1 row)

select a from atacc1;
ERROR:  column "a" does not exist
LINE 1: select a from atacc1;
               ^
select atacc1.a from atacc1;
ERROR:  column atacc1.a does not exist
LINE 1: select atacc1.a from atacc1;
               ^
select b,c,d from atacc1;
 b | c | d 
---+---+---
 2 | 3 | 4
(1 row)

select a,b,c,d from atacc1;
ERROR:  column "a" does not exist
LINE 1: select a,b,c,d from atacc1;
               ^
select * from atacc1 where a = 1;
ERROR:  column "a" does not exist
LINE 1: select * from atacc1 where a = 1;
                                   ^
select "........pg.dropped.1........" from atacc1;
ERROR:  column "........pg.dropped.1........" does not exist
LINE 1: select "........pg.dropped.1........" from atacc1;
               ^
select atacc1."........pg.dropped.1........" from atacc1;
ERROR:  column atacc1.........pg.dropped.1........ does not exist
LINE 1: select atacc1."........pg.dropped.1........" from atacc1;
               ^
select "........pg.dropped.1........",b,c,d from atacc1;
ERROR:  column "........pg.dropped.1........" does not exist
LINE 1: select "........pg.dropped.1........",b,c,d from atacc1;
               ^
select * from atacc1 where "........pg.dropped.1........" = 1;
ERROR:  column "........pg.dropped.1........" does not exist
LINE 1: select * from atacc1 where "........pg.dropped.1........" = ...
                                   ^
-- UPDATEs
update atacc1 set a = 3;
ERROR:  column "a" of relation "atacc1" does not exist
LINE 1: update atacc1 set a = 3;
                          ^
update atacc1 set b = 2 where a = 3;
ERROR:  column "a" does not exist
LINE 1: update atacc1 set b = 2 where a = 3;
                                      ^
update atacc1 set "........pg.dropped.1........" = 3;
ERROR:  column "........pg.dropped.1........" of relation "atacc1" does not exist
LINE 1: update atacc1 set "........pg.dropped.1........" = 3;
                          ^
update atacc1 set b = 2 where "........pg.dropped.1........" = 3;
ERROR:  column "........pg.dropped.1........" does not exist
LINE 1: update atacc1 set b = 2 where "........pg.dropped.1........"...
                                      ^
-- INSERTs
insert into atacc1 values (10, 11, 12, 13);
ERROR:  INSERT has more expressions than target columns
LINE 1: insert into atacc1 values (10, 11, 12, 13);
                                               ^
insert into atacc1 values (default, 11, 12, 13);
ERROR:  INSERT has more expressions than target columns
LINE 1: insert into atacc1 values (default, 11, 12, 13);
                                                    ^
insert into atacc1 values (11, 12, 13);
insert into atacc1 (a) values (10);
ERROR:  column "a" of relation "atacc1" does not exist
LINE 1: insert into atacc1 (a) values (10);
                            ^
insert into atacc1 (a) values (default);
ERROR:  column "a" of relation "atacc1" does not exist
LINE 1: insert into atacc1 (a) values (default);
                            ^
insert into atacc1 (a,b,c,d) values (10,11,12,13);
ERROR:  column "a" of relation "atacc1" does not exist
LINE 1: insert into atacc1 (a,b,c,d) values (10,11,12,13);
                            ^
insert into atacc1 (a,b,c,d) values (default,11,12,13);
ERROR:  column "a" of relation "atacc1" does not exist
LINE 1: insert into atacc1 (a,b,c,d) values (default,11,12,13);
                            ^
insert into atacc1 (b,c,d) values (11,12,13);
insert into atacc1 ("........pg.dropped.1........") values (10);
ERROR:  column "........pg.dropped.1........" of relation "atacc1" does not exist
LINE 1: insert into atacc1 ("........pg.dropped.1........") values (...
                            ^
insert into atacc1 ("........pg.dropped.1........") values (default);
ERROR:  column "........pg.dropped.1........" of relation "atacc1" does not exist
LINE 1: insert into atacc1 ("........pg.dropped.1........") values (...
                            ^
insert into atacc1 ("........pg.dropped.1........",b,c,d) values (10,11,12,13);
ERROR:  column "........pg.dropped.1........" of relation "atacc1" does not exist
LINE 1: insert into atacc1 ("........pg.dropped.1........",b,c,d) va...
                            ^
insert into atacc1 ("........pg.dropped.1........",b,c,d) values (default,11,12,13);
ERROR:  column "........pg.dropped.1........" of relation "atacc1" does not exist
LINE 1: insert into atacc1 ("........pg.dropped.1........",b,c,d) va...
                            ^
-- DELETEs
delete from atacc1 where a = 3;
ERROR:  column "a" does not exist
LINE 1: delete from atacc1 where a = 3;
                                 ^
delete from atacc1 where "........pg.dropped.1........" = 3;
ERROR:  column "........pg.dropped.1........" does not exist
LINE 1: delete from atacc1 where "........pg.dropped.1........" = 3;
                                 ^
delete from atacc1;
-- try dropping a non-existent column, should fail
alter table atacc1 drop bar;
ERROR:  column "bar" of relation "atacc1" does not exist
-- try dropping the oid column, should succeed
alter table atacc1 drop oid;
-- try dropping the xmin column, should fail
alter table atacc1 drop xmin;
ERROR:  cannot drop system column "xmin"
-- try creating a view and altering that, should fail
create view myview as select * from atacc1;
select * from myview;
 b | c | d 
---+---+---
(0 rows)

alter table myview drop d;
ERROR:  "myview" is not a table, composite type, or foreign table
drop view myview;
-- test some commands to make sure they fail on the dropped column
analyze atacc1(a);
ERROR:  column "a" of relation "atacc1" does not exist
analyze atacc1("........pg.dropped.1........");
ERROR:  column "........pg.dropped.1........" of relation "atacc1" does not exist
vacuum analyze atacc1(a);
ERROR:  column "a" of relation "atacc1" does not exist
vacuum analyze atacc1("........pg.dropped.1........");
ERROR:  column "........pg.dropped.1........" of relation "atacc1" does not exist
comment on column atacc1.a is 'testing';
ERROR:  column "a" of relation "atacc1" does not exist
comment on column atacc1."........pg.dropped.1........" is 'testing';
ERROR:  column "........pg.dropped.1........" of relation "atacc1" does not exist
alter table atacc1 alter a set storage plain;
ERROR:  column "a" of relation "atacc1" does not exist
alter table atacc1 alter "........pg.dropped.1........" set storage plain;
ERROR:  column "........pg.dropped.1........" of relation "atacc1" does not exist
alter table atacc1 alter a set statistics 0;
ERROR:  column "a" of relation "atacc1" does not exist
alter table atacc1 alter "........pg.dropped.1........" set statistics 0;
ERROR:  column "........pg.dropped.1........" of relation "atacc1" does not exist
alter table atacc1 alter a set default 3;
ERROR:  column "a" of relation "atacc1" does not exist
alter table atacc1 alter "........pg.dropped.1........" set default 3;
ERROR:  column "........pg.dropped.1........" of relation "atacc1" does not exist
alter table atacc1 alter a drop default;
ERROR:  column "a" of relation "atacc1" does not exist
alter table atacc1 alter "........pg.dropped.1........" drop default;
ERROR:  column "........pg.dropped.1........" of relation "atacc1" does not exist
alter table atacc1 alter a set not null;
ERROR:  column "a" of relation "atacc1" does not exist
alter table atacc1 alter "........pg.dropped.1........" set not null;
ERROR:  column "........pg.dropped.1........" of relation "atacc1" does not exist
alter table atacc1 alter a drop not null;
ERROR:  column "a" of relation "atacc1" does not exist
alter table atacc1 alter "........pg.dropped.1........" drop not null;
ERROR:  column "........pg.dropped.1........" of relation "atacc1" does not exist
alter table atacc1 rename a to x;
ERROR:  column "a" does not exist
alter table atacc1 rename "........pg.dropped.1........" to x;
ERROR:  column "........pg.dropped.1........" does not exist
alter table atacc1 add primary key(a);
ERROR:  column "a" named in key does not exist
alter table atacc1 add primary key("........pg.dropped.1........");
ERROR:  column "........pg.dropped.1........" named in key does not exist
alter table atacc1 add unique(a);
ERROR:  column "a" named in key does not exist
alter table atacc1 add unique("........pg.dropped.1........");
ERROR:  column "........pg.dropped.1........" named in key does not exist
alter table atacc1 add check (a > 3);
ERROR:  column "a" does not exist
alter table atacc1 add check ("........pg.dropped.1........" > 3);
ERROR:  column "........pg.dropped.1........" does not exist
create table atacc2 (id int4 unique);
alter table atacc1 add foreign key (a) references atacc2(id);
ERROR:  column "a" referenced in foreign key constraint does not exist
alter table atacc1 add foreign key ("........pg.dropped.1........") references atacc2(id);
ERROR:  column "........pg.dropped.1........" referenced in foreign key constraint does not exist
alter table atacc2 add foreign key (id) references atacc1(a);
ERROR:  column "a" referenced in foreign key constraint does not exist
alter table atacc2 add foreign key (id) references atacc1("........pg.dropped.1........");
ERROR:  column "........pg.dropped.1........" referenced in foreign key constraint does not exist
drop table atacc2;
create index "testing_idx" on atacc1(a);
ERROR:  column "a" does not exist
create index "testing_idx" on atacc1("........pg.dropped.1........");
ERROR:  column "........pg.dropped.1........" does not exist
-- test create as and select into
insert into atacc1 values (21, 22, 23);
create table test1 as select * from atacc1;
select * from test1;
 b  | c  | d  
----+----+----
 21 | 22 | 23
(1 row)

drop table test1;
select * into test2 from atacc1;
select * from test2;
 b  | c  | d  
----+----+----
 21 | 22 | 23
(1 row)

drop table test2;
-- try dropping all columns
alter table atacc1 drop c;
alter table atacc1 drop d;
alter table atacc1 drop b;
select * from atacc1;
--
(1 row)

drop table atacc1;
-- test constraint error reporting in presence of dropped columns
create table atacc1 (id serial primary key, value int check (value < 10));
insert into atacc1(value) values (100);
ERROR:  new row for relation "atacc1" violates check constraint "atacc1_value_check"
DETAIL:  Failing row contains (1, 100).
alter table atacc1 drop column value;
alter table atacc1 add column value int check (value < 10);
insert into atacc1(value) values (100);
ERROR:  new row for relation "atacc1" violates check constraint "atacc1_value_check"
DETAIL:  Failing row contains (2, 100).
insert into atacc1(id, value) values (null, 0);
ERROR:  null value in column "id" violates not-null constraint
DETAIL:  Failing row contains (null, 0).
drop table atacc1;
-- test inheritance
create table parent (a int, b int, c int);
insert into parent values (1, 2, 3);
alter table parent drop a;
create table child (d varchar(255)) inherits (parent);
insert into child values (12, 13, 'testing');
select * from parent;
 b  | c  
----+----
  2 |  3
 12 | 13
(2 rows)

select * from child;
 b  | c  |    d    
----+----+---------
 12 | 13 | testing
(1 row)

alter table parent drop c;
select * from parent;
 b  
----
  2
 12
(2 rows)

select * from child;
 b  |    d    
----+---------
 12 | testing
(1 row)

drop table child;
drop table parent;
-- test copy in/out
create table test (a int4, b int4, c int4);
insert into test values (1,2,3);
alter table test drop a;
copy test to stdout;
2	3
copy test(a) to stdout;
ERROR:  column "a" of relation "test" does not exist
copy test("........pg.dropped.1........") to stdout;
ERROR:  column "........pg.dropped.1........" of relation "test" does not exist
copy test from stdin;
ERROR:  extra data after last expected column
CONTEXT:  COPY test, line 1: "10	11	12"
select * from test;
 b | c 
---+---
 2 | 3
(1 row)

copy test from stdin;
select * from test;
 b  | c  
----+----
  2 |  3
 21 | 22
(2 rows)

copy test(a) from stdin;
ERROR:  column "a" of relation "test" does not exist
copy test("........pg.dropped.1........") from stdin;
ERROR:  column "........pg.dropped.1........" of relation "test" does not exist
copy test(b,c) from stdin;
select * from test;
 b  | c  
----+----
  2 |  3
 21 | 22
 31 | 32
(3 rows)

drop table test;
-- test inheritance
create table dropColumn (a int, b int, e int);
create table dropColumnChild (c int) inherits (dropColumn);
create table dropColumnAnother (d int) inherits (dropColumnChild);
-- these two should fail
alter table dropColumnchild drop column a;
ERROR:  cannot drop inherited column "a"
alter table only dropColumnChild drop column b;
ERROR:  cannot drop inherited column "b"
-- these three should work
alter table only dropColumn drop column e;
alter table dropColumnChild drop column c;
alter table dropColumn drop column a;
create table renameColumn (a int);
create table renameColumnChild (b int) inherits (renameColumn);
create table renameColumnAnother (c int) inherits (renameColumnChild);
-- these three should fail
alter table renameColumnChild rename column a to d;
ERROR:  cannot rename inherited column "a"
alter table only renameColumnChild rename column a to d;
ERROR:  inherited column "a" must be renamed in child tables too
alter table only renameColumn rename column a to d;
ERROR:  inherited column "a" must be renamed in child tables too
-- these should work
alter table renameColumn rename column a to d;
alter table renameColumnChild rename column b to a;
-- these should work
alter table if exists doesnt_exist_tab rename column a to d;
NOTICE:  relation "doesnt_exist_tab" does not exist, skipping
alter table if exists doesnt_exist_tab rename column b to a;
NOTICE:  relation "doesnt_exist_tab" does not exist, skipping
-- this should work
alter table renameColumn add column w int;
-- this should fail
alter table only renameColumn add column x int;
ERROR:  column must be added to child tables too
-- Test corner cases in dropping of inherited columns
create table p1 (f1 int, f2 int);
create table c1 (f1 int not null) inherits(p1);
NOTICE:  merging column "f1" with inherited definition
-- should be rejected since c1.f1 is inherited
alter table c1 drop column f1;
ERROR:  cannot drop inherited column "f1"
-- should work
alter table p1 drop column f1;
-- c1.f1 is still there, but no longer inherited
select f1 from c1;
 f1 
----
(0 rows)

alter table c1 drop column f1;
select f1 from c1;
ERROR:  column "f1" does not exist
LINE 1: select f1 from c1;
               ^
HINT:  Perhaps you meant to reference the column "c1.f2".
drop table p1 cascade;
NOTICE:  drop cascades to table c1
create table p1 (f1 int, f2 int);
create table c1 () inherits(p1);
-- should be rejected since c1.f1 is inherited
alter table c1 drop column f1;
ERROR:  cannot drop inherited column "f1"
alter table p1 drop column f1;
-- c1.f1 is dropped now, since there is no local definition for it
select f1 from c1;
ERROR:  column "f1" does not exist
LINE 1: select f1 from c1;
               ^
HINT:  Perhaps you meant to reference the column "c1.f2".
drop table p1 cascade;
NOTICE:  drop cascades to table c1
create table p1 (f1 int, f2 int);
create table c1 () inherits(p1);
-- should be rejected since c1.f1 is inherited
alter table c1 drop column f1;
ERROR:  cannot drop inherited column "f1"
alter table only p1 drop column f1;
-- c1.f1 is NOT dropped, but must now be considered non-inherited
alter table c1 drop column f1;
drop table p1 cascade;
NOTICE:  drop cascades to table c1
create table p1 (f1 int, f2 int);
create table c1 (f1 int not null) inherits(p1);
NOTICE:  merging column "f1" with inherited definition
-- should be rejected since c1.f1 is inherited
alter table c1 drop column f1;
ERROR:  cannot drop inherited column "f1"
alter table only p1 drop column f1;
-- c1.f1 is still there, but no longer inherited
alter table c1 drop column f1;
drop table p1 cascade;
NOTICE:  drop cascades to table c1
create table p1(id int, name text);
create table p2(id2 int, name text, height int);
create table c1(age int) inherits(p1,p2);
NOTICE:  merging multiple inherited definitions of column "name"
create table gc1() inherits (c1);
select relname, attname, attinhcount, attislocal
from pg_class join pg_attribute on (pg_class.oid = pg_attribute.attrelid)
where relname in ('p1','p2','c1','gc1') and attnum > 0 and not attisdropped
order by relname, attnum;
 relname | attname | attinhcount | attislocal 
---------+---------+-------------+------------
 c1      | id      |           1 | f
 c1      | name    |           2 | f
 c1      | id2     |           1 | f
 c1      | height  |           1 | f
 c1      | age     |           0 | t
 gc1     | id      |           1 | f
 gc1     | name    |           1 | f
 gc1     | id2     |           1 | f
 gc1     | height  |           1 | f
 gc1     | age     |           1 | f
 p1      | id      |           0 | t
 p1      | name    |           0 | t
 p2      | id2     |           0 | t
 p2      | name    |           0 | t
 p2      | height  |           0 | t
(15 rows)

-- should work
alter table only p1 drop column name;
-- should work. Now c1.name is local and inhcount is 0.
alter table p2 drop column name;
-- should be rejected since its inherited
alter table gc1 drop column name;
ERROR:  cannot drop inherited column "name"
-- should work, and drop gc1.name along
alter table c1 drop column name;
-- should fail: column does not exist
alter table gc1 drop column name;
ERROR:  column "name" of relation "gc1" does not exist
-- should work and drop the attribute in all tables
alter table p2 drop column height;
-- IF EXISTS test
create table dropColumnExists ();
alter table dropColumnExists drop column non_existing; --fail
ERROR:  column "non_existing" of relation "dropcolumnexists" does not exist
alter table dropColumnExists drop column if exists non_existing; --succeed
NOTICE:  column "non_existing" of relation "dropcolumnexists" does not exist, skipping
select relname, attname, attinhcount, attislocal
from pg_class join pg_attribute on (pg_class.oid = pg_attribute.attrelid)
where relname in ('p1','p2','c1','gc1') and attnum > 0 and not attisdropped
order by relname, attnum;
 relname | attname | attinhcount | attislocal 
---------+---------+-------------+------------
 c1      | id      |           1 | f
 c1      | id2     |           1 | f
 c1      | age     |           0 | t
 gc1     | id      |           1 | f
 gc1     | id2     |           1 | f
 gc1     | age     |           1 | f
 p1      | id      |           0 | t
 p2      | id2     |           0 | t
(8 rows)

drop table p1, p2 cascade;
NOTICE:  drop cascades to 2 other objects
DETAIL:  drop cascades to table c1
drop cascades to table gc1
-- test attinhcount tracking with merged columns
create table depth0();
create table depth1(c text) inherits (depth0);
create table depth2() inherits (depth1);
alter table depth0 add c text;
NOTICE:  merging definition of column "c" for child "depth1"
select attrelid::regclass, attname, attinhcount, attislocal
from pg_attribute
where attnum > 0 and attrelid::regclass in ('depth0', 'depth1', 'depth2')
order by attrelid::regclass::text, attnum;
 attrelid | attname | attinhcount | attislocal 
----------+---------+-------------+------------
 depth0   | c       |           0 | t
 depth1   | c       |           1 | t
 depth2   | c       |           1 | f
(3 rows)

--
-- Test the ALTER TABLE SET WITH/WITHOUT OIDS command
--
create table altstartwith (col integer) with oids;
insert into altstartwith values (1);
select oid > 0, * from altstartwith;
 ?column? | col 
----------+-----
 t        |   1
(1 row)

alter table altstartwith set without oids;
select oid > 0, * from altstartwith; -- fails
ERROR:  column "oid" does not exist
LINE 1: select oid > 0, * from altstartwith;
               ^
select * from altstartwith;
 col 
-----
   1
(1 row)

alter table altstartwith set with oids;
select oid > 0, * from altstartwith;
 ?column? | col 
----------+-----
 t        |   1
(1 row)

drop table altstartwith;
-- Check inheritance cases
create table altwithoid (col integer) with oids;
-- Inherits parents oid column anyway
create table altinhoid () inherits (altwithoid) without oids;
insert into altinhoid values (1);
select oid > 0, * from altwithoid;
 ?column? | col 
----------+-----
 t        |   1
(1 row)

select oid > 0, * from altinhoid;
 ?column? | col 
----------+-----
 t        |   1
(1 row)

alter table altwithoid set without oids;
select oid > 0, * from altwithoid; -- fails
ERROR:  column "oid" does not exist
LINE 1: select oid > 0, * from altwithoid;
               ^
select oid > 0, * from altinhoid; -- fails
ERROR:  column "oid" does not exist
LINE 1: select oid > 0, * from altinhoid;
               ^
select * from altwithoid;
 col 
-----
   1
(1 row)

select * from altinhoid;
 col 
-----
   1
(1 row)

alter table altwithoid set with oids;
select oid > 0, * from altwithoid;
 ?column? | col 
----------+-----
 t        |   1
(1 row)

select oid > 0, * from altinhoid;
 ?column? | col 
----------+-----
 t        |   1
(1 row)

drop table altwithoid cascade;
NOTICE:  drop cascades to table altinhoid
create table altwithoid (col integer) without oids;
-- child can have local oid column
create table altinhoid () inherits (altwithoid) with oids;
insert into altinhoid values (1);
select oid > 0, * from altwithoid; -- fails
ERROR:  column "oid" does not exist
LINE 1: select oid > 0, * from altwithoid;
               ^
select oid > 0, * from altinhoid;
 ?column? | col 
----------+-----
 t        |   1
(1 row)

alter table altwithoid set with oids;
NOTICE:  merging definition of column "oid" for child "altinhoid"
select oid > 0, * from altwithoid;
 ?column? | col 
----------+-----
 t        |   1
(1 row)

select oid > 0, * from altinhoid;
 ?column? | col 
----------+-----
 t        |   1
(1 row)

-- the child's local definition should remain
alter table altwithoid set without oids;
select oid > 0, * from altwithoid; -- fails
ERROR:  column "oid" does not exist
LINE 1: select oid > 0, * from altwithoid;
               ^
select oid > 0, * from altinhoid;
 ?column? | col 
----------+-----
 t        |   1
(1 row)

drop table altwithoid cascade;
NOTICE:  drop cascades to table altinhoid
-- test renumbering of child-table columns in inherited operations
create table p1 (f1 int);
create table c1 (f2 text, f3 int) inherits (p1);
alter table p1 add column a1 int check (a1 > 0);
alter table p1 add column f2 text;
NOTICE:  merging definition of column "f2" for child "c1"
insert into p1 values (1,2,'abc');
insert into c1 values(11,'xyz',33,0); -- should fail
ERROR:  new row for relation "c1" violates check constraint "p1_a1_check"
DETAIL:  Failing row contains (11, xyz, 33, 0).
insert into c1 values(11,'xyz',33,22);
select * from p1;
 f1 | a1 | f2  
----+----+-----
  1 |  2 | abc
 11 | 22 | xyz
(2 rows)

update p1 set a1 = a1 + 1, f2 = upper(f2);
select * from p1;
 f1 | a1 | f2  
----+----+-----
  1 |  3 | ABC
 11 | 23 | XYZ
(2 rows)

drop table p1 cascade;
NOTICE:  drop cascades to table c1
-- test that operations with a dropped column do not try to reference
-- its datatype
create domain mytype as text;
create temp table foo (f1 text, f2 mytype, f3 text);
insert into foo values('bb','cc','dd');
select * from foo;
 f1 | f2 | f3 
----+----+----
 bb | cc | dd
(1 row)

drop domain mytype cascade;
NOTICE:  drop cascades to table foo column f2
select * from foo;
 f1 | f3 
----+----
 bb | dd
(1 row)

insert into foo values('qq','rr');
select * from foo;
 f1 | f3 
----+----
 bb | dd
 qq | rr
(2 rows)

update foo set f3 = 'zz';
select * from foo;
 f1 | f3 
----+----
 bb | zz
 qq | zz
(2 rows)

select f3,max(f1) from foo group by f3;
 f3 | max 
----+-----
 zz | qq
(1 row)

-- Simple tests for alter table column type
alter table foo alter f1 TYPE integer; -- fails
ERROR:  column "f1" cannot be cast automatically to type integer
HINT:  You might need to specify "USING f1::integer".
alter table foo alter f1 TYPE varchar(10);
create table anothertab (atcol1 serial8, atcol2 boolean,
	constraint anothertab_chk check (atcol1 <= 3));
insert into anothertab (atcol1, atcol2) values (default, true);
insert into anothertab (atcol1, atcol2) values (default, false);
select * from anothertab;
 atcol1 | atcol2 
--------+--------
      1 | t
      2 | f
(2 rows)

alter table anothertab alter column atcol1 type boolean; -- fails
ERROR:  column "atcol1" cannot be cast automatically to type boolean
HINT:  You might need to specify "USING atcol1::boolean".
alter table anothertab alter column atcol1 type boolean using atcol1::int; -- fails
ERROR:  result of USING clause for column "atcol1" cannot be cast automatically to type boolean
HINT:  You might need to add an explicit cast.
alter table anothertab alter column atcol1 type integer;
select * from anothertab;
 atcol1 | atcol2 
--------+--------
      1 | t
      2 | f
(2 rows)

insert into anothertab (atcol1, atcol2) values (45, null); -- fails
ERROR:  new row for relation "anothertab" violates check constraint "anothertab_chk"
DETAIL:  Failing row contains (45, null).
insert into anothertab (atcol1, atcol2) values (default, null);
select * from anothertab;
 atcol1 | atcol2 
--------+--------
      1 | t
      2 | f
      3 | 
(3 rows)

alter table anothertab alter column atcol2 type text
      using case when atcol2 is true then 'IT WAS TRUE'
                 when atcol2 is false then 'IT WAS FALSE'
                 else 'IT WAS NULL!' end;
select * from anothertab;
 atcol1 |    atcol2    
--------+--------------
      1 | IT WAS TRUE
      2 | IT WAS FALSE
      3 | IT WAS NULL!
(3 rows)

alter table anothertab alter column atcol1 type boolean
        using case when atcol1 % 2 = 0 then true else false end; -- fails
ERROR:  default for column "atcol1" cannot be cast automatically to type boolean
alter table anothertab alter column atcol1 drop default;
alter table anothertab alter column atcol1 type boolean
        using case when atcol1 % 2 = 0 then true else false end; -- fails
ERROR:  operator does not exist: boolean <= integer
HINT:  No operator matches the given name and argument type(s). You might need to add explicit type casts.
alter table anothertab drop constraint anothertab_chk;
alter table anothertab drop constraint anothertab_chk; -- fails
ERROR:  constraint "anothertab_chk" of relation "anothertab" does not exist
alter table anothertab drop constraint IF EXISTS anothertab_chk; -- succeeds
NOTICE:  constraint "anothertab_chk" of relation "anothertab" does not exist, skipping
alter table anothertab alter column atcol1 type boolean
        using case when atcol1 % 2 = 0 then true else false end;
select * from anothertab;
 atcol1 |    atcol2    
--------+--------------
 f      | IT WAS TRUE
 t      | IT WAS FALSE
 f      | IT WAS NULL!
(3 rows)

drop table anothertab;
create table another (f1 int, f2 text);
insert into another values(1, 'one');
insert into another values(2, 'two');
insert into another values(3, 'three');
select * from another;
 f1 |  f2   
----+-------
  1 | one
  2 | two
  3 | three
(3 rows)

alter table another
  alter f1 type text using f2 || ' more',
  alter f2 type bigint using f1 * 10;
select * from another;
     f1     | f2 
------------+----
 one more   | 10
 two more   | 20
 three more | 30
(3 rows)

drop table another;
-- table's row type
create table tab1 (a int, b text);
create table tab2 (x int, y tab1);
alter table tab1 alter column b type varchar; -- fails
ERROR:  cannot alter table "tab1" because column "tab2.y" uses its row type
-- disallow recursive containment of row types
create temp table recur1 (f1 int);
alter table recur1 add column f2 recur1; -- fails
ERROR:  composite type recur1 cannot be made a member of itself
alter table recur1 add column f2 recur1[]; -- fails
ERROR:  composite type recur1 cannot be made a member of itself
create domain array_of_recur1 as recur1[];
alter table recur1 add column f2 array_of_recur1; -- fails
ERROR:  composite type recur1 cannot be made a member of itself
create temp table recur2 (f1 int, f2 recur1);
alter table recur1 add column f2 recur2; -- fails
ERROR:  composite type recur1 cannot be made a member of itself
alter table recur1 add column f2 int;
alter table recur1 alter column f2 type recur2; -- fails
ERROR:  composite type recur1 cannot be made a member of itself
-- SET STORAGE may need to add a TOAST table
create table test_storage (a text);
alter table test_storage alter a set storage plain;
alter table test_storage add b int default 0; -- rewrite table to remove its TOAST table
alter table test_storage alter a set storage extended; -- re-add TOAST table
select reltoastrelid <> 0 as has_toast_table
from pg_class
where oid = 'test_storage'::regclass;
 has_toast_table 
-----------------
 t
(1 row)

-- ALTER COLUMN TYPE with a check constraint and a child table (bug #13779)
CREATE TABLE test_inh_check (a float check (a > 10.2), b float);
CREATE TABLE test_inh_check_child() INHERITS(test_inh_check);
\d test_inh_check
     Table "public.test_inh_check"
 Column |       Type       | Modifiers 
--------+------------------+-----------
 a      | double precision | 
 b      | double precision | 
Check constraints:
    "test_inh_check_a_check" CHECK (a > 10.2::double precision)
Number of child tables: 1 (Use \d+ to list them.)

\d test_inh_check_child
  Table "public.test_inh_check_child"
 Column |       Type       | Modifiers 
--------+------------------+-----------
 a      | double precision | 
 b      | double precision | 
Check constraints:
    "test_inh_check_a_check" CHECK (a > 10.2::double precision)
Inherits: test_inh_check

select relname, conname, coninhcount, conislocal, connoinherit
  from pg_constraint c, pg_class r
  where relname like 'test_inh_check%' and c.conrelid = r.oid
  order by 1, 2;
       relname        |        conname         | coninhcount | conislocal | connoinherit 
----------------------+------------------------+-------------+------------+--------------
 test_inh_check       | test_inh_check_a_check |           0 | t          | f
 test_inh_check_child | test_inh_check_a_check |           1 | f          | f
(2 rows)

ALTER TABLE test_inh_check ALTER COLUMN a TYPE numeric;
\d test_inh_check
     Table "public.test_inh_check"
 Column |       Type       | Modifiers 
--------+------------------+-----------
 a      | numeric          | 
 b      | double precision | 
Check constraints:
    "test_inh_check_a_check" CHECK (a::double precision > 10.2::double precision)
Number of child tables: 1 (Use \d+ to list them.)

\d test_inh_check_child
  Table "public.test_inh_check_child"
 Column |       Type       | Modifiers 
--------+------------------+-----------
 a      | numeric          | 
 b      | double precision | 
Check constraints:
    "test_inh_check_a_check" CHECK (a::double precision > 10.2::double precision)
Inherits: test_inh_check

select relname, conname, coninhcount, conislocal, connoinherit
  from pg_constraint c, pg_class r
  where relname like 'test_inh_check%' and c.conrelid = r.oid
  order by 1, 2;
       relname        |        conname         | coninhcount | conislocal | connoinherit 
----------------------+------------------------+-------------+------------+--------------
 test_inh_check       | test_inh_check_a_check |           0 | t          | f
 test_inh_check_child | test_inh_check_a_check |           1 | f          | f
(2 rows)

-- also try noinherit, local, and local+inherited cases
ALTER TABLE test_inh_check ADD CONSTRAINT bnoinherit CHECK (b > 100) NO INHERIT;
ALTER TABLE test_inh_check_child ADD CONSTRAINT blocal CHECK (b < 1000);
ALTER TABLE test_inh_check_child ADD CONSTRAINT bmerged CHECK (b > 1);
ALTER TABLE test_inh_check ADD CONSTRAINT bmerged CHECK (b > 1);
NOTICE:  merging constraint "bmerged" with inherited definition
\d test_inh_check
     Table "public.test_inh_check"
 Column |       Type       | Modifiers 
--------+------------------+-----------
 a      | numeric          | 
 b      | double precision | 
Check constraints:
    "bmerged" CHECK (b > 1::double precision)
    "bnoinherit" CHECK (b > 100::double precision) NO INHERIT
    "test_inh_check_a_check" CHECK (a::double precision > 10.2::double precision)
Number of child tables: 1 (Use \d+ to list them.)

\d test_inh_check_child
  Table "public.test_inh_check_child"
 Column |       Type       | Modifiers 
--------+------------------+-----------
 a      | numeric          | 
 b      | double precision | 
Check constraints:
    "blocal" CHECK (b < 1000::double precision)
    "bmerged" CHECK (b > 1::double precision)
    "test_inh_check_a_check" CHECK (a::double precision > 10.2::double precision)
Inherits: test_inh_check

select relname, conname, coninhcount, conislocal, connoinherit
  from pg_constraint c, pg_class r
  where relname like 'test_inh_check%' and c.conrelid = r.oid
  order by 1, 2;
       relname        |        conname         | coninhcount | conislocal | connoinherit 
----------------------+------------------------+-------------+------------+--------------
 test_inh_check       | bmerged                |           0 | t          | f
 test_inh_check       | bnoinherit             |           0 | t          | t
 test_inh_check       | test_inh_check_a_check |           0 | t          | f
 test_inh_check_child | blocal                 |           0 | t          | f
 test_inh_check_child | bmerged                |           1 | t          | f
 test_inh_check_child | test_inh_check_a_check |           1 | f          | f
(6 rows)

ALTER TABLE test_inh_check ALTER COLUMN b TYPE numeric;
NOTICE:  merging constraint "bmerged" with inherited definition
\d test_inh_check
Table "public.test_inh_check"
 Column |  Type   | Modifiers 
--------+---------+-----------
 a      | numeric | 
 b      | numeric | 
Check constraints:
    "bmerged" CHECK (b::double precision > 1::double precision)
    "bnoinherit" CHECK (b::double precision > 100::double precision) NO INHERIT
    "test_inh_check_a_check" CHECK (a::double precision > 10.2::double precision)
Number of child tables: 1 (Use \d+ to list them.)

\d test_inh_check_child
Table "public.test_inh_check_child"
 Column |  Type   | Modifiers 
--------+---------+-----------
 a      | numeric | 
 b      | numeric | 
Check constraints:
    "blocal" CHECK (b::double precision < 1000::double precision)
    "bmerged" CHECK (b::double precision > 1::double precision)
    "test_inh_check_a_check" CHECK (a::double precision > 10.2::double precision)
Inherits: test_inh_check

<<<<<<< HEAD
=======
select relname, conname, coninhcount, conislocal, connoinherit
  from pg_constraint c, pg_class r
  where relname like 'test_inh_check%' and c.conrelid = r.oid
  order by 1, 2;
       relname        |        conname         | coninhcount | conislocal | connoinherit 
----------------------+------------------------+-------------+------------+--------------
 test_inh_check       | bmerged                |           0 | t          | f
 test_inh_check       | bnoinherit             |           0 | t          | t
 test_inh_check       | test_inh_check_a_check |           0 | t          | f
 test_inh_check_child | blocal                 |           0 | t          | f
 test_inh_check_child | bmerged                |           1 | t          | f
 test_inh_check_child | test_inh_check_a_check |           1 | f          | f
(6 rows)

>>>>>>> 8abb52fa
-- check for rollback of ANALYZE corrupting table property flags (bug #11638)
CREATE TABLE check_fk_presence_1 (id int PRIMARY KEY, t text);
CREATE TABLE check_fk_presence_2 (id int REFERENCES check_fk_presence_1, t text);
BEGIN;
ALTER TABLE check_fk_presence_2 DROP CONSTRAINT check_fk_presence_2_id_fkey;
ANALYZE check_fk_presence_2;
ROLLBACK;
\d check_fk_presence_2
Table "public.check_fk_presence_2"
 Column |  Type   | Modifiers 
--------+---------+-----------
 id     | integer | 
 t      | text    | 
Foreign-key constraints:
    "check_fk_presence_2_id_fkey" FOREIGN KEY (id) REFERENCES check_fk_presence_1(id)

DROP TABLE check_fk_presence_1, check_fk_presence_2;
--
-- lock levels
--
drop type lockmodes;
ERROR:  type "lockmodes" does not exist
create type lockmodes as enum (
 'SIReadLock'
,'AccessShareLock'
,'RowShareLock'
,'RowExclusiveLock'
,'ShareUpdateExclusiveLock'
,'ShareLock'
,'ShareRowExclusiveLock'
,'ExclusiveLock'
,'AccessExclusiveLock'
);
drop view my_locks;
ERROR:  view "my_locks" does not exist
create or replace view my_locks as
select case when c.relname like 'pg_toast%' then 'pg_toast' else c.relname end, max(mode::lockmodes) as max_lockmode
from pg_locks l join pg_class c on l.relation = c.oid
where virtualtransaction = (
        select virtualtransaction
        from pg_locks
        where transactionid = txid_current()::integer)
and locktype = 'relation'
and relnamespace != (select oid from pg_namespace where nspname = 'pg_catalog')
and c.relname != 'my_locks'
group by c.relname;
create table alterlock (f1 int primary key, f2 text);
insert into alterlock values (1, 'foo');
create table alterlock2 (f3 int primary key, f1 int);
insert into alterlock2 values (1, 1);
begin; alter table alterlock alter column f2 set statistics 150;
select * from my_locks order by 1;
  relname  |       max_lockmode       
-----------+--------------------------
 alterlock | ShareUpdateExclusiveLock
(1 row)

rollback;
begin; alter table alterlock cluster on alterlock_pkey;
select * from my_locks order by 1;
    relname     |       max_lockmode       
----------------+--------------------------
 alterlock      | ShareUpdateExclusiveLock
 alterlock_pkey | ShareUpdateExclusiveLock
(2 rows)

commit;
begin; alter table alterlock set without cluster;
select * from my_locks order by 1;
  relname  |       max_lockmode       
-----------+--------------------------
 alterlock | ShareUpdateExclusiveLock
(1 row)

commit;
begin; alter table alterlock set (fillfactor = 100);
select * from my_locks order by 1;
  relname  |    max_lockmode     
-----------+---------------------
 alterlock | AccessExclusiveLock
 pg_toast  | AccessExclusiveLock
(2 rows)

commit;
begin; alter table alterlock reset (fillfactor);
select * from my_locks order by 1;
  relname  |    max_lockmode     
-----------+---------------------
 alterlock | AccessExclusiveLock
 pg_toast  | AccessExclusiveLock
(2 rows)

commit;
begin; alter table alterlock set (toast.autovacuum_enabled = off);
select * from my_locks order by 1;
  relname  |    max_lockmode     
-----------+---------------------
 alterlock | AccessExclusiveLock
 pg_toast  | AccessExclusiveLock
(2 rows)

commit;
begin; alter table alterlock set (autovacuum_enabled = off);
select * from my_locks order by 1;
  relname  |    max_lockmode     
-----------+---------------------
 alterlock | AccessExclusiveLock
 pg_toast  | AccessExclusiveLock
(2 rows)

commit;
begin; alter table alterlock alter column f2 set (n_distinct = 1);
select * from my_locks order by 1;
  relname  |       max_lockmode       
-----------+--------------------------
 alterlock | ShareUpdateExclusiveLock
(1 row)

rollback;
begin; alter table alterlock alter column f2 set storage extended;
select * from my_locks order by 1;
  relname  |    max_lockmode     
-----------+---------------------
 alterlock | AccessExclusiveLock
(1 row)

rollback;
begin; alter table alterlock alter column f2 set default 'x';
select * from my_locks order by 1;
  relname  |    max_lockmode     
-----------+---------------------
 alterlock | AccessExclusiveLock
(1 row)

rollback;
begin;
create trigger ttdummy
	before delete or update on alterlock
	for each row
	execute procedure
	ttdummy (1, 1);
select * from my_locks order by 1;
  relname  |     max_lockmode      
-----------+-----------------------
 alterlock | ShareRowExclusiveLock
(1 row)

rollback;
begin;
select * from my_locks order by 1;
 relname | max_lockmode 
---------+--------------
(0 rows)

alter table alterlock2 add foreign key (f1) references alterlock (f1);
select * from my_locks order by 1;
     relname     |     max_lockmode      
-----------------+-----------------------
 alterlock       | ShareRowExclusiveLock
 alterlock2      | ShareRowExclusiveLock
 alterlock2_pkey | AccessShareLock
 alterlock_pkey  | AccessShareLock
(4 rows)

rollback;
begin;
alter table alterlock2
add constraint alterlock2nv foreign key (f1) references alterlock (f1) NOT VALID;
select * from my_locks order by 1;
  relname   |     max_lockmode      
------------+-----------------------
 alterlock  | ShareRowExclusiveLock
 alterlock2 | ShareRowExclusiveLock
(2 rows)

commit;
begin;
alter table alterlock2 validate constraint alterlock2nv;
select * from my_locks order by 1;
     relname     |       max_lockmode       
-----------------+--------------------------
 alterlock       | RowShareLock
 alterlock2      | ShareUpdateExclusiveLock
 alterlock2_pkey | AccessShareLock
 alterlock_pkey  | AccessShareLock
(4 rows)

rollback;
-- cleanup
drop table alterlock2;
drop table alterlock;
drop view my_locks;
drop type lockmodes;
--
-- alter function
--
create function test_strict(text) returns text as
    'select coalesce($1, ''got passed a null'');'
    language sql returns null on null input;
select test_strict(NULL);
 test_strict 
-------------
 
(1 row)

alter function test_strict(text) called on null input;
select test_strict(NULL);
    test_strict    
-------------------
 got passed a null
(1 row)

create function non_strict(text) returns text as
    'select coalesce($1, ''got passed a null'');'
    language sql called on null input;
select non_strict(NULL);
    non_strict     
-------------------
 got passed a null
(1 row)

alter function non_strict(text) returns null on null input;
select non_strict(NULL);
 non_strict 
------------
 
(1 row)

--
-- alter object set schema
--
create schema alter1;
create schema alter2;
create table alter1.t1(f1 serial primary key, f2 int check (f2 > 0));
create view alter1.v1 as select * from alter1.t1;
create function alter1.plus1(int) returns int as 'select $1+1' language sql;
create domain alter1.posint integer check (value > 0);
create type alter1.ctype as (f1 int, f2 text);
create function alter1.same(alter1.ctype, alter1.ctype) returns boolean language sql
as 'select $1.f1 is not distinct from $2.f1 and $1.f2 is not distinct from $2.f2';
create operator alter1.=(procedure = alter1.same, leftarg  = alter1.ctype, rightarg = alter1.ctype);
create operator class alter1.ctype_hash_ops default for type alter1.ctype using hash as
  operator 1 alter1.=(alter1.ctype, alter1.ctype);
create conversion alter1.ascii_to_utf8 for 'sql_ascii' to 'utf8' from ascii_to_utf8;
create text search parser alter1.prs(start = prsd_start, gettoken = prsd_nexttoken, end = prsd_end, lextypes = prsd_lextype);
create text search configuration alter1.cfg(parser = alter1.prs);
create text search template alter1.tmpl(init = dsimple_init, lexize = dsimple_lexize);
create text search dictionary alter1.dict(template = alter1.tmpl);
insert into alter1.t1(f2) values(11);
insert into alter1.t1(f2) values(12);
alter table alter1.t1 set schema alter2;
alter table alter1.v1 set schema alter2;
alter function alter1.plus1(int) set schema alter2;
alter domain alter1.posint set schema alter2;
alter operator class alter1.ctype_hash_ops using hash set schema alter2;
alter operator family alter1.ctype_hash_ops using hash set schema alter2;
alter operator alter1.=(alter1.ctype, alter1.ctype) set schema alter2;
alter function alter1.same(alter1.ctype, alter1.ctype) set schema alter2;
alter type alter1.ctype set schema alter2;
alter conversion alter1.ascii_to_utf8 set schema alter2;
alter text search parser alter1.prs set schema alter2;
alter text search configuration alter1.cfg set schema alter2;
alter text search template alter1.tmpl set schema alter2;
alter text search dictionary alter1.dict set schema alter2;
-- this should succeed because nothing is left in alter1
drop schema alter1;
insert into alter2.t1(f2) values(13);
insert into alter2.t1(f2) values(14);
select * from alter2.t1;
 f1 | f2 
----+----
  1 | 11
  2 | 12
  3 | 13
  4 | 14
(4 rows)

select * from alter2.v1;
 f1 | f2 
----+----
  1 | 11
  2 | 12
  3 | 13
  4 | 14
(4 rows)

select alter2.plus1(41);
 plus1 
-------
    42
(1 row)

-- clean up
drop schema alter2 cascade;
NOTICE:  drop cascades to 13 other objects
DETAIL:  drop cascades to table alter2.t1
drop cascades to view alter2.v1
drop cascades to function alter2.plus1(integer)
drop cascades to type alter2.posint
drop cascades to operator family alter2.ctype_hash_ops for access method hash
drop cascades to type alter2.ctype
drop cascades to function alter2.same(alter2.ctype,alter2.ctype)
drop cascades to operator alter2.=(alter2.ctype,alter2.ctype)
drop cascades to conversion ascii_to_utf8
drop cascades to text search parser prs
drop cascades to text search configuration cfg
drop cascades to text search template tmpl
drop cascades to text search dictionary dict
--
-- composite types
--
CREATE TYPE test_type AS (a int);
\d test_type
Composite type "public.test_type"
 Column |  Type   | Modifiers 
--------+---------+-----------
 a      | integer | 

ALTER TYPE nosuchtype ADD ATTRIBUTE b text; -- fails
ERROR:  relation "nosuchtype" does not exist
ALTER TYPE test_type ADD ATTRIBUTE b text;
\d test_type
Composite type "public.test_type"
 Column |  Type   | Modifiers 
--------+---------+-----------
 a      | integer | 
 b      | text    | 

ALTER TYPE test_type ADD ATTRIBUTE b text; -- fails
ERROR:  column "b" of relation "test_type" already exists
ALTER TYPE test_type ALTER ATTRIBUTE b SET DATA TYPE varchar;
\d test_type
   Composite type "public.test_type"
 Column |       Type        | Modifiers 
--------+-------------------+-----------
 a      | integer           | 
 b      | character varying | 

ALTER TYPE test_type ALTER ATTRIBUTE b SET DATA TYPE integer;
\d test_type
Composite type "public.test_type"
 Column |  Type   | Modifiers 
--------+---------+-----------
 a      | integer | 
 b      | integer | 

ALTER TYPE test_type DROP ATTRIBUTE b;
\d test_type
Composite type "public.test_type"
 Column |  Type   | Modifiers 
--------+---------+-----------
 a      | integer | 

ALTER TYPE test_type DROP ATTRIBUTE c; -- fails
ERROR:  column "c" of relation "test_type" does not exist
ALTER TYPE test_type DROP ATTRIBUTE IF EXISTS c;
NOTICE:  column "c" of relation "test_type" does not exist, skipping
ALTER TYPE test_type DROP ATTRIBUTE a, ADD ATTRIBUTE d boolean;
\d test_type
Composite type "public.test_type"
 Column |  Type   | Modifiers 
--------+---------+-----------
 d      | boolean | 

ALTER TYPE test_type RENAME ATTRIBUTE a TO aa;
ERROR:  column "a" does not exist
ALTER TYPE test_type RENAME ATTRIBUTE d TO dd;
\d test_type
Composite type "public.test_type"
 Column |  Type   | Modifiers 
--------+---------+-----------
 dd     | boolean | 

DROP TYPE test_type;
CREATE TYPE test_type1 AS (a int, b text);
CREATE TABLE test_tbl1 (x int, y test_type1);
ALTER TYPE test_type1 ALTER ATTRIBUTE b TYPE varchar; -- fails
ERROR:  cannot alter type "test_type1" because column "test_tbl1.y" uses it
CREATE TYPE test_type2 AS (a int, b text);
CREATE TABLE test_tbl2 OF test_type2;
CREATE TABLE test_tbl2_subclass () INHERITS (test_tbl2);
\d test_type2
Composite type "public.test_type2"
 Column |  Type   | Modifiers 
--------+---------+-----------
 a      | integer | 
 b      | text    | 

\d test_tbl2
   Table "public.test_tbl2"
 Column |  Type   | Modifiers 
--------+---------+-----------
 a      | integer | 
 b      | text    | 
Number of child tables: 1 (Use \d+ to list them.)
Typed table of type: test_type2

ALTER TYPE test_type2 ADD ATTRIBUTE c text; -- fails
ERROR:  cannot alter type "test_type2" because it is the type of a typed table
HINT:  Use ALTER ... CASCADE to alter the typed tables too.
ALTER TYPE test_type2 ADD ATTRIBUTE c text CASCADE;
\d test_type2
Composite type "public.test_type2"
 Column |  Type   | Modifiers 
--------+---------+-----------
 a      | integer | 
 b      | text    | 
 c      | text    | 

\d test_tbl2
   Table "public.test_tbl2"
 Column |  Type   | Modifiers 
--------+---------+-----------
 a      | integer | 
 b      | text    | 
 c      | text    | 
Number of child tables: 1 (Use \d+ to list them.)
Typed table of type: test_type2

ALTER TYPE test_type2 ALTER ATTRIBUTE b TYPE varchar; -- fails
ERROR:  cannot alter type "test_type2" because it is the type of a typed table
HINT:  Use ALTER ... CASCADE to alter the typed tables too.
ALTER TYPE test_type2 ALTER ATTRIBUTE b TYPE varchar CASCADE;
\d test_type2
   Composite type "public.test_type2"
 Column |       Type        | Modifiers 
--------+-------------------+-----------
 a      | integer           | 
 b      | character varying | 
 c      | text              | 

\d test_tbl2
        Table "public.test_tbl2"
 Column |       Type        | Modifiers 
--------+-------------------+-----------
 a      | integer           | 
 b      | character varying | 
 c      | text              | 
Number of child tables: 1 (Use \d+ to list them.)
Typed table of type: test_type2

ALTER TYPE test_type2 DROP ATTRIBUTE b; -- fails
ERROR:  cannot alter type "test_type2" because it is the type of a typed table
HINT:  Use ALTER ... CASCADE to alter the typed tables too.
ALTER TYPE test_type2 DROP ATTRIBUTE b CASCADE;
\d test_type2
Composite type "public.test_type2"
 Column |  Type   | Modifiers 
--------+---------+-----------
 a      | integer | 
 c      | text    | 

\d test_tbl2
   Table "public.test_tbl2"
 Column |  Type   | Modifiers 
--------+---------+-----------
 a      | integer | 
 c      | text    | 
Number of child tables: 1 (Use \d+ to list them.)
Typed table of type: test_type2

ALTER TYPE test_type2 RENAME ATTRIBUTE a TO aa; -- fails
ERROR:  cannot alter type "test_type2" because it is the type of a typed table
HINT:  Use ALTER ... CASCADE to alter the typed tables too.
ALTER TYPE test_type2 RENAME ATTRIBUTE a TO aa CASCADE;
\d test_type2
Composite type "public.test_type2"
 Column |  Type   | Modifiers 
--------+---------+-----------
 aa     | integer | 
 c      | text    | 

\d test_tbl2
   Table "public.test_tbl2"
 Column |  Type   | Modifiers 
--------+---------+-----------
 aa     | integer | 
 c      | text    | 
Number of child tables: 1 (Use \d+ to list them.)
Typed table of type: test_type2

\d test_tbl2_subclass
Table "public.test_tbl2_subclass"
 Column |  Type   | Modifiers 
--------+---------+-----------
 aa     | integer | 
 c      | text    | 
Inherits: test_tbl2

DROP TABLE test_tbl2_subclass;
-- This test isn't that interesting on its own, but the purpose is to leave
-- behind a table to test pg_upgrade with. The table has a composite type
-- column in it, and the composite type has a dropped attribute.
CREATE TYPE test_type3 AS (a int);
CREATE TABLE test_tbl3 (c) AS SELECT '(1)'::test_type3;
ALTER TYPE test_type3 DROP ATTRIBUTE a, ADD ATTRIBUTE b int;
CREATE TYPE test_type_empty AS ();
DROP TYPE test_type_empty;
--
-- typed tables: OF / NOT OF
--
CREATE TYPE tt_t0 AS (z inet, x int, y numeric(8,2));
ALTER TYPE tt_t0 DROP ATTRIBUTE z;
CREATE TABLE tt0 (x int NOT NULL, y numeric(8,2));	-- OK
CREATE TABLE tt1 (x int, y bigint);					-- wrong base type
CREATE TABLE tt2 (x int, y numeric(9,2));			-- wrong typmod
CREATE TABLE tt3 (y numeric(8,2), x int);			-- wrong column order
CREATE TABLE tt4 (x int);							-- too few columns
CREATE TABLE tt5 (x int, y numeric(8,2), z int);	-- too few columns
CREATE TABLE tt6 () INHERITS (tt0);					-- can't have a parent
CREATE TABLE tt7 (x int, q text, y numeric(8,2)) WITH OIDS;
ALTER TABLE tt7 DROP q;								-- OK
ALTER TABLE tt0 OF tt_t0;
ALTER TABLE tt1 OF tt_t0;
ERROR:  table "tt1" has different type for column "y"
ALTER TABLE tt2 OF tt_t0;
ERROR:  table "tt2" has different type for column "y"
ALTER TABLE tt3 OF tt_t0;
ERROR:  table has column "y" where type requires "x"
ALTER TABLE tt4 OF tt_t0;
ERROR:  table is missing column "y"
ALTER TABLE tt5 OF tt_t0;
ERROR:  table has extra column "z"
ALTER TABLE tt6 OF tt_t0;
ERROR:  typed tables cannot inherit
ALTER TABLE tt7 OF tt_t0;
CREATE TYPE tt_t1 AS (x int, y numeric(8,2));
ALTER TABLE tt7 OF tt_t1;			-- reassign an already-typed table
ALTER TABLE tt7 NOT OF;
\d tt7
        Table "public.tt7"
 Column |     Type     | Modifiers 
--------+--------------+-----------
 x      | integer      | 
 y      | numeric(8,2) | 

-- make sure we can drop a constraint on the parent but it remains on the child
CREATE TABLE test_drop_constr_parent (c text CHECK (c IS NOT NULL));
CREATE TABLE test_drop_constr_child () INHERITS (test_drop_constr_parent);
ALTER TABLE ONLY test_drop_constr_parent DROP CONSTRAINT "test_drop_constr_parent_c_check";
-- should fail
INSERT INTO test_drop_constr_child (c) VALUES (NULL);
ERROR:  new row for relation "test_drop_constr_child" violates check constraint "test_drop_constr_parent_c_check"
DETAIL:  Failing row contains (null).
DROP TABLE test_drop_constr_parent CASCADE;
NOTICE:  drop cascades to table test_drop_constr_child
--
-- IF EXISTS test
--
ALTER TABLE IF EXISTS tt8 ADD COLUMN f int;
NOTICE:  relation "tt8" does not exist, skipping
ALTER TABLE IF EXISTS tt8 ADD CONSTRAINT xxx PRIMARY KEY(f);
NOTICE:  relation "tt8" does not exist, skipping
ALTER TABLE IF EXISTS tt8 ADD CHECK (f BETWEEN 0 AND 10);
NOTICE:  relation "tt8" does not exist, skipping
ALTER TABLE IF EXISTS tt8 ALTER COLUMN f SET DEFAULT 0;
NOTICE:  relation "tt8" does not exist, skipping
ALTER TABLE IF EXISTS tt8 RENAME COLUMN f TO f1;
NOTICE:  relation "tt8" does not exist, skipping
ALTER TABLE IF EXISTS tt8 SET SCHEMA alter2;
NOTICE:  relation "tt8" does not exist, skipping
CREATE TABLE tt8(a int);
CREATE SCHEMA alter2;
ALTER TABLE IF EXISTS tt8 ADD COLUMN f int;
ALTER TABLE IF EXISTS tt8 ADD CONSTRAINT xxx PRIMARY KEY(f);
ALTER TABLE IF EXISTS tt8 ADD CHECK (f BETWEEN 0 AND 10);
ALTER TABLE IF EXISTS tt8 ALTER COLUMN f SET DEFAULT 0;
ALTER TABLE IF EXISTS tt8 RENAME COLUMN f TO f1;
ALTER TABLE IF EXISTS tt8 SET SCHEMA alter2;
\d alter2.tt8
          Table "alter2.tt8"
 Column |  Type   |     Modifiers      
--------+---------+--------------------
 a      | integer | 
 f1     | integer | not null default 0
Indexes:
    "xxx" PRIMARY KEY, btree (f1)
Check constraints:
    "tt8_f_check" CHECK (f1 >= 0 AND f1 <= 10)

DROP TABLE alter2.tt8;
DROP SCHEMA alter2;
<<<<<<< HEAD
=======
-- Check that comments on constraints and indexes are not lost at ALTER TABLE.
CREATE TABLE comment_test (
  id int,
  positive_col int CHECK (positive_col > 0),
  indexed_col int,
  CONSTRAINT comment_test_pk PRIMARY KEY (id));
CREATE INDEX comment_test_index ON comment_test(indexed_col);
COMMENT ON COLUMN comment_test.id IS 'Column ''id'' on comment_test';
COMMENT ON INDEX comment_test_index IS 'Simple index on comment_test';
COMMENT ON CONSTRAINT comment_test_positive_col_check ON comment_test IS 'CHECK constraint on comment_test.positive_col';
COMMENT ON CONSTRAINT comment_test_pk ON comment_test IS 'PRIMARY KEY constraint of comment_test';
COMMENT ON INDEX comment_test_pk IS 'Index backing the PRIMARY KEY of comment_test';
SELECT col_description('comment_test'::regclass, 1) as comment;
           comment           
-----------------------------
 Column 'id' on comment_test
(1 row)

SELECT indexrelid::regclass::text as index, obj_description(indexrelid, 'pg_class') as comment FROM pg_index where indrelid = 'comment_test'::regclass ORDER BY 1, 2;
       index        |                    comment                    
--------------------+-----------------------------------------------
 comment_test_index | Simple index on comment_test
 comment_test_pk    | Index backing the PRIMARY KEY of comment_test
(2 rows)

SELECT conname as constraint, obj_description(oid, 'pg_constraint') as comment FROM pg_constraint where conrelid = 'comment_test'::regclass ORDER BY 1, 2;
           constraint            |                    comment                    
---------------------------------+-----------------------------------------------
 comment_test_pk                 | PRIMARY KEY constraint of comment_test
 comment_test_positive_col_check | CHECK constraint on comment_test.positive_col
(2 rows)

-- Change the datatype of all the columns. ALTER TABLE is optimized to not
-- rebuild an index if the new data type is binary compatible with the old
-- one. Check do a dummy ALTER TABLE that doesn't change the datatype
-- first, to test that no-op codepath, and another one that does.
ALTER TABLE comment_test ALTER COLUMN indexed_col SET DATA TYPE int;
ALTER TABLE comment_test ALTER COLUMN indexed_col SET DATA TYPE text;
ALTER TABLE comment_test ALTER COLUMN id SET DATA TYPE int;
ALTER TABLE comment_test ALTER COLUMN id SET DATA TYPE text;
ALTER TABLE comment_test ALTER COLUMN positive_col SET DATA TYPE int;
ALTER TABLE comment_test ALTER COLUMN positive_col SET DATA TYPE bigint;
-- Check that the comments are intact.
SELECT col_description('comment_test'::regclass, 1) as comment;
           comment           
-----------------------------
 Column 'id' on comment_test
(1 row)

SELECT indexrelid::regclass::text as index, obj_description(indexrelid, 'pg_class') as comment FROM pg_index where indrelid = 'comment_test'::regclass ORDER BY 1, 2;
       index        |                    comment                    
--------------------+-----------------------------------------------
 comment_test_index | Simple index on comment_test
 comment_test_pk    | Index backing the PRIMARY KEY of comment_test
(2 rows)

SELECT conname as constraint, obj_description(oid, 'pg_constraint') as comment FROM pg_constraint where conrelid = 'comment_test'::regclass ORDER BY 1, 2;
           constraint            |                    comment                    
---------------------------------+-----------------------------------------------
 comment_test_pk                 | PRIMARY KEY constraint of comment_test
 comment_test_positive_col_check | CHECK constraint on comment_test.positive_col
(2 rows)

>>>>>>> 8abb52fa
-- Check that we map relation oids to filenodes and back correctly.  Only
-- display bad mappings so the test output doesn't change all the time.  A
-- filenode function call can return NULL for a relation dropped concurrently
-- with the call's surrounding query, so ignore a NULL mapped_oid for
-- relations that no longer exist after all calls finish.
CREATE TEMP TABLE filenode_mapping AS
SELECT
    oid, mapped_oid, reltablespace, relfilenode, relname
FROM pg_class,
    pg_filenode_relation(reltablespace, pg_relation_filenode(oid)) AS mapped_oid
WHERE relkind IN ('r', 'i', 'S', 't', 'm') AND mapped_oid IS DISTINCT FROM oid;
SELECT m.* FROM filenode_mapping m LEFT JOIN pg_class c ON c.oid = m.oid
WHERE c.oid IS NOT NULL OR m.mapped_oid IS NOT NULL;
 oid | mapped_oid | reltablespace | relfilenode | relname 
-----+------------+---------------+-------------+---------
(0 rows)

-- Checks on creating and manipulation of user defined relations in
-- pg_catalog.
--
-- XXX: It would be useful to add checks around trying to manipulate
-- catalog tables, but that might have ugly consequences when run
-- against an existing server with allow_system_table_mods = on.
SHOW allow_system_table_mods;
 allow_system_table_mods 
-------------------------
 off
(1 row)

-- disallowed because of search_path issues with pg_dump
CREATE TABLE pg_catalog.new_system_table();
ERROR:  permission denied to create "pg_catalog.new_system_table"
DETAIL:  System catalog modifications are currently disallowed.
-- instead create in public first, move to catalog
CREATE TABLE new_system_table(id serial primary key, othercol text);
ALTER TABLE new_system_table SET SCHEMA pg_catalog;
-- XXX: it's currently impossible to move relations out of pg_catalog
ALTER TABLE new_system_table SET SCHEMA public;
ERROR:  cannot remove dependency on schema pg_catalog because it is a system object
-- move back, will currently error out, already there
ALTER TABLE new_system_table SET SCHEMA pg_catalog;
ERROR:  table new_system_table is already in schema "pg_catalog"
ALTER TABLE new_system_table RENAME TO old_system_table;
CREATE INDEX old_system_table__othercol ON old_system_table (othercol);
INSERT INTO old_system_table(othercol) VALUES ('somedata'), ('otherdata');
UPDATE old_system_table SET id = -id;
DELETE FROM old_system_table WHERE othercol = 'somedata';
TRUNCATE old_system_table;
ALTER TABLE old_system_table DROP CONSTRAINT new_system_table_pkey;
ALTER TABLE old_system_table DROP COLUMN othercol;
DROP TABLE old_system_table;
-- set logged
CREATE UNLOGGED TABLE unlogged1(f1 SERIAL PRIMARY KEY, f2 TEXT);
-- check relpersistence of an unlogged table
SELECT relname, relkind, relpersistence FROM pg_class WHERE relname ~ '^unlogged1'
UNION ALL
SELECT 'toast table', t.relkind, t.relpersistence FROM pg_class r JOIN pg_class t ON t.oid = r.reltoastrelid WHERE r.relname ~ '^unlogged1'
UNION ALL
SELECT 'toast index', ri.relkind, ri.relpersistence FROM pg_class r join pg_class t ON t.oid = r.reltoastrelid JOIN pg_index i ON i.indrelid = t.oid JOIN pg_class ri ON ri.oid = i.indexrelid WHERE r.relname ~ '^unlogged1'
ORDER BY relname;
     relname      | relkind | relpersistence 
------------------+---------+----------------
 toast index      | i       | u
 toast table      | t       | u
 unlogged1        | r       | u
 unlogged1_f1_seq | S       | p
 unlogged1_pkey   | i       | u
(5 rows)

CREATE UNLOGGED TABLE unlogged2(f1 SERIAL PRIMARY KEY, f2 INTEGER REFERENCES unlogged1); -- foreign key
CREATE UNLOGGED TABLE unlogged3(f1 SERIAL PRIMARY KEY, f2 INTEGER REFERENCES unlogged3); -- self-referencing foreign key
ALTER TABLE unlogged3 SET LOGGED; -- skip self-referencing foreign key
ALTER TABLE unlogged2 SET LOGGED; -- fails because a foreign key to an unlogged table exists
ERROR:  could not change table "unlogged2" to logged because it references unlogged table "unlogged1"
ALTER TABLE unlogged1 SET LOGGED;
-- check relpersistence of an unlogged table after changing to permament
SELECT relname, relkind, relpersistence FROM pg_class WHERE relname ~ '^unlogged1'
UNION ALL
SELECT 'toast table', t.relkind, t.relpersistence FROM pg_class r JOIN pg_class t ON t.oid = r.reltoastrelid WHERE r.relname ~ '^unlogged1'
UNION ALL
SELECT 'toast index', ri.relkind, ri.relpersistence FROM pg_class r join pg_class t ON t.oid = r.reltoastrelid JOIN pg_index i ON i.indrelid = t.oid JOIN pg_class ri ON ri.oid = i.indexrelid WHERE r.relname ~ '^unlogged1'
ORDER BY relname;
     relname      | relkind | relpersistence 
------------------+---------+----------------
 toast index      | i       | p
 toast table      | t       | p
 unlogged1        | r       | p
 unlogged1_f1_seq | S       | p
 unlogged1_pkey   | i       | p
(5 rows)

ALTER TABLE unlogged1 SET LOGGED; -- silently do nothing
DROP TABLE unlogged3;
DROP TABLE unlogged2;
DROP TABLE unlogged1;
-- set unlogged
CREATE TABLE logged1(f1 SERIAL PRIMARY KEY, f2 TEXT);
-- check relpersistence of a permanent table
SELECT relname, relkind, relpersistence FROM pg_class WHERE relname ~ '^logged1'
UNION ALL
SELECT 'toast table', t.relkind, t.relpersistence FROM pg_class r JOIN pg_class t ON t.oid = r.reltoastrelid WHERE r.relname ~ '^logged1'
UNION ALL
SELECT 'toast index', ri.relkind, ri.relpersistence FROM pg_class r join pg_class t ON t.oid = r.reltoastrelid JOIN pg_index i ON i.indrelid = t.oid JOIN pg_class ri ON ri.oid = i.indexrelid WHERE r.relname ~ '^logged1'
ORDER BY relname;
    relname     | relkind | relpersistence 
----------------+---------+----------------
 logged1        | r       | p
 logged1_f1_seq | S       | p
 logged1_pkey   | i       | p
 toast index    | i       | p
 toast table    | t       | p
(5 rows)

CREATE TABLE logged2(f1 SERIAL PRIMARY KEY, f2 INTEGER REFERENCES logged1); -- foreign key
CREATE TABLE logged3(f1 SERIAL PRIMARY KEY, f2 INTEGER REFERENCES logged3); -- self-referencing foreign key
ALTER TABLE logged1 SET UNLOGGED; -- fails because a foreign key from a permanent table exists
ERROR:  could not change table "logged1" to unlogged because it references logged table "logged2"
ALTER TABLE logged3 SET UNLOGGED; -- skip self-referencing foreign key
ALTER TABLE logged2 SET UNLOGGED;
ALTER TABLE logged1 SET UNLOGGED;
-- check relpersistence of a permanent table after changing to unlogged
SELECT relname, relkind, relpersistence FROM pg_class WHERE relname ~ '^logged1'
UNION ALL
SELECT 'toast table', t.relkind, t.relpersistence FROM pg_class r JOIN pg_class t ON t.oid = r.reltoastrelid WHERE r.relname ~ '^logged1'
UNION ALL
SELECT 'toast index', ri.relkind, ri.relpersistence FROM pg_class r join pg_class t ON t.oid = r.reltoastrelid JOIN pg_index i ON i.indrelid = t.oid JOIN pg_class ri ON ri.oid = i.indexrelid WHERE r.relname ~ '^logged1'
ORDER BY relname;
    relname     | relkind | relpersistence 
----------------+---------+----------------
 logged1        | r       | u
 logged1_f1_seq | S       | p
 logged1_pkey   | i       | u
 toast index    | i       | u
 toast table    | t       | u
(5 rows)

ALTER TABLE logged1 SET UNLOGGED; -- silently do nothing
DROP TABLE logged3;
DROP TABLE logged2;
DROP TABLE logged1;<|MERGE_RESOLUTION|>--- conflicted
+++ resolved
@@ -1944,8 +1944,6 @@
     "test_inh_check_a_check" CHECK (a::double precision > 10.2::double precision)
 Inherits: test_inh_check
 
-<<<<<<< HEAD
-=======
 select relname, conname, coninhcount, conislocal, connoinherit
   from pg_constraint c, pg_class r
   where relname like 'test_inh_check%' and c.conrelid = r.oid
@@ -1960,7 +1958,6 @@
  test_inh_check_child | test_inh_check_a_check |           1 | f          | f
 (6 rows)
 
->>>>>>> 8abb52fa
 -- check for rollback of ANALYZE corrupting table property flags (bug #11638)
 CREATE TABLE check_fk_presence_1 (id int PRIMARY KEY, t text);
 CREATE TABLE check_fk_presence_2 (id int REFERENCES check_fk_presence_1, t text);
@@ -2543,8 +2540,6 @@
 
 DROP TABLE alter2.tt8;
 DROP SCHEMA alter2;
-<<<<<<< HEAD
-=======
 -- Check that comments on constraints and indexes are not lost at ALTER TABLE.
 CREATE TABLE comment_test (
   id int,
@@ -2608,7 +2603,6 @@
  comment_test_positive_col_check | CHECK constraint on comment_test.positive_col
 (2 rows)
 
->>>>>>> 8abb52fa
 -- Check that we map relation oids to filenodes and back correctly.  Only
 -- display bad mappings so the test output doesn't change all the time.  A
 -- filenode function call can return NULL for a relation dropped concurrently
