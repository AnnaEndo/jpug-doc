--
-- Test foreign-data wrapper and server management.
--
-- Clean up in case a prior regression run failed
-- Suppress NOTICE messages when roles don't exist
SET client_min_messages TO 'error';
DROP ROLE IF EXISTS foreign_data_user, regress_test_role, regress_test_role2, regress_test_role_super, regress_test_indirect, unpriviled_role;
RESET client_min_messages;
CREATE ROLE foreign_data_user LOGIN SUPERUSER;
SET SESSION AUTHORIZATION 'foreign_data_user';
CREATE ROLE regress_test_role;
CREATE ROLE regress_test_role2;
CREATE ROLE regress_test_role_super SUPERUSER;
CREATE ROLE regress_test_indirect;
CREATE ROLE unprivileged_role;
CREATE FOREIGN DATA WRAPPER dummy;
COMMENT ON FOREIGN DATA WRAPPER dummy IS 'useless';
CREATE FOREIGN DATA WRAPPER postgresql VALIDATOR postgresql_fdw_validator;
-- At this point we should have 2 built-in wrappers and no servers.
SELECT fdwname, fdwhandler::regproc, fdwvalidator::regproc, fdwoptions FROM pg_foreign_data_wrapper ORDER BY 1, 2, 3;
  fdwname   | fdwhandler |       fdwvalidator       | fdwoptions 
------------+------------+--------------------------+------------
 dummy      | -          | -                        | 
 postgresql | -          | postgresql_fdw_validator | 
(2 rows)

SELECT srvname, srvoptions FROM pg_foreign_server;
 srvname | srvoptions 
---------+------------
(0 rows)

SELECT * FROM pg_user_mapping;
 umuser | umserver | umoptions 
--------+----------+-----------
(0 rows)

-- CREATE FOREIGN DATA WRAPPER
CREATE FOREIGN DATA WRAPPER foo VALIDATOR bar;            -- ERROR
ERROR:  function bar(text[], oid) does not exist
CREATE FOREIGN DATA WRAPPER foo;
\dew
                    List of foreign-data wrappers
    Name    |       Owner       | Handler |        Validator         
------------+-------------------+---------+--------------------------
 dummy      | foreign_data_user | -       | -
 foo        | foreign_data_user | -       | -
 postgresql | foreign_data_user | -       | postgresql_fdw_validator
(3 rows)

CREATE FOREIGN DATA WRAPPER foo; -- duplicate
ERROR:  foreign-data wrapper "foo" already exists
DROP FOREIGN DATA WRAPPER foo;
CREATE FOREIGN DATA WRAPPER foo OPTIONS (testing '1');
\dew+
                                             List of foreign-data wrappers
    Name    |       Owner       | Handler |        Validator         | Access privileges |  FDW Options  | Description 
------------+-------------------+---------+--------------------------+-------------------+---------------+-------------
 dummy      | foreign_data_user | -       | -                        |                   |               | useless
 foo        | foreign_data_user | -       | -                        |                   | (testing '1') | 
 postgresql | foreign_data_user | -       | postgresql_fdw_validator |                   |               | 
(3 rows)

DROP FOREIGN DATA WRAPPER foo;
CREATE FOREIGN DATA WRAPPER foo OPTIONS (testing '1', testing '2');   -- ERROR
ERROR:  option "testing" provided more than once
CREATE FOREIGN DATA WRAPPER foo OPTIONS (testing '1', another '2');
\dew+
                                                   List of foreign-data wrappers
    Name    |       Owner       | Handler |        Validator         | Access privileges |        FDW Options         | Description 
------------+-------------------+---------+--------------------------+-------------------+----------------------------+-------------
 dummy      | foreign_data_user | -       | -                        |                   |                            | useless
 foo        | foreign_data_user | -       | -                        |                   | (testing '1', another '2') | 
 postgresql | foreign_data_user | -       | postgresql_fdw_validator |                   |                            | 
(3 rows)

DROP FOREIGN DATA WRAPPER foo;
SET ROLE regress_test_role;
CREATE FOREIGN DATA WRAPPER foo; -- ERROR
ERROR:  permission denied to create foreign-data wrapper "foo"
HINT:  Must be superuser to create a foreign-data wrapper.
RESET ROLE;
CREATE FOREIGN DATA WRAPPER foo VALIDATOR postgresql_fdw_validator;
\dew+
                                            List of foreign-data wrappers
    Name    |       Owner       | Handler |        Validator         | Access privileges | FDW Options | Description 
------------+-------------------+---------+--------------------------+-------------------+-------------+-------------
 dummy      | foreign_data_user | -       | -                        |                   |             | useless
 foo        | foreign_data_user | -       | postgresql_fdw_validator |                   |             | 
 postgresql | foreign_data_user | -       | postgresql_fdw_validator |                   |             | 
(3 rows)

-- ALTER FOREIGN DATA WRAPPER
ALTER FOREIGN DATA WRAPPER foo;                             -- ERROR
ERROR:  syntax error at or near ";"
LINE 1: ALTER FOREIGN DATA WRAPPER foo;
                                      ^
ALTER FOREIGN DATA WRAPPER foo VALIDATOR bar;               -- ERROR
ERROR:  function bar(text[], oid) does not exist
ALTER FOREIGN DATA WRAPPER foo NO VALIDATOR;
\dew+
                                            List of foreign-data wrappers
    Name    |       Owner       | Handler |        Validator         | Access privileges | FDW Options | Description 
------------+-------------------+---------+--------------------------+-------------------+-------------+-------------
 dummy      | foreign_data_user | -       | -                        |                   |             | useless
 foo        | foreign_data_user | -       | -                        |                   |             | 
 postgresql | foreign_data_user | -       | postgresql_fdw_validator |                   |             | 
(3 rows)

ALTER FOREIGN DATA WRAPPER foo OPTIONS (a '1', b '2');
ALTER FOREIGN DATA WRAPPER foo OPTIONS (SET c '4');         -- ERROR
ERROR:  option "c" not found
ALTER FOREIGN DATA WRAPPER foo OPTIONS (DROP c);            -- ERROR
ERROR:  option "c" not found
ALTER FOREIGN DATA WRAPPER foo OPTIONS (ADD x '1', DROP x);
\dew+
                                             List of foreign-data wrappers
    Name    |       Owner       | Handler |        Validator         | Access privileges |  FDW Options   | Description 
------------+-------------------+---------+--------------------------+-------------------+----------------+-------------
 dummy      | foreign_data_user | -       | -                        |                   |                | useless
 foo        | foreign_data_user | -       | -                        |                   | (a '1', b '2') | 
 postgresql | foreign_data_user | -       | postgresql_fdw_validator |                   |                | 
(3 rows)

ALTER FOREIGN DATA WRAPPER foo OPTIONS (DROP a, SET b '3', ADD c '4');
\dew+
                                             List of foreign-data wrappers
    Name    |       Owner       | Handler |        Validator         | Access privileges |  FDW Options   | Description 
------------+-------------------+---------+--------------------------+-------------------+----------------+-------------
 dummy      | foreign_data_user | -       | -                        |                   |                | useless
 foo        | foreign_data_user | -       | -                        |                   | (b '3', c '4') | 
 postgresql | foreign_data_user | -       | postgresql_fdw_validator |                   |                | 
(3 rows)

ALTER FOREIGN DATA WRAPPER foo OPTIONS (a '2');
ALTER FOREIGN DATA WRAPPER foo OPTIONS (b '4');             -- ERROR
ERROR:  option "b" provided more than once
\dew+
                                                 List of foreign-data wrappers
    Name    |       Owner       | Handler |        Validator         | Access privileges |      FDW Options      | Description 
------------+-------------------+---------+--------------------------+-------------------+-----------------------+-------------
 dummy      | foreign_data_user | -       | -                        |                   |                       | useless
 foo        | foreign_data_user | -       | -                        |                   | (b '3', c '4', a '2') | 
 postgresql | foreign_data_user | -       | postgresql_fdw_validator |                   |                       | 
(3 rows)

SET ROLE regress_test_role;
ALTER FOREIGN DATA WRAPPER foo OPTIONS (ADD d '5');         -- ERROR
ERROR:  permission denied to alter foreign-data wrapper "foo"
HINT:  Must be superuser to alter a foreign-data wrapper.
SET ROLE regress_test_role_super;
ALTER FOREIGN DATA WRAPPER foo OPTIONS (ADD d '5');
\dew+
                                                    List of foreign-data wrappers
    Name    |       Owner       | Handler |        Validator         | Access privileges |         FDW Options          | Description 
------------+-------------------+---------+--------------------------+-------------------+------------------------------+-------------
 dummy      | foreign_data_user | -       | -                        |                   |                              | useless
 foo        | foreign_data_user | -       | -                        |                   | (b '3', c '4', a '2', d '5') | 
 postgresql | foreign_data_user | -       | postgresql_fdw_validator |                   |                              | 
(3 rows)

ALTER FOREIGN DATA WRAPPER foo OWNER TO regress_test_role;  -- ERROR
ERROR:  permission denied to change owner of foreign-data wrapper "foo"
HINT:  The owner of a foreign-data wrapper must be a superuser.
ALTER FOREIGN DATA WRAPPER foo OWNER TO regress_test_role_super;
ALTER ROLE regress_test_role_super NOSUPERUSER;
SET ROLE regress_test_role_super;
ALTER FOREIGN DATA WRAPPER foo OPTIONS (ADD e '6');         -- ERROR
ERROR:  permission denied to alter foreign-data wrapper "foo"
HINT:  Must be superuser to alter a foreign-data wrapper.
RESET ROLE;
\dew+
                                                       List of foreign-data wrappers
    Name    |          Owner          | Handler |        Validator         | Access privileges |         FDW Options          | Description 
------------+-------------------------+---------+--------------------------+-------------------+------------------------------+-------------
 dummy      | foreign_data_user       | -       | -                        |                   |                              | useless
 foo        | regress_test_role_super | -       | -                        |                   | (b '3', c '4', a '2', d '5') | 
 postgresql | foreign_data_user       | -       | postgresql_fdw_validator |                   |                              | 
(3 rows)

ALTER FOREIGN DATA WRAPPER foo RENAME TO foo1;
\dew+
                                                       List of foreign-data wrappers
    Name    |          Owner          | Handler |        Validator         | Access privileges |         FDW Options          | Description 
------------+-------------------------+---------+--------------------------+-------------------+------------------------------+-------------
 dummy      | foreign_data_user       | -       | -                        |                   |                              | useless
 foo1       | regress_test_role_super | -       | -                        |                   | (b '3', c '4', a '2', d '5') | 
 postgresql | foreign_data_user       | -       | postgresql_fdw_validator |                   |                              | 
(3 rows)

ALTER FOREIGN DATA WRAPPER foo1 RENAME TO foo;
-- DROP FOREIGN DATA WRAPPER
DROP FOREIGN DATA WRAPPER nonexistent;                      -- ERROR
ERROR:  foreign-data wrapper "nonexistent" does not exist
DROP FOREIGN DATA WRAPPER IF EXISTS nonexistent;
NOTICE:  foreign-data wrapper "nonexistent" does not exist, skipping
\dew+
                                                       List of foreign-data wrappers
    Name    |          Owner          | Handler |        Validator         | Access privileges |         FDW Options          | Description 
------------+-------------------------+---------+--------------------------+-------------------+------------------------------+-------------
 dummy      | foreign_data_user       | -       | -                        |                   |                              | useless
 foo        | regress_test_role_super | -       | -                        |                   | (b '3', c '4', a '2', d '5') | 
 postgresql | foreign_data_user       | -       | postgresql_fdw_validator |                   |                              | 
(3 rows)

DROP ROLE regress_test_role_super;                          -- ERROR
ERROR:  role "regress_test_role_super" cannot be dropped because some objects depend on it
DETAIL:  owner of foreign-data wrapper foo
SET ROLE regress_test_role_super;
DROP FOREIGN DATA WRAPPER foo;
RESET ROLE;
DROP ROLE regress_test_role_super;
\dew+
                                            List of foreign-data wrappers
    Name    |       Owner       | Handler |        Validator         | Access privileges | FDW Options | Description 
------------+-------------------+---------+--------------------------+-------------------+-------------+-------------
 dummy      | foreign_data_user | -       | -                        |                   |             | useless
 postgresql | foreign_data_user | -       | postgresql_fdw_validator |                   |             | 
(2 rows)

CREATE FOREIGN DATA WRAPPER foo;
CREATE SERVER s1 FOREIGN DATA WRAPPER foo;
COMMENT ON SERVER s1 IS 'foreign server';
CREATE USER MAPPING FOR current_user SERVER s1;
\dew+
                                            List of foreign-data wrappers
    Name    |       Owner       | Handler |        Validator         | Access privileges | FDW Options | Description 
------------+-------------------+---------+--------------------------+-------------------+-------------+-------------
 dummy      | foreign_data_user | -       | -                        |                   |             | useless
 foo        | foreign_data_user | -       | -                        |                   |             | 
 postgresql | foreign_data_user | -       | postgresql_fdw_validator |                   |             | 
(3 rows)

\des+
                                               List of foreign servers
 Name |       Owner       | Foreign-data wrapper | Access privileges | Type | Version | FDW Options |  Description   
------+-------------------+----------------------+-------------------+------+---------+-------------+----------------
 s1   | foreign_data_user | foo                  |                   |      |         |             | foreign server
(1 row)

\deu+
          List of user mappings
 Server |     User name     | FDW Options 
--------+-------------------+-------------
 s1     | foreign_data_user | 
(1 row)

DROP FOREIGN DATA WRAPPER foo;                              -- ERROR
ERROR:  cannot drop foreign-data wrapper foo because other objects depend on it
DETAIL:  server s1 depends on foreign-data wrapper foo
user mapping for foreign_data_user on server s1 depends on server s1
HINT:  Use DROP ... CASCADE to drop the dependent objects too.
SET ROLE regress_test_role;
DROP FOREIGN DATA WRAPPER foo CASCADE;                      -- ERROR
ERROR:  must be owner of foreign-data wrapper foo
RESET ROLE;
DROP FOREIGN DATA WRAPPER foo CASCADE;
NOTICE:  drop cascades to 2 other objects
DETAIL:  drop cascades to server s1
drop cascades to user mapping for foreign_data_user on server s1
\dew+
                                            List of foreign-data wrappers
    Name    |       Owner       | Handler |        Validator         | Access privileges | FDW Options | Description 
------------+-------------------+---------+--------------------------+-------------------+-------------+-------------
 dummy      | foreign_data_user | -       | -                        |                   |             | useless
 postgresql | foreign_data_user | -       | postgresql_fdw_validator |                   |             | 
(2 rows)

\des+
                                       List of foreign servers
 Name | Owner | Foreign-data wrapper | Access privileges | Type | Version | FDW Options | Description 
------+-------+----------------------+-------------------+------+---------+-------------+-------------
(0 rows)

\deu+
      List of user mappings
 Server | User name | FDW Options 
--------+-----------+-------------
(0 rows)

-- exercise CREATE SERVER
CREATE SERVER s1 FOREIGN DATA WRAPPER foo;                  -- ERROR
ERROR:  foreign-data wrapper "foo" does not exist
CREATE FOREIGN DATA WRAPPER foo OPTIONS ("test wrapper" 'true');
CREATE SERVER s1 FOREIGN DATA WRAPPER foo;
CREATE SERVER s1 FOREIGN DATA WRAPPER foo;                  -- ERROR
ERROR:  server "s1" already exists
CREATE SERVER s2 FOREIGN DATA WRAPPER foo OPTIONS (host 'a', dbname 'b');
CREATE SERVER s3 TYPE 'oracle' FOREIGN DATA WRAPPER foo;
CREATE SERVER s4 TYPE 'oracle' FOREIGN DATA WRAPPER foo OPTIONS (host 'a', dbname 'b');
CREATE SERVER s5 VERSION '15.0' FOREIGN DATA WRAPPER foo;
CREATE SERVER s6 VERSION '16.0' FOREIGN DATA WRAPPER foo OPTIONS (host 'a', dbname 'b');
CREATE SERVER s7 TYPE 'oracle' VERSION '17.0' FOREIGN DATA WRAPPER foo OPTIONS (host 'a', dbname 'b');
CREATE SERVER s8 FOREIGN DATA WRAPPER postgresql OPTIONS (foo '1'); -- ERROR
ERROR:  invalid option "foo"
HINT:  Valid options in this context are: authtype, service, connect_timeout, dbname, host, hostaddr, port, tty, options, requiressl, sslmode, gsslib
CREATE SERVER s8 FOREIGN DATA WRAPPER postgresql OPTIONS (host 'localhost', dbname 's8db');
\des+
                                                         List of foreign servers
 Name |       Owner       | Foreign-data wrapper | Access privileges |  Type  | Version |            FDW Options            | Description 
------+-------------------+----------------------+-------------------+--------+---------+-----------------------------------+-------------
 s1   | foreign_data_user | foo                  |                   |        |         |                                   | 
 s2   | foreign_data_user | foo                  |                   |        |         | (host 'a', dbname 'b')            | 
 s3   | foreign_data_user | foo                  |                   | oracle |         |                                   | 
 s4   | foreign_data_user | foo                  |                   | oracle |         | (host 'a', dbname 'b')            | 
 s5   | foreign_data_user | foo                  |                   |        | 15.0    |                                   | 
 s6   | foreign_data_user | foo                  |                   |        | 16.0    | (host 'a', dbname 'b')            | 
 s7   | foreign_data_user | foo                  |                   | oracle | 17.0    | (host 'a', dbname 'b')            | 
 s8   | foreign_data_user | postgresql           |                   |        |         | (host 'localhost', dbname 's8db') | 
(8 rows)

SET ROLE regress_test_role;
CREATE SERVER t1 FOREIGN DATA WRAPPER foo;                 -- ERROR: no usage on FDW
ERROR:  permission denied for foreign-data wrapper foo
RESET ROLE;
GRANT USAGE ON FOREIGN DATA WRAPPER foo TO regress_test_role;
SET ROLE regress_test_role;
CREATE SERVER t1 FOREIGN DATA WRAPPER foo;
RESET ROLE;
\des+
                                                         List of foreign servers
 Name |       Owner       | Foreign-data wrapper | Access privileges |  Type  | Version |            FDW Options            | Description 
------+-------------------+----------------------+-------------------+--------+---------+-----------------------------------+-------------
 s1   | foreign_data_user | foo                  |                   |        |         |                                   | 
 s2   | foreign_data_user | foo                  |                   |        |         | (host 'a', dbname 'b')            | 
 s3   | foreign_data_user | foo                  |                   | oracle |         |                                   | 
 s4   | foreign_data_user | foo                  |                   | oracle |         | (host 'a', dbname 'b')            | 
 s5   | foreign_data_user | foo                  |                   |        | 15.0    |                                   | 
 s6   | foreign_data_user | foo                  |                   |        | 16.0    | (host 'a', dbname 'b')            | 
 s7   | foreign_data_user | foo                  |                   | oracle | 17.0    | (host 'a', dbname 'b')            | 
 s8   | foreign_data_user | postgresql           |                   |        |         | (host 'localhost', dbname 's8db') | 
 t1   | regress_test_role | foo                  |                   |        |         |                                   | 
(9 rows)

REVOKE USAGE ON FOREIGN DATA WRAPPER foo FROM regress_test_role;
GRANT USAGE ON FOREIGN DATA WRAPPER foo TO regress_test_indirect;
SET ROLE regress_test_role;
CREATE SERVER t2 FOREIGN DATA WRAPPER foo;                 -- ERROR
ERROR:  permission denied for foreign-data wrapper foo
RESET ROLE;
GRANT regress_test_indirect TO regress_test_role;
SET ROLE regress_test_role;
CREATE SERVER t2 FOREIGN DATA WRAPPER foo;
\des+
                                                         List of foreign servers
 Name |       Owner       | Foreign-data wrapper | Access privileges |  Type  | Version |            FDW Options            | Description 
------+-------------------+----------------------+-------------------+--------+---------+-----------------------------------+-------------
 s1   | foreign_data_user | foo                  |                   |        |         |                                   | 
 s2   | foreign_data_user | foo                  |                   |        |         | (host 'a', dbname 'b')            | 
 s3   | foreign_data_user | foo                  |                   | oracle |         |                                   | 
 s4   | foreign_data_user | foo                  |                   | oracle |         | (host 'a', dbname 'b')            | 
 s5   | foreign_data_user | foo                  |                   |        | 15.0    |                                   | 
 s6   | foreign_data_user | foo                  |                   |        | 16.0    | (host 'a', dbname 'b')            | 
 s7   | foreign_data_user | foo                  |                   | oracle | 17.0    | (host 'a', dbname 'b')            | 
 s8   | foreign_data_user | postgresql           |                   |        |         | (host 'localhost', dbname 's8db') | 
 t1   | regress_test_role | foo                  |                   |        |         |                                   | 
 t2   | regress_test_role | foo                  |                   |        |         |                                   | 
(10 rows)

RESET ROLE;
REVOKE regress_test_indirect FROM regress_test_role;
-- ALTER SERVER
ALTER SERVER s0;                                            -- ERROR
ERROR:  syntax error at or near ";"
LINE 1: ALTER SERVER s0;
                       ^
ALTER SERVER s0 OPTIONS (a '1');                            -- ERROR
ERROR:  server "s0" does not exist
ALTER SERVER s1 VERSION '1.0' OPTIONS (servername 's1');
ALTER SERVER s2 VERSION '1.1';
ALTER SERVER s3 OPTIONS ("tns name" 'orcl', port '1521');
GRANT USAGE ON FOREIGN SERVER s1 TO regress_test_role;
GRANT USAGE ON FOREIGN SERVER s6 TO regress_test_role2 WITH GRANT OPTION;
\des+
                                                                    List of foreign servers
 Name |       Owner       | Foreign-data wrapper |            Access privileges            |  Type  | Version |            FDW Options            | Description 
------+-------------------+----------------------+-----------------------------------------+--------+---------+-----------------------------------+-------------
 s1   | foreign_data_user | foo                  | foreign_data_user=U/foreign_data_user  +|        | 1.0     | (servername 's1')                 | 
      |                   |                      | regress_test_role=U/foreign_data_user   |        |         |                                   | 
 s2   | foreign_data_user | foo                  |                                         |        | 1.1     | (host 'a', dbname 'b')            | 
 s3   | foreign_data_user | foo                  |                                         | oracle |         | ("tns name" 'orcl', port '1521')  | 
 s4   | foreign_data_user | foo                  |                                         | oracle |         | (host 'a', dbname 'b')            | 
 s5   | foreign_data_user | foo                  |                                         |        | 15.0    |                                   | 
 s6   | foreign_data_user | foo                  | foreign_data_user=U/foreign_data_user  +|        | 16.0    | (host 'a', dbname 'b')            | 
      |                   |                      | regress_test_role2=U*/foreign_data_user |        |         |                                   | 
 s7   | foreign_data_user | foo                  |                                         | oracle | 17.0    | (host 'a', dbname 'b')            | 
 s8   | foreign_data_user | postgresql           |                                         |        |         | (host 'localhost', dbname 's8db') | 
 t1   | regress_test_role | foo                  |                                         |        |         |                                   | 
 t2   | regress_test_role | foo                  |                                         |        |         |                                   | 
(10 rows)

SET ROLE regress_test_role;
ALTER SERVER s1 VERSION '1.1';                              -- ERROR
ERROR:  must be owner of foreign server s1
ALTER SERVER s1 OWNER TO regress_test_role;                 -- ERROR
ERROR:  must be owner of foreign server s1
RESET ROLE;
ALTER SERVER s1 OWNER TO regress_test_role;
GRANT regress_test_role2 TO regress_test_role;
SET ROLE regress_test_role;
ALTER SERVER s1 VERSION '1.1';
ALTER SERVER s1 OWNER TO regress_test_role2;                -- ERROR
ERROR:  permission denied for foreign-data wrapper foo
RESET ROLE;
ALTER SERVER s8 OPTIONS (foo '1');                          -- ERROR option validation
ERROR:  invalid option "foo"
HINT:  Valid options in this context are: authtype, service, connect_timeout, dbname, host, hostaddr, port, tty, options, requiressl, sslmode, gsslib
ALTER SERVER s8 OPTIONS (connect_timeout '30', SET dbname 'db1', DROP host);
SET ROLE regress_test_role;
ALTER SERVER s1 OWNER TO regress_test_indirect;             -- ERROR
ERROR:  must be member of role "regress_test_indirect"
RESET ROLE;
GRANT regress_test_indirect TO regress_test_role;
SET ROLE regress_test_role;
ALTER SERVER s1 OWNER TO regress_test_indirect;
RESET ROLE;
GRANT USAGE ON FOREIGN DATA WRAPPER foo TO regress_test_indirect;
SET ROLE regress_test_role;
ALTER SERVER s1 OWNER TO regress_test_indirect;
RESET ROLE;
DROP ROLE regress_test_indirect;                            -- ERROR
ERROR:  role "regress_test_indirect" cannot be dropped because some objects depend on it
DETAIL:  owner of server s1
privileges for foreign-data wrapper foo
\des+
                                                                           List of foreign servers
 Name |         Owner         | Foreign-data wrapper |               Access privileges               |  Type  | Version |             FDW Options              | Description 
------+-----------------------+----------------------+-----------------------------------------------+--------+---------+--------------------------------------+-------------
 s1   | regress_test_indirect | foo                  | regress_test_indirect=U/regress_test_indirect |        | 1.1     | (servername 's1')                    | 
 s2   | foreign_data_user     | foo                  |                                               |        | 1.1     | (host 'a', dbname 'b')               | 
 s3   | foreign_data_user     | foo                  |                                               | oracle |         | ("tns name" 'orcl', port '1521')     | 
 s4   | foreign_data_user     | foo                  |                                               | oracle |         | (host 'a', dbname 'b')               | 
 s5   | foreign_data_user     | foo                  |                                               |        | 15.0    |                                      | 
 s6   | foreign_data_user     | foo                  | foreign_data_user=U/foreign_data_user        +|        | 16.0    | (host 'a', dbname 'b')               | 
      |                       |                      | regress_test_role2=U*/foreign_data_user       |        |         |                                      | 
 s7   | foreign_data_user     | foo                  |                                               | oracle | 17.0    | (host 'a', dbname 'b')               | 
 s8   | foreign_data_user     | postgresql           |                                               |        |         | (dbname 'db1', connect_timeout '30') | 
 t1   | regress_test_role     | foo                  |                                               |        |         |                                      | 
 t2   | regress_test_role     | foo                  |                                               |        |         |                                      | 
(10 rows)

ALTER SERVER s8 RENAME to s8new;
\des+
                                                                           List of foreign servers
 Name  |         Owner         | Foreign-data wrapper |               Access privileges               |  Type  | Version |             FDW Options              | Description 
-------+-----------------------+----------------------+-----------------------------------------------+--------+---------+--------------------------------------+-------------
 s1    | regress_test_indirect | foo                  | regress_test_indirect=U/regress_test_indirect |        | 1.1     | (servername 's1')                    | 
 s2    | foreign_data_user     | foo                  |                                               |        | 1.1     | (host 'a', dbname 'b')               | 
 s3    | foreign_data_user     | foo                  |                                               | oracle |         | ("tns name" 'orcl', port '1521')     | 
 s4    | foreign_data_user     | foo                  |                                               | oracle |         | (host 'a', dbname 'b')               | 
 s5    | foreign_data_user     | foo                  |                                               |        | 15.0    |                                      | 
 s6    | foreign_data_user     | foo                  | foreign_data_user=U/foreign_data_user        +|        | 16.0    | (host 'a', dbname 'b')               | 
       |                       |                      | regress_test_role2=U*/foreign_data_user       |        |         |                                      | 
 s7    | foreign_data_user     | foo                  |                                               | oracle | 17.0    | (host 'a', dbname 'b')               | 
 s8new | foreign_data_user     | postgresql           |                                               |        |         | (dbname 'db1', connect_timeout '30') | 
 t1    | regress_test_role     | foo                  |                                               |        |         |                                      | 
 t2    | regress_test_role     | foo                  |                                               |        |         |                                      | 
(10 rows)

ALTER SERVER s8new RENAME to s8;
-- DROP SERVER
DROP SERVER nonexistent;                                    -- ERROR
ERROR:  server "nonexistent" does not exist
DROP SERVER IF EXISTS nonexistent;
NOTICE:  server "nonexistent" does not exist, skipping
\des
               List of foreign servers
 Name |         Owner         | Foreign-data wrapper 
------+-----------------------+----------------------
 s1   | regress_test_indirect | foo
 s2   | foreign_data_user     | foo
 s3   | foreign_data_user     | foo
 s4   | foreign_data_user     | foo
 s5   | foreign_data_user     | foo
 s6   | foreign_data_user     | foo
 s7   | foreign_data_user     | foo
 s8   | foreign_data_user     | postgresql
 t1   | regress_test_role     | foo
 t2   | regress_test_role     | foo
(10 rows)

SET ROLE regress_test_role;
DROP SERVER s2;                                             -- ERROR
ERROR:  must be owner of foreign server s2
DROP SERVER s1;
RESET ROLE;
\des
             List of foreign servers
 Name |       Owner       | Foreign-data wrapper 
------+-------------------+----------------------
 s2   | foreign_data_user | foo
 s3   | foreign_data_user | foo
 s4   | foreign_data_user | foo
 s5   | foreign_data_user | foo
 s6   | foreign_data_user | foo
 s7   | foreign_data_user | foo
 s8   | foreign_data_user | postgresql
 t1   | regress_test_role | foo
 t2   | regress_test_role | foo
(9 rows)

ALTER SERVER s2 OWNER TO regress_test_role;
SET ROLE regress_test_role;
DROP SERVER s2;
RESET ROLE;
\des
             List of foreign servers
 Name |       Owner       | Foreign-data wrapper 
------+-------------------+----------------------
 s3   | foreign_data_user | foo
 s4   | foreign_data_user | foo
 s5   | foreign_data_user | foo
 s6   | foreign_data_user | foo
 s7   | foreign_data_user | foo
 s8   | foreign_data_user | postgresql
 t1   | regress_test_role | foo
 t2   | regress_test_role | foo
(8 rows)

CREATE USER MAPPING FOR current_user SERVER s3;
\deu
   List of user mappings
 Server |     User name     
--------+-------------------
 s3     | foreign_data_user
(1 row)

DROP SERVER s3;                                             -- ERROR
ERROR:  cannot drop server s3 because other objects depend on it
DETAIL:  user mapping for foreign_data_user on server s3 depends on server s3
HINT:  Use DROP ... CASCADE to drop the dependent objects too.
DROP SERVER s3 CASCADE;
NOTICE:  drop cascades to user mapping for foreign_data_user on server s3
\des
             List of foreign servers
 Name |       Owner       | Foreign-data wrapper 
------+-------------------+----------------------
 s4   | foreign_data_user | foo
 s5   | foreign_data_user | foo
 s6   | foreign_data_user | foo
 s7   | foreign_data_user | foo
 s8   | foreign_data_user | postgresql
 t1   | regress_test_role | foo
 t2   | regress_test_role | foo
(7 rows)

\deu
List of user mappings
 Server | User name 
--------+-----------
(0 rows)

-- CREATE USER MAPPING
CREATE USER MAPPING FOR regress_test_missing_role SERVER s1;  -- ERROR
ERROR:  role "regress_test_missing_role" does not exist
CREATE USER MAPPING FOR current_user SERVER s1;             -- ERROR
ERROR:  server "s1" does not exist
CREATE USER MAPPING FOR current_user SERVER s4;
CREATE USER MAPPING FOR user SERVER s4;                     -- ERROR duplicate
ERROR:  user mapping "foreign_data_user" already exists for server s4
CREATE USER MAPPING FOR public SERVER s4 OPTIONS ("this mapping" 'is public');
CREATE USER MAPPING FOR user SERVER s8 OPTIONS (username 'test', password 'secret');    -- ERROR
ERROR:  invalid option "username"
HINT:  Valid options in this context are: user, password
CREATE USER MAPPING FOR user SERVER s8 OPTIONS (user 'test', password 'secret');
ALTER SERVER s5 OWNER TO regress_test_role;
ALTER SERVER s6 OWNER TO regress_test_indirect;
SET ROLE regress_test_role;
CREATE USER MAPPING FOR current_user SERVER s5;
CREATE USER MAPPING FOR current_user SERVER s6 OPTIONS (username 'test');
CREATE USER MAPPING FOR current_user SERVER s7;             -- ERROR
ERROR:  permission denied for foreign server s7
CREATE USER MAPPING FOR public SERVER s8;                   -- ERROR
ERROR:  must be owner of foreign server s8
RESET ROLE;
ALTER SERVER t1 OWNER TO regress_test_indirect;
SET ROLE regress_test_role;
CREATE USER MAPPING FOR current_user SERVER t1 OPTIONS (username 'bob', password 'boo');
CREATE USER MAPPING FOR public SERVER t1;
RESET ROLE;
\deu
   List of user mappings
 Server |     User name     
--------+-------------------
 s4     | foreign_data_user
 s4     | public
 s5     | regress_test_role
 s6     | regress_test_role
 s8     | foreign_data_user
 t1     | public
 t1     | regress_test_role
(7 rows)

-- ALTER USER MAPPING
ALTER USER MAPPING FOR regress_test_missing_role SERVER s4 OPTIONS (gotcha 'true'); -- ERROR
ERROR:  role "regress_test_missing_role" does not exist
ALTER USER MAPPING FOR user SERVER ss4 OPTIONS (gotcha 'true'); -- ERROR
ERROR:  server "ss4" does not exist
ALTER USER MAPPING FOR public SERVER s5 OPTIONS (gotcha 'true');            -- ERROR
ERROR:  user mapping "public" does not exist for the server
ALTER USER MAPPING FOR current_user SERVER s8 OPTIONS (username 'test');    -- ERROR
ERROR:  invalid option "username"
HINT:  Valid options in this context are: user, password
ALTER USER MAPPING FOR current_user SERVER s8 OPTIONS (DROP user, SET password 'public');
SET ROLE regress_test_role;
ALTER USER MAPPING FOR current_user SERVER s5 OPTIONS (ADD modified '1');
ALTER USER MAPPING FOR public SERVER s4 OPTIONS (ADD modified '1'); -- ERROR
ERROR:  must be owner of foreign server s4
ALTER USER MAPPING FOR public SERVER t1 OPTIONS (ADD modified '1');
RESET ROLE;
\deu+
                     List of user mappings
 Server |     User name     |           FDW Options            
--------+-------------------+----------------------------------
 s4     | foreign_data_user | 
 s4     | public            | ("this mapping" 'is public')
 s5     | regress_test_role | (modified '1')
 s6     | regress_test_role | (username 'test')
 s8     | foreign_data_user | (password 'public')
 t1     | public            | (modified '1')
 t1     | regress_test_role | (username 'bob', password 'boo')
(7 rows)

-- DROP USER MAPPING
DROP USER MAPPING FOR regress_test_missing_role SERVER s4;  -- ERROR
ERROR:  role "regress_test_missing_role" does not exist
DROP USER MAPPING FOR user SERVER ss4;
ERROR:  server "ss4" does not exist
DROP USER MAPPING FOR public SERVER s7;                     -- ERROR
ERROR:  user mapping "public" does not exist for the server
DROP USER MAPPING IF EXISTS FOR regress_test_missing_role SERVER s4;
NOTICE:  role "regress_test_missing_role" does not exist, skipping
DROP USER MAPPING IF EXISTS FOR user SERVER ss4;
NOTICE:  server does not exist, skipping
DROP USER MAPPING IF EXISTS FOR public SERVER s7;
NOTICE:  user mapping "public" does not exist for the server, skipping
CREATE USER MAPPING FOR public SERVER s8;
SET ROLE regress_test_role;
DROP USER MAPPING FOR public SERVER s8;                     -- ERROR
ERROR:  must be owner of foreign server s8
RESET ROLE;
DROP SERVER s7;
\deu
   List of user mappings
 Server |     User name     
--------+-------------------
 s4     | foreign_data_user
 s4     | public
 s5     | regress_test_role
 s6     | regress_test_role
 s8     | foreign_data_user
 s8     | public
 t1     | public
 t1     | regress_test_role
(8 rows)

-- CREATE FOREIGN TABLE
CREATE SCHEMA foreign_schema;
CREATE SERVER s0 FOREIGN DATA WRAPPER dummy;
CREATE FOREIGN TABLE ft1 ();                                    -- ERROR
ERROR:  syntax error at or near ";"
LINE 1: CREATE FOREIGN TABLE ft1 ();
                                   ^
CREATE FOREIGN TABLE ft1 () SERVER no_server;                   -- ERROR
ERROR:  server "no_server" does not exist
CREATE FOREIGN TABLE ft1 () SERVER s0 WITH OIDS;                -- ERROR
ERROR:  syntax error at or near "WITH"
LINE 1: CREATE FOREIGN TABLE ft1 () SERVER s0 WITH OIDS;
                                              ^
CREATE FOREIGN TABLE ft1 (
	c1 integer OPTIONS ("param 1" 'val1') PRIMARY KEY,
	c2 text OPTIONS (param2 'val2', param3 'val3'),
	c3 date
) SERVER s0 OPTIONS (delimiter ',', quote '"', "be quoted" 'value'); -- ERROR
ERROR:  primary key constraints are not supported on foreign tables
LINE 2:  c1 integer OPTIONS ("param 1" 'val1') PRIMARY KEY,
                                               ^
CREATE TABLE ref_table (id integer PRIMARY KEY);
CREATE FOREIGN TABLE ft1 (
	c1 integer OPTIONS ("param 1" 'val1') REFERENCES ref_table (id),
	c2 text OPTIONS (param2 'val2', param3 'val3'),
	c3 date
) SERVER s0 OPTIONS (delimiter ',', quote '"', "be quoted" 'value'); -- ERROR
ERROR:  foreign key constraints are not supported on foreign tables
LINE 2:  c1 integer OPTIONS ("param 1" 'val1') REFERENCES ref_table ...
                                               ^
DROP TABLE ref_table;
CREATE FOREIGN TABLE ft1 (
	c1 integer OPTIONS ("param 1" 'val1') NOT NULL,
	c2 text OPTIONS (param2 'val2', param3 'val3'),
	c3 date,
	UNIQUE (c3)
) SERVER s0 OPTIONS (delimiter ',', quote '"', "be quoted" 'value'); -- ERROR
ERROR:  unique constraints are not supported on foreign tables
LINE 5:  UNIQUE (c3)
         ^
CREATE FOREIGN TABLE ft1 (
	c1 integer OPTIONS ("param 1" 'val1') NOT NULL,
	c2 text OPTIONS (param2 'val2', param3 'val3') CHECK (c2 <> ''),
	c3 date,
	CHECK (c3 BETWEEN '1994-01-01'::date AND '1994-01-31'::date)
) SERVER s0 OPTIONS (delimiter ',', quote '"', "be quoted" 'value');
COMMENT ON FOREIGN TABLE ft1 IS 'ft1';
COMMENT ON COLUMN ft1.c1 IS 'ft1.c1';
\d+ ft1
                                      Foreign table "public.ft1"
 Column |  Type   | Modifiers |          FDW Options           | Storage  | Stats target | Description 
--------+---------+-----------+--------------------------------+----------+--------------+-------------
 c1     | integer | not null  | ("param 1" 'val1')             | plain    |              | ft1.c1
 c2     | text    |           | (param2 'val2', param3 'val3') | extended |              | 
 c3     | date    |           |                                | plain    |              | 
Check constraints:
    "ft1_c2_check" CHECK (c2 <> ''::text)
    "ft1_c3_check" CHECK (c3 >= '01-01-1994'::date AND c3 <= '01-31-1994'::date)
Server: s0
FDW Options: (delimiter ',', quote '"', "be quoted" 'value')

\det+
                                 List of foreign tables
 Schema | Table | Server |                   FDW Options                   | Description 
--------+-------+--------+-------------------------------------------------+-------------
 public | ft1   | s0     | (delimiter ',', quote '"', "be quoted" 'value') | ft1
(1 row)

CREATE INDEX id_ft1_c2 ON ft1 (c2);                             -- ERROR
ERROR:  cannot create index on foreign table "ft1"
SELECT * FROM ft1;                                              -- ERROR
ERROR:  foreign-data wrapper "dummy" has no handler
EXPLAIN SELECT * FROM ft1;                                      -- ERROR
ERROR:  foreign-data wrapper "dummy" has no handler
-- ALTER FOREIGN TABLE
COMMENT ON FOREIGN TABLE ft1 IS 'foreign table';
COMMENT ON FOREIGN TABLE ft1 IS NULL;
COMMENT ON COLUMN ft1.c1 IS 'foreign column';
COMMENT ON COLUMN ft1.c1 IS NULL;
ALTER FOREIGN TABLE ft1 ADD COLUMN c4 integer;
ALTER FOREIGN TABLE ft1 ADD COLUMN c5 integer DEFAULT 0;
ALTER FOREIGN TABLE ft1 ADD COLUMN c6 integer;
ALTER FOREIGN TABLE ft1 ADD COLUMN c7 integer NOT NULL;
ALTER FOREIGN TABLE ft1 ADD COLUMN c8 integer;
ALTER FOREIGN TABLE ft1 ADD COLUMN c9 integer;
ALTER FOREIGN TABLE ft1 ADD COLUMN c10 integer OPTIONS (p1 'v1');
ALTER FOREIGN TABLE ft1 ALTER COLUMN c4 SET DEFAULT 0;
ALTER FOREIGN TABLE ft1 ALTER COLUMN c5 DROP DEFAULT;
ALTER FOREIGN TABLE ft1 ALTER COLUMN c6 SET NOT NULL;
ALTER FOREIGN TABLE ft1 ALTER COLUMN c7 DROP NOT NULL;
ALTER FOREIGN TABLE ft1 ALTER COLUMN c8 TYPE char(10) USING '0'; -- ERROR
ERROR:  "ft1" is not a table
ALTER FOREIGN TABLE ft1 ALTER COLUMN c8 TYPE char(10);
ALTER FOREIGN TABLE ft1 ALTER COLUMN c8 SET DATA TYPE text;
ALTER FOREIGN TABLE ft1 ALTER COLUMN xmin OPTIONS (ADD p1 'v1'); -- ERROR
ERROR:  cannot alter system column "xmin"
ALTER FOREIGN TABLE ft1 ALTER COLUMN c7 OPTIONS (ADD p1 'v1', ADD p2 'v2'),
                        ALTER COLUMN c8 OPTIONS (ADD p1 'v1', ADD p2 'v2');
ALTER FOREIGN TABLE ft1 ALTER COLUMN c8 OPTIONS (SET p2 'V2', DROP p1);
ALTER FOREIGN TABLE ft1 ALTER COLUMN c1 SET STATISTICS 10000;
ALTER FOREIGN TABLE ft1 ALTER COLUMN c1 SET (n_distinct = 100);
ALTER FOREIGN TABLE ft1 ALTER COLUMN c8 SET STATISTICS -1;
ALTER FOREIGN TABLE ft1 ALTER COLUMN c8 SET STORAGE PLAIN;
\d+ ft1
                                      Foreign table "public.ft1"
 Column |  Type   | Modifiers |          FDW Options           | Storage  | Stats target | Description 
--------+---------+-----------+--------------------------------+----------+--------------+-------------
 c1     | integer | not null  | ("param 1" 'val1')             | plain    | 10000        | 
 c2     | text    |           | (param2 'val2', param3 'val3') | extended |              | 
 c3     | date    |           |                                | plain    |              | 
 c4     | integer | default 0 |                                | plain    |              | 
 c5     | integer |           |                                | plain    |              | 
 c6     | integer | not null  |                                | plain    |              | 
 c7     | integer |           | (p1 'v1', p2 'v2')             | plain    |              | 
 c8     | text    |           | (p2 'V2')                      | plain    |              | 
 c9     | integer |           |                                | plain    |              | 
 c10    | integer |           | (p1 'v1')                      | plain    |              | 
Check constraints:
    "ft1_c2_check" CHECK (c2 <> ''::text)
    "ft1_c3_check" CHECK (c3 >= '01-01-1994'::date AND c3 <= '01-31-1994'::date)
Server: s0
FDW Options: (delimiter ',', quote '"', "be quoted" 'value')

-- can't change the column type if it's used elsewhere
CREATE TABLE use_ft1_column_type (x ft1);
ALTER FOREIGN TABLE ft1 ALTER COLUMN c8 SET DATA TYPE integer;	-- ERROR
ERROR:  cannot alter foreign table "ft1" because column "use_ft1_column_type.x" uses its row type
DROP TABLE use_ft1_column_type;
ALTER FOREIGN TABLE ft1 ADD PRIMARY KEY (c7);                   -- ERROR
ERROR:  primary key constraints are not supported on foreign tables
LINE 1: ALTER FOREIGN TABLE ft1 ADD PRIMARY KEY (c7);
                                    ^
ALTER FOREIGN TABLE ft1 ADD CONSTRAINT ft1_c9_check CHECK (c9 < 0) NOT VALID;
ALTER FOREIGN TABLE ft1 ALTER CONSTRAINT ft1_c9_check DEFERRABLE; -- ERROR
ERROR:  "ft1" is not a table
ALTER FOREIGN TABLE ft1 DROP CONSTRAINT ft1_c9_check;
ALTER FOREIGN TABLE ft1 DROP CONSTRAINT no_const;               -- ERROR
ERROR:  constraint "no_const" of relation "ft1" does not exist
ALTER FOREIGN TABLE ft1 DROP CONSTRAINT IF EXISTS no_const;
NOTICE:  constraint "no_const" of relation "ft1" does not exist, skipping
ALTER FOREIGN TABLE ft1 SET WITH OIDS;
ALTER FOREIGN TABLE ft1 OWNER TO regress_test_role;
ALTER FOREIGN TABLE ft1 OPTIONS (DROP delimiter, SET quote '~', ADD escape '@');
ALTER FOREIGN TABLE ft1 DROP COLUMN no_column;                  -- ERROR
ERROR:  column "no_column" of relation "ft1" does not exist
ALTER FOREIGN TABLE ft1 DROP COLUMN IF EXISTS no_column;
NOTICE:  column "no_column" of relation "ft1" does not exist, skipping
ALTER FOREIGN TABLE ft1 DROP COLUMN c9;
ALTER FOREIGN TABLE ft1 SET SCHEMA foreign_schema;
ALTER FOREIGN TABLE ft1 SET TABLESPACE ts;                      -- ERROR
ERROR:  relation "ft1" does not exist
ALTER FOREIGN TABLE foreign_schema.ft1 RENAME c1 TO foreign_column_1;
ALTER FOREIGN TABLE foreign_schema.ft1 RENAME TO foreign_table_1;
\d foreign_schema.foreign_table_1
             Foreign table "foreign_schema.foreign_table_1"
      Column      |  Type   | Modifiers |          FDW Options           
------------------+---------+-----------+--------------------------------
 foreign_column_1 | integer | not null  | ("param 1" 'val1')
 c2               | text    |           | (param2 'val2', param3 'val3')
 c3               | date    |           | 
 c4               | integer | default 0 | 
 c5               | integer |           | 
 c6               | integer | not null  | 
 c7               | integer |           | (p1 'v1', p2 'v2')
 c8               | text    |           | (p2 'V2')
 c10              | integer |           | (p1 'v1')
Check constraints:
    "ft1_c2_check" CHECK (c2 <> ''::text)
    "ft1_c3_check" CHECK (c3 >= '01-01-1994'::date AND c3 <= '01-31-1994'::date)
Server: s0
FDW Options: (quote '~', "be quoted" 'value', escape '@')

-- alter noexisting table
ALTER FOREIGN TABLE IF EXISTS doesnt_exist_ft1 ADD COLUMN c4 integer;
NOTICE:  relation "doesnt_exist_ft1" does not exist, skipping
ALTER FOREIGN TABLE IF EXISTS doesnt_exist_ft1 ADD COLUMN c6 integer;
NOTICE:  relation "doesnt_exist_ft1" does not exist, skipping
ALTER FOREIGN TABLE IF EXISTS doesnt_exist_ft1 ADD COLUMN c7 integer NOT NULL;
NOTICE:  relation "doesnt_exist_ft1" does not exist, skipping
ALTER FOREIGN TABLE IF EXISTS doesnt_exist_ft1 ADD COLUMN c8 integer;
NOTICE:  relation "doesnt_exist_ft1" does not exist, skipping
ALTER FOREIGN TABLE IF EXISTS doesnt_exist_ft1 ADD COLUMN c9 integer;
NOTICE:  relation "doesnt_exist_ft1" does not exist, skipping
ALTER FOREIGN TABLE IF EXISTS doesnt_exist_ft1 ADD COLUMN c10 integer OPTIONS (p1 'v1');
NOTICE:  relation "doesnt_exist_ft1" does not exist, skipping
ALTER FOREIGN TABLE IF EXISTS doesnt_exist_ft1 ALTER COLUMN c6 SET NOT NULL;
NOTICE:  relation "doesnt_exist_ft1" does not exist, skipping
ALTER FOREIGN TABLE IF EXISTS doesnt_exist_ft1 ALTER COLUMN c7 DROP NOT NULL;
NOTICE:  relation "doesnt_exist_ft1" does not exist, skipping
ALTER FOREIGN TABLE IF EXISTS doesnt_exist_ft1 ALTER COLUMN c8 TYPE char(10);
NOTICE:  relation "doesnt_exist_ft1" does not exist, skipping
ALTER FOREIGN TABLE IF EXISTS doesnt_exist_ft1 ALTER COLUMN c8 SET DATA TYPE text;
NOTICE:  relation "doesnt_exist_ft1" does not exist, skipping
ALTER FOREIGN TABLE IF EXISTS doesnt_exist_ft1 ALTER COLUMN c7 OPTIONS (ADD p1 'v1', ADD p2 'v2'),
                        ALTER COLUMN c8 OPTIONS (ADD p1 'v1', ADD p2 'v2');
NOTICE:  relation "doesnt_exist_ft1" does not exist, skipping
ALTER FOREIGN TABLE IF EXISTS doesnt_exist_ft1 ALTER COLUMN c8 OPTIONS (SET p2 'V2', DROP p1);
NOTICE:  relation "doesnt_exist_ft1" does not exist, skipping
ALTER FOREIGN TABLE IF EXISTS doesnt_exist_ft1 DROP CONSTRAINT IF EXISTS no_const;
NOTICE:  relation "doesnt_exist_ft1" does not exist, skipping
ALTER FOREIGN TABLE IF EXISTS doesnt_exist_ft1 DROP CONSTRAINT ft1_c1_check;
NOTICE:  relation "doesnt_exist_ft1" does not exist, skipping
ALTER FOREIGN TABLE IF EXISTS doesnt_exist_ft1 OWNER TO regress_test_role;
NOTICE:  relation "doesnt_exist_ft1" does not exist, skipping
ALTER FOREIGN TABLE IF EXISTS doesnt_exist_ft1 OPTIONS (DROP delimiter, SET quote '~', ADD escape '@');
NOTICE:  relation "doesnt_exist_ft1" does not exist, skipping
ALTER FOREIGN TABLE IF EXISTS doesnt_exist_ft1 DROP COLUMN IF EXISTS no_column;
NOTICE:  relation "doesnt_exist_ft1" does not exist, skipping
ALTER FOREIGN TABLE IF EXISTS doesnt_exist_ft1 DROP COLUMN c9;
NOTICE:  relation "doesnt_exist_ft1" does not exist, skipping
ALTER FOREIGN TABLE IF EXISTS doesnt_exist_ft1 SET SCHEMA foreign_schema;
NOTICE:  relation "doesnt_exist_ft1" does not exist, skipping
ALTER FOREIGN TABLE IF EXISTS doesnt_exist_ft1 RENAME c1 TO foreign_column_1;
NOTICE:  relation "doesnt_exist_ft1" does not exist, skipping
ALTER FOREIGN TABLE IF EXISTS doesnt_exist_ft1 RENAME TO foreign_table_1;
NOTICE:  relation "doesnt_exist_ft1" does not exist, skipping
-- Information schema
SELECT * FROM information_schema.foreign_data_wrappers ORDER BY 1, 2;
 foreign_data_wrapper_catalog | foreign_data_wrapper_name | authorization_identifier | library_name | foreign_data_wrapper_language 
------------------------------+---------------------------+--------------------------+--------------+-------------------------------
 regression                   | dummy                     | foreign_data_user        |              | c
 regression                   | foo                       | foreign_data_user        |              | c
 regression                   | postgresql                | foreign_data_user        |              | c
(3 rows)

SELECT * FROM information_schema.foreign_data_wrapper_options ORDER BY 1, 2, 3;
 foreign_data_wrapper_catalog | foreign_data_wrapper_name | option_name  | option_value 
------------------------------+---------------------------+--------------+--------------
 regression                   | foo                       | test wrapper | true
(1 row)

SELECT * FROM information_schema.foreign_servers ORDER BY 1, 2;
 foreign_server_catalog | foreign_server_name | foreign_data_wrapper_catalog | foreign_data_wrapper_name | foreign_server_type | foreign_server_version | authorization_identifier 
------------------------+---------------------+------------------------------+---------------------------+---------------------+------------------------+--------------------------
 regression             | s0                  | regression                   | dummy                     |                     |                        | foreign_data_user
 regression             | s4                  | regression                   | foo                       | oracle              |                        | foreign_data_user
 regression             | s5                  | regression                   | foo                       |                     | 15.0                   | regress_test_role
 regression             | s6                  | regression                   | foo                       |                     | 16.0                   | regress_test_indirect
 regression             | s8                  | regression                   | postgresql                |                     |                        | foreign_data_user
 regression             | t1                  | regression                   | foo                       |                     |                        | regress_test_indirect
 regression             | t2                  | regression                   | foo                       |                     |                        | regress_test_role
(7 rows)

SELECT * FROM information_schema.foreign_server_options ORDER BY 1, 2, 3;
 foreign_server_catalog | foreign_server_name |   option_name   | option_value 
------------------------+---------------------+-----------------+--------------
 regression             | s4                  | dbname          | b
 regression             | s4                  | host            | a
 regression             | s6                  | dbname          | b
 regression             | s6                  | host            | a
 regression             | s8                  | connect_timeout | 30
 regression             | s8                  | dbname          | db1
(6 rows)

SELECT * FROM information_schema.user_mappings ORDER BY lower(authorization_identifier), 2, 3;
 authorization_identifier | foreign_server_catalog | foreign_server_name 
--------------------------+------------------------+---------------------
 foreign_data_user        | regression             | s4
 foreign_data_user        | regression             | s8
 PUBLIC                   | regression             | s4
 PUBLIC                   | regression             | s8
 PUBLIC                   | regression             | t1
 regress_test_role        | regression             | s5
 regress_test_role        | regression             | s6
 regress_test_role        | regression             | t1
(8 rows)

SELECT * FROM information_schema.user_mapping_options ORDER BY lower(authorization_identifier), 2, 3, 4;
 authorization_identifier | foreign_server_catalog | foreign_server_name | option_name  | option_value 
--------------------------+------------------------+---------------------+--------------+--------------
 foreign_data_user        | regression             | s8                  | password     | public
 PUBLIC                   | regression             | s4                  | this mapping | is public
 PUBLIC                   | regression             | t1                  | modified     | 1
 regress_test_role        | regression             | s5                  | modified     | 1
 regress_test_role        | regression             | s6                  | username     | test
 regress_test_role        | regression             | t1                  | password     | boo
 regress_test_role        | regression             | t1                  | username     | bob
(7 rows)

SELECT * FROM information_schema.usage_privileges WHERE object_type LIKE 'FOREIGN%' AND object_name IN ('s6', 'foo') ORDER BY 1, 2, 3, 4, 5;
        grantor        |        grantee        | object_catalog | object_schema | object_name |     object_type      | privilege_type | is_grantable 
-----------------------+-----------------------+----------------+---------------+-------------+----------------------+----------------+--------------
 foreign_data_user     | foreign_data_user     | regression     |               | foo         | FOREIGN DATA WRAPPER | USAGE          | YES
 foreign_data_user     | regress_test_indirect | regression     |               | foo         | FOREIGN DATA WRAPPER | USAGE          | NO
 regress_test_indirect | regress_test_indirect | regression     |               | s6          | FOREIGN SERVER       | USAGE          | YES
 regress_test_indirect | regress_test_role2    | regression     |               | s6          | FOREIGN SERVER       | USAGE          | YES
(4 rows)

SELECT * FROM information_schema.role_usage_grants WHERE object_type LIKE 'FOREIGN%' AND object_name IN ('s6', 'foo') ORDER BY 1, 2, 3, 4, 5;
        grantor        |        grantee        | object_catalog | object_schema | object_name |     object_type      | privilege_type | is_grantable 
-----------------------+-----------------------+----------------+---------------+-------------+----------------------+----------------+--------------
 foreign_data_user     | foreign_data_user     | regression     |               | foo         | FOREIGN DATA WRAPPER | USAGE          | YES
 foreign_data_user     | regress_test_indirect | regression     |               | foo         | FOREIGN DATA WRAPPER | USAGE          | NO
 regress_test_indirect | regress_test_indirect | regression     |               | s6          | FOREIGN SERVER       | USAGE          | YES
 regress_test_indirect | regress_test_role2    | regression     |               | s6          | FOREIGN SERVER       | USAGE          | YES
(4 rows)

SELECT * FROM information_schema.foreign_tables ORDER BY 1, 2, 3;
 foreign_table_catalog | foreign_table_schema | foreign_table_name | foreign_server_catalog | foreign_server_name 
-----------------------+----------------------+--------------------+------------------------+---------------------
 regression            | foreign_schema       | foreign_table_1    | regression             | s0
(1 row)

SELECT * FROM information_schema.foreign_table_options ORDER BY 1, 2, 3, 4;
 foreign_table_catalog | foreign_table_schema | foreign_table_name | option_name | option_value 
-----------------------+----------------------+--------------------+-------------+--------------
 regression            | foreign_schema       | foreign_table_1    | be quoted   | value
 regression            | foreign_schema       | foreign_table_1    | escape      | @
 regression            | foreign_schema       | foreign_table_1    | quote       | ~
(3 rows)

SET ROLE regress_test_role;
SELECT * FROM information_schema.user_mapping_options ORDER BY 1, 2, 3, 4;
 authorization_identifier | foreign_server_catalog | foreign_server_name | option_name | option_value 
--------------------------+------------------------+---------------------+-------------+--------------
 PUBLIC                   | regression             | t1                  | modified    | 1
 regress_test_role        | regression             | s5                  | modified    | 1
 regress_test_role        | regression             | s6                  | username    | test
 regress_test_role        | regression             | t1                  | password    | boo
 regress_test_role        | regression             | t1                  | username    | bob
(5 rows)

SELECT * FROM information_schema.usage_privileges WHERE object_type LIKE 'FOREIGN%' AND object_name IN ('s6', 'foo') ORDER BY 1, 2, 3, 4, 5;
        grantor        |        grantee        | object_catalog | object_schema | object_name |     object_type      | privilege_type | is_grantable 
-----------------------+-----------------------+----------------+---------------+-------------+----------------------+----------------+--------------
 foreign_data_user     | regress_test_indirect | regression     |               | foo         | FOREIGN DATA WRAPPER | USAGE          | NO
 regress_test_indirect | regress_test_indirect | regression     |               | s6          | FOREIGN SERVER       | USAGE          | YES
 regress_test_indirect | regress_test_role2    | regression     |               | s6          | FOREIGN SERVER       | USAGE          | YES
(3 rows)

SELECT * FROM information_schema.role_usage_grants WHERE object_type LIKE 'FOREIGN%' AND object_name IN ('s6', 'foo') ORDER BY 1, 2, 3, 4, 5;
        grantor        |        grantee        | object_catalog | object_schema | object_name |     object_type      | privilege_type | is_grantable 
-----------------------+-----------------------+----------------+---------------+-------------+----------------------+----------------+--------------
 foreign_data_user     | regress_test_indirect | regression     |               | foo         | FOREIGN DATA WRAPPER | USAGE          | NO
 regress_test_indirect | regress_test_indirect | regression     |               | s6          | FOREIGN SERVER       | USAGE          | YES
 regress_test_indirect | regress_test_role2    | regression     |               | s6          | FOREIGN SERVER       | USAGE          | YES
(3 rows)

DROP USER MAPPING FOR current_user SERVER t1;
SET ROLE regress_test_role2;
SELECT * FROM information_schema.user_mapping_options ORDER BY 1, 2, 3, 4;
 authorization_identifier | foreign_server_catalog | foreign_server_name | option_name | option_value 
--------------------------+------------------------+---------------------+-------------+--------------
 regress_test_role        | regression             | s6                  | username    | 
(1 row)

RESET ROLE;
-- has_foreign_data_wrapper_privilege
SELECT has_foreign_data_wrapper_privilege('regress_test_role',
    (SELECT oid FROM pg_foreign_data_wrapper WHERE fdwname='foo'), 'USAGE');
 has_foreign_data_wrapper_privilege 
------------------------------------
 t
(1 row)

SELECT has_foreign_data_wrapper_privilege('regress_test_role', 'foo', 'USAGE');
 has_foreign_data_wrapper_privilege 
------------------------------------
 t
(1 row)

SELECT has_foreign_data_wrapper_privilege(
    (SELECT oid FROM pg_roles WHERE rolname='regress_test_role'),
    (SELECT oid FROM pg_foreign_data_wrapper WHERE fdwname='foo'), 'USAGE');
 has_foreign_data_wrapper_privilege 
------------------------------------
 t
(1 row)

SELECT has_foreign_data_wrapper_privilege(
    (SELECT oid FROM pg_foreign_data_wrapper WHERE fdwname='foo'), 'USAGE');
 has_foreign_data_wrapper_privilege 
------------------------------------
 t
(1 row)

SELECT has_foreign_data_wrapper_privilege(
    (SELECT oid FROM pg_roles WHERE rolname='regress_test_role'), 'foo', 'USAGE');
 has_foreign_data_wrapper_privilege 
------------------------------------
 t
(1 row)

SELECT has_foreign_data_wrapper_privilege('foo', 'USAGE');
 has_foreign_data_wrapper_privilege 
------------------------------------
 t
(1 row)

GRANT USAGE ON FOREIGN DATA WRAPPER foo TO regress_test_role;
SELECT has_foreign_data_wrapper_privilege('regress_test_role', 'foo', 'USAGE');
 has_foreign_data_wrapper_privilege 
------------------------------------
 t
(1 row)

-- has_server_privilege
SELECT has_server_privilege('regress_test_role',
    (SELECT oid FROM pg_foreign_server WHERE srvname='s8'), 'USAGE');
 has_server_privilege 
----------------------
 f
(1 row)

SELECT has_server_privilege('regress_test_role', 's8', 'USAGE');
 has_server_privilege 
----------------------
 f
(1 row)

SELECT has_server_privilege(
    (SELECT oid FROM pg_roles WHERE rolname='regress_test_role'),
    (SELECT oid FROM pg_foreign_server WHERE srvname='s8'), 'USAGE');
 has_server_privilege 
----------------------
 f
(1 row)

SELECT has_server_privilege(
    (SELECT oid FROM pg_foreign_server WHERE srvname='s8'), 'USAGE');
 has_server_privilege 
----------------------
 t
(1 row)

SELECT has_server_privilege(
    (SELECT oid FROM pg_roles WHERE rolname='regress_test_role'), 's8', 'USAGE');
 has_server_privilege 
----------------------
 f
(1 row)

SELECT has_server_privilege('s8', 'USAGE');
 has_server_privilege 
----------------------
 t
(1 row)

GRANT USAGE ON FOREIGN SERVER s8 TO regress_test_role;
SELECT has_server_privilege('regress_test_role', 's8', 'USAGE');
 has_server_privilege 
----------------------
 t
(1 row)

REVOKE USAGE ON FOREIGN SERVER s8 FROM regress_test_role;
GRANT USAGE ON FOREIGN SERVER s4 TO regress_test_role;
DROP USER MAPPING FOR public SERVER s4;
ALTER SERVER s6 OPTIONS (DROP host, DROP dbname);
ALTER USER MAPPING FOR regress_test_role SERVER s6 OPTIONS (DROP username);
ALTER FOREIGN DATA WRAPPER foo VALIDATOR postgresql_fdw_validator;
WARNING:  changing the foreign-data wrapper validator can cause the options for dependent objects to become invalid
-- Privileges
SET ROLE unprivileged_role;
CREATE FOREIGN DATA WRAPPER foobar;                             -- ERROR
ERROR:  permission denied to create foreign-data wrapper "foobar"
HINT:  Must be superuser to create a foreign-data wrapper.
ALTER FOREIGN DATA WRAPPER foo OPTIONS (gotcha 'true');         -- ERROR
ERROR:  permission denied to alter foreign-data wrapper "foo"
HINT:  Must be superuser to alter a foreign-data wrapper.
ALTER FOREIGN DATA WRAPPER foo OWNER TO unprivileged_role;      -- ERROR
ERROR:  permission denied to change owner of foreign-data wrapper "foo"
HINT:  Must be superuser to change owner of a foreign-data wrapper.
DROP FOREIGN DATA WRAPPER foo;                                  -- ERROR
ERROR:  must be owner of foreign-data wrapper foo
GRANT USAGE ON FOREIGN DATA WRAPPER foo TO regress_test_role;   -- ERROR
ERROR:  permission denied for foreign-data wrapper foo
CREATE SERVER s9 FOREIGN DATA WRAPPER foo;                      -- ERROR
ERROR:  permission denied for foreign-data wrapper foo
ALTER SERVER s4 VERSION '0.5';                                  -- ERROR
ERROR:  must be owner of foreign server s4
ALTER SERVER s4 OWNER TO unprivileged_role;                     -- ERROR
ERROR:  must be owner of foreign server s4
DROP SERVER s4;                                                 -- ERROR
ERROR:  must be owner of foreign server s4
GRANT USAGE ON FOREIGN SERVER s4 TO regress_test_role;          -- ERROR
ERROR:  permission denied for foreign server s4
CREATE USER MAPPING FOR public SERVER s4;                       -- ERROR
ERROR:  must be owner of foreign server s4
ALTER USER MAPPING FOR regress_test_role SERVER s6 OPTIONS (gotcha 'true'); -- ERROR
ERROR:  must be owner of foreign server s6
DROP USER MAPPING FOR regress_test_role SERVER s6;              -- ERROR
ERROR:  must be owner of foreign server s6
RESET ROLE;
GRANT USAGE ON FOREIGN DATA WRAPPER postgresql TO unprivileged_role;
GRANT USAGE ON FOREIGN DATA WRAPPER foo TO unprivileged_role WITH GRANT OPTION;
SET ROLE unprivileged_role;
CREATE FOREIGN DATA WRAPPER foobar;                             -- ERROR
ERROR:  permission denied to create foreign-data wrapper "foobar"
HINT:  Must be superuser to create a foreign-data wrapper.
ALTER FOREIGN DATA WRAPPER foo OPTIONS (gotcha 'true');         -- ERROR
ERROR:  permission denied to alter foreign-data wrapper "foo"
HINT:  Must be superuser to alter a foreign-data wrapper.
DROP FOREIGN DATA WRAPPER foo;                                  -- ERROR
ERROR:  must be owner of foreign-data wrapper foo
GRANT USAGE ON FOREIGN DATA WRAPPER postgresql TO regress_test_role; -- WARNING
WARNING:  no privileges were granted for "postgresql"
GRANT USAGE ON FOREIGN DATA WRAPPER foo TO regress_test_role;
CREATE SERVER s9 FOREIGN DATA WRAPPER postgresql;
ALTER SERVER s6 VERSION '0.5';                                  -- ERROR
ERROR:  must be owner of foreign server s6
DROP SERVER s6;                                                 -- ERROR
ERROR:  must be owner of foreign server s6
GRANT USAGE ON FOREIGN SERVER s6 TO regress_test_role;          -- ERROR
ERROR:  permission denied for foreign server s6
GRANT USAGE ON FOREIGN SERVER s9 TO regress_test_role;
CREATE USER MAPPING FOR public SERVER s6;                       -- ERROR
ERROR:  must be owner of foreign server s6
CREATE USER MAPPING FOR public SERVER s9;
ALTER USER MAPPING FOR regress_test_role SERVER s6 OPTIONS (gotcha 'true'); -- ERROR
ERROR:  must be owner of foreign server s6
DROP USER MAPPING FOR regress_test_role SERVER s6;              -- ERROR
ERROR:  must be owner of foreign server s6
RESET ROLE;
REVOKE USAGE ON FOREIGN DATA WRAPPER foo FROM unprivileged_role; -- ERROR
ERROR:  dependent privileges exist
HINT:  Use CASCADE to revoke them too.
REVOKE USAGE ON FOREIGN DATA WRAPPER foo FROM unprivileged_role CASCADE;
SET ROLE unprivileged_role;
GRANT USAGE ON FOREIGN DATA WRAPPER foo TO regress_test_role;   -- ERROR
ERROR:  permission denied for foreign-data wrapper foo
CREATE SERVER s10 FOREIGN DATA WRAPPER foo;                     -- ERROR
ERROR:  permission denied for foreign-data wrapper foo
ALTER SERVER s9 VERSION '1.1';
GRANT USAGE ON FOREIGN SERVER s9 TO regress_test_role;
CREATE USER MAPPING FOR current_user SERVER s9;
DROP SERVER s9 CASCADE;
NOTICE:  drop cascades to 2 other objects
DETAIL:  drop cascades to user mapping for public on server s9
drop cascades to user mapping for unprivileged_role on server s9
RESET ROLE;
CREATE SERVER s9 FOREIGN DATA WRAPPER foo;
GRANT USAGE ON FOREIGN SERVER s9 TO unprivileged_role;
SET ROLE unprivileged_role;
ALTER SERVER s9 VERSION '1.2';                                  -- ERROR
ERROR:  must be owner of foreign server s9
GRANT USAGE ON FOREIGN SERVER s9 TO regress_test_role;          -- WARNING
WARNING:  no privileges were granted for "s9"
CREATE USER MAPPING FOR current_user SERVER s9;
DROP SERVER s9 CASCADE;                                         -- ERROR
ERROR:  must be owner of foreign server s9
RESET ROLE;
-- Triggers
CREATE FUNCTION dummy_trigger() RETURNS TRIGGER AS $$
  BEGIN
    RETURN NULL;
  END
$$ language plpgsql;
CREATE TRIGGER trigtest_before_stmt BEFORE INSERT OR UPDATE OR DELETE
ON foreign_schema.foreign_table_1
FOR EACH STATEMENT
EXECUTE PROCEDURE dummy_trigger();
CREATE TRIGGER trigtest_after_stmt AFTER INSERT OR UPDATE OR DELETE
ON foreign_schema.foreign_table_1
FOR EACH STATEMENT
EXECUTE PROCEDURE dummy_trigger();
CREATE TRIGGER trigtest_before_row BEFORE INSERT OR UPDATE OR DELETE
ON foreign_schema.foreign_table_1
FOR EACH ROW
EXECUTE PROCEDURE dummy_trigger();
CREATE TRIGGER trigtest_after_row AFTER INSERT OR UPDATE OR DELETE
ON foreign_schema.foreign_table_1
FOR EACH ROW
EXECUTE PROCEDURE dummy_trigger();
CREATE CONSTRAINT TRIGGER trigtest_constraint AFTER INSERT OR UPDATE OR DELETE
ON foreign_schema.foreign_table_1
FOR EACH ROW
EXECUTE PROCEDURE dummy_trigger();
ERROR:  "foreign_table_1" is a foreign table
DETAIL:  Foreign tables cannot have constraint triggers.
ALTER FOREIGN TABLE foreign_schema.foreign_table_1
	DISABLE TRIGGER trigtest_before_stmt;
ALTER FOREIGN TABLE foreign_schema.foreign_table_1
	ENABLE TRIGGER trigtest_before_stmt;
DROP TRIGGER trigtest_before_stmt ON foreign_schema.foreign_table_1;
DROP TRIGGER trigtest_before_row ON foreign_schema.foreign_table_1;
DROP TRIGGER trigtest_after_stmt ON foreign_schema.foreign_table_1;
DROP TRIGGER trigtest_after_row ON foreign_schema.foreign_table_1;
DROP FUNCTION dummy_trigger();
-- Table inheritance
CREATE TABLE pt1 (
	c1 integer NOT NULL,
	c2 text,
	c3 date
);
CREATE FOREIGN TABLE ft2 () INHERITS (pt1)
  SERVER s0 OPTIONS (delimiter ',', quote '"', "be quoted" 'value');
\d+ pt1
                          Table "public.pt1"
 Column |  Type   | Modifiers | Storage  | Stats target | Description 
--------+---------+-----------+----------+--------------+-------------
 c1     | integer | not null  | plain    |              | 
 c2     | text    |           | extended |              | 
 c3     | date    |           | plain    |              | 
Child tables: ft2

\d+ ft2
                             Foreign table "public.ft2"
 Column |  Type   | Modifiers | FDW Options | Storage  | Stats target | Description 
--------+---------+-----------+-------------+----------+--------------+-------------
 c1     | integer | not null  |             | plain    |              | 
 c2     | text    |           |             | extended |              | 
 c3     | date    |           |             | plain    |              | 
Server: s0
FDW Options: (delimiter ',', quote '"', "be quoted" 'value')
Inherits: pt1

DROP FOREIGN TABLE ft2;
\d+ pt1
                          Table "public.pt1"
 Column |  Type   | Modifiers | Storage  | Stats target | Description 
--------+---------+-----------+----------+--------------+-------------
 c1     | integer | not null  | plain    |              | 
 c2     | text    |           | extended |              | 
 c3     | date    |           | plain    |              | 

CREATE FOREIGN TABLE ft2 (
	c1 integer NOT NULL,
	c2 text,
	c3 date
) SERVER s0 OPTIONS (delimiter ',', quote '"', "be quoted" 'value');
\d+ ft2
                             Foreign table "public.ft2"
 Column |  Type   | Modifiers | FDW Options | Storage  | Stats target | Description 
--------+---------+-----------+-------------+----------+--------------+-------------
 c1     | integer | not null  |             | plain    |              | 
 c2     | text    |           |             | extended |              | 
 c3     | date    |           |             | plain    |              | 
Server: s0
FDW Options: (delimiter ',', quote '"', "be quoted" 'value')

ALTER FOREIGN TABLE ft2 INHERIT pt1;
\d+ pt1
                          Table "public.pt1"
 Column |  Type   | Modifiers | Storage  | Stats target | Description 
--------+---------+-----------+----------+--------------+-------------
 c1     | integer | not null  | plain    |              | 
 c2     | text    |           | extended |              | 
 c3     | date    |           | plain    |              | 
Child tables: ft2

\d+ ft2
                             Foreign table "public.ft2"
 Column |  Type   | Modifiers | FDW Options | Storage  | Stats target | Description 
--------+---------+-----------+-------------+----------+--------------+-------------
 c1     | integer | not null  |             | plain    |              | 
 c2     | text    |           |             | extended |              | 
 c3     | date    |           |             | plain    |              | 
Server: s0
FDW Options: (delimiter ',', quote '"', "be quoted" 'value')
Inherits: pt1

CREATE TABLE ct3() INHERITS(ft2);
CREATE FOREIGN TABLE ft3 (
	c1 integer NOT NULL,
	c2 text,
	c3 date
) INHERITS(ft2)
  SERVER s0;
NOTICE:  merging column "c1" with inherited definition
NOTICE:  merging column "c2" with inherited definition
NOTICE:  merging column "c3" with inherited definition
\d+ ft2
                             Foreign table "public.ft2"
 Column |  Type   | Modifiers | FDW Options | Storage  | Stats target | Description 
--------+---------+-----------+-------------+----------+--------------+-------------
 c1     | integer | not null  |             | plain    |              | 
 c2     | text    |           |             | extended |              | 
 c3     | date    |           |             | plain    |              | 
Server: s0
FDW Options: (delimiter ',', quote '"', "be quoted" 'value')
Inherits: pt1
Child tables: ct3,
              ft3

\d+ ct3
                          Table "public.ct3"
 Column |  Type   | Modifiers | Storage  | Stats target | Description 
--------+---------+-----------+----------+--------------+-------------
 c1     | integer | not null  | plain    |              | 
 c2     | text    |           | extended |              | 
 c3     | date    |           | plain    |              | 
Inherits: ft2

\d+ ft3
                             Foreign table "public.ft3"
 Column |  Type   | Modifiers | FDW Options | Storage  | Stats target | Description 
--------+---------+-----------+-------------+----------+--------------+-------------
 c1     | integer | not null  |             | plain    |              | 
 c2     | text    |           |             | extended |              | 
 c3     | date    |           |             | plain    |              | 
Server: s0
Inherits: ft2

-- add attributes recursively
ALTER TABLE pt1 ADD COLUMN c4 integer;
ALTER TABLE pt1 ADD COLUMN c5 integer DEFAULT 0;
ALTER TABLE pt1 ADD COLUMN c6 integer;
ALTER TABLE pt1 ADD COLUMN c7 integer NOT NULL;
ALTER TABLE pt1 ADD COLUMN c8 integer;
\d+ pt1
                          Table "public.pt1"
 Column |  Type   | Modifiers | Storage  | Stats target | Description 
--------+---------+-----------+----------+--------------+-------------
 c1     | integer | not null  | plain    |              | 
 c2     | text    |           | extended |              | 
 c3     | date    |           | plain    |              | 
 c4     | integer |           | plain    |              | 
 c5     | integer | default 0 | plain    |              | 
 c6     | integer |           | plain    |              | 
 c7     | integer | not null  | plain    |              | 
 c8     | integer |           | plain    |              | 
Child tables: ft2

\d+ ft2
                             Foreign table "public.ft2"
 Column |  Type   | Modifiers | FDW Options | Storage  | Stats target | Description 
--------+---------+-----------+-------------+----------+--------------+-------------
 c1     | integer | not null  |             | plain    |              | 
 c2     | text    |           |             | extended |              | 
 c3     | date    |           |             | plain    |              | 
 c4     | integer |           |             | plain    |              | 
 c5     | integer | default 0 |             | plain    |              | 
 c6     | integer |           |             | plain    |              | 
 c7     | integer | not null  |             | plain    |              | 
 c8     | integer |           |             | plain    |              | 
Server: s0
FDW Options: (delimiter ',', quote '"', "be quoted" 'value')
Inherits: pt1
Child tables: ct3,
              ft3

\d+ ct3
                          Table "public.ct3"
 Column |  Type   | Modifiers | Storage  | Stats target | Description 
--------+---------+-----------+----------+--------------+-------------
 c1     | integer | not null  | plain    |              | 
 c2     | text    |           | extended |              | 
 c3     | date    |           | plain    |              | 
 c4     | integer |           | plain    |              | 
 c5     | integer | default 0 | plain    |              | 
 c6     | integer |           | plain    |              | 
 c7     | integer | not null  | plain    |              | 
 c8     | integer |           | plain    |              | 
Inherits: ft2

\d+ ft3
                             Foreign table "public.ft3"
 Column |  Type   | Modifiers | FDW Options | Storage  | Stats target | Description 
--------+---------+-----------+-------------+----------+--------------+-------------
 c1     | integer | not null  |             | plain    |              | 
 c2     | text    |           |             | extended |              | 
 c3     | date    |           |             | plain    |              | 
 c4     | integer |           |             | plain    |              | 
 c5     | integer | default 0 |             | plain    |              | 
 c6     | integer |           |             | plain    |              | 
 c7     | integer | not null  |             | plain    |              | 
 c8     | integer |           |             | plain    |              | 
Server: s0
Inherits: ft2

-- alter attributes recursively
ALTER TABLE pt1 ALTER COLUMN c4 SET DEFAULT 0;
ALTER TABLE pt1 ALTER COLUMN c5 DROP DEFAULT;
ALTER TABLE pt1 ALTER COLUMN c6 SET NOT NULL;
ALTER TABLE pt1 ALTER COLUMN c7 DROP NOT NULL;
ALTER TABLE pt1 ALTER COLUMN c8 TYPE char(10) USING '0';        -- ERROR
ERROR:  "ft2" is not a table
ALTER TABLE pt1 ALTER COLUMN c8 TYPE char(10);
ALTER TABLE pt1 ALTER COLUMN c8 SET DATA TYPE text;
ALTER TABLE pt1 ALTER COLUMN c1 SET STATISTICS 10000;
ALTER TABLE pt1 ALTER COLUMN c1 SET (n_distinct = 100);
ALTER TABLE pt1 ALTER COLUMN c8 SET STATISTICS -1;
ALTER TABLE pt1 ALTER COLUMN c8 SET STORAGE EXTERNAL;
\d+ pt1
                          Table "public.pt1"
 Column |  Type   | Modifiers | Storage  | Stats target | Description 
--------+---------+-----------+----------+--------------+-------------
 c1     | integer | not null  | plain    | 10000        | 
 c2     | text    |           | extended |              | 
 c3     | date    |           | plain    |              | 
 c4     | integer | default 0 | plain    |              | 
 c5     | integer |           | plain    |              | 
 c6     | integer | not null  | plain    |              | 
 c7     | integer |           | plain    |              | 
 c8     | text    |           | external |              | 
Child tables: ft2

\d+ ft2
                             Foreign table "public.ft2"
 Column |  Type   | Modifiers | FDW Options | Storage  | Stats target | Description 
--------+---------+-----------+-------------+----------+--------------+-------------
 c1     | integer | not null  |             | plain    | 10000        | 
 c2     | text    |           |             | extended |              | 
 c3     | date    |           |             | plain    |              | 
 c4     | integer | default 0 |             | plain    |              | 
 c5     | integer |           |             | plain    |              | 
 c6     | integer | not null  |             | plain    |              | 
 c7     | integer |           |             | plain    |              | 
 c8     | text    |           |             | external |              | 
Server: s0
FDW Options: (delimiter ',', quote '"', "be quoted" 'value')
Inherits: pt1
Child tables: ct3,
              ft3

-- drop attributes recursively
ALTER TABLE pt1 DROP COLUMN c4;
ALTER TABLE pt1 DROP COLUMN c5;
ALTER TABLE pt1 DROP COLUMN c6;
ALTER TABLE pt1 DROP COLUMN c7;
ALTER TABLE pt1 DROP COLUMN c8;
\d+ pt1
                          Table "public.pt1"
 Column |  Type   | Modifiers | Storage  | Stats target | Description 
--------+---------+-----------+----------+--------------+-------------
 c1     | integer | not null  | plain    | 10000        | 
 c2     | text    |           | extended |              | 
 c3     | date    |           | plain    |              | 
Child tables: ft2

\d+ ft2
                             Foreign table "public.ft2"
 Column |  Type   | Modifiers | FDW Options | Storage  | Stats target | Description 
--------+---------+-----------+-------------+----------+--------------+-------------
 c1     | integer | not null  |             | plain    | 10000        | 
 c2     | text    |           |             | extended |              | 
 c3     | date    |           |             | plain    |              | 
Server: s0
FDW Options: (delimiter ',', quote '"', "be quoted" 'value')
Inherits: pt1
Child tables: ct3,
              ft3

-- add constraints recursively
ALTER TABLE pt1 ADD CONSTRAINT pt1chk1 CHECK (c1 > 0) NO INHERIT;
ALTER TABLE pt1 ADD CONSTRAINT pt1chk2 CHECK (c2 <> '');
-- connoinherit should be true for NO INHERIT constraint
SELECT relname, conname, contype, conislocal, coninhcount, connoinherit
  FROM pg_class AS pc JOIN pg_constraint AS pgc ON (conrelid = pc.oid)
  WHERE pc.relname = 'pt1'
  ORDER BY 1,2;
 relname | conname | contype | conislocal | coninhcount | connoinherit 
---------+---------+---------+------------+-------------+--------------
 pt1     | pt1chk1 | c       | t          |           0 | t
 pt1     | pt1chk2 | c       | t          |           0 | f
(2 rows)

-- child does not inherit NO INHERIT constraints
\d+ pt1
                          Table "public.pt1"
 Column |  Type   | Modifiers | Storage  | Stats target | Description 
--------+---------+-----------+----------+--------------+-------------
 c1     | integer | not null  | plain    | 10000        | 
 c2     | text    |           | extended |              | 
 c3     | date    |           | plain    |              | 
Check constraints:
    "pt1chk1" CHECK (c1 > 0) NO INHERIT
    "pt1chk2" CHECK (c2 <> ''::text)
Child tables: ft2

\d+ ft2
                             Foreign table "public.ft2"
 Column |  Type   | Modifiers | FDW Options | Storage  | Stats target | Description 
--------+---------+-----------+-------------+----------+--------------+-------------
 c1     | integer | not null  |             | plain    | 10000        | 
 c2     | text    |           |             | extended |              | 
 c3     | date    |           |             | plain    |              | 
Check constraints:
    "pt1chk2" CHECK (c2 <> ''::text)
Server: s0
FDW Options: (delimiter ',', quote '"', "be quoted" 'value')
Inherits: pt1
Child tables: ct3,
              ft3

DROP FOREIGN TABLE ft2; -- ERROR
ERROR:  cannot drop foreign table ft2 because other objects depend on it
DETAIL:  table ct3 depends on foreign table ft2
foreign table ft3 depends on foreign table ft2
HINT:  Use DROP ... CASCADE to drop the dependent objects too.
DROP FOREIGN TABLE ft2 CASCADE;
NOTICE:  drop cascades to 2 other objects
DETAIL:  drop cascades to table ct3
drop cascades to foreign table ft3
CREATE FOREIGN TABLE ft2 (
	c1 integer NOT NULL,
	c2 text,
	c3 date
) SERVER s0 OPTIONS (delimiter ',', quote '"', "be quoted" 'value');
-- child must have parent's INHERIT constraints
ALTER FOREIGN TABLE ft2 INHERIT pt1;                            -- ERROR
ERROR:  child table is missing constraint "pt1chk2"
ALTER FOREIGN TABLE ft2 ADD CONSTRAINT pt1chk2 CHECK (c2 <> '');
ALTER FOREIGN TABLE ft2 INHERIT pt1;
-- child does not inherit NO INHERIT constraints
\d+ pt1
                          Table "public.pt1"
 Column |  Type   | Modifiers | Storage  | Stats target | Description 
--------+---------+-----------+----------+--------------+-------------
 c1     | integer | not null  | plain    | 10000        | 
 c2     | text    |           | extended |              | 
 c3     | date    |           | plain    |              | 
Check constraints:
    "pt1chk1" CHECK (c1 > 0) NO INHERIT
    "pt1chk2" CHECK (c2 <> ''::text)
Child tables: ft2

\d+ ft2
                             Foreign table "public.ft2"
 Column |  Type   | Modifiers | FDW Options | Storage  | Stats target | Description 
--------+---------+-----------+-------------+----------+--------------+-------------
 c1     | integer | not null  |             | plain    |              | 
 c2     | text    |           |             | extended |              | 
 c3     | date    |           |             | plain    |              | 
Check constraints:
    "pt1chk2" CHECK (c2 <> ''::text)
Server: s0
FDW Options: (delimiter ',', quote '"', "be quoted" 'value')
Inherits: pt1

-- drop constraints recursively
ALTER TABLE pt1 DROP CONSTRAINT pt1chk1 CASCADE;
ALTER TABLE pt1 DROP CONSTRAINT pt1chk2 CASCADE;
-- NOT VALID case
INSERT INTO pt1 VALUES (1, 'pt1'::text, '1994-01-01'::date);
ALTER TABLE pt1 ADD CONSTRAINT pt1chk3 CHECK (c2 <> '') NOT VALID;
\d+ pt1
                          Table "public.pt1"
 Column |  Type   | Modifiers | Storage  | Stats target | Description 
--------+---------+-----------+----------+--------------+-------------
 c1     | integer | not null  | plain    | 10000        | 
 c2     | text    |           | extended |              | 
 c3     | date    |           | plain    |              | 
Check constraints:
    "pt1chk3" CHECK (c2 <> ''::text) NOT VALID
Child tables: ft2

\d+ ft2
                             Foreign table "public.ft2"
 Column |  Type   | Modifiers | FDW Options | Storage  | Stats target | Description 
--------+---------+-----------+-------------+----------+--------------+-------------
 c1     | integer | not null  |             | plain    |              | 
 c2     | text    |           |             | extended |              | 
 c3     | date    |           |             | plain    |              | 
Check constraints:
    "pt1chk2" CHECK (c2 <> ''::text)
    "pt1chk3" CHECK (c2 <> ''::text) NOT VALID
Server: s0
FDW Options: (delimiter ',', quote '"', "be quoted" 'value')
Inherits: pt1

-- VALIDATE CONSTRAINT need do nothing on foreign tables
ALTER TABLE pt1 VALIDATE CONSTRAINT pt1chk3;
\d+ pt1
                          Table "public.pt1"
 Column |  Type   | Modifiers | Storage  | Stats target | Description 
--------+---------+-----------+----------+--------------+-------------
 c1     | integer | not null  | plain    | 10000        | 
 c2     | text    |           | extended |              | 
 c3     | date    |           | plain    |              | 
Check constraints:
    "pt1chk3" CHECK (c2 <> ''::text)
Child tables: ft2

\d+ ft2
                             Foreign table "public.ft2"
 Column |  Type   | Modifiers | FDW Options | Storage  | Stats target | Description 
--------+---------+-----------+-------------+----------+--------------+-------------
 c1     | integer | not null  |             | plain    |              | 
 c2     | text    |           |             | extended |              | 
 c3     | date    |           |             | plain    |              | 
Check constraints:
    "pt1chk2" CHECK (c2 <> ''::text)
    "pt1chk3" CHECK (c2 <> ''::text)
Server: s0
FDW Options: (delimiter ',', quote '"', "be quoted" 'value')
Inherits: pt1

-- OID system column
ALTER TABLE pt1 SET WITH OIDS;
\d+ pt1
                          Table "public.pt1"
 Column |  Type   | Modifiers | Storage  | Stats target | Description 
--------+---------+-----------+----------+--------------+-------------
 c1     | integer | not null  | plain    | 10000        | 
 c2     | text    |           | extended |              | 
 c3     | date    |           | plain    |              | 
Check constraints:
    "pt1chk3" CHECK (c2 <> ''::text)
Child tables: ft2
Has OIDs: yes

\d+ ft2
                             Foreign table "public.ft2"
 Column |  Type   | Modifiers | FDW Options | Storage  | Stats target | Description 
--------+---------+-----------+-------------+----------+--------------+-------------
 c1     | integer | not null  |             | plain    |              | 
 c2     | text    |           |             | extended |              | 
 c3     | date    |           |             | plain    |              | 
Check constraints:
    "pt1chk2" CHECK (c2 <> ''::text)
    "pt1chk3" CHECK (c2 <> ''::text)
Server: s0
FDW Options: (delimiter ',', quote '"', "be quoted" 'value')
Inherits: pt1
Has OIDs: yes

ALTER TABLE ft2 SET WITHOUT OIDS;  -- ERROR
ERROR:  cannot drop inherited column "oid"
ALTER TABLE pt1 SET WITHOUT OIDS;
\d+ pt1
                          Table "public.pt1"
 Column |  Type   | Modifiers | Storage  | Stats target | Description 
--------+---------+-----------+----------+--------------+-------------
 c1     | integer | not null  | plain    | 10000        | 
 c2     | text    |           | extended |              | 
 c3     | date    |           | plain    |              | 
Check constraints:
    "pt1chk3" CHECK (c2 <> ''::text)
Child tables: ft2

\d+ ft2
                             Foreign table "public.ft2"
 Column |  Type   | Modifiers | FDW Options | Storage  | Stats target | Description 
--------+---------+-----------+-------------+----------+--------------+-------------
 c1     | integer | not null  |             | plain    |              | 
 c2     | text    |           |             | extended |              | 
 c3     | date    |           |             | plain    |              | 
Check constraints:
    "pt1chk2" CHECK (c2 <> ''::text)
    "pt1chk3" CHECK (c2 <> ''::text)
Server: s0
FDW Options: (delimiter ',', quote '"', "be quoted" 'value')
Inherits: pt1

-- changes name of an attribute recursively
ALTER TABLE pt1 RENAME COLUMN c1 TO f1;
ALTER TABLE pt1 RENAME COLUMN c2 TO f2;
ALTER TABLE pt1 RENAME COLUMN c3 TO f3;
-- changes name of a constraint recursively
ALTER TABLE pt1 RENAME CONSTRAINT pt1chk3 TO f2_check;
\d+ pt1
                          Table "public.pt1"
 Column |  Type   | Modifiers | Storage  | Stats target | Description 
--------+---------+-----------+----------+--------------+-------------
 f1     | integer | not null  | plain    | 10000        | 
 f2     | text    |           | extended |              | 
 f3     | date    |           | plain    |              | 
Check constraints:
    "f2_check" CHECK (f2 <> ''::text)
Child tables: ft2

\d+ ft2
                             Foreign table "public.ft2"
 Column |  Type   | Modifiers | FDW Options | Storage  | Stats target | Description 
--------+---------+-----------+-------------+----------+--------------+-------------
 f1     | integer | not null  |             | plain    |              | 
 f2     | text    |           |             | extended |              | 
 f3     | date    |           |             | plain    |              | 
Check constraints:
    "f2_check" CHECK (f2 <> ''::text)
    "pt1chk2" CHECK (f2 <> ''::text)
Server: s0
FDW Options: (delimiter ',', quote '"', "be quoted" 'value')
Inherits: pt1

-- TRUNCATE doesn't work on foreign tables, either directly or recursively
TRUNCATE ft2;  -- ERROR
ERROR:  "ft2" is not a table
TRUNCATE pt1;  -- ERROR
ERROR:  "ft2" is not a table
DROP TABLE pt1 CASCADE;
NOTICE:  drop cascades to foreign table ft2
-- IMPORT FOREIGN SCHEMA
IMPORT FOREIGN SCHEMA s1 FROM SERVER s9 INTO public; -- ERROR
ERROR:  foreign-data wrapper "foo" has no handler
IMPORT FOREIGN SCHEMA s1 LIMIT TO (t1) FROM SERVER s9 INTO public; --ERROR
ERROR:  foreign-data wrapper "foo" has no handler
IMPORT FOREIGN SCHEMA s1 EXCEPT (t1) FROM SERVER s9 INTO public; -- ERROR
ERROR:  foreign-data wrapper "foo" has no handler
IMPORT FOREIGN SCHEMA s1 EXCEPT (t1, t2) FROM SERVER s9 INTO public
OPTIONS (option1 'value1', option2 'value2'); -- ERROR
ERROR:  foreign-data wrapper "foo" has no handler
-- DROP FOREIGN TABLE
DROP FOREIGN TABLE no_table;                                    -- ERROR
ERROR:  foreign table "no_table" does not exist
DROP FOREIGN TABLE IF EXISTS no_table;
NOTICE:  foreign table "no_table" does not exist, skipping
DROP FOREIGN TABLE foreign_schema.foreign_table_1;
-- REASSIGN OWNED/DROP OWNED of foreign objects
REASSIGN OWNED BY regress_test_role TO regress_test_role2;
DROP OWNED BY regress_test_role2;
ERROR:  cannot drop desired object(s) because other objects depend on them
DETAIL:  user mapping for regress_test_role on server s5 depends on server s5
HINT:  Use DROP ... CASCADE to drop the dependent objects too.
DROP OWNED BY regress_test_role2 CASCADE;
NOTICE:  drop cascades to user mapping for regress_test_role on server s5
-- Cleanup
DROP SCHEMA foreign_schema CASCADE;
DROP ROLE regress_test_role;                                -- ERROR
ERROR:  role "regress_test_role" cannot be dropped because some objects depend on it
DETAIL:  privileges for server s4
privileges for foreign-data wrapper foo
owner of user mapping for regress_test_role on server s6
<<<<<<< HEAD
owner of user mapping for regress_test_role on server s5
owner of server s5
owner of server t2
DROP SERVER s5 CASCADE;
NOTICE:  drop cascades to user mapping for regress_test_role on server s5
DROP SERVER t1 CASCADE;
NOTICE:  drop cascades to user mapping for public on server t1
DROP SERVER t2;
=======
DROP SERVER t1 CASCADE;
NOTICE:  drop cascades to user mapping for public on server t1
>>>>>>> 8abb52fa
DROP USER MAPPING FOR regress_test_role SERVER s6;
-- This test causes some order dependent cascade detail output,
-- so switch to terse mode for it.
\set VERBOSITY terse
DROP FOREIGN DATA WRAPPER foo CASCADE;
NOTICE:  drop cascades to 5 other objects
\set VERBOSITY default
DROP SERVER s8 CASCADE;
NOTICE:  drop cascades to 2 other objects
DETAIL:  drop cascades to user mapping for foreign_data_user on server s8
drop cascades to user mapping for public on server s8
DROP ROLE regress_test_indirect;
DROP ROLE regress_test_role;
DROP ROLE unprivileged_role;                                -- ERROR
ERROR:  role "unprivileged_role" cannot be dropped because some objects depend on it
DETAIL:  privileges for foreign-data wrapper postgresql
REVOKE ALL ON FOREIGN DATA WRAPPER postgresql FROM unprivileged_role;
DROP ROLE unprivileged_role;
DROP ROLE regress_test_role2;
DROP FOREIGN DATA WRAPPER postgresql CASCADE;
DROP FOREIGN DATA WRAPPER dummy CASCADE;
NOTICE:  drop cascades to server s0
\c
DROP ROLE foreign_data_user;
-- At this point we should have no wrappers, no servers, and no mappings.
SELECT fdwname, fdwhandler, fdwvalidator, fdwoptions FROM pg_foreign_data_wrapper;
 fdwname | fdwhandler | fdwvalidator | fdwoptions 
---------+------------+--------------+------------
(0 rows)

SELECT srvname, srvoptions FROM pg_foreign_server;
 srvname | srvoptions 
---------+------------
(0 rows)

SELECT * FROM pg_user_mapping;
 umuser | umserver | umoptions 
--------+----------+-----------
(0 rows)
<|MERGE_RESOLUTION|>--- conflicted
+++ resolved
@@ -1758,19 +1758,8 @@
 DETAIL:  privileges for server s4
 privileges for foreign-data wrapper foo
 owner of user mapping for regress_test_role on server s6
-<<<<<<< HEAD
-owner of user mapping for regress_test_role on server s5
-owner of server s5
-owner of server t2
-DROP SERVER s5 CASCADE;
-NOTICE:  drop cascades to user mapping for regress_test_role on server s5
 DROP SERVER t1 CASCADE;
 NOTICE:  drop cascades to user mapping for public on server t1
-DROP SERVER t2;
-=======
-DROP SERVER t1 CASCADE;
-NOTICE:  drop cascades to user mapping for public on server t1
->>>>>>> 8abb52fa
 DROP USER MAPPING FOR regress_test_role SERVER s6;
 -- This test causes some order dependent cascade detail output,
 -- so switch to terse mode for it.
