--- conflicted
+++ resolved
@@ -1,29 +1,16 @@
 # German message translation file for plpgsql
-<<<<<<< HEAD
-# Copyright (C) 2009 - 2014 PostgreSQL Global Development Group
-# This file is distributed under the same license as the PostgreSQL package.
-# Peter Eisentraut <peter_e@gmx.net>, 2009 - 2014.
-=======
 # Copyright (C) 2009 - 2015 PostgreSQL Global Development Group
 # This file is distributed under the same license as the PostgreSQL package.
 # Peter Eisentraut <peter_e@gmx.net>, 2009 - 2015.
->>>>>>> 8abb52fa
 #
 # Use these quotes: „%s“
 #
 msgid ""
 msgstr ""
-<<<<<<< HEAD
-"Project-Id-Version: PostgreSQL 9.4\n"
-"Report-Msgid-Bugs-To: pgsql-bugs@postgresql.org\n"
-"POT-Creation-Date: 2014-08-23 03:37+0000\n"
-"PO-Revision-Date: 2014-08-23 00:30-0400\n"
-=======
 "Project-Id-Version: PostgreSQL 9.5\n"
 "Report-Msgid-Bugs-To: pgsql-bugs@postgresql.org\n"
 "POT-Creation-Date: 2015-09-22 15:07+0000\n"
 "PO-Revision-Date: 2015-09-22 20:46-0400\n"
->>>>>>> 8abb52fa
 "Last-Translator: Peter Eisentraut <peter_e@gmx.net>\n"
 "Language-Team: German <peter_e@gmx.net>\n"
 "Language: de\n"
@@ -32,11 +19,7 @@
 "Content-Transfer-Encoding: 8bit\n"
 "Plural-Forms: nplurals=2; plural=n != 1;\n"
 
-<<<<<<< HEAD
-#: pl_comp.c:436 pl_handler.c:438
-=======
 #: pl_comp.c:436 pl_handler.c:448
->>>>>>> 8abb52fa
 #, c-format
 msgid "PL/pgSQL functions cannot accept type %s"
 msgstr "PL/pgSQL-Funktionen können Typ %s nicht annehmen"
@@ -51,158 +34,82 @@
 msgid "trigger functions can only be called as triggers"
 msgstr "Triggerfunktionen können nur als Trigger aufgerufen werden"
 
-<<<<<<< HEAD
-#: pl_comp.c:551 pl_handler.c:423
-=======
 #: pl_comp.c:551 pl_handler.c:433
->>>>>>> 8abb52fa
 #, c-format
 msgid "PL/pgSQL functions cannot return type %s"
 msgstr "PL/pgSQL-Funktionen können keinen Rückgabetyp %s haben"
 
-<<<<<<< HEAD
-#: pl_comp.c:594
-=======
 #: pl_comp.c:592
->>>>>>> 8abb52fa
 #, c-format
 msgid "trigger functions cannot have declared arguments"
 msgstr "Triggerfunktionen können keine deklarierten Argumente haben"
 
-<<<<<<< HEAD
-#: pl_comp.c:595
-=======
 #: pl_comp.c:593
->>>>>>> 8abb52fa
 #, c-format
 msgid "The arguments of the trigger can be accessed through TG_NARGS and TG_ARGV instead."
 msgstr "Auf die Argumente des Triggers kann stattdessen über TG_NARGS und TG_ARGV zugegriffen werden."
 
-<<<<<<< HEAD
-#: pl_comp.c:697
-=======
 #: pl_comp.c:695
->>>>>>> 8abb52fa
 #, c-format
 msgid "event trigger functions cannot have declared arguments"
 msgstr "Ereignistriggerfunktionen können keine deklarierten Argumente haben"
 
-<<<<<<< HEAD
-#: pl_comp.c:962
-=======
 #: pl_comp.c:957
->>>>>>> 8abb52fa
 #, c-format
 msgid "compilation of PL/pgSQL function \"%s\" near line %d"
 msgstr "Kompilierung der PL/pgSQL-Funktion „%s“ nahe Zeile %d"
 
-<<<<<<< HEAD
-#: pl_comp.c:985
-=======
 #: pl_comp.c:980
->>>>>>> 8abb52fa
 #, c-format
 msgid "parameter name \"%s\" used more than once"
 msgstr "Parametername „%s“ mehrmals angegeben"
 
-<<<<<<< HEAD
-#: pl_comp.c:1095
-=======
 #: pl_comp.c:1090
->>>>>>> 8abb52fa
 #, c-format
 msgid "column reference \"%s\" is ambiguous"
 msgstr "Spaltenverweis „%s“ ist nicht eindeutig"
 
-<<<<<<< HEAD
-#: pl_comp.c:1097
-=======
 #: pl_comp.c:1092
->>>>>>> 8abb52fa
 #, c-format
 msgid "It could refer to either a PL/pgSQL variable or a table column."
 msgstr "Er könnte sich entweder auf eine PL/pgSQL-Variable oder eine Tabellenspalte beziehen."
 
-<<<<<<< HEAD
-#: pl_comp.c:1277 pl_comp.c:1305 pl_exec.c:4179 pl_exec.c:4524 pl_exec.c:4609
-#: pl_exec.c:4700
-=======
 #: pl_comp.c:1272 pl_comp.c:1300 pl_exec.c:4447 pl_exec.c:4795 pl_exec.c:4880
 #: pl_exec.c:4971
->>>>>>> 8abb52fa
 #, c-format
 msgid "record \"%s\" has no field \"%s\""
 msgstr "Record „%s“ hat kein Feld „%s“"
 
-<<<<<<< HEAD
-#: pl_comp.c:1836
-=======
 #: pl_comp.c:1831
->>>>>>> 8abb52fa
 #, c-format
 msgid "relation \"%s\" does not exist"
 msgstr "Relation „%s“ existiert nicht"
 
-<<<<<<< HEAD
-#: pl_comp.c:1945
-=======
 #: pl_comp.c:1940
->>>>>>> 8abb52fa
 #, c-format
 msgid "variable \"%s\" has pseudo-type %s"
 msgstr "Variable „%s“ hat Pseudotyp %s"
 
-<<<<<<< HEAD
-#: pl_comp.c:2011
-=======
 #: pl_comp.c:2006
->>>>>>> 8abb52fa
 #, c-format
 msgid "relation \"%s\" is not a table"
 msgstr "Relation „%s“ ist keine Tabelle"
 
-<<<<<<< HEAD
-#: pl_comp.c:2171
-=======
 #: pl_comp.c:2166
->>>>>>> 8abb52fa
 #, c-format
 msgid "type \"%s\" is only a shell"
 msgstr "Typ „%s“ ist nur eine Hülle"
 
-<<<<<<< HEAD
-#: pl_comp.c:2245 pl_comp.c:2298
-=======
 #: pl_comp.c:2255 pl_comp.c:2308
->>>>>>> 8abb52fa
 #, c-format
 msgid "unrecognized exception condition \"%s\""
 msgstr "unbekannte Ausnahmebedingung „%s“"
 
-<<<<<<< HEAD
-#: pl_comp.c:2456
-=======
 #: pl_comp.c:2466
->>>>>>> 8abb52fa
 #, c-format
 msgid "could not determine actual argument type for polymorphic function \"%s\""
 msgstr "konnte den tatsächlichen Argumenttyp der polymorphischen Funktion „%s“ nicht ermitteln"
 
-<<<<<<< HEAD
-#: pl_exec.c:277 pl_exec.c:537 pl_exec.c:816
-msgid "during initialization of execution state"
-msgstr "bei der Initialisierung des Ausführungszustandes"
-
-#: pl_exec.c:284
-msgid "while storing call arguments into local variables"
-msgstr "beim Abspeichern der Aufrufargumente in lokale Variablen"
-
-#: pl_exec.c:326 pl_exec.c:694
-msgid "during function entry"
-msgstr "beim Eintritts in die Funktion"
-
-#: pl_exec.c:357 pl_exec.c:725 pl_exec.c:857
-=======
 #: pl_exec.c:321 pl_exec.c:614 pl_exec.c:893
 msgid "during initialization of execution state"
 msgstr "bei der Initialisierung des Ausführungszustandes"
@@ -216,48 +123,24 @@
 msgstr "beim Eintritts in die Funktion"
 
 #: pl_exec.c:439 pl_exec.c:802 pl_exec.c:934
->>>>>>> 8abb52fa
 #, c-format
 msgid "CONTINUE cannot be used outside a loop"
 msgstr "CONTINUE kann nicht außerhalb einer Schleife verwendet werden"
 
-<<<<<<< HEAD
-#: pl_exec.c:361
-=======
 #: pl_exec.c:443
->>>>>>> 8abb52fa
 #, c-format
 msgid "control reached end of function without RETURN"
 msgstr "Kontrollfluss erreichte das Ende der Funktion ohne RETURN"
 
-<<<<<<< HEAD
-#: pl_exec.c:368
-msgid "while casting return value to function's return type"
-msgstr "bei der Umwandlung des Rückgabewerts in den Rückgabetyp der Funktion"
-
-#: pl_exec.c:381 pl_exec.c:2843
-=======
 #: pl_exec.c:450
 msgid "while casting return value to function's return type"
 msgstr "bei der Umwandlung des Rückgabewerts in den Rückgabetyp der Funktion"
 
 #: pl_exec.c:463 pl_exec.c:2987
->>>>>>> 8abb52fa
 #, c-format
 msgid "set-valued function called in context that cannot accept a set"
 msgstr "Funktion mit Mengenergebnis in einem Zusammenhang aufgerufen, der keine Mengenergebnisse verarbeiten kann"
 
-<<<<<<< HEAD
-#: pl_exec.c:419 pl_exec.c:2686
-msgid "returned record type does not match expected record type"
-msgstr "zurückgegebener Record-Typ stimmt nicht mit erwartetem Record-Typ überein"
-
-#: pl_exec.c:479 pl_exec.c:733 pl_exec.c:865
-msgid "during function exit"
-msgstr "beim Verlassen der Funktion"
-
-#: pl_exec.c:729 pl_exec.c:861
-=======
 #: pl_exec.c:501 pl_exec.c:2829
 msgid "returned record type does not match expected record type"
 msgstr "zurückgegebener Record-Typ stimmt nicht mit erwartetem Record-Typ überein"
@@ -267,27 +150,15 @@
 msgstr "beim Verlassen der Funktion"
 
 #: pl_exec.c:806 pl_exec.c:938
->>>>>>> 8abb52fa
 #, c-format
 msgid "control reached end of trigger procedure without RETURN"
 msgstr "Kontrollfluss erreichte das Ende der Triggerprozedur ohne RETURN"
 
-<<<<<<< HEAD
-#: pl_exec.c:738
-=======
 #: pl_exec.c:815
->>>>>>> 8abb52fa
 #, c-format
 msgid "trigger procedure cannot return a set"
 msgstr "Triggerprozedur kann keine Ergebnismenge zurückgeben"
 
-<<<<<<< HEAD
-#: pl_exec.c:760
-msgid "returned row structure does not match the structure of the triggering table"
-msgstr "zurückgegebene Zeilenstruktur stimmt nicht mit der Struktur der Tabelle, die den Trigger ausgelöst hat, überein"
-
-#: pl_exec.c:916
-=======
 #: pl_exec.c:837
 msgid "returned row structure does not match the structure of the triggering table"
 msgstr "zurückgegebene Zeilenstruktur stimmt nicht mit der Struktur der Tabelle, die den Trigger ausgelöst hat, überein"
@@ -296,74 +167,38 @@
 #. local variable initialization"
 #.
 #: pl_exec.c:993
->>>>>>> 8abb52fa
 #, c-format
 msgid "PL/pgSQL function %s line %d %s"
 msgstr "PL/pgSQL-Funktion %s Zeile %d %s"
 
-<<<<<<< HEAD
-#: pl_exec.c:927
-=======
 #. translator: last %s is a phrase such as "while storing call
 #. arguments into local variables"
 #.
 #: pl_exec.c:1004
->>>>>>> 8abb52fa
 #, c-format
 msgid "PL/pgSQL function %s %s"
 msgstr "PL/pgSQL-Funktion %s %s"
 
 #. translator: last %s is a plpgsql statement type name
-<<<<<<< HEAD
-#: pl_exec.c:935
-=======
 #: pl_exec.c:1012
->>>>>>> 8abb52fa
 #, c-format
 msgid "PL/pgSQL function %s line %d at %s"
 msgstr "PL/pgSQL-Funktion %s Zeile %d bei %s"
 
-<<<<<<< HEAD
-#: pl_exec.c:941
-=======
 #: pl_exec.c:1018
->>>>>>> 8abb52fa
 #, c-format
 msgid "PL/pgSQL function %s"
 msgstr "PL/pgSQL-Funktion %s"
 
-<<<<<<< HEAD
-#: pl_exec.c:1050
-msgid "during statement block local variable initialization"
-msgstr "bei der Initialisierung der lokalen Variablen des Anweisungsblocks"
-
-#: pl_exec.c:1092
-=======
 #: pl_exec.c:1129
 msgid "during statement block local variable initialization"
 msgstr "bei der Initialisierung der lokalen Variablen des Anweisungsblocks"
 
 #: pl_exec.c:1169
->>>>>>> 8abb52fa
 #, c-format
 msgid "variable \"%s\" declared NOT NULL cannot default to NULL"
 msgstr "Variable „%s“ ist als NOT NULL deklariert und kann daher nicht den Ausgangswert NULL haben"
 
-<<<<<<< HEAD
-#: pl_exec.c:1142
-msgid "during statement block entry"
-msgstr "beim Eintreten in den Anweisungsblock"
-
-#: pl_exec.c:1163
-msgid "during statement block exit"
-msgstr "beim Verlassen des Anweisungsblocks"
-
-#: pl_exec.c:1206
-msgid "during exception cleanup"
-msgstr "beim Aufräumen der Ausnahme"
-
-#: pl_exec.c:1559
-=======
 #: pl_exec.c:1219
 msgid "during statement block entry"
 msgstr "beim Eintreten in den Anweisungsblock"
@@ -377,235 +212,122 @@
 msgstr "beim Aufräumen der Ausnahme"
 
 #: pl_exec.c:1634
->>>>>>> 8abb52fa
 #, c-format
 msgid "GET STACKED DIAGNOSTICS cannot be used outside an exception handler"
 msgstr "GET STACKED DIAGNOSTICS kann nicht außerhalb einer Ausnahmebehandlung verwendet werden"
 
-<<<<<<< HEAD
-#: pl_exec.c:1760
-=======
 #: pl_exec.c:1838
->>>>>>> 8abb52fa
 #, c-format
 msgid "case not found"
 msgstr "Fall nicht gefunden"
 
-<<<<<<< HEAD
-#: pl_exec.c:1761
-=======
 #: pl_exec.c:1839
->>>>>>> 8abb52fa
 #, c-format
 msgid "CASE statement is missing ELSE part."
 msgstr "Der CASE-Anweisung fehlt ein ELSE-Teil."
 
-<<<<<<< HEAD
-#: pl_exec.c:1913
-=======
 #: pl_exec.c:1993
->>>>>>> 8abb52fa
 #, c-format
 msgid "lower bound of FOR loop cannot be null"
 msgstr "Untergrenze einer FOR-Schleife darf nicht NULL sein"
 
-<<<<<<< HEAD
-#: pl_exec.c:1928
-=======
 #: pl_exec.c:2009
->>>>>>> 8abb52fa
 #, c-format
 msgid "upper bound of FOR loop cannot be null"
 msgstr "Obergrenze einer FOR-Schleife darf nicht NULL sein"
 
-<<<<<<< HEAD
-#: pl_exec.c:1945
-=======
 #: pl_exec.c:2027
->>>>>>> 8abb52fa
 #, c-format
 msgid "BY value of FOR loop cannot be null"
 msgstr "BY-Wert einer FOR-Schleife darf nicht NULL sein"
 
-<<<<<<< HEAD
-#: pl_exec.c:1951
-=======
 #: pl_exec.c:2033
->>>>>>> 8abb52fa
 #, c-format
 msgid "BY value of FOR loop must be greater than zero"
 msgstr "BY-Wert einer FOR-Schleife muss größer als null sein"
 
-<<<<<<< HEAD
-#: pl_exec.c:2121 pl_exec.c:3730
-=======
 #: pl_exec.c:2203 pl_exec.c:3963
->>>>>>> 8abb52fa
 #, c-format
 msgid "cursor \"%s\" already in use"
 msgstr "Cursor „%s“ ist bereits in Verwendung"
 
-<<<<<<< HEAD
-#: pl_exec.c:2144 pl_exec.c:3792
-=======
 #: pl_exec.c:2226 pl_exec.c:4025
->>>>>>> 8abb52fa
 #, c-format
 msgid "arguments given for cursor without arguments"
 msgstr "einem Cursor ohne Argumente wurden Argumente übergeben"
 
-<<<<<<< HEAD
-#: pl_exec.c:2163 pl_exec.c:3811
-=======
 #: pl_exec.c:2245 pl_exec.c:4044
->>>>>>> 8abb52fa
 #, c-format
 msgid "arguments required for cursor"
 msgstr "Cursor benötigt Argumente"
 
-<<<<<<< HEAD
-#: pl_exec.c:2250
-=======
 #: pl_exec.c:2330
->>>>>>> 8abb52fa
 #, c-format
 msgid "FOREACH expression must not be null"
 msgstr "FOREACH-Ausdruck darf nicht NULL sein"
 
-<<<<<<< HEAD
-#: pl_exec.c:2256
-=======
 #: pl_exec.c:2336
->>>>>>> 8abb52fa
 #, c-format
 msgid "FOREACH expression must yield an array, not type %s"
 msgstr "FOREACH-Ausdruck muss ein Array ergeben, nicht Typ %s"
 
-<<<<<<< HEAD
-#: pl_exec.c:2273
-=======
 #: pl_exec.c:2353
->>>>>>> 8abb52fa
 #, c-format
 msgid "slice dimension (%d) is out of the valid range 0..%d"
 msgstr "Slice-Dimension (%d) ist außerhalb des gültigen Bereichs 0..%d"
 
-<<<<<<< HEAD
-#: pl_exec.c:2300
-=======
 #: pl_exec.c:2380
->>>>>>> 8abb52fa
 #, c-format
 msgid "FOREACH ... SLICE loop variable must be of an array type"
 msgstr "FOREACH ... SLICE Schleifenvariable muss einen Arraytyp haben"
 
-<<<<<<< HEAD
-#: pl_exec.c:2304
-=======
 #: pl_exec.c:2384
->>>>>>> 8abb52fa
 #, c-format
 msgid "FOREACH loop variable must not be of an array type"
 msgstr "FOREACH-Schleifenvariable darf keinen Array-Typ haben"
 
-<<<<<<< HEAD
-#: pl_exec.c:2525 pl_exec.c:2678
-=======
 #: pl_exec.c:2572 pl_exec.c:2654 pl_exec.c:2821
->>>>>>> 8abb52fa
 #, c-format
 msgid "cannot return non-composite value from function returning composite type"
 msgstr "kann keinen nicht zusammengesetzten Wert aus einer Funktion zurückgeben, die einen zusammengesetzten Typ zurückgibt"
 
-<<<<<<< HEAD
-#: pl_exec.c:2569 pl_gram.y:3075
-=======
 #: pl_exec.c:2698 pl_gram.y:3112
->>>>>>> 8abb52fa
 #, c-format
 msgid "cannot use RETURN NEXT in a non-SETOF function"
 msgstr "RETURN NEXT kann nur in einer Funktion mit SETOF-Rückgabetyp verwendet werden"
 
-<<<<<<< HEAD
-#: pl_exec.c:2597 pl_exec.c:2720
-=======
 #: pl_exec.c:2732 pl_exec.c:2863
->>>>>>> 8abb52fa
 #, c-format
 msgid "wrong result type supplied in RETURN NEXT"
 msgstr "falscher Ergebnistyp angegeben in RETURN NEXT"
 
-<<<<<<< HEAD
-#: pl_exec.c:2620 pl_exec.c:4166 pl_exec.c:4491 pl_exec.c:4517 pl_exec.c:4583
-#: pl_exec.c:4602 pl_exec.c:4670 pl_exec.c:4693
-=======
 #: pl_exec.c:2761 pl_exec.c:4434 pl_exec.c:4762 pl_exec.c:4788 pl_exec.c:4854
 #: pl_exec.c:4873 pl_exec.c:4941 pl_exec.c:4964
->>>>>>> 8abb52fa
 #, c-format
 msgid "record \"%s\" is not assigned yet"
 msgstr "Record „%s“ hat noch keinen Wert"
 
-<<<<<<< HEAD
-#: pl_exec.c:2622 pl_exec.c:4168 pl_exec.c:4493 pl_exec.c:4519 pl_exec.c:4585
-#: pl_exec.c:4604 pl_exec.c:4672 pl_exec.c:4695
-=======
 #: pl_exec.c:2763 pl_exec.c:4436 pl_exec.c:4764 pl_exec.c:4790 pl_exec.c:4856
 #: pl_exec.c:4875 pl_exec.c:4943 pl_exec.c:4966
->>>>>>> 8abb52fa
 #, c-format
 msgid "The tuple structure of a not-yet-assigned record is indeterminate."
 msgstr "Die Tupelstruktur eines Records ohne Wert ist unbestimmt."
 
-<<<<<<< HEAD
-#: pl_exec.c:2626 pl_exec.c:2646
-=======
 #: pl_exec.c:2767 pl_exec.c:2787
->>>>>>> 8abb52fa
 #, c-format
 msgid "wrong record type supplied in RETURN NEXT"
 msgstr "falscher Record-Typ angegeben in RETURN NEXT"
 
-<<<<<<< HEAD
-#: pl_exec.c:2738
-=======
 #: pl_exec.c:2882
->>>>>>> 8abb52fa
 #, c-format
 msgid "RETURN NEXT must have a parameter"
 msgstr "RETURN NEXT muss einen Parameter haben"
 
-<<<<<<< HEAD
-#: pl_exec.c:2771 pl_gram.y:3133
-=======
 #: pl_exec.c:2915 pl_gram.y:3174
->>>>>>> 8abb52fa
 #, c-format
 msgid "cannot use RETURN QUERY in a non-SETOF function"
 msgstr "RETURN QUERY kann nur in einer Funktion mit SETOF-Rückgabetyp verwendet werden"
 
-<<<<<<< HEAD
-#: pl_exec.c:2791
-msgid "structure of query does not match function result type"
-msgstr "Struktur der Anfrage stimmt nicht mit Rückgabetyp der Funktion überein"
-
-#: pl_exec.c:2871 pl_exec.c:3003
-#, c-format
-msgid "RAISE option already specified: %s"
-msgstr "RAISE-Option bereits angegeben: %s"
-
-#: pl_exec.c:2904
-#, c-format
-msgid "RAISE without parameters cannot be used outside an exception handler"
-msgstr "RAISE ohne Parameter kann nicht außerhalb einer Ausnahmebehandlung verwendet werden"
-
-#: pl_exec.c:2945
-#, c-format
-msgid "too few parameters specified for RAISE"
-msgstr "zu wenige Parameter für RAISE angegeben"
-
-#: pl_exec.c:2973
-=======
 #: pl_exec.c:2935
 msgid "structure of query does not match function result type"
 msgstr "Struktur der Anfrage stimmt nicht mit Rückgabetyp der Funktion überein"
@@ -616,248 +338,143 @@
 msgstr "RAISE-Option bereits angegeben: %s"
 
 #: pl_exec.c:3048
->>>>>>> 8abb52fa
 #, c-format
 msgid "RAISE without parameters cannot be used outside an exception handler"
 msgstr "RAISE ohne Parameter kann nicht außerhalb einer Ausnahmebehandlung verwendet werden"
 
-<<<<<<< HEAD
-#: pl_exec.c:2993
-=======
 #: pl_exec.c:3135
->>>>>>> 8abb52fa
 #, c-format
 msgid "RAISE statement option cannot be null"
 msgstr "Option einer RAISE-Anweisung darf nicht NULL sein"
 
-<<<<<<< HEAD
-#: pl_exec.c:3064
-=======
 #: pl_exec.c:3206
->>>>>>> 8abb52fa
 #, c-format
 msgid "%s"
 msgstr "%s"
 
-<<<<<<< HEAD
-#: pl_exec.c:3241 pl_exec.c:3378 pl_exec.c:3569
-=======
 #: pl_exec.c:3279
 #, c-format
 msgid "assertion failed"
 msgstr "Assertion fehlgeschlagen"
 
 #: pl_exec.c:3469 pl_exec.c:3613 pl_exec.c:3802
->>>>>>> 8abb52fa
 #, c-format
 msgid "cannot COPY to/from client in PL/pgSQL"
 msgstr "COPY vom/zum Client funktioniert in PL/pgSQL nicht"
 
-<<<<<<< HEAD
-#: pl_exec.c:3245 pl_exec.c:3382 pl_exec.c:3573
-=======
 #: pl_exec.c:3473 pl_exec.c:3617 pl_exec.c:3806
->>>>>>> 8abb52fa
 #, c-format
 msgid "cannot begin/end transactions in PL/pgSQL"
 msgstr "Transaktionen können in PL/pgSQL nicht begonnen/beendet werden"
 
-<<<<<<< HEAD
-#: pl_exec.c:3246 pl_exec.c:3383 pl_exec.c:3574
-=======
 #: pl_exec.c:3474 pl_exec.c:3618 pl_exec.c:3807
->>>>>>> 8abb52fa
 #, c-format
 msgid "Use a BEGIN block with an EXCEPTION clause instead."
 msgstr "Verwenden Sie stattdessen einen BEGIN-Block mit einer EXCEPTION-Klausel."
 
-<<<<<<< HEAD
-#: pl_exec.c:3406 pl_exec.c:3598
-=======
 #: pl_exec.c:3641 pl_exec.c:3831
->>>>>>> 8abb52fa
 #, c-format
 msgid "INTO used with a command that cannot return data"
 msgstr "INTO mit einem Befehl verwendet, der keine Daten zurückgeben kann"
 
-<<<<<<< HEAD
-#: pl_exec.c:3434 pl_exec.c:3626
-=======
 #: pl_exec.c:3669 pl_exec.c:3859
->>>>>>> 8abb52fa
 #, c-format
 msgid "query returned no rows"
 msgstr "Anfrage gab keine Zeilen zurück"
 
-<<<<<<< HEAD
-#: pl_exec.c:3453 pl_exec.c:3645
-=======
 #: pl_exec.c:3688 pl_exec.c:3878
->>>>>>> 8abb52fa
 #, c-format
 msgid "query returned more than one row"
 msgstr "Anfrage gab mehr als eine Zeile zurück"
 
-<<<<<<< HEAD
-#: pl_exec.c:3470
-=======
 #: pl_exec.c:3705
->>>>>>> 8abb52fa
 #, c-format
 msgid "query has no destination for result data"
 msgstr "Anfrage hat keinen Bestimmungsort für die Ergebnisdaten"
 
-<<<<<<< HEAD
-#: pl_exec.c:3471
-=======
 #: pl_exec.c:3706
->>>>>>> 8abb52fa
 #, c-format
 msgid "If you want to discard the results of a SELECT, use PERFORM instead."
 msgstr "Wenn Sie die Ergebnisse eines SELECT verwerfen wollen, verwenden Sie stattdessen PERFORM."
 
-<<<<<<< HEAD
-#: pl_exec.c:3505 pl_exec.c:6480
-=======
 #: pl_exec.c:3738 pl_exec.c:7026
->>>>>>> 8abb52fa
 #, c-format
 msgid "query string argument of EXECUTE is null"
 msgstr "Anfrageargument von EXECUTE ist NULL"
 
-<<<<<<< HEAD
-#: pl_exec.c:3561
-=======
 #: pl_exec.c:3794
->>>>>>> 8abb52fa
 #, c-format
 msgid "EXECUTE of SELECT ... INTO is not implemented"
 msgstr "EXECUTE von SELECT ... INTO ist nicht implementiert"
 
-<<<<<<< HEAD
-#: pl_exec.c:3562
-=======
 #: pl_exec.c:3795
->>>>>>> 8abb52fa
 #, c-format
 msgid "You might want to use EXECUTE ... INTO or EXECUTE CREATE TABLE ... AS instead."
 msgstr "Sie könnten stattdessen EXECUTE ... INTO oder EXECUTE CREATE TABLE ... AS verwenden."
 
-<<<<<<< HEAD
-#: pl_exec.c:3874 pl_exec.c:3966
-=======
 #: pl_exec.c:4105 pl_exec.c:4197
->>>>>>> 8abb52fa
 #, c-format
 msgid "cursor variable \"%s\" is null"
 msgstr "Cursor-Variable „%s“ ist NULL"
 
-<<<<<<< HEAD
-#: pl_exec.c:3881 pl_exec.c:3973
-=======
 #: pl_exec.c:4112 pl_exec.c:4204
->>>>>>> 8abb52fa
 #, c-format
 msgid "cursor \"%s\" does not exist"
 msgstr "Cursor „%s“ existiert nicht"
 
-<<<<<<< HEAD
-#: pl_exec.c:3895
-=======
 #: pl_exec.c:4126
->>>>>>> 8abb52fa
 #, c-format
 msgid "relative or absolute cursor position is null"
 msgstr "relative oder absolute Cursorposition ist NULL"
 
-<<<<<<< HEAD
-#: pl_exec.c:4062
-=======
 #: pl_exec.c:4306
->>>>>>> 8abb52fa
 #, c-format
 msgid "null value cannot be assigned to variable \"%s\" declared NOT NULL"
 msgstr "NULL-Wert kann der Variable „%s“ nicht zugewiesen werden, weil sie als NOT NULL deklariert ist"
 
-<<<<<<< HEAD
-#: pl_exec.c:4109
-=======
 #: pl_exec.c:4378
->>>>>>> 8abb52fa
 #, c-format
 msgid "cannot assign non-composite value to a row variable"
 msgstr "nicht zusammengesetzter Wert kann nicht einer Zeilenvariable zugewiesen werden"
 
-<<<<<<< HEAD
-#: pl_exec.c:4133
-=======
 #: pl_exec.c:4402
->>>>>>> 8abb52fa
 #, c-format
 msgid "cannot assign non-composite value to a record variable"
 msgstr "nicht zusammengesetzter Wert kann nicht einer Record-Variable zugewiesen werden"
 
-<<<<<<< HEAD
-#: pl_exec.c:4278
-=======
 #: pl_exec.c:4545
->>>>>>> 8abb52fa
 #, c-format
 msgid "number of array dimensions (%d) exceeds the maximum allowed (%d)"
 msgstr "Anzahl der Arraydimensionen (%d) überschreitet erlaubtes Maximum (%d)"
 
-<<<<<<< HEAD
-#: pl_exec.c:4310
-=======
 #: pl_exec.c:4577
->>>>>>> 8abb52fa
 #, c-format
 msgid "subscripted object is not an array"
 msgstr "Objekt mit Arrayindex ist kein Array"
 
-<<<<<<< HEAD
-#: pl_exec.c:4347
-=======
 #: pl_exec.c:4614
->>>>>>> 8abb52fa
 #, c-format
 msgid "array subscript in assignment must not be null"
 msgstr "Arrayindex in Zuweisung darf nicht NULL sein"
 
-<<<<<<< HEAD
-#: pl_exec.c:4806
-=======
 #: pl_exec.c:5080
->>>>>>> 8abb52fa
 #, c-format
 msgid "query \"%s\" did not return data"
 msgstr "Anfrage „%s“ hat keine Daten zurückgegeben"
 
-<<<<<<< HEAD
-#: pl_exec.c:4814
-=======
 #: pl_exec.c:5088
->>>>>>> 8abb52fa
 #, c-format
 msgid "query \"%s\" returned %d column"
 msgid_plural "query \"%s\" returned %d columns"
 msgstr[0] "Anfrage „%s“ hat %d Spalte zurückgegeben"
 msgstr[1] "Anfrage „%s“ hat %d Spalten zurückgegeben"
 
-<<<<<<< HEAD
-#: pl_exec.c:4840
-=======
 #: pl_exec.c:5115
->>>>>>> 8abb52fa
 #, c-format
 msgid "query \"%s\" returned more than one row"
 msgstr "Anfrage „%s“ hat mehr als eine Zeile zurückgegeben"
 
-<<<<<<< HEAD
-#: pl_exec.c:4897
-=======
 #: pl_exec.c:5170
->>>>>>> 8abb52fa
 #, c-format
 msgid "query \"%s\" is not a SELECT"
 msgstr "Anfrage „%s“ ist kein SELECT"
@@ -894,188 +511,94 @@
 msgid "FOR over EXECUTE statement"
 msgstr "FOR-über-EXECUTE-Anweisung"
 
-<<<<<<< HEAD
-#: pl_gram.y:469
-=======
 #: pl_gram.y:472
->>>>>>> 8abb52fa
 #, c-format
 msgid "block label must be placed before DECLARE, not after"
 msgstr "Blocklabel muss vor DECLARE stehen, nicht danach"
 
-<<<<<<< HEAD
-#: pl_gram.y:489
-=======
 #: pl_gram.y:492
->>>>>>> 8abb52fa
 #, c-format
 msgid "collations are not supported by type %s"
 msgstr "Sortierfolgen werden von Typ %s nicht unterstützt"
 
-<<<<<<< HEAD
-#: pl_gram.y:504
-=======
 #: pl_gram.y:507
->>>>>>> 8abb52fa
 #, c-format
 msgid "row or record variable cannot be CONSTANT"
 msgstr "Zeilen- oder Record-Variable kann nicht CONSTANT sein"
 
-<<<<<<< HEAD
-#: pl_gram.y:514
-=======
 #: pl_gram.y:517
->>>>>>> 8abb52fa
 #, c-format
 msgid "row or record variable cannot be NOT NULL"
 msgstr "Zeilen- oder Record-Variable kann nicht NOT NULL sein"
 
-<<<<<<< HEAD
-#: pl_gram.y:525
-=======
 #: pl_gram.y:528
->>>>>>> 8abb52fa
 #, c-format
 msgid "default value for row or record variable is not supported"
 msgstr "Vorgabewerte werden für Zeilen- oder Record-Variablen nicht unterstützt"
 
-<<<<<<< HEAD
-#: pl_gram.y:670 pl_gram.y:685 pl_gram.y:711
-=======
 #: pl_gram.y:673 pl_gram.y:688 pl_gram.y:714
->>>>>>> 8abb52fa
 #, c-format
 msgid "variable \"%s\" does not exist"
 msgstr "Variable „%s“ existiert nicht"
 
-<<<<<<< HEAD
-#: pl_gram.y:729 pl_gram.y:757
-msgid "duplicate declaration"
-msgstr "doppelte Deklaration"
-
-#: pl_gram.y:740 pl_gram.y:768
-=======
 #: pl_gram.y:732 pl_gram.y:760
 msgid "duplicate declaration"
 msgstr "doppelte Deklaration"
 
 #: pl_gram.y:743 pl_gram.y:771
->>>>>>> 8abb52fa
 #, c-format
 msgid "variable \"%s\" shadows a previously defined variable"
 msgstr "Variable „%s“ verdeckt eine zuvor definierte Variable"
 
-<<<<<<< HEAD
-#: pl_gram.y:955
-=======
 #: pl_gram.y:950
->>>>>>> 8abb52fa
 #, c-format
 msgid "diagnostics item %s is not allowed in GET STACKED DIAGNOSTICS"
 msgstr "Diagnostikelement %s ist in GET STACKED DIAGNOSTICS nicht erlaubt"
 
-<<<<<<< HEAD
-#: pl_gram.y:973
-=======
 #: pl_gram.y:968
->>>>>>> 8abb52fa
 #, c-format
 msgid "diagnostics item %s is not allowed in GET CURRENT DIAGNOSTICS"
 msgstr "Diagnostikelement %s ist in GET CURRENT DIAGNOSTICS nicht erlaubt"
 
-<<<<<<< HEAD
-#: pl_gram.y:1071
-msgid "unrecognized GET DIAGNOSTICS item"
-msgstr "unbekanntes Element in GET DIAGNOSTICS"
-
-#: pl_gram.y:1082 pl_gram.y:3320
-=======
 #: pl_gram.y:1066
 msgid "unrecognized GET DIAGNOSTICS item"
 msgstr "unbekanntes Element in GET DIAGNOSTICS"
 
 #: pl_gram.y:1077 pl_gram.y:3361
->>>>>>> 8abb52fa
 #, c-format
 msgid "\"%s\" is not a scalar variable"
 msgstr "„%s“ ist keine skalare Variable"
 
-<<<<<<< HEAD
-#: pl_gram.y:1334 pl_gram.y:1528
-=======
 #: pl_gram.y:1329 pl_gram.y:1523
->>>>>>> 8abb52fa
 #, c-format
 msgid "loop variable of loop over rows must be a record or row variable or list of scalar variables"
 msgstr "Schleifenvariable einer Schleife über Zeilen muss eine Record-Variable oder Zeilenvariable oder eine Liste von skalaren Variablen sein"
 
-<<<<<<< HEAD
-#: pl_gram.y:1368
-=======
 #: pl_gram.y:1363
->>>>>>> 8abb52fa
 #, c-format
 msgid "cursor FOR loop must have only one target variable"
 msgstr "Cursor-FOR-Schleife darf nur eine Zielvariable haben"
 
-<<<<<<< HEAD
-#: pl_gram.y:1375
-=======
 #: pl_gram.y:1370
->>>>>>> 8abb52fa
 #, c-format
 msgid "cursor FOR loop must use a bound cursor variable"
 msgstr "Cursor-FOR-Schleife muss eine gebundene Cursor-Variable verwenden"
 
-<<<<<<< HEAD
-#: pl_gram.y:1459
-=======
 #: pl_gram.y:1454
->>>>>>> 8abb52fa
 #, c-format
 msgid "integer FOR loop must have only one target variable"
 msgstr "ganzzahlige FOR-Schleife darf nur eine Zielvariable haben"
 
-<<<<<<< HEAD
-#: pl_gram.y:1495
-=======
 #: pl_gram.y:1490
->>>>>>> 8abb52fa
 #, c-format
 msgid "cannot specify REVERSE in query FOR loop"
 msgstr "REVERSE kann nicht in einer Anfrage-FOR-Schleife verwendet werden"
 
-<<<<<<< HEAD
-#: pl_gram.y:1642
-=======
 #: pl_gram.y:1637
->>>>>>> 8abb52fa
 #, c-format
 msgid "loop variable of FOREACH must be a known variable or list of variables"
 msgstr "Schleifenvariable von FOREACH muss eine bekannte Variable oder Liste von Variablen sein"
 
-<<<<<<< HEAD
-#: pl_gram.y:1694 pl_gram.y:1731 pl_gram.y:1779 pl_gram.y:2776 pl_gram.y:2857
-#: pl_gram.y:2968 pl_gram.y:3721
-msgid "unexpected end of function definition"
-msgstr "unerwartetes Ende der Funktionsdefinition"
-
-#: pl_gram.y:1799 pl_gram.y:1823 pl_gram.y:1839 pl_gram.y:1845 pl_gram.y:1934
-#: pl_gram.y:1942 pl_gram.y:1956 pl_gram.y:2051 pl_gram.y:2232 pl_gram.y:2315
-#: pl_gram.y:2449 pl_gram.y:3563 pl_gram.y:3624 pl_gram.y:3702
-msgid "syntax error"
-msgstr "Syntaxfehler"
-
-#: pl_gram.y:1827 pl_gram.y:1829 pl_gram.y:2236 pl_gram.y:2238
-msgid "invalid SQLSTATE code"
-msgstr "ungültiger SQLSTATE-Code"
-
-#: pl_gram.y:1998
-msgid "syntax error, expected \"FOR\""
-msgstr "Syntaxfehler, „FOR“ erwartet"
-
-#: pl_gram.y:2060
-=======
 #: pl_gram.y:1689 pl_gram.y:1726 pl_gram.y:1774 pl_gram.y:2814 pl_gram.y:2896
 #: pl_gram.y:3007 pl_gram.y:3763
 msgid "unexpected end of function definition"
@@ -1096,99 +619,43 @@
 msgstr "Syntaxfehler, „FOR“ erwartet"
 
 #: pl_gram.y:2080
->>>>>>> 8abb52fa
 #, c-format
 msgid "FETCH statement cannot return multiple rows"
 msgstr "FETCH-Anweisung kann nicht mehrere Zeilen zurückgeben"
 
-<<<<<<< HEAD
-#: pl_gram.y:2116
-=======
 #: pl_gram.y:2136
->>>>>>> 8abb52fa
 #, c-format
 msgid "cursor variable must be a simple variable"
 msgstr "Cursor-Variable muss eine einfache Variable sein"
 
-<<<<<<< HEAD
-#: pl_gram.y:2122
-=======
 #: pl_gram.y:2142
->>>>>>> 8abb52fa
 #, c-format
 msgid "variable \"%s\" must be of type cursor or refcursor"
 msgstr "Variable „%s“ muss Typ cursor oder refcursor haben"
 
-<<<<<<< HEAD
-#: pl_gram.y:2290
-msgid "label does not exist"
-msgstr "Label existiert nicht"
-
-#: pl_gram.y:2420 pl_gram.y:2431
-=======
 #: pl_gram.y:2310
 msgid "label does not exist"
 msgstr "Label existiert nicht"
 
 #: pl_gram.y:2457 pl_gram.y:2468
->>>>>>> 8abb52fa
 #, c-format
 msgid "\"%s\" is not a known variable"
 msgstr "„%s“ ist keine bekannte Variable"
 
-<<<<<<< HEAD
-#: pl_gram.y:2535 pl_gram.y:2545 pl_gram.y:2700
-msgid "mismatched parentheses"
-msgstr "Klammern passen nicht"
-
-#: pl_gram.y:2549
-=======
 #: pl_gram.y:2572 pl_gram.y:2582 pl_gram.y:2738
 msgid "mismatched parentheses"
 msgstr "Klammern passen nicht"
 
 #: pl_gram.y:2586
->>>>>>> 8abb52fa
 #, c-format
 msgid "missing \"%s\" at end of SQL expression"
 msgstr "„%s“ fehlt am Ende des SQL-Ausdrucks"
 
-<<<<<<< HEAD
-#: pl_gram.y:2555
-=======
 #: pl_gram.y:2592
->>>>>>> 8abb52fa
 #, c-format
 msgid "missing \"%s\" at end of SQL statement"
 msgstr "„%s“ fehlt am Ende der SQL-Anweisung"
 
-<<<<<<< HEAD
-#: pl_gram.y:2572
-msgid "missing expression"
-msgstr "Ausdruck fehlt"
-
-#: pl_gram.y:2574
-msgid "missing SQL statement"
-msgstr "SQL-Anweisung fehlt"
-
-#: pl_gram.y:2702
-msgid "incomplete data type declaration"
-msgstr "unvollständige Datentypdeklaration"
-
-#: pl_gram.y:2725
-msgid "missing data type declaration"
-msgstr "fehlende Datentypdeklaration"
-
-#: pl_gram.y:2781
-msgid "INTO specified more than once"
-msgstr "INTO mehr als einmal angegeben"
-
-#: pl_gram.y:2949
-msgid "expected FROM or IN"
-msgstr "FROM oder IN erwartet"
-
-#: pl_gram.y:3009
-=======
 #: pl_gram.y:2609
 msgid "missing expression"
 msgstr "Ausdruck fehlt"
@@ -1214,169 +681,85 @@
 msgstr "FROM oder IN erwartet"
 
 #: pl_gram.y:3048
->>>>>>> 8abb52fa
 #, c-format
 msgid "RETURN cannot have a parameter in function returning set"
 msgstr "RETURN kann keinen Parameter haben in einer Funktion mit Mengenergebnis"
 
-<<<<<<< HEAD
-#: pl_gram.y:3010
-=======
 #: pl_gram.y:3049
->>>>>>> 8abb52fa
 #, c-format
 msgid "Use RETURN NEXT or RETURN QUERY."
 msgstr "Verwenden Sie RETURN NEXT oder RETURN QUERY."
 
-<<<<<<< HEAD
-#: pl_gram.y:3018
-=======
 #: pl_gram.y:3057
->>>>>>> 8abb52fa
 #, c-format
 msgid "RETURN cannot have a parameter in function with OUT parameters"
 msgstr "RETURN kann keinen Parameter haben in einer Funktion mit OUT-Parametern"
 
-<<<<<<< HEAD
-#: pl_gram.y:3027
-=======
 #: pl_gram.y:3066
->>>>>>> 8abb52fa
 #, c-format
 msgid "RETURN cannot have a parameter in function returning void"
 msgstr "RETURN kann keinen Parameter haben in einer Funktion, die „void“ zurückgibt"
 
-<<<<<<< HEAD
-#: pl_gram.y:3089
-=======
 #: pl_gram.y:3126
->>>>>>> 8abb52fa
 #, c-format
 msgid "RETURN NEXT cannot have a parameter in function with OUT parameters"
 msgstr "RETURN NEXT kann keinen Parameter haben in einer Funktion mit OUT-Parametern"
 
-<<<<<<< HEAD
-#: pl_gram.y:3189
-=======
 #: pl_gram.y:3230
->>>>>>> 8abb52fa
 #, c-format
 msgid "\"%s\" is declared CONSTANT"
 msgstr "„%s“ wurde als CONSTANT deklariert"
 
-<<<<<<< HEAD
-#: pl_gram.y:3251 pl_gram.y:3263
-=======
 #: pl_gram.y:3292 pl_gram.y:3304
->>>>>>> 8abb52fa
 #, c-format
 msgid "record or row variable cannot be part of multiple-item INTO list"
 msgstr "Record- oder Zeilenvariable kann nicht Teil einer INTO-Liste mit mehreren Elementen sein"
 
-<<<<<<< HEAD
-#: pl_gram.y:3308
-=======
 #: pl_gram.y:3349
->>>>>>> 8abb52fa
 #, c-format
 msgid "too many INTO variables specified"
 msgstr "zu viele INTO-Variablen angegeben"
 
-<<<<<<< HEAD
-#: pl_gram.y:3516
-=======
 #: pl_gram.y:3557
->>>>>>> 8abb52fa
 #, c-format
 msgid "end label \"%s\" specified for unlabelled block"
 msgstr "Endlabel „%s“ für ungelabelten Block angegeben"
 
-<<<<<<< HEAD
-#: pl_gram.y:3523
-=======
 #: pl_gram.y:3564
->>>>>>> 8abb52fa
 #, c-format
 msgid "end label \"%s\" differs from block's label \"%s\""
 msgstr "Endlabel „%s“ unterscheidet sich vom Label des Blocks „%s“"
 
-<<<<<<< HEAD
-#: pl_gram.y:3558
-=======
 #: pl_gram.y:3599
->>>>>>> 8abb52fa
 #, c-format
 msgid "cursor \"%s\" has no arguments"
 msgstr "Cursor „%s“ hat keine Argumente"
 
-<<<<<<< HEAD
-#: pl_gram.y:3572
-=======
 #: pl_gram.y:3613
->>>>>>> 8abb52fa
 #, c-format
 msgid "cursor \"%s\" has arguments"
 msgstr "Cursor „%s“ hat Argumente"
 
-<<<<<<< HEAD
-#: pl_gram.y:3614
-=======
 #: pl_gram.y:3655
->>>>>>> 8abb52fa
 #, c-format
 msgid "cursor \"%s\" has no argument named \"%s\""
 msgstr "Cursor „%s“ hat kein Argument namens „%s“"
 
-<<<<<<< HEAD
-#: pl_gram.y:3634
-=======
 #: pl_gram.y:3675
->>>>>>> 8abb52fa
 #, c-format
 msgid "value for parameter \"%s\" of cursor \"%s\" specified more than once"
 msgstr "Wert für Parameter „%s“ von Cursor „%s“ mehrmals angegeben"
 
-<<<<<<< HEAD
-#: pl_gram.y:3659
-=======
 #: pl_gram.y:3700
->>>>>>> 8abb52fa
 #, c-format
 msgid "not enough arguments for cursor \"%s\""
 msgstr "nicht genügend Argumente für Cursor „%s“"
 
-<<<<<<< HEAD
-#: pl_gram.y:3666
-=======
 #: pl_gram.y:3707
->>>>>>> 8abb52fa
 #, c-format
 msgid "too many arguments for cursor \"%s\""
 msgstr "zu viele Argumente für Cursor „%s“"
 
-<<<<<<< HEAD
-#: pl_gram.y:3753
-msgid "unrecognized RAISE statement option"
-msgstr "unbekannte Option für RAISE-Anweisung"
-
-#: pl_gram.y:3757
-msgid "syntax error, expected \"=\""
-msgstr "Syntaxfehler, „=“ erwartet"
-
-#: pl_handler.c:147
-msgid "Sets handling of conflicts between PL/pgSQL variable names and table column names."
-msgstr "Bestimmt die Verarbeitung von Konflikten zwischen PL/pgSQL-Variablennamen und Tabellenspaltennamen."
-
-#: pl_handler.c:156
-msgid "Print information about parameters in the DETAIL part of the error messages generated on INTO ... STRICT failures."
-msgstr "Informationen über Parameter im DETAIL-Teil von Fehlermeldungen ausgeben, die durch Fehler in INTO ... STRICT erzeugt wurden."
-
-#: pl_handler.c:164
-msgid "List of programming constructs that should produce a warning."
-msgstr "Zählt Programmierkonstrukte auf, die eine Warnung erzeugen sollen."
-
-#: pl_handler.c:174
-=======
 #: pl_gram.y:3795
 msgid "unrecognized RAISE statement option"
 msgstr "unbekannte Option für RAISE-Anweisung"
@@ -1412,26 +795,17 @@
 msgstr "Zählt Programmierkonstrukte auf, die eine Warnung erzeugen sollen."
 
 #: pl_handler.c:184
->>>>>>> 8abb52fa
 msgid "List of programming constructs that should produce an error."
 msgstr "Zählt Programmierkonstrukte auf, die einen Fehler zeugen sollen."
 
 #. translator: %s is typically the translation of "syntax error"
-<<<<<<< HEAD
-#: pl_scanner.c:554
-=======
 #: pl_scanner.c:621
->>>>>>> 8abb52fa
 #, c-format
 msgid "%s at end of input"
 msgstr "%s am Ende der Eingabe"
 
 #. translator: first %s is typically the translation of "syntax error"
-<<<<<<< HEAD
-#: pl_scanner.c:570
-=======
 #: pl_scanner.c:637
->>>>>>> 8abb52fa
 #, c-format
 msgid "%s at or near \"%s\""
 msgstr "%s bei „%s“"