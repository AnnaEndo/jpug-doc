/*-------------------------------------------------------------------------
 *
 * nodes.h
 *	  Definitions for tagged nodes.
 *
 *
 * Portions Copyright (c) 1996-2016, PostgreSQL Global Development Group
 * Portions Copyright (c) 1994, Regents of the University of California
 *
 * src/include/nodes/nodes.h
 *
 *-------------------------------------------------------------------------
 */
#ifndef NODES_H
#define NODES_H

/*
 * The first field of every node is NodeTag. Each node created (with makeNode)
 * will have one of the following tags as the value of its first field.
 *
 * Note that the numbers of the node tags are not contiguous. We left holes
 * here so that we can add more tags without changing the existing enum's.
 * (Since node tag numbers never exist outside backend memory, there's no
 * real harm in renumbering, it just costs a full rebuild ...)
 */
typedef enum NodeTag
{
	T_Invalid = 0,

	/*
	 * TAGS FOR EXECUTOR NODES (execnodes.h)
	 */
	T_IndexInfo = 10,
	T_ExprContext,
	T_ProjectionInfo,
	T_JunkFilter,
	T_ResultRelInfo,
	T_EState,
	T_TupleTableSlot,

	/*
	 * TAGS FOR PLAN NODES (plannodes.h)
	 */
	T_Plan = 100,
	T_Result,
	T_ModifyTable,
	T_Append,
	T_MergeAppend,
	T_RecursiveUnion,
	T_BitmapAnd,
	T_BitmapOr,
	T_Scan,
	T_SeqScan,
	T_SampleScan,
	T_IndexScan,
	T_IndexOnlyScan,
	T_BitmapIndexScan,
	T_BitmapHeapScan,
	T_TidScan,
	T_SubqueryScan,
	T_FunctionScan,
	T_ValuesScan,
	T_CteScan,
	T_WorkTableScan,
	T_ForeignScan,
	T_CustomScan,
	T_Join,
	T_NestLoop,
	T_MergeJoin,
	T_HashJoin,
	T_Material,
	T_Sort,
	T_Group,
	T_Agg,
	T_WindowAgg,
	T_Unique,
	T_Gather,
	T_Hash,
	T_SetOp,
	T_LockRows,
	T_Limit,
	/* these aren't subclasses of Plan: */
	T_NestLoopParam,
	T_PlanRowMark,
	T_PlanInvalItem,

	/*
	 * TAGS FOR PLAN STATE NODES (execnodes.h)
	 *
	 * These should correspond one-to-one with Plan node types.
	 */
	T_PlanState = 200,
	T_ResultState,
	T_ModifyTableState,
	T_AppendState,
	T_MergeAppendState,
	T_RecursiveUnionState,
	T_BitmapAndState,
	T_BitmapOrState,
	T_ScanState,
	T_SeqScanState,
	T_SampleScanState,
	T_IndexScanState,
	T_IndexOnlyScanState,
	T_BitmapIndexScanState,
	T_BitmapHeapScanState,
	T_TidScanState,
	T_SubqueryScanState,
	T_FunctionScanState,
	T_ValuesScanState,
	T_CteScanState,
	T_WorkTableScanState,
	T_ForeignScanState,
	T_CustomScanState,
	T_JoinState,
	T_NestLoopState,
	T_MergeJoinState,
	T_HashJoinState,
	T_MaterialState,
	T_SortState,
	T_GroupState,
	T_AggState,
	T_WindowAggState,
	T_UniqueState,
	T_GatherState,
	T_HashState,
	T_SetOpState,
	T_LockRowsState,
	T_LimitState,

	/*
	 * TAGS FOR PRIMITIVE NODES (primnodes.h)
	 */
	T_Alias = 300,
	T_RangeVar,
	T_Expr,
	T_Var,
	T_Const,
	T_Param,
	T_Aggref,
	T_GroupingFunc,
	T_WindowFunc,
	T_ArrayRef,
	T_FuncExpr,
	T_NamedArgExpr,
	T_OpExpr,
	T_DistinctExpr,
	T_NullIfExpr,
	T_ScalarArrayOpExpr,
	T_BoolExpr,
	T_SubLink,
	T_SubPlan,
	T_AlternativeSubPlan,
	T_FieldSelect,
	T_FieldStore,
	T_RelabelType,
	T_CoerceViaIO,
	T_ArrayCoerceExpr,
	T_ConvertRowtypeExpr,
	T_CollateExpr,
	T_CaseExpr,
	T_CaseWhen,
	T_CaseTestExpr,
	T_ArrayExpr,
	T_RowExpr,
	T_RowCompareExpr,
	T_CoalesceExpr,
	T_MinMaxExpr,
	T_XmlExpr,
	T_NullTest,
	T_BooleanTest,
	T_CoerceToDomain,
	T_CoerceToDomainValue,
	T_SetToDefault,
	T_CurrentOfExpr,
	T_InferenceElem,
	T_TargetEntry,
	T_RangeTblRef,
	T_JoinExpr,
	T_FromExpr,
	T_OnConflictExpr,
	T_IntoClause,

	/*
	 * TAGS FOR EXPRESSION STATE NODES (execnodes.h)
	 *
	 * These correspond (not always one-for-one) to primitive nodes derived
	 * from Expr.
	 */
	T_ExprState = 400,
	T_GenericExprState,
	T_WholeRowVarExprState,
	T_AggrefExprState,
	T_GroupingFuncExprState,
	T_WindowFuncExprState,
	T_ArrayRefExprState,
	T_FuncExprState,
	T_ScalarArrayOpExprState,
	T_BoolExprState,
	T_SubPlanState,
	T_AlternativeSubPlanState,
	T_FieldSelectState,
	T_FieldStoreState,
	T_CoerceViaIOState,
	T_ArrayCoerceExprState,
	T_ConvertRowtypeExprState,
	T_CaseExprState,
	T_CaseWhenState,
	T_ArrayExprState,
	T_RowExprState,
	T_RowCompareExprState,
	T_CoalesceExprState,
	T_MinMaxExprState,
	T_XmlExprState,
	T_NullTestState,
	T_CoerceToDomainState,
	T_DomainConstraintState,

	/*
	 * TAGS FOR PLANNER NODES (relation.h)
	 */
	T_PlannerInfo = 500,
	T_PlannerGlobal,
	T_RelOptInfo,
	T_IndexOptInfo,
	T_ForeignKeyOptInfo,
	T_ParamPathInfo,
	T_Path,
	T_IndexPath,
	T_BitmapHeapPath,
	T_BitmapAndPath,
	T_BitmapOrPath,
	T_TidPath,
	T_SubqueryScanPath,
	T_ForeignPath,
	T_CustomPath,
	T_NestPath,
	T_MergePath,
	T_HashPath,
	T_AppendPath,
	T_MergeAppendPath,
	T_ResultPath,
	T_MaterialPath,
	T_UniquePath,
	T_GatherPath,
	T_ProjectionPath,
	T_SortPath,
	T_GroupPath,
	T_UpperUniquePath,
	T_AggPath,
	T_GroupingSetsPath,
	T_MinMaxAggPath,
	T_WindowAggPath,
	T_SetOpPath,
	T_RecursiveUnionPath,
	T_LockRowsPath,
	T_ModifyTablePath,
	T_LimitPath,
	/* these aren't subclasses of Path: */
	T_EquivalenceClass,
	T_EquivalenceMember,
	T_PathKey,
	T_PathTarget,
	T_RestrictInfo,
	T_PlaceHolderVar,
	T_SpecialJoinInfo,
	T_AppendRelInfo,
	T_PlaceHolderInfo,
	T_MinMaxAggInfo,
	T_PlannerParamItem,

	/*
	 * TAGS FOR MEMORY NODES (memnodes.h)
	 */
	T_MemoryContext = 600,
	T_AllocSetContext,

	/*
	 * TAGS FOR VALUE NODES (value.h)
	 */
	T_Value = 650,
	T_Integer,
	T_Float,
	T_String,
	T_BitString,
	T_Null,

	/*
	 * TAGS FOR LIST NODES (pg_list.h)
	 */
	T_List,
	T_IntList,
	T_OidList,

	/*
	 * TAGS FOR EXTENSIBLE NODES (extensible.h)
	 */
	T_ExtensibleNode,

	/*
	 * TAGS FOR STATEMENT NODES (mostly in parsenodes.h)
	 */
	T_Query = 700,
	T_PlannedStmt,
	T_InsertStmt,
	T_DeleteStmt,
	T_UpdateStmt,
	T_SelectStmt,
	T_AlterTableStmt,
	T_AlterTableCmd,
	T_AlterDomainStmt,
	T_SetOperationStmt,
	T_GrantStmt,
	T_GrantRoleStmt,
	T_AlterDefaultPrivilegesStmt,
	T_ClosePortalStmt,
	T_ClusterStmt,
	T_CopyStmt,
	T_CreateStmt,
	T_DefineStmt,
	T_DropStmt,
	T_TruncateStmt,
	T_CommentStmt,
	T_FetchStmt,
	T_IndexStmt,
	T_CreateFunctionStmt,
	T_AlterFunctionStmt,
	T_DoStmt,
	T_RenameStmt,
	T_RuleStmt,
	T_NotifyStmt,
	T_ListenStmt,
	T_UnlistenStmt,
	T_TransactionStmt,
	T_ViewStmt,
	T_LoadStmt,
	T_CreateDomainStmt,
	T_CreatedbStmt,
	T_DropdbStmt,
	T_VacuumStmt,
	T_ExplainStmt,
	T_CreateTableAsStmt,
	T_CreateSeqStmt,
	T_AlterSeqStmt,
	T_VariableSetStmt,
	T_VariableShowStmt,
	T_DiscardStmt,
	T_CreateTrigStmt,
	T_CreatePLangStmt,
	T_CreateRoleStmt,
	T_AlterRoleStmt,
	T_DropRoleStmt,
	T_LockStmt,
	T_ConstraintsSetStmt,
	T_ReindexStmt,
	T_CheckPointStmt,
	T_CreateSchemaStmt,
	T_AlterDatabaseStmt,
	T_AlterDatabaseSetStmt,
	T_AlterRoleSetStmt,
	T_CreateConversionStmt,
	T_CreateCastStmt,
	T_CreateOpClassStmt,
	T_CreateOpFamilyStmt,
	T_AlterOpFamilyStmt,
	T_PrepareStmt,
	T_ExecuteStmt,
	T_DeallocateStmt,
	T_DeclareCursorStmt,
	T_CreateTableSpaceStmt,
	T_DropTableSpaceStmt,
	T_AlterObjectDependsStmt,
	T_AlterObjectSchemaStmt,
	T_AlterOwnerStmt,
	T_AlterOperatorStmt,
	T_DropOwnedStmt,
	T_ReassignOwnedStmt,
	T_CompositeTypeStmt,
	T_CreateEnumStmt,
	T_CreateRangeStmt,
	T_AlterEnumStmt,
	T_AlterTSDictionaryStmt,
	T_AlterTSConfigurationStmt,
	T_CreateFdwStmt,
	T_AlterFdwStmt,
	T_CreateForeignServerStmt,
	T_AlterForeignServerStmt,
	T_CreateUserMappingStmt,
	T_AlterUserMappingStmt,
	T_DropUserMappingStmt,
	T_AlterTableSpaceOptionsStmt,
	T_AlterTableMoveAllStmt,
	T_SecLabelStmt,
	T_CreateForeignTableStmt,
	T_ImportForeignSchemaStmt,
	T_CreateExtensionStmt,
	T_AlterExtensionStmt,
	T_AlterExtensionContentsStmt,
	T_CreateEventTrigStmt,
	T_AlterEventTrigStmt,
	T_RefreshMatViewStmt,
	T_ReplicaIdentityStmt,
	T_AlterSystemStmt,
	T_CreatePolicyStmt,
	T_AlterPolicyStmt,
	T_CreateTransformStmt,
	T_CreateAmStmt,

	/*
	 * TAGS FOR PARSE TREE NODES (parsenodes.h)
	 */
	T_A_Expr = 900,
	T_ColumnRef,
	T_ParamRef,
	T_A_Const,
	T_FuncCall,
	T_A_Star,
	T_A_Indices,
	T_A_Indirection,
	T_A_ArrayExpr,
	T_ResTarget,
	T_MultiAssignRef,
	T_TypeCast,
	T_CollateClause,
	T_SortBy,
	T_WindowDef,
	T_RangeSubselect,
	T_RangeFunction,
	T_RangeTableSample,
	T_TypeName,
	T_ColumnDef,
	T_IndexElem,
	T_Constraint,
	T_DefElem,
	T_RangeTblEntry,
	T_RangeTblFunction,
	T_TableSampleClause,
	T_WithCheckOption,
	T_SortGroupClause,
	T_GroupingSet,
	T_WindowClause,
	T_FuncWithArgs,
	T_AccessPriv,
	T_CreateOpClassItem,
	T_TableLikeClause,
	T_FunctionParameter,
	T_LockingClause,
	T_RowMarkClause,
	T_XmlSerialize,
	T_WithClause,
	T_InferClause,
	T_OnConflictClause,
	T_CommonTableExpr,
	T_RoleSpec,

	/*
	 * TAGS FOR REPLICATION GRAMMAR PARSE NODES (replnodes.h)
	 */
	T_IdentifySystemCmd,
	T_BaseBackupCmd,
	T_CreateReplicationSlotCmd,
	T_DropReplicationSlotCmd,
	T_StartReplicationCmd,
	T_TimeLineHistoryCmd,

	/*
	 * TAGS FOR RANDOM OTHER STUFF
	 *
	 * These are objects that aren't part of parse/plan/execute node tree
	 * structures, but we give them NodeTags anyway for identification
	 * purposes (usually because they are involved in APIs where we want to
	 * pass multiple object types through the same pointer).
	 */
	T_TriggerData = 950,		/* in commands/trigger.h */
	T_EventTriggerData,			/* in commands/event_trigger.h */
	T_ReturnSetInfo,			/* in nodes/execnodes.h */
	T_WindowObjectData,			/* private in nodeWindowAgg.c */
	T_TIDBitmap,				/* in nodes/tidbitmap.h */
	T_InlineCodeBlock,			/* in nodes/parsenodes.h */
	T_FdwRoutine,				/* in foreign/fdwapi.h */
<<<<<<< HEAD
	T_TsmRoutine				/* in access/tsmapi.h */
=======
	T_IndexAmRoutine,			/* in access/amapi.h */
	T_TsmRoutine,				/* in access/tsmapi.h */
	T_ForeignKeyCacheInfo		/* in utils/rel.h */
>>>>>>> 7961c31a
} NodeTag;

/*
 * The first field of a node of any type is guaranteed to be the NodeTag.
 * Hence the type of any node can be gotten by casting it to Node. Declaring
 * a variable to be of Node * (instead of void *) can also facilitate
 * debugging.
 */
typedef struct Node
{
	NodeTag		type;
} Node;

#define nodeTag(nodeptr)		(((const Node*)(nodeptr))->type)

/*
 * newNode -
 *	  create a new node of the specified size and tag the node with the
 *	  specified tag.
 *
 * !WARNING!: Avoid using newNode directly. You should be using the
 *	  macro makeNode.  eg. to create a Query node, use makeNode(Query)
 *
 * Note: the size argument should always be a compile-time constant, so the
 * apparent risk of multiple evaluation doesn't matter in practice.
 */
#ifdef __GNUC__

/* With GCC, we can use a compound statement within an expression */
#define newNode(size, tag) \
({	Node   *_result; \
	AssertMacro((size) >= sizeof(Node));		/* need the tag, at least */ \
	_result = (Node *) palloc0fast(size); \
	_result->type = (tag); \
	_result; \
})
#else

/*
 *	There is no way to dereference the palloc'ed pointer to assign the
 *	tag, and also return the pointer itself, so we need a holder variable.
 *	Fortunately, this macro isn't recursive so we just define
 *	a global variable for this purpose.
 */
extern PGDLLIMPORT Node *newNodeMacroHolder;

#define newNode(size, tag) \
( \
	AssertMacro((size) >= sizeof(Node)),		/* need the tag, at least */ \
	newNodeMacroHolder = (Node *) palloc0fast(size), \
	newNodeMacroHolder->type = (tag), \
	newNodeMacroHolder \
)
#endif   /* __GNUC__ */


#define makeNode(_type_)		((_type_ *) newNode(sizeof(_type_),T_##_type_))
#define NodeSetTag(nodeptr,t)	(((Node*)(nodeptr))->type = (t))

#define IsA(nodeptr,_type_)		(nodeTag(nodeptr) == T_##_type_)

/* ----------------------------------------------------------------
 *					  extern declarations follow
 * ----------------------------------------------------------------
 */

/*
 * nodes/{outfuncs.c,print.c}
 */
extern char *nodeToString(const void *obj);

struct Bitmapset;				/* not to include bitmapset.h here */
struct StringInfoData;			/* not to include stringinfo.h here */
extern void outNode(struct StringInfoData *str, const void *obj);
extern void outToken(struct StringInfoData *str, const char *s);
extern void outBitmapset(struct StringInfoData *str,
			 const struct Bitmapset *bms);
extern void outDatum(struct StringInfoData *str, uintptr_t value,
		 int typlen, bool typbyval);

/*
 * nodes/{readfuncs.c,read.c}
 */
extern void *stringToNode(char *str);
extern struct Bitmapset *readBitmapset(void);
extern uintptr_t readDatum(bool typbyval);
extern bool *readBoolCols(int numCols);
extern int *readIntCols(int numCols);
extern Oid *readOidCols(int numCols);
extern int16 *readAttrNumberCols(int numCols);

/*
 * nodes/copyfuncs.c
 */
extern void *copyObject(const void *obj);

/*
 * nodes/equalfuncs.c
 */
extern bool equal(const void *a, const void *b);


/*
 * Typedefs for identifying qualifier selectivities and plan costs as such.
 * These are just plain "double"s, but declaring a variable as Selectivity
 * or Cost makes the intent more obvious.
 *
 * These could have gone into plannodes.h or some such, but many files
 * depend on them...
 */
typedef double Selectivity;		/* fraction of tuples a qualifier will pass */
typedef double Cost;			/* execution cost (in page-access units) */


/*
 * CmdType -
 *	  enums for type of operation represented by a Query or PlannedStmt
 *
 * This is needed in both parsenodes.h and plannodes.h, so put it here...
 */
typedef enum CmdType
{
	CMD_UNKNOWN,
	CMD_SELECT,					/* select stmt */
	CMD_UPDATE,					/* update stmt */
	CMD_INSERT,					/* insert stmt */
	CMD_DELETE,
	CMD_UTILITY,				/* cmds like create, destroy, copy, vacuum,
								 * etc. */
	CMD_NOTHING					/* dummy command for instead nothing rules
								 * with qual */
} CmdType;


/*
 * JoinType -
 *	  enums for types of relation joins
 *
 * JoinType determines the exact semantics of joining two relations using
 * a matching qualification.  For example, it tells what to do with a tuple
 * that has no match in the other relation.
 *
 * This is needed in both parsenodes.h and plannodes.h, so put it here...
 */
typedef enum JoinType
{
	/*
	 * The canonical kinds of joins according to the SQL JOIN syntax. Only
	 * these codes can appear in parser output (e.g., JoinExpr nodes).
	 */
	JOIN_INNER,					/* matching tuple pairs only */
	JOIN_LEFT,					/* pairs + unmatched LHS tuples */
	JOIN_FULL,					/* pairs + unmatched LHS + unmatched RHS */
	JOIN_RIGHT,					/* pairs + unmatched RHS tuples */

	/*
	 * Semijoins and anti-semijoins (as defined in relational theory) do not
	 * appear in the SQL JOIN syntax, but there are standard idioms for
	 * representing them (e.g., using EXISTS).  The planner recognizes these
	 * cases and converts them to joins.  So the planner and executor must
	 * support these codes.  NOTE: in JOIN_SEMI output, it is unspecified
	 * which matching RHS row is joined to.  In JOIN_ANTI output, the row is
	 * guaranteed to be null-extended.
	 */
	JOIN_SEMI,					/* 1 copy of each LHS row that has match(es) */
	JOIN_ANTI,					/* 1 copy of each LHS row that has no match */

	/*
	 * These codes are used internally in the planner, but are not supported
	 * by the executor (nor, indeed, by most of the planner).
	 */
	JOIN_UNIQUE_OUTER,			/* LHS path must be made unique */
	JOIN_UNIQUE_INNER			/* RHS path must be made unique */

	/*
	 * We might need additional join types someday.
	 */
} JoinType;

/*
 * OUTER joins are those for which pushed-down quals must behave differently
 * from the join's own quals.  This is in fact everything except INNER and
 * SEMI joins.  However, this macro must also exclude the JOIN_UNIQUE symbols
 * since those are temporary proxies for what will eventually be an INNER
 * join.
 *
 * Note: semijoins are a hybrid case, but we choose to treat them as not
 * being outer joins.  This is okay principally because the SQL syntax makes
 * it impossible to have a pushed-down qual that refers to the inner relation
 * of a semijoin; so there is no strong need to distinguish join quals from
 * pushed-down quals.  This is convenient because for almost all purposes,
 * quals attached to a semijoin can be treated the same as innerjoin quals.
 */
#define IS_OUTER_JOIN(jointype) \
	(((1 << (jointype)) & \
	  ((1 << JOIN_LEFT) | \
	   (1 << JOIN_FULL) | \
	   (1 << JOIN_RIGHT) | \
	   (1 << JOIN_ANTI))) != 0)

/*
 * AggStrategy -
 *	  overall execution strategies for Agg plan nodes
 *
 * This is needed in both plannodes.h and relation.h, so put it here...
 */
typedef enum AggStrategy
{
	AGG_PLAIN,					/* simple agg across all input rows */
	AGG_SORTED,					/* grouped agg, input must be sorted */
	AGG_HASHED					/* grouped agg, use internal hashtable */
} AggStrategy;

/*
 * AggSplit -
 *	  splitting (partial aggregation) modes for Agg plan nodes
 *
 * This is needed in both plannodes.h and relation.h, so put it here...
 */

/* Primitive options supported by nodeAgg.c: */
#define AGGSPLITOP_COMBINE		0x01	/* substitute combinefn for transfn */
#define AGGSPLITOP_SKIPFINAL	0x02	/* skip finalfn, return state as-is */
#define AGGSPLITOP_SERIALIZE	0x04	/* apply serializefn to output */
#define AGGSPLITOP_DESERIALIZE	0x08	/* apply deserializefn to input */

/* Supported operating modes (i.e., useful combinations of these options): */
typedef enum AggSplit
{
	/* Basic, non-split aggregation: */
	AGGSPLIT_SIMPLE = 0,
	/* Initial phase of partial aggregation, with serialization: */
	AGGSPLIT_INITIAL_SERIAL = AGGSPLITOP_SKIPFINAL | AGGSPLITOP_SERIALIZE,
	/* Final phase of partial aggregation, with deserialization: */
	AGGSPLIT_FINAL_DESERIAL = AGGSPLITOP_COMBINE | AGGSPLITOP_DESERIALIZE
} AggSplit;

/* Test whether an AggSplit value selects each primitive option: */
#define DO_AGGSPLIT_COMBINE(as)		(((as) & AGGSPLITOP_COMBINE) != 0)
#define DO_AGGSPLIT_SKIPFINAL(as)	(((as) & AGGSPLITOP_SKIPFINAL) != 0)
#define DO_AGGSPLIT_SERIALIZE(as)	(((as) & AGGSPLITOP_SERIALIZE) != 0)
#define DO_AGGSPLIT_DESERIALIZE(as) (((as) & AGGSPLITOP_DESERIALIZE) != 0)

/*
 * SetOpCmd and SetOpStrategy -
 *	  overall semantics and execution strategies for SetOp plan nodes
 *
 * This is needed in both plannodes.h and relation.h, so put it here...
 */
typedef enum SetOpCmd
{
	SETOPCMD_INTERSECT,
	SETOPCMD_INTERSECT_ALL,
	SETOPCMD_EXCEPT,
	SETOPCMD_EXCEPT_ALL
} SetOpCmd;

typedef enum SetOpStrategy
{
	SETOP_SORTED,				/* input must be sorted */
	SETOP_HASHED				/* use internal hashtable */
} SetOpStrategy;

/*
 * OnConflictAction -
 *	  "ON CONFLICT" clause type of query
 *
 * This is needed in both parsenodes.h and plannodes.h, so put it here...
 */
typedef enum OnConflictAction
{
	ONCONFLICT_NONE,			/* No "ON CONFLICT" clause */
	ONCONFLICT_NOTHING,			/* ON CONFLICT ... DO NOTHING */
	ONCONFLICT_UPDATE			/* ON CONFLICT ... DO UPDATE */
} OnConflictAction;

#endif   /* NODES_H */<|MERGE_RESOLUTION|>--- conflicted
+++ resolved
@@ -478,13 +478,9 @@
 	T_TIDBitmap,				/* in nodes/tidbitmap.h */
 	T_InlineCodeBlock,			/* in nodes/parsenodes.h */
 	T_FdwRoutine,				/* in foreign/fdwapi.h */
-<<<<<<< HEAD
-	T_TsmRoutine				/* in access/tsmapi.h */
-=======
 	T_IndexAmRoutine,			/* in access/amapi.h */
 	T_TsmRoutine,				/* in access/tsmapi.h */
 	T_ForeignKeyCacheInfo		/* in utils/rel.h */
->>>>>>> 7961c31a
 } NodeTag;
 
 /*
