--- conflicted
+++ resolved
@@ -53,10 +53,6 @@
  */
 
 /*							yyyymmddN */
-<<<<<<< HEAD
-#define CATALOG_VERSION_NO	201409291
-=======
 #define CATALOG_VERSION_NO	201510051
->>>>>>> 8abb52fa
 
 #endif