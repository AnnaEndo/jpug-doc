/*-------------------------------------------------------------------------
 *
 * heapam_xlog.h
 *	  POSTGRES heap access XLOG definitions.
 *
 *
 * Portions Copyright (c) 1996-2015, PostgreSQL Global Development Group
 * Portions Copyright (c) 1994, Regents of the University of California
 *
 * src/include/access/heapam_xlog.h
 *
 *-------------------------------------------------------------------------
 */
#ifndef HEAPAM_XLOG_H
#define HEAPAM_XLOG_H

#include "access/htup.h"
#include "access/xlogreader.h"
#include "lib/stringinfo.h"
#include "storage/buf.h"
#include "storage/bufpage.h"
#include "storage/relfilenode.h"
#include "utils/relcache.h"


/*
 * WAL record definitions for heapam.c's WAL operations
 *
 * XLOG allows to store some information in high 4 bits of log
 * record xl_info field.  We use 3 for opcode and one for init bit.
 */
#define XLOG_HEAP_INSERT		0x00
#define XLOG_HEAP_DELETE		0x10
#define XLOG_HEAP_UPDATE		0x20
/* 0x030 is free, was XLOG_HEAP_MOVE */
#define XLOG_HEAP_HOT_UPDATE	0x40
#define XLOG_HEAP_CONFIRM		0x50
#define XLOG_HEAP_LOCK			0x60
#define XLOG_HEAP_INPLACE		0x70

#define XLOG_HEAP_OPMASK		0x70
/*
 * When we insert 1st item on new page in INSERT, UPDATE, HOT_UPDATE,
 * or MULTI_INSERT, we can (and we do) restore entire page in redo
 */
#define XLOG_HEAP_INIT_PAGE		0x80
/*
 * We ran out of opcodes, so heapam.c now has a second RmgrId.  These opcodes
 * are associated with RM_HEAP2_ID, but are not logically different from
 * the ones above associated with RM_HEAP_ID.  XLOG_HEAP_OPMASK applies to
 * these, too.
 */
#define XLOG_HEAP2_REWRITE		0x00
#define XLOG_HEAP2_CLEAN		0x10
#define XLOG_HEAP2_FREEZE_PAGE	0x20
#define XLOG_HEAP2_CLEANUP_INFO 0x30
#define XLOG_HEAP2_VISIBLE		0x40
#define XLOG_HEAP2_MULTI_INSERT 0x50
#define XLOG_HEAP2_LOCK_UPDATED 0x60
#define XLOG_HEAP2_NEW_CID		0x70

/*
 * xl_heap_insert/xl_heap_multi_insert flag values, 8 bits are available.
 */
/* PD_ALL_VISIBLE was cleared */
#define XLH_INSERT_ALL_VISIBLE_CLEARED			(1<<0)
#define XLH_INSERT_LAST_IN_MULTI				(1<<1)
#define XLH_INSERT_IS_SPECULATIVE				(1<<2)
#define XLH_INSERT_CONTAINS_NEW_TUPLE			(1<<3)

/*
 * xl_heap_update flag values, 8 bits are available.
 */
/* PD_ALL_VISIBLE was cleared */
#define XLH_UPDATE_OLD_ALL_VISIBLE_CLEARED		(1<<0)
/* PD_ALL_VISIBLE was cleared in the 2nd page */
<<<<<<< HEAD
#define XLOG_HEAP_NEW_ALL_VISIBLE_CLEARED	(1<<1)
#define XLOG_HEAP_CONTAINS_OLD_TUPLE		(1<<2)
#define XLOG_HEAP_CONTAINS_OLD_KEY			(1<<3)
#define XLOG_HEAP_CONTAINS_NEW_TUPLE		(1<<4)
#define XLOG_HEAP_PREFIX_FROM_OLD			(1<<5)
#define XLOG_HEAP_SUFFIX_FROM_OLD			(1<<6)
/* last xl_heap_multi_insert record for one heap_multi_insert() call */
#define XLOG_HEAP_LAST_MULTI_INSERT			(1<<7)
=======
#define XLH_UPDATE_NEW_ALL_VISIBLE_CLEARED		(1<<1)
#define XLH_UPDATE_CONTAINS_OLD_TUPLE			(1<<2)
#define XLH_UPDATE_CONTAINS_OLD_KEY				(1<<3)
#define XLH_UPDATE_CONTAINS_NEW_TUPLE			(1<<4)
#define XLH_UPDATE_PREFIX_FROM_OLD				(1<<5)
#define XLH_UPDATE_SUFFIX_FROM_OLD				(1<<6)
>>>>>>> 8abb52fa

/* convenience macro for checking whether any form of old tuple was logged */
#define XLH_UPDATE_CONTAINS_OLD						\
	(XLH_UPDATE_CONTAINS_OLD_TUPLE | XLH_UPDATE_CONTAINS_OLD_KEY)

/*
 * xl_heap_delete flag values, 8 bits are available.
 */
/* PD_ALL_VISIBLE was cleared */
#define XLH_DELETE_ALL_VISIBLE_CLEARED			(1<<0)
#define XLH_DELETE_CONTAINS_OLD_TUPLE			(1<<1)
#define XLH_DELETE_CONTAINS_OLD_KEY				(1<<2)
#define XLH_DELETE_IS_SUPER						(1<<3)

/* convenience macro for checking whether any form of old tuple was logged */
#define XLH_DELETE_CONTAINS_OLD						\
	(XLH_DELETE_CONTAINS_OLD_TUPLE | XLH_DELETE_CONTAINS_OLD_KEY)

/* This is what we need to know about delete */
typedef struct xl_heap_delete
{
	TransactionId xmax;			/* xmax of the deleted tuple */
	OffsetNumber offnum;		/* deleted tuple's offset */
	uint8		infobits_set;	/* infomask bits */
	uint8		flags;
} xl_heap_delete;

#define SizeOfHeapDelete	(offsetof(xl_heap_delete, flags) + sizeof(uint8))

/*
 * We don't store the whole fixed part (HeapTupleHeaderData) of an inserted
 * or updated tuple in WAL; we can save a few bytes by reconstructing the
 * fields that are available elsewhere in the WAL record, or perhaps just
 * plain needn't be reconstructed.  These are the fields we must store.
 * NOTE: t_hoff could be recomputed, but we may as well store it because
 * it will come for free due to alignment considerations.
 */
typedef struct xl_heap_header
{
	uint16		t_infomask2;
	uint16		t_infomask;
	uint8		t_hoff;
} xl_heap_header;

#define SizeOfHeapHeader	(offsetof(xl_heap_header, t_hoff) + sizeof(uint8))

/* This is what we need to know about insert */
typedef struct xl_heap_insert
{
	OffsetNumber offnum;		/* inserted tuple's offset */
	uint8		flags;

	/* xl_heap_header & TUPLE DATA in backup block 0 */
} xl_heap_insert;

#define SizeOfHeapInsert	(offsetof(xl_heap_insert, flags) + sizeof(uint8))

/*
 * This is what we need to know about a multi-insert.
 *
 * The main data of the record consists of this xl_heap_multi_insert header.
 * 'offsets' array is omitted if the whole page is reinitialized
 * (XLOG_HEAP_INIT_PAGE).
 *
 * In block 0's data portion, there is an xl_multi_insert_tuple struct,
 * followed by the tuple data for each tuple. There is padding to align
 * each xl_multi_insert struct.
 */
typedef struct xl_heap_multi_insert
{
	uint8		flags;
	uint16		ntuples;
	OffsetNumber offsets[FLEXIBLE_ARRAY_MEMBER];
} xl_heap_multi_insert;

#define SizeOfHeapMultiInsert	offsetof(xl_heap_multi_insert, offsets)

typedef struct xl_multi_insert_tuple
{
	uint16		datalen;		/* size of tuple data that follows */
	uint16		t_infomask2;
	uint16		t_infomask;
	uint8		t_hoff;
	/* TUPLE DATA FOLLOWS AT END OF STRUCT */
} xl_multi_insert_tuple;

#define SizeOfMultiInsertTuple	(offsetof(xl_multi_insert_tuple, t_hoff) + sizeof(uint8))

/*
 * This is what we need to know about update|hot_update
 *
 * Backup blk 0: new page
 *
 * If XLOG_HEAP_PREFIX_FROM_OLD or XLOG_HEAP_SUFFIX_FROM_OLD flags are set,
 * the prefix and/or suffix come first, as one or two uint16s.
 *
 * After that, xl_heap_header and new tuple data follow.  The new tuple
 * data doesn't include the prefix and suffix, which are copied from the
 * old tuple on replay.
 *
 * If HEAP_CONTAINS_NEW_TUPLE_DATA flag is given, the tuple data is
 * included even if a full-page image was taken.
 *
 * Backup blk 1: old page, if different. (no data, just a reference to the blk)
 */
typedef struct xl_heap_update
{
	TransactionId old_xmax;		/* xmax of the old tuple */
	OffsetNumber old_offnum;	/* old tuple's offset */
	uint8		old_infobits_set;		/* infomask bits to set on old tuple */
	uint8		flags;
	TransactionId new_xmax;		/* xmax of the new tuple */
	OffsetNumber new_offnum;	/* new tuple's offset */

	/*
	 * If XLOG_HEAP_CONTAINS_OLD_TUPLE or XLOG_HEAP_CONTAINS_OLD_KEY flags are
	 * set, a xl_heap_header struct and tuple data for the old tuple follows.
	 */
} xl_heap_update;

#define SizeOfHeapUpdate	(offsetof(xl_heap_update, new_offnum) + sizeof(OffsetNumber))

/*
 * This is what we need to know about vacuum page cleanup/redirect
 *
 * The array of OffsetNumbers following the fixed part of the record contains:
 *	* for each redirected item: the item offset, then the offset redirected to
 *	* for each now-dead item: the item offset
 *	* for each now-unused item: the item offset
 * The total number of OffsetNumbers is therefore 2*nredirected+ndead+nunused.
 * Note that nunused is not explicitly stored, but may be found by reference
 * to the total record length.
 */
typedef struct xl_heap_clean
{
	TransactionId latestRemovedXid;
	uint16		nredirected;
	uint16		ndead;
	/* OFFSET NUMBERS are in the block reference 0 */
} xl_heap_clean;

#define SizeOfHeapClean (offsetof(xl_heap_clean, ndead) + sizeof(uint16))

/*
 * Cleanup_info is required in some cases during a lazy VACUUM.
 * Used for reporting the results of HeapTupleHeaderAdvanceLatestRemovedXid()
 * see vacuumlazy.c for full explanation
 */
typedef struct xl_heap_cleanup_info
{
	RelFileNode node;
	TransactionId latestRemovedXid;
} xl_heap_cleanup_info;

#define SizeOfHeapCleanupInfo (sizeof(xl_heap_cleanup_info))

/* flags for infobits_set */
#define XLHL_XMAX_IS_MULTI		0x01
#define XLHL_XMAX_LOCK_ONLY		0x02
#define XLHL_XMAX_EXCL_LOCK		0x04
#define XLHL_XMAX_KEYSHR_LOCK	0x08
#define XLHL_KEYS_UPDATED		0x10

/* This is what we need to know about lock */
typedef struct xl_heap_lock
{
	TransactionId locking_xid;	/* might be a MultiXactId not xid */
	OffsetNumber offnum;		/* locked tuple's offset on page */
	int8		infobits_set;	/* infomask and infomask2 bits to set */
} xl_heap_lock;

#define SizeOfHeapLock	(offsetof(xl_heap_lock, infobits_set) + sizeof(int8))

/* This is what we need to know about locking an updated version of a row */
typedef struct xl_heap_lock_updated
{
	TransactionId xmax;
	OffsetNumber offnum;
	uint8		infobits_set;
} xl_heap_lock_updated;

#define SizeOfHeapLockUpdated	(offsetof(xl_heap_lock_updated, infobits_set) + sizeof(uint8))

/* This is what we need to know about confirmation of speculative insertion */
typedef struct xl_heap_confirm
{
	OffsetNumber offnum;		/* confirmed tuple's offset on page */
} xl_heap_confirm;

#define SizeOfHeapConfirm	(offsetof(xl_heap_confirm, offnum) + sizeof(OffsetNumber))

/* This is what we need to know about in-place update */
typedef struct xl_heap_inplace
{
	OffsetNumber offnum;		/* updated tuple's offset on page */
	/* TUPLE DATA FOLLOWS AT END OF STRUCT */
} xl_heap_inplace;

#define SizeOfHeapInplace	(offsetof(xl_heap_inplace, offnum) + sizeof(OffsetNumber))

/*
 * This struct represents a 'freeze plan', which is what we need to know about
 * a single tuple being frozen during vacuum.
 */
/* 0x01 was XLH_FREEZE_XMIN */
#define		XLH_FREEZE_XVAC		0x02
#define		XLH_INVALID_XVAC	0x04

typedef struct xl_heap_freeze_tuple
{
	TransactionId xmax;
	OffsetNumber offset;
	uint16		t_infomask2;
	uint16		t_infomask;
	uint8		frzflags;
} xl_heap_freeze_tuple;

/*
 * This is what we need to know about a block being frozen during vacuum
 *
 * Backup block 0's data contains an array of xl_heap_freeze_tuple structs,
 * one for each tuple.
 */
typedef struct xl_heap_freeze_page
{
	TransactionId cutoff_xid;
	uint16		ntuples;
} xl_heap_freeze_page;

#define SizeOfHeapFreezePage (offsetof(xl_heap_freeze_page, ntuples) + sizeof(uint16))

/*
 * This is what we need to know about setting a visibility map bit
 *
 * Backup blk 0: visibility map buffer
 * Backup blk 1: heap buffer
 */
typedef struct xl_heap_visible
{
	TransactionId cutoff_xid;
} xl_heap_visible;

#define SizeOfHeapVisible (offsetof(xl_heap_visible, cutoff_xid) + sizeof(TransactionId))

typedef struct xl_heap_new_cid
{
	/*
	 * store toplevel xid so we don't have to merge cids from different
	 * transactions
	 */
	TransactionId top_xid;
	CommandId	cmin;
	CommandId	cmax;

	/*
	 * don't really need the combocid since we have the actual values right in
	 * this struct, but the padding makes it free and its useful for
	 * debugging.
	 */
	CommandId	combocid;

	/*
	 * Store the relfilenode/ctid pair to facilitate lookups.
	 */
	RelFileNode target_node;
	ItemPointerData target_tid;
} xl_heap_new_cid;

#define SizeOfHeapNewCid (offsetof(xl_heap_new_cid, target_tid) + sizeof(ItemPointerData))

/* logical rewrite xlog record header */
typedef struct xl_heap_rewrite_mapping
{
	TransactionId mapped_xid;	/* xid that might need to see the row */
	Oid			mapped_db;		/* DbOid or InvalidOid for shared rels */
	Oid			mapped_rel;		/* Oid of the mapped relation */
	off_t		offset;			/* How far have we written so far */
	uint32		num_mappings;	/* Number of in-memory mappings */
	XLogRecPtr	start_lsn;		/* Insert LSN at begin of rewrite */
} xl_heap_rewrite_mapping;

extern void HeapTupleHeaderAdvanceLatestRemovedXid(HeapTupleHeader tuple,
									   TransactionId *latestRemovedXid);

extern void heap_redo(XLogReaderState *record);
extern void heap_desc(StringInfo buf, XLogReaderState *record);
extern const char *heap_identify(uint8 info);
extern void heap2_redo(XLogReaderState *record);
extern void heap2_desc(StringInfo buf, XLogReaderState *record);
extern const char *heap2_identify(uint8 info);
extern void heap_xlog_logical_rewrite(XLogReaderState *r);

extern XLogRecPtr log_heap_cleanup_info(RelFileNode rnode,
					  TransactionId latestRemovedXid);
extern XLogRecPtr log_heap_clean(Relation reln, Buffer buffer,
			   OffsetNumber *redirected, int nredirected,
			   OffsetNumber *nowdead, int ndead,
			   OffsetNumber *nowunused, int nunused,
			   TransactionId latestRemovedXid);
extern XLogRecPtr log_heap_freeze(Relation reln, Buffer buffer,
				TransactionId cutoff_xid, xl_heap_freeze_tuple *tuples,
				int ntuples);
extern bool heap_prepare_freeze_tuple(HeapTupleHeader tuple,
						  TransactionId cutoff_xid,
						  TransactionId cutoff_multi,
						  xl_heap_freeze_tuple *frz);
extern void heap_execute_freeze_tuple(HeapTupleHeader tuple,
						  xl_heap_freeze_tuple *xlrec_tp);
extern XLogRecPtr log_heap_visible(RelFileNode rnode, Buffer heap_buffer,
				 Buffer vm_buffer, TransactionId cutoff_xid);

#endif   /* HEAPAM_XLOG_H */<|MERGE_RESOLUTION|>--- conflicted
+++ resolved
@@ -74,23 +74,12 @@
 /* PD_ALL_VISIBLE was cleared */
 #define XLH_UPDATE_OLD_ALL_VISIBLE_CLEARED		(1<<0)
 /* PD_ALL_VISIBLE was cleared in the 2nd page */
-<<<<<<< HEAD
-#define XLOG_HEAP_NEW_ALL_VISIBLE_CLEARED	(1<<1)
-#define XLOG_HEAP_CONTAINS_OLD_TUPLE		(1<<2)
-#define XLOG_HEAP_CONTAINS_OLD_KEY			(1<<3)
-#define XLOG_HEAP_CONTAINS_NEW_TUPLE		(1<<4)
-#define XLOG_HEAP_PREFIX_FROM_OLD			(1<<5)
-#define XLOG_HEAP_SUFFIX_FROM_OLD			(1<<6)
-/* last xl_heap_multi_insert record for one heap_multi_insert() call */
-#define XLOG_HEAP_LAST_MULTI_INSERT			(1<<7)
-=======
 #define XLH_UPDATE_NEW_ALL_VISIBLE_CLEARED		(1<<1)
 #define XLH_UPDATE_CONTAINS_OLD_TUPLE			(1<<2)
 #define XLH_UPDATE_CONTAINS_OLD_KEY				(1<<3)
 #define XLH_UPDATE_CONTAINS_NEW_TUPLE			(1<<4)
 #define XLH_UPDATE_PREFIX_FROM_OLD				(1<<5)
 #define XLH_UPDATE_SUFFIX_FROM_OLD				(1<<6)
->>>>>>> 8abb52fa
 
 /* convenience macro for checking whether any form of old tuple was logged */
 #define XLH_UPDATE_CONTAINS_OLD						\
