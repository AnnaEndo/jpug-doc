--- conflicted
+++ resolved
@@ -202,12 +202,8 @@
 			 Relation relation, Index rti, int lockmode,
 			 ItemPointer tid, TransactionId priorXmax);
 extern HeapTuple EvalPlanQualFetch(EState *estate, Relation relation,
-<<<<<<< HEAD
-				  int lockmode, bool noWait, ItemPointer tid, TransactionId priorXmax);
-=======
 				  int lockmode, LockWaitPolicy wait_policy, ItemPointer tid,
 				  TransactionId priorXmax);
->>>>>>> 8abb52fa
 extern void EvalPlanQualInit(EPQState *epqstate, EState *estate,
 				 Plan *subplan, List *auxrowmarks, int epqParam);
 extern void EvalPlanQualSetPlan(EPQState *epqstate,
