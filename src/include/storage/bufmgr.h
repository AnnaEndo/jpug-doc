/*-------------------------------------------------------------------------
 *
 * bufmgr.h
 *	  POSTGRES buffer manager definitions.
 *
 *
 * Portions Copyright (c) 1996-2015, PostgreSQL Global Development Group
 * Portions Copyright (c) 1994, Regents of the University of California
 *
 * src/include/storage/bufmgr.h
 *
 *-------------------------------------------------------------------------
 */
#ifndef BUFMGR_H
#define BUFMGR_H

#include "storage/block.h"
#include "storage/buf.h"
#include "storage/bufpage.h"
#include "storage/relfilenode.h"
#include "utils/relcache.h"

typedef void *Block;

/* Possible arguments for GetAccessStrategy() */
typedef enum BufferAccessStrategyType
{
	BAS_NORMAL,					/* Normal random access */
	BAS_BULKREAD,				/* Large read-only scan (hint bit updates are
								 * ok) */
	BAS_BULKWRITE,				/* Large multi-block write (e.g. COPY IN) */
	BAS_VACUUM					/* VACUUM */
} BufferAccessStrategyType;

/* Possible modes for ReadBufferExtended() */
typedef enum
{
	RBM_NORMAL,					/* Normal read */
<<<<<<< HEAD
	RBM_DO_NOT_USE,				/* This used to be RBM_ZERO. Only kept for
								 * binary compatibility with 3rd party
								 * extensions. */
=======
	RBM_ZERO_AND_LOCK,			/* Don't read from disk, caller will
								 * initialize. Also locks the page. */
	RBM_ZERO_AND_CLEANUP_LOCK,	/* Like RBM_ZERO_AND_LOCK, but locks the page
								 * in "cleanup" mode */
>>>>>>> 8abb52fa
	RBM_ZERO_ON_ERROR,			/* Read, but return an all-zeros page on error */
	RBM_NORMAL_NO_LOG,			/* Don't log page as invalid during WAL
								 * replay; otherwise same as RBM_NORMAL */
	RBM_ZERO_AND_LOCK,			/* Don't read from disk, caller will
								 * initialize. Also locks the page. */
	RBM_ZERO_AND_CLEANUP_LOCK	/* Like RBM_ZERO_AND_LOCK, but locks the page
								 * in "cleanup" mode */
} ReadBufferMode;

/* in globals.c ... this duplicates miscadmin.h */
extern PGDLLIMPORT int NBuffers;

/* in bufmgr.c */
extern bool zero_damaged_pages;
extern int	bgwriter_lru_maxpages;
extern double bgwriter_lru_multiplier;
extern bool track_io_timing;
extern int	target_prefetch_pages;

/* in buf_init.c */
extern PGDLLIMPORT char *BufferBlocks;

/* in localbuf.c */
extern PGDLLIMPORT int NLocBuffer;
extern PGDLLIMPORT Block *LocalBufferBlockPointers;
extern PGDLLIMPORT int32 *LocalRefCount;

/* special block number for ReadBuffer() */
#define P_NEW	InvalidBlockNumber		/* grow the file to get a new page */

/*
 * Buffer content lock modes (mode argument for LockBuffer())
 */
#define BUFFER_LOCK_UNLOCK		0
#define BUFFER_LOCK_SHARE		1
#define BUFFER_LOCK_EXCLUSIVE	2

/*
 * These routines are beaten on quite heavily, hence the macroization.
 */

/*
 * BufferIsValid
 *		True iff the given buffer number is valid (either as a shared
 *		or local buffer).
 *
 * Note: For a long time this was defined the same as BufferIsPinned,
 * that is it would say False if you didn't hold a pin on the buffer.
 * I believe this was bogus and served only to mask logic errors.
 * Code should always know whether it has a buffer reference,
 * independently of the pin state.
 *
 * Note: For a further long time this was not quite the inverse of the
 * BufferIsInvalid() macro, in that it also did sanity checks to verify
 * that the buffer number was in range.  Most likely, this macro was
 * originally intended only to be used in assertions, but its use has
 * since expanded quite a bit, and the overhead of making those checks
 * even in non-assert-enabled builds can be significant.  Thus, we've
 * now demoted the range checks to assertions within the macro itself.
 */
#define BufferIsValid(bufnum) \
( \
	AssertMacro((bufnum) <= NBuffers && (bufnum) >= -NLocBuffer), \
	(bufnum) != InvalidBuffer  \
)

/*
 * BufferGetBlock
 *		Returns a reference to a disk page image associated with a buffer.
 *
 * Note:
 *		Assumes buffer is valid.
 */
#define BufferGetBlock(buffer) \
( \
	AssertMacro(BufferIsValid(buffer)), \
	BufferIsLocal(buffer) ? \
		LocalBufferBlockPointers[-(buffer) - 1] \
	: \
		(Block) (BufferBlocks + ((Size) ((buffer) - 1)) * BLCKSZ) \
)

/*
 * BufferGetPageSize
 *		Returns the page size within a buffer.
 *
 * Notes:
 *		Assumes buffer is valid.
 *
 *		The buffer can be a raw disk block and need not contain a valid
 *		(formatted) disk page.
 */
/* XXX should dig out of buffer descriptor */
#define BufferGetPageSize(buffer) \
( \
	AssertMacro(BufferIsValid(buffer)), \
	(Size)BLCKSZ \
)

/*
 * BufferGetPage
 *		Returns the page associated with a buffer.
 */
#define BufferGetPage(buffer) ((Page)BufferGetBlock(buffer))

/*
 * prototypes for functions in bufmgr.c
 */
extern void PrefetchBuffer(Relation reln, ForkNumber forkNum,
			   BlockNumber blockNum);
extern Buffer ReadBuffer(Relation reln, BlockNumber blockNum);
extern Buffer ReadBufferExtended(Relation reln, ForkNumber forkNum,
				   BlockNumber blockNum, ReadBufferMode mode,
				   BufferAccessStrategy strategy);
extern Buffer ReadBufferWithoutRelcache(RelFileNode rnode,
						  ForkNumber forkNum, BlockNumber blockNum,
						  ReadBufferMode mode, BufferAccessStrategy strategy);
extern void ReleaseBuffer(Buffer buffer);
extern void UnlockReleaseBuffer(Buffer buffer);
extern void MarkBufferDirty(Buffer buffer);
extern void IncrBufferRefCount(Buffer buffer);
extern Buffer ReleaseAndReadBuffer(Buffer buffer, Relation relation,
					 BlockNumber blockNum);

extern void InitBufferPool(void);
extern void InitBufferPoolAccess(void);
extern void InitBufferPoolBackend(void);
extern void AtEOXact_Buffers(bool isCommit);
extern void PrintBufferLeakWarning(Buffer buffer);
extern void CheckPointBuffers(int flags);
extern BlockNumber BufferGetBlockNumber(Buffer buffer);
extern BlockNumber RelationGetNumberOfBlocksInFork(Relation relation,
								ForkNumber forkNum);
extern void FlushOneBuffer(Buffer buffer);
extern void FlushRelationBuffers(Relation rel);
extern void FlushDatabaseBuffers(Oid dbid);
extern void DropRelFileNodeBuffers(RelFileNodeBackend rnode,
					   ForkNumber forkNum, BlockNumber firstDelBlock);
extern void DropRelFileNodesAllBuffers(RelFileNodeBackend *rnodes, int nnodes);
extern void DropDatabaseBuffers(Oid dbid);

#define RelationGetNumberOfBlocks(reln) \
	RelationGetNumberOfBlocksInFork(reln, MAIN_FORKNUM)

extern bool BufferIsPermanent(Buffer buffer);
extern XLogRecPtr BufferGetLSNAtomic(Buffer buffer);

#ifdef NOT_USED
extern void PrintPinnedBufs(void);
#endif
extern Size BufferShmemSize(void);
extern void BufferGetTag(Buffer buffer, RelFileNode *rnode,
			 ForkNumber *forknum, BlockNumber *blknum);

extern void MarkBufferDirtyHint(Buffer buffer, bool buffer_std);

extern void UnlockBuffers(void);
extern void LockBuffer(Buffer buffer, int mode);
extern bool ConditionalLockBuffer(Buffer buffer);
extern void LockBufferForCleanup(Buffer buffer);
extern bool ConditionalLockBufferForCleanup(Buffer buffer);
extern bool HoldingBufferPinThatDelaysRecovery(void);

extern void AbortBufferIO(void);

extern void BufmgrCommit(void);
extern bool BgBufferSync(void);

extern void AtProcExit_LocalBuffers(void);

/* in freelist.c */
extern BufferAccessStrategy GetAccessStrategy(BufferAccessStrategyType btype);
extern void FreeAccessStrategy(BufferAccessStrategy strategy);

#endif<|MERGE_RESOLUTION|>--- conflicted
+++ resolved
@@ -36,23 +36,13 @@
 typedef enum
 {
 	RBM_NORMAL,					/* Normal read */
-<<<<<<< HEAD
-	RBM_DO_NOT_USE,				/* This used to be RBM_ZERO. Only kept for
-								 * binary compatibility with 3rd party
-								 * extensions. */
-=======
 	RBM_ZERO_AND_LOCK,			/* Don't read from disk, caller will
 								 * initialize. Also locks the page. */
 	RBM_ZERO_AND_CLEANUP_LOCK,	/* Like RBM_ZERO_AND_LOCK, but locks the page
 								 * in "cleanup" mode */
->>>>>>> 8abb52fa
 	RBM_ZERO_ON_ERROR,			/* Read, but return an all-zeros page on error */
-	RBM_NORMAL_NO_LOG,			/* Don't log page as invalid during WAL
+	RBM_NORMAL_NO_LOG			/* Don't log page as invalid during WAL
 								 * replay; otherwise same as RBM_NORMAL */
-	RBM_ZERO_AND_LOCK,			/* Don't read from disk, caller will
-								 * initialize. Also locks the page. */
-	RBM_ZERO_AND_CLEANUP_LOCK	/* Like RBM_ZERO_AND_LOCK, but locks the page
-								 * in "cleanup" mode */
 } ReadBufferMode;
 
 /* in globals.c ... this duplicates miscadmin.h */
