/*-------------------------------------------------------------------------
 *
 * explain.h
 *	  prototypes for explain.c
 *
 * Portions Copyright (c) 1996-2015, PostgreSQL Global Development Group
 * Portions Copyright (c) 1994-5, Regents of the University of California
 *
 * src/include/commands/explain.h
 *
 *-------------------------------------------------------------------------
 */
#ifndef EXPLAIN_H
#define EXPLAIN_H

#include "executor/executor.h"
#include "lib/stringinfo.h"

typedef enum ExplainFormat
{
	EXPLAIN_FORMAT_TEXT,
	EXPLAIN_FORMAT_XML,
	EXPLAIN_FORMAT_JSON,
	EXPLAIN_FORMAT_YAML
} ExplainFormat;

/* Crude hack to avoid changing sizeof(ExplainState) in released branches */
typedef struct ExplainStateExtra
{
	List	   *groupingstack;	/* format-specific grouping state */
	List	   *deparsecxt;		/* context list for deparsing expressions */
} ExplainStateExtra;

typedef struct ExplainState
{
	StringInfo	str;			/* output buffer */
	/* options */
	bool		verbose;		/* be verbose */
	bool		analyze;		/* print actual times */
	bool		costs;			/* print estimated costs */
	bool		buffers;		/* print buffer usage */
	bool		timing;			/* print detailed node timing */
	bool		summary;		/* print total planning and execution timing */
	ExplainFormat format;		/* output format */
	/* other states */
	PlannedStmt *pstmt;			/* top of plan */
	List	   *rtable;			/* range table */
	List	   *rtable_names;	/* alias names for RTEs */
	int			indent;			/* current indentation level */
<<<<<<< HEAD
	ExplainStateExtra *extra;	/* pointer to additional data */
=======
	List	   *grouping_stack; /* format-specific grouping state */
	List	   *deparse_cxt;	/* context list for deparsing expressions */
>>>>>>> 8abb52fa
} ExplainState;

/* Hook for plugins to get control in ExplainOneQuery() */
typedef void (*ExplainOneQuery_hook_type) (Query *query,
													   IntoClause *into,
													   ExplainState *es,
													 const char *queryString,
													   ParamListInfo params);
extern PGDLLIMPORT ExplainOneQuery_hook_type ExplainOneQuery_hook;

/* Hook for plugins to get control in explain_get_index_name() */
typedef const char *(*explain_get_index_name_hook_type) (Oid indexId);
extern PGDLLIMPORT explain_get_index_name_hook_type explain_get_index_name_hook;


extern void ExplainQuery(ExplainStmt *stmt, const char *queryString,
			 ParamListInfo params, DestReceiver *dest);

extern ExplainState *NewExplainState(void);

extern TupleDesc ExplainResultDesc(ExplainStmt *stmt);

extern void ExplainOneUtility(Node *utilityStmt, IntoClause *into,
				  ExplainState *es,
				  const char *queryString, ParamListInfo params);

extern void ExplainOnePlan(PlannedStmt *plannedstmt, IntoClause *into,
			   ExplainState *es, const char *queryString,
			   ParamListInfo params, const instr_time *planduration);

extern void ExplainPrintPlan(ExplainState *es, QueryDesc *queryDesc);
extern void ExplainPrintTriggers(ExplainState *es, QueryDesc *queryDesc);

extern void ExplainQueryText(ExplainState *es, QueryDesc *queryDesc);

extern void ExplainBeginOutput(ExplainState *es);
extern void ExplainEndOutput(ExplainState *es);
extern void ExplainSeparatePlans(ExplainState *es);

extern void ExplainPropertyList(const char *qlabel, List *data,
					ExplainState *es);
extern void ExplainPropertyListNested(const char *qlabel, List *data,
						  ExplainState *es);
extern void ExplainPropertyText(const char *qlabel, const char *value,
					ExplainState *es);
extern void ExplainPropertyInteger(const char *qlabel, int value,
					   ExplainState *es);
extern void ExplainPropertyLong(const char *qlabel, long value,
					ExplainState *es);
extern void ExplainPropertyFloat(const char *qlabel, double value, int ndigits,
					 ExplainState *es);

#endif   /* EXPLAIN_H */<|MERGE_RESOLUTION|>--- conflicted
+++ resolved
@@ -24,13 +24,6 @@
 	EXPLAIN_FORMAT_YAML
 } ExplainFormat;
 
-/* Crude hack to avoid changing sizeof(ExplainState) in released branches */
-typedef struct ExplainStateExtra
-{
-	List	   *groupingstack;	/* format-specific grouping state */
-	List	   *deparsecxt;		/* context list for deparsing expressions */
-} ExplainStateExtra;
-
 typedef struct ExplainState
 {
 	StringInfo	str;			/* output buffer */
@@ -47,12 +40,8 @@
 	List	   *rtable;			/* range table */
 	List	   *rtable_names;	/* alias names for RTEs */
 	int			indent;			/* current indentation level */
-<<<<<<< HEAD
-	ExplainStateExtra *extra;	/* pointer to additional data */
-=======
 	List	   *grouping_stack; /* format-specific grouping state */
 	List	   *deparse_cxt;	/* context list for deparsing expressions */
->>>>>>> 8abb52fa
 } ExplainState;
 
 /* Hook for plugins to get control in ExplainOneQuery() */
