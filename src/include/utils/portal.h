/*-------------------------------------------------------------------------
 *
 * portal.h
 *	  POSTGRES portal definitions.
 *
 * A portal is an abstraction which represents the execution state of
 * a running or runnable query.  Portals support both SQL-level CURSORs
 * and protocol-level portals.
 *
 * Scrolling (nonsequential access) and suspension of execution are allowed
 * only for portals that contain a single SELECT-type query.  We do not want
 * to let the client suspend an update-type query partway through!	Because
 * the query rewriter does not allow arbitrary ON SELECT rewrite rules,
 * only queries that were originally update-type could produce multiple
 * plan trees; so the restriction to a single query is not a problem
 * in practice.
 *
 * For SQL cursors, we support three kinds of scroll behavior:
 *
 * (1) Neither NO SCROLL nor SCROLL was specified: to remain backward
 *	   compatible, we allow backward fetches here, unless it would
 *	   impose additional runtime overhead to do so.
 *
 * (2) NO SCROLL was specified: don't allow any backward fetches.
 *
 * (3) SCROLL was specified: allow all kinds of backward fetches, even
 *	   if we need to take a performance hit to do so.  (The planner sticks
 *	   a Materialize node atop the query plan if needed.)
 *
 * Case #1 is converted to #2 or #3 by looking at the query itself and
 * determining if scrollability can be supported without additional
 * overhead.
 *
 * Protocol-level portals have no nonsequential-fetch API and so the
 * distinction doesn't matter for them.  They are always initialized
 * to look like NO SCROLL cursors.
 *
 *
 * Portions Copyright (c) 1996-2015, PostgreSQL Global Development Group
 * Portions Copyright (c) 1994, Regents of the University of California
 *
 * src/include/utils/portal.h
 *
 *-------------------------------------------------------------------------
 */
#ifndef PORTAL_H
#define PORTAL_H

#include "datatype/timestamp.h"
#include "executor/execdesc.h"
#include "utils/plancache.h"
#include "utils/resowner.h"

/*
 * We have several execution strategies for Portals, depending on what
 * query or queries are to be executed.  (Note: in all cases, a Portal
 * executes just a single source-SQL query, and thus produces just a
 * single result from the user's viewpoint.  However, the rule rewriter
 * may expand the single source query to zero or many actual queries.)
 *
 * PORTAL_ONE_SELECT: the portal contains one single SELECT query.  We run
 * the Executor incrementally as results are demanded.  This strategy also
 * supports holdable cursors (the Executor results can be dumped into a
 * tuplestore for access after transaction completion).
 *
 * PORTAL_ONE_RETURNING: the portal contains a single INSERT/UPDATE/DELETE
 * query with a RETURNING clause (plus possibly auxiliary queries added by
 * rule rewriting).  On first execution, we run the portal to completion
 * and dump the primary query's results into the portal tuplestore; the
 * results are then returned to the client as demanded.  (We can't support
 * suspension of the query partway through, because the AFTER TRIGGER code
 * can't cope, and also because we don't want to risk failing to execute
 * all the auxiliary queries.)
 *
 * PORTAL_ONE_MOD_WITH: the portal contains one single SELECT query, but
 * it has data-modifying CTEs.  This is currently treated the same as the
 * PORTAL_ONE_RETURNING case because of the possibility of needing to fire
 * triggers.  It may act more like PORTAL_ONE_SELECT in future.
 *
 * PORTAL_UTIL_SELECT: the portal contains a utility statement that returns
 * a SELECT-like result (for example, EXPLAIN or SHOW).  On first execution,
 * we run the statement and dump its results into the portal tuplestore;
 * the results are then returned to the client as demanded.
 *
 * PORTAL_MULTI_QUERY: all other cases.  Here, we do not support partial
 * execution: the portal's queries will be run to completion on first call.
 */
typedef enum PortalStrategy
{
	PORTAL_ONE_SELECT,
	PORTAL_ONE_RETURNING,
	PORTAL_ONE_MOD_WITH,
	PORTAL_UTIL_SELECT,
	PORTAL_MULTI_QUERY
} PortalStrategy;

/*
 * A portal is always in one of these states.  It is possible to transit
 * from ACTIVE back to READY if the query is not run to completion;
 * otherwise we never back up in status.
 */
typedef enum PortalStatus
{
	PORTAL_NEW,					/* freshly created */
	PORTAL_DEFINED,				/* PortalDefineQuery done */
	PORTAL_READY,				/* PortalStart complete, can run it */
	PORTAL_ACTIVE,				/* portal is running (can't delete it) */
	PORTAL_DONE,				/* portal is finished (don't re-run it) */
	PORTAL_FAILED				/* portal got error (can't re-run it) */
} PortalStatus;

typedef struct PortalData *Portal;

typedef struct PortalData
{
	/* Bookkeeping data */
	const char *name;			/* portal's name */
	const char *prepStmtName;	/* source prepared statement (NULL if none) */
	MemoryContext heap;			/* subsidiary memory for portal */
	ResourceOwner resowner;		/* resources owned by portal */
	void		(*cleanup) (Portal portal);		/* cleanup hook */

	/*
	 * State data for remembering which subtransaction(s) the portal was
	 * created or used in.  If the portal is held over from a previous
	 * transaction, both subxids are InvalidSubTransactionId.  Otherwise,
	 * createSubid is the creating subxact and activeSubid is the last subxact
	 * in which we ran the portal.
	 */
	SubTransactionId createSubid;		/* the creating subxact */
<<<<<<< HEAD
=======
	SubTransactionId activeSubid;		/* the last subxact with activity */
>>>>>>> 8abb52fa

	/* The query or queries the portal will execute */
	const char *sourceText;		/* text of query (as of 8.4, never NULL) */
	const char *commandTag;		/* command tag for original query */
	List	   *stmts;			/* PlannedStmts and/or utility statements */
	CachedPlan *cplan;			/* CachedPlan, if stmts are from one */

	ParamListInfo portalParams; /* params to pass to query */

	/* Features/options */
	PortalStrategy strategy;	/* see above */
	int			cursorOptions;	/* DECLARE CURSOR option bits */

	/* Status data */
	PortalStatus status;		/* see above */
	bool		portalPinned;	/* a pinned portal can't be dropped */

	/* If not NULL, Executor is active; call ExecutorEnd eventually: */
	QueryDesc  *queryDesc;		/* info needed for executor invocation */

	/* If portal returns tuples, this is their tupdesc: */
	TupleDesc	tupDesc;		/* descriptor for result tuples */
	/* and these are the format codes to use for the columns: */
	int16	   *formats;		/* a format code for each column */

	/*
	 * Where we store tuples for a held cursor or a PORTAL_ONE_RETURNING or
	 * PORTAL_UTIL_SELECT query.  (A cursor held past the end of its
	 * transaction no longer has any active executor state.)
	 */
	Tuplestorestate *holdStore; /* store for holdable cursors */
	MemoryContext holdContext;	/* memory containing holdStore */

	/*
	 * atStart, atEnd and portalPos indicate the current cursor position.
	 * portalPos is zero before the first row, N after fetching N'th row of
	 * query.  After we run off the end, portalPos = # of rows in query, and
	 * atEnd is true.  If portalPos overflows, set posOverflow (this causes us
	 * to stop relying on its value for navigation).  Note that atStart
	 * implies portalPos == 0, but not the reverse (portalPos could have
	 * overflowed).
	 */
	bool		atStart;
	bool		atEnd;
	bool		posOverflow;
	long		portalPos;

	/* Presentation data, primarily used by the pg_cursors system view */
	TimestampTz creation_time;	/* time at which this portal was defined */
	bool		visible;		/* include this portal in pg_cursors? */

	/*
	 * This field belongs with createSubid, but in pre-9.5 branches, add it
	 * at the end to avoid creating an ABI break for extensions that examine
	 * Portal structs.
	 */
	SubTransactionId activeSubid;		/* the last subxact with activity */
}	PortalData;

/*
 * PortalIsValid
 *		True iff portal is valid.
 */
#define PortalIsValid(p) PointerIsValid(p)

/*
 * Access macros for Portal ... use these in preference to field access.
 */
#define PortalGetQueryDesc(portal)	((portal)->queryDesc)
#define PortalGetHeapMemory(portal) ((portal)->heap)
#define PortalGetPrimaryStmt(portal) PortalListGetPrimaryStmt((portal)->stmts)


/* Prototypes for functions in utils/mmgr/portalmem.c */
extern void EnablePortalManager(void);
extern bool PreCommit_Portals(bool isPrepare);
extern void AtAbort_Portals(void);
extern void AtCleanup_Portals(void);
extern void AtSubCommit_Portals(SubTransactionId mySubid,
					SubTransactionId parentSubid,
					ResourceOwner parentXactOwner);
extern void AtSubAbort_Portals(SubTransactionId mySubid,
				   SubTransactionId parentSubid,
				   ResourceOwner myXactOwner,
				   ResourceOwner parentXactOwner);
extern void AtSubCleanup_Portals(SubTransactionId mySubid);
extern Portal CreatePortal(const char *name, bool allowDup, bool dupSilent);
extern Portal CreateNewPortal(void);
extern void PinPortal(Portal portal);
extern void UnpinPortal(Portal portal);
extern void MarkPortalActive(Portal portal);
extern void MarkPortalDone(Portal portal);
extern void MarkPortalFailed(Portal portal);
extern void PortalDrop(Portal portal, bool isTopCommit);
extern Portal GetPortalByName(const char *name);
extern void PortalDefineQuery(Portal portal,
				  const char *prepStmtName,
				  const char *sourceText,
				  const char *commandTag,
				  List *stmts,
				  CachedPlan *cplan);
extern Node *PortalListGetPrimaryStmt(List *stmts);
extern void PortalCreateHoldStore(Portal portal);
extern void PortalHashTableDeleteAll(void);
extern bool ThereAreNoReadyPortals(void);

#endif   /* PORTAL_H */<|MERGE_RESOLUTION|>--- conflicted
+++ resolved
@@ -128,10 +128,7 @@
 	 * in which we ran the portal.
 	 */
 	SubTransactionId createSubid;		/* the creating subxact */
-<<<<<<< HEAD
-=======
 	SubTransactionId activeSubid;		/* the last subxact with activity */
->>>>>>> 8abb52fa
 
 	/* The query or queries the portal will execute */
 	const char *sourceText;		/* text of query (as of 8.4, never NULL) */
@@ -182,13 +179,6 @@
 	/* Presentation data, primarily used by the pg_cursors system view */
 	TimestampTz creation_time;	/* time at which this portal was defined */
 	bool		visible;		/* include this portal in pg_cursors? */
-
-	/*
-	 * This field belongs with createSubid, but in pre-9.5 branches, add it
-	 * at the end to avoid creating an ABI break for extensions that examine
-	 * Portal structs.
-	 */
-	SubTransactionId activeSubid;		/* the last subxact with activity */
 }	PortalData;
 
 /*
