--- conflicted
+++ resolved
@@ -298,12 +298,8 @@
 					date		ddres;
 					timestamp	tres;
 					interval   *ires;
-<<<<<<< HEAD
-					char *endptr, endchar;
-=======
 					char	   *endptr,
 								endchar;
->>>>>>> 8abb52fa
 
 				case ECPGt_short:
 				case ECPGt_int:
