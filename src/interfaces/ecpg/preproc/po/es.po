--- conflicted
+++ resolved
@@ -11,11 +11,7 @@
 msgstr ""
 "Project-Id-Version: ecpg (PostgreSQL 9.4)\n"
 "Report-Msgid-Bugs-To: pgsql-bugs@postgresql.org\n"
-<<<<<<< HEAD
-"POT-Creation-Date: 2015-09-04 17:45+0000\n"
-=======
 "POT-Creation-Date: 2015-10-04 00:38+0000\n"
->>>>>>> 8abb52fa
 "PO-Revision-Date: 2014-12-15 15:22-0300\n"
 "Last-Translator: Álvaro Herrera <alvherre@alvh.no-ip.org\n"
 "Language-Team: PgSQL-es-Ayuda <pgsql-es-ayuda@postgresql.org>\n"
@@ -228,191 +224,107 @@
 msgid "cursor \"%s\" has been declared but not opened"
 msgstr "el cursor «%s» fue declarado pero no abierto"
 
-<<<<<<< HEAD
-#: ecpg.c:483 preproc.y:125
-=======
 #: ecpg.c:483 preproc.y:127
->>>>>>> 8abb52fa
 #, c-format
 msgid "could not remove output file \"%s\"\n"
 msgstr "no se pudo eliminar el archivo de salida «%s»\n"
 
-<<<<<<< HEAD
-#: pgc.l:421
-=======
 #: pgc.l:428
->>>>>>> 8abb52fa
 #, c-format
 msgid "unterminated /* comment"
 msgstr "comentario /* no cerrado"
 
-<<<<<<< HEAD
-#: pgc.l:434
-=======
 #: pgc.l:441
->>>>>>> 8abb52fa
 #, c-format
 msgid "invalid bit string literal"
 msgstr "cadena de bits no válida"
 
-<<<<<<< HEAD
-#: pgc.l:443
-=======
 #: pgc.l:450
->>>>>>> 8abb52fa
 #, c-format
 msgid "unterminated bit string literal"
 msgstr "una cadena de bits está inconclusa"
 
-<<<<<<< HEAD
-#: pgc.l:459
-=======
 #: pgc.l:466
->>>>>>> 8abb52fa
 #, c-format
 msgid "unterminated hexadecimal string literal"
 msgstr "una cadena hexadecimal está inconclusa"
 
-<<<<<<< HEAD
-#: pgc.l:537
-=======
 #: pgc.l:544
->>>>>>> 8abb52fa
 #, c-format
 msgid "unterminated quoted string"
 msgstr "una cadena en comillas está inconclusa"
 
-<<<<<<< HEAD
-#: pgc.l:594 pgc.l:607
-=======
 #: pgc.l:601 pgc.l:614
->>>>>>> 8abb52fa
 #, c-format
 msgid "zero-length delimited identifier"
 msgstr "identificador delimitado de longitud cero"
 
-<<<<<<< HEAD
-#: pgc.l:615
-=======
 #: pgc.l:622
->>>>>>> 8abb52fa
 #, c-format
 msgid "unterminated quoted identifier"
 msgstr "un identificador en comillas está inconcluso"
 
-<<<<<<< HEAD
-#: pgc.l:869
-=======
 #: pgc.l:877
->>>>>>> 8abb52fa
 #, c-format
 msgid "nested /* ... */ comments"
 msgstr "comentarios /* ... */ anidados"
 
-<<<<<<< HEAD
-#: pgc.l:962
-=======
 #: pgc.l:970
->>>>>>> 8abb52fa
 #, c-format
 msgid "missing identifier in EXEC SQL UNDEF command"
 msgstr "falta un identificador en la orden EXEC SQL UNDEF"
 
-<<<<<<< HEAD
-#: pgc.l:1008 pgc.l:1022
-=======
 #: pgc.l:1016 pgc.l:1030
->>>>>>> 8abb52fa
 #, c-format
 msgid "missing matching \"EXEC SQL IFDEF\" / \"EXEC SQL IFNDEF\""
 msgstr "falta el «EXEC SQL IFDEF» / «EXEC SQL IFNDEF»"
 
-<<<<<<< HEAD
-#: pgc.l:1011 pgc.l:1024 pgc.l:1200
-=======
 #: pgc.l:1019 pgc.l:1032 pgc.l:1208
->>>>>>> 8abb52fa
 #, c-format
 msgid "missing \"EXEC SQL ENDIF;\""
 msgstr "falta el «EXEC SQL ENDIF;»"
 
-<<<<<<< HEAD
-#: pgc.l:1040 pgc.l:1059
-=======
 #: pgc.l:1048 pgc.l:1067
->>>>>>> 8abb52fa
 #, c-format
 msgid "more than one EXEC SQL ELSE"
 msgstr "hay más de un EXEC SQL ELSE"
 
-<<<<<<< HEAD
-#: pgc.l:1081 pgc.l:1095
-=======
 #: pgc.l:1089 pgc.l:1103
->>>>>>> 8abb52fa
 #, c-format
 msgid "unmatched EXEC SQL ENDIF"
 msgstr "EXEC SQL ENDIF sin coincidencia"
 
-<<<<<<< HEAD
-#: pgc.l:1115
-=======
 #: pgc.l:1123
->>>>>>> 8abb52fa
 #, c-format
 msgid "too many nested EXEC SQL IFDEF conditions"
 msgstr "demasiadas condiciones EXEC SQL IFDEF anidadas"
 
-<<<<<<< HEAD
-#: pgc.l:1148
-=======
 #: pgc.l:1156
->>>>>>> 8abb52fa
 #, c-format
 msgid "missing identifier in EXEC SQL IFDEF command"
 msgstr "identificador faltante en la orden EXEC SQL IFDEF"
 
-<<<<<<< HEAD
-#: pgc.l:1157
-=======
 #: pgc.l:1165
->>>>>>> 8abb52fa
 #, c-format
 msgid "missing identifier in EXEC SQL DEFINE command"
 msgstr "identificador faltante en la orden EXEC SQL DEFINE"
 
-<<<<<<< HEAD
-#: pgc.l:1190
-=======
 #: pgc.l:1198
->>>>>>> 8abb52fa
 #, c-format
 msgid "syntax error in EXEC SQL INCLUDE command"
 msgstr "error de sintaxis en orden EXEC SQL INCLUDE"
 
-<<<<<<< HEAD
-#: pgc.l:1239
-=======
 #: pgc.l:1247
->>>>>>> 8abb52fa
 #, c-format
 msgid "internal error: unreachable state; please report this to <pgsql-bugs@postgresql.org>"
 msgstr "Error Interno: estado no esperado; por favor reporte a <pgsql-bugs@postgresql.org>"
 
-<<<<<<< HEAD
-#: pgc.l:1363
-=======
 #: pgc.l:1371
->>>>>>> 8abb52fa
 #, c-format
 msgid "Error: include path \"%s/%s\" is too long on line %d, skipping\n"
 msgstr "Error: ruta de inclusión «%s/%s» es demasiada larga en la línea %d, omitiendo\n"
 
-<<<<<<< HEAD
-#: pgc.l:1386
-=======
 #: pgc.l:1394
->>>>>>> 8abb52fa
 #, c-format
 msgid "could not open include file \"%s\" on line %d"
 msgstr "no se pudo abrir el archivo a incluir «%s» en la línea %d"
@@ -421,372 +333,210 @@
 msgid "syntax error"
 msgstr "error de sintaxis"
 
-#: preproc.y:79
+#: preproc.y:81
 #, c-format
 msgid "WARNING: "
 msgstr "ATENCIÓN: "
 
-<<<<<<< HEAD
-#: preproc.y:82
-=======
 #: preproc.y:84
->>>>>>> 8abb52fa
 #, c-format
 msgid "ERROR: "
 msgstr "ERROR: "
 
-<<<<<<< HEAD
-#: preproc.y:506
-=======
 #: preproc.y:508
->>>>>>> 8abb52fa
 #, c-format
 msgid "cursor \"%s\" does not exist"
 msgstr "no existe el cursor «%s»"
 
-<<<<<<< HEAD
-#: preproc.y:535
-=======
 #: preproc.y:537
->>>>>>> 8abb52fa
 #, c-format
 msgid "initializer not allowed in type definition"
 msgstr "inicializador no permitido en definición de tipo"
 
-<<<<<<< HEAD
-#: preproc.y:537
-=======
 #: preproc.y:539
->>>>>>> 8abb52fa
 #, c-format
 msgid "type name \"string\" is reserved in Informix mode"
 msgstr "el nombre de tipo «string» está reservado en modo Informix"
 
-<<<<<<< HEAD
-#: preproc.y:544 preproc.y:13867
-=======
 #: preproc.y:546 preproc.y:14495
->>>>>>> 8abb52fa
 #, c-format
 msgid "type \"%s\" is already defined"
 msgstr "el tipo «%s» ya está definido"
 
-<<<<<<< HEAD
-#: preproc.y:568 preproc.y:14525 preproc.y:14846 variable.c:620
-=======
 #: preproc.y:570 preproc.y:15153 preproc.y:15473 variable.c:620
->>>>>>> 8abb52fa
 #, c-format
 msgid "multidimensional arrays for simple data types are not supported"
 msgstr "los arrays multidimensionales para tipos de datos simples no están soportados"
 
-<<<<<<< HEAD
-#: preproc.y:1579
-=======
 #: preproc.y:1624
->>>>>>> 8abb52fa
 #, c-format
 msgid "AT option not allowed in CLOSE DATABASE statement"
 msgstr "la opción AT no está permitida en la sentencia CLOSE DATABASE"
 
-<<<<<<< HEAD
-#: preproc.y:1782
-=======
 #: preproc.y:1837
->>>>>>> 8abb52fa
 #, c-format
 msgid "AT option not allowed in CONNECT statement"
 msgstr "la opción AT no está permitida en la sentencia CONNECT"
 
-<<<<<<< HEAD
-#: preproc.y:1816
-=======
 #: preproc.y:1871
->>>>>>> 8abb52fa
 #, c-format
 msgid "AT option not allowed in DISCONNECT statement"
 msgstr "la opción AT no está permitida en la sentencia DISCONNECT"
 
-<<<<<<< HEAD
-#: preproc.y:1871
-=======
 #: preproc.y:1926
->>>>>>> 8abb52fa
 #, c-format
 msgid "AT option not allowed in SET CONNECTION statement"
 msgstr "la opción AT no está permitida en la sentencia SET CONNECTION"
 
-<<<<<<< HEAD
-#: preproc.y:1893
-=======
 #: preproc.y:1948
->>>>>>> 8abb52fa
 #, c-format
 msgid "AT option not allowed in TYPE statement"
 msgstr "la opción AT no está permitida en la sentencia TYPE"
 
-<<<<<<< HEAD
-#: preproc.y:1902
-=======
 #: preproc.y:1957
->>>>>>> 8abb52fa
 #, c-format
 msgid "AT option not allowed in VAR statement"
 msgstr "la opción AT no está permitida en la sentencia VAR"
 
-<<<<<<< HEAD
-#: preproc.y:1909
-=======
 #: preproc.y:1964
->>>>>>> 8abb52fa
 #, c-format
 msgid "AT option not allowed in WHENEVER statement"
 msgstr "la opción AT no está permitida en la sentencia WHENEVER"
 
-<<<<<<< HEAD
-#: preproc.y:2157 preproc.y:2162 preproc.y:2278 preproc.y:3656 preproc.y:4908
-#: preproc.y:4917 preproc.y:5201 preproc.y:6604 preproc.y:7693 preproc.y:7698
-#: preproc.y:10156 preproc.y:10753
-=======
 #: preproc.y:2216 preproc.y:2221 preproc.y:2337 preproc.y:3731 preproc.y:5129
 #: preproc.y:5138 preproc.y:5422 preproc.y:6854 preproc.y:8036 preproc.y:8041
 #: preproc.y:10668 preproc.y:11285
->>>>>>> 8abb52fa
 #, c-format
 msgid "unsupported feature will be passed to server"
 msgstr "característica no soportada será pasada al servidor"
 
-<<<<<<< HEAD
-#: preproc.y:2536
-=======
 #: preproc.y:2595
->>>>>>> 8abb52fa
 #, c-format
 msgid "SHOW ALL is not implemented"
 msgstr "SHOW ALL no está implementado"
 
-<<<<<<< HEAD
-#: preproc.y:3044
-=======
 #: preproc.y:3119
->>>>>>> 8abb52fa
 #, c-format
 msgid "COPY FROM STDIN is not implemented"
 msgstr "COPY FROM STDIN no está implementado"
 
-<<<<<<< HEAD
-#: preproc.y:8534 preproc.y:13456
-=======
 #: preproc.y:8927 preproc.y:14084
->>>>>>> 8abb52fa
 #, c-format
 msgid "using variable \"%s\" in different declare statements is not supported"
 msgstr "el uso de la variable «%s» en diferentes sentencias declare no está soportado"
 
-<<<<<<< HEAD
-#: preproc.y:8536 preproc.y:13458
-=======
 #: preproc.y:8929 preproc.y:14086
->>>>>>> 8abb52fa
 #, c-format
 msgid "cursor \"%s\" is already defined"
 msgstr "el cursor «%s» ya está definido"
 
-<<<<<<< HEAD
-#: preproc.y:8954
-=======
 #: preproc.y:9359
->>>>>>> 8abb52fa
 #, c-format
 msgid "no longer supported LIMIT #,# syntax passed to server"
 msgstr "la sintaxis LIMIT #,# que ya no está soportada ha sido pasada al servidor"
 
-<<<<<<< HEAD
-#: preproc.y:9190 preproc.y:9197
-=======
 #: preproc.y:9667 preproc.y:9674
->>>>>>> 8abb52fa
 #, c-format
 msgid "subquery in FROM must have an alias"
 msgstr "las subconsultas en FROM deben tener un alias"
 
-<<<<<<< HEAD
-#: preproc.y:13186
-=======
 #: preproc.y:13814
->>>>>>> 8abb52fa
 #, c-format
 msgid "CREATE TABLE AS cannot specify INTO"
 msgstr "CREATE TABLE AS no puede especificar INTO"
 
-<<<<<<< HEAD
-#: preproc.y:13222
-=======
 #: preproc.y:13850
->>>>>>> 8abb52fa
 #, c-format
 msgid "expected \"@\", found \"%s\""
 msgstr "se esperaba «@», se encontró «%s»"
 
-<<<<<<< HEAD
-#: preproc.y:13234
-=======
 #: preproc.y:13862
->>>>>>> 8abb52fa
 #, c-format
 msgid "only protocols \"tcp\" and \"unix\" and database type \"postgresql\" are supported"
 msgstr "sólo los protocolos «tcp» y «unix» y tipo de bases de datos «postgresql» están soportados"
 
-<<<<<<< HEAD
-#: preproc.y:13237
-=======
 #: preproc.y:13865
->>>>>>> 8abb52fa
 #, c-format
 msgid "expected \"://\", found \"%s\""
 msgstr "se esperaba «://», se encontró «%s»"
 
-<<<<<<< HEAD
-#: preproc.y:13242
-=======
 #: preproc.y:13870
->>>>>>> 8abb52fa
 #, c-format
 msgid "Unix-domain sockets only work on \"localhost\" but not on \"%s\""
 msgstr "los sockets de dominio unix sólo trabajan en «localhost» pero no en «%s»"
 
-<<<<<<< HEAD
-#: preproc.y:13268
-=======
 #: preproc.y:13896
->>>>>>> 8abb52fa
 #, c-format
 msgid "expected \"postgresql\", found \"%s\""
 msgstr "se esperaba «postgresql», se encontró «%s»"
 
-<<<<<<< HEAD
-#: preproc.y:13271
-=======
 #: preproc.y:13899
->>>>>>> 8abb52fa
 #, c-format
 msgid "invalid connection type: %s"
 msgstr "tipo de conexión no válido: %s"
 
-<<<<<<< HEAD
-#: preproc.y:13280
-=======
 #: preproc.y:13908
->>>>>>> 8abb52fa
 #, c-format
 msgid "expected \"@\" or \"://\", found \"%s\""
 msgstr "se esperaba «@» o «://», se encontró «%s»"
 
-<<<<<<< HEAD
-#: preproc.y:13355 preproc.y:13373
-=======
 #: preproc.y:13983 preproc.y:14001
->>>>>>> 8abb52fa
 #, c-format
 msgid "invalid data type"
 msgstr "tipo de dato no válido"
 
-<<<<<<< HEAD
-#: preproc.y:13384 preproc.y:13401
-=======
 #: preproc.y:14012 preproc.y:14029
->>>>>>> 8abb52fa
 #, c-format
 msgid "incomplete statement"
 msgstr "sentencia incompleta"
 
-<<<<<<< HEAD
-#: preproc.y:13387 preproc.y:13404
-=======
 #: preproc.y:14015 preproc.y:14032
->>>>>>> 8abb52fa
 #, c-format
 msgid "unrecognized token \"%s\""
 msgstr "elemento «%s» no reconocido"
 
-<<<<<<< HEAD
-#: preproc.y:13678
-=======
 #: preproc.y:14306
->>>>>>> 8abb52fa
 #, c-format
 msgid "only data types numeric and decimal have precision/scale argument"
 msgstr "sólo los tipos de dato numeric y decimal tienen argumento de precisión/escala"
 
-<<<<<<< HEAD
-#: preproc.y:13690
-=======
 #: preproc.y:14318
->>>>>>> 8abb52fa
 #, c-format
 msgid "interval specification not allowed here"
 msgstr "la especificación de intervalo no está permitida aquí"
 
-<<<<<<< HEAD
-#: preproc.y:13842 preproc.y:13894
-=======
 #: preproc.y:14470 preproc.y:14522
->>>>>>> 8abb52fa
 #, c-format
 msgid "too many levels in nested structure/union definition"
 msgstr "demasiados niveles en la definición anidada de estructura/unión"
 
-<<<<<<< HEAD
-#: preproc.y:14033
-=======
 #: preproc.y:14661
->>>>>>> 8abb52fa
 #, c-format
 msgid "pointers to varchar are not implemented"
 msgstr "los punteros a varchar no están implementados"
 
-<<<<<<< HEAD
-#: preproc.y:14220 preproc.y:14245
-=======
 #: preproc.y:14848 preproc.y:14873
->>>>>>> 8abb52fa
 #, c-format
 msgid "using unsupported DESCRIBE statement"
 msgstr "utilizando sentencia DESCRIBE no soportada"
 
-<<<<<<< HEAD
-#: preproc.y:14492
-=======
 #: preproc.y:15120
->>>>>>> 8abb52fa
 #, c-format
 msgid "initializer not allowed in EXEC SQL VAR command"
 msgstr "inicializador no permitido en la orden EXEC SQL VAR"
 
-<<<<<<< HEAD
-#: preproc.y:14804
-=======
 #: preproc.y:15431
->>>>>>> 8abb52fa
 #, c-format
 msgid "arrays of indicators are not allowed on input"
 msgstr "no se permiten los arrays de indicadores en la entrada"
 
-<<<<<<< HEAD
-#: preproc.y:15025
-=======
 #: preproc.y:15652
->>>>>>> 8abb52fa
 #, c-format
 msgid "operator not allowed in variable definition"
 msgstr "operador no permitido en definición de variable"
 
 #. translator: %s is typically the translation of "syntax error"
-<<<<<<< HEAD
-#: preproc.y:15063
-=======
 #: preproc.y:15690
->>>>>>> 8abb52fa
 #, c-format
 msgid "%s at or near \"%s\""
 msgstr "%s en o cerca de «%s»"
