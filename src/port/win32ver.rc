#include <winver.h>
#include "pg_config.h"

VS_VERSION_INFO VERSIONINFO
<<<<<<< HEAD
 FILEVERSION    9,5,4,0
 PRODUCTVERSION 9,5,4,0
=======
 FILEVERSION    9,6,0,0
 PRODUCTVERSION 9,6,0,0
>>>>>>> 7961c31a
 FILEFLAGSMASK  0x17L
 FILEFLAGS      0x0L
 FILEOS         VOS_NT_WINDOWS32
 FILETYPE	VFT_APP
 FILESUBTYPE    0x0L
BEGIN
 BLOCK "StringFileInfo"
 BEGIN
  BLOCK "000004b0"
  BEGIN
   VALUE "CompanyName",      "PostgreSQL Global Development Group"
   VALUE "FileDescription",  FILEDESC
   VALUE "FileVersion",      PG_VERSION
   VALUE "LegalCopyright", "Portions Copyright (c) 1996-2016, PostgreSQL Global Development Group. Portions Copyright (c) 1994, Regents of the University of California."
   VALUE "ProductName",      "PostgreSQL"
   VALUE "ProductVersion",   PG_VERSION
  END
 END
 BLOCK "VarFileInfo"
 BEGIN
  VALUE "Translation", 0x0, 1200
 END
END

_ICO_<|MERGE_RESOLUTION|>--- conflicted
+++ resolved
@@ -2,13 +2,8 @@
 #include "pg_config.h"
 
 VS_VERSION_INFO VERSIONINFO
-<<<<<<< HEAD
- FILEVERSION    9,5,4,0
- PRODUCTVERSION 9,5,4,0
-=======
  FILEVERSION    9,6,0,0
  PRODUCTVERSION 9,6,0,0
->>>>>>> 7961c31a
  FILEFLAGSMASK  0x17L
  FILEFLAGS      0x0L
  FILEOS         VOS_NT_WINDOWS32
