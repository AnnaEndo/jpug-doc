--- conflicted
+++ resolved
@@ -96,12 +96,8 @@
 
       <row>
        <entry><type>bit varying [ (<replaceable>n</replaceable>) ]</type></entry>
-<<<<<<< HEAD
-       <entry><type>varbit</type></entry>
-<!--
-=======
+<!--
        <entry><type>varbit [ (<replaceable>n</replaceable>) ]</type></entry>
->>>>>>> ab5e9caa
        <entry>variable-length bit string</entry>
 -->
 <entry>可変長ビット列</entry>
@@ -4633,12 +4629,11 @@
     <title>実装の詳細</title>
 
     <para>
-<<<<<<< HEAD
-<!--
-=======
+<!--
      Enum labels are case sensitive, so
      <type>'happy'</type> is not the same as <type>'HAPPY'</type>.
      White space in the labels is significant too.
+-->
     </para>
 
     <para>
@@ -4650,7 +4645,7 @@
     </para>
 
     <para>
->>>>>>> ab5e9caa
+<!--
      An enum value occupies four bytes on disk.  The length of an enum
      value's textual label is limited by the <symbol>NAMEDATALEN</symbol>
      setting compiled into <productname>PostgreSQL</productname>; in standard
@@ -4662,21 +4657,7 @@
     </para>
 
     <para>
-<<<<<<< HEAD
-<!--
-     Enum labels are case sensitive, so
-     <type>'happy'</type> is not the same as <type>'HAPPY'</type>.
-     White space in the labels is significant too.
--->
-列挙型のラベルは大文字小文字を区別します。
-このため<type>'happy'</type>は<type>'HAPPY'</type>と同じではありません。
-ラベル内の空白文字も意味を持ちます。
-    </para>
-
-    <para>
     <!--
-=======
->>>>>>> ab5e9caa
      The translations from internal enum values to textual labels are
      kept in the system catalog
      <link linkend="catalog-pg-enum"><structname>pg_enum</structname></link>.
