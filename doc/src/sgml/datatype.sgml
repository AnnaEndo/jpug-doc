<!-- doc/src/sgml/datatype.sgml -->

 <chapter id="datatype">
<!--
  <title>Data Types</title>
-->
  <title>データ型</title>

  <indexterm zone="datatype">
<!--
   <primary>data type</primary>
-->
   <primary>データ型</primary>
  </indexterm>

  <indexterm>
<!--
   <primary>type</primary>
   <see>data type</see>
-->
   <primary>型</primary>
   <see>データ型</see>
  </indexterm>

  <para>
<!--
   <productname>PostgreSQL</productname> has a rich set of native data
   types available to users.  Users can add new types to
   <productname>PostgreSQL</productname> using the <xref
   linkend="sql-createtype"> command.
-->
<productname>PostgreSQL</productname>にはユーザが使用可能な豊富なデータ型が始めから備わっています。
<xref linkend="sql-createtype">コマンドで<productname>PostgreSQL</productname>に対し新しいデータ型を追加できます。
  </para>

  <para>
<!--
   <xref linkend="datatype-table"> shows all the built-in general-purpose data
   types. Most of the alternative names listed in the
   <quote>Aliases</quote> column are the names used internally by
   <productname>PostgreSQL</productname> for historical reasons.  In
   addition, some internally used or deprecated types are available,
   but are not listed here.
-->
<xref linkend="datatype-table">に組み込みの汎用データ型をすべて示します。
<quote>別名</quote>欄に列挙された代替名称のほとんどは、歴史的な理由により<productname>PostgreSQL</productname>の内部で使用されている名前です。
他にも、内部で使用されるデータ型、削除予定のデータ型もありますが、ここにはリストされていません。
  </para>

   <table id="datatype-table">
<!--
    <title>Data Types</title>
-->
<title>データ型</title>
    <tgroup cols="3">
     <thead>
      <row>
<!--
       <entry>Name</entry>
       <entry>Aliases</entry>
       <entry>Description</entry>
-->
<entry>名称</entry>
<entry>別名</entry>
<entry>説明</entry>
      </row>
     </thead>

     <tbody>
      <row>
       <entry><type>bigint</type></entry>
       <entry><type>int8</type></entry>
<!--
       <entry>signed eight-byte integer</entry>
-->
<entry>8バイト符号付き整数</entry>
      </row>

      <row>
       <entry><type>bigserial</type></entry>
       <entry><type>serial8</type></entry>
<!--
       <entry>autoincrementing eight-byte integer</entry>
-->
<entry>自動増分8バイト整数</entry>
      </row>

      <row>
       <entry><type>bit [ (<replaceable>n</replaceable>) ]</type></entry>
       <entry></entry>
<!--
       <entry>fixed-length bit string</entry>
-->
<entry>固定長ビット列</entry>
      </row>

      <row>
       <entry><type>bit varying [ (<replaceable>n</replaceable>) ]</type></entry>
       <entry><type>varbit</type></entry>
<!--
       <entry>variable-length bit string</entry>
-->
<entry>可変長ビット列</entry>
      </row>

      <row>
       <entry><type>boolean</type></entry>
       <entry><type>bool</type></entry>
<!--
       <entry>logical Boolean (true/false)</entry>
-->
<entry>論理値（真/偽）</entry>
      </row>

      <row>
       <entry><type>box</type></entry>
       <entry></entry>
<!--
       <entry>rectangular box on a plane</entry>
-->
<entry>平面上の矩形</entry>
      </row>

      <row>
       <entry><type>bytea</type></entry>
       <entry></entry>
<!--
       <entry>binary data (<quote>byte array</>)</entry>
-->
<entry>バイナリデータ（<quote>バイトの配列（byte array）</>）</entry>
      </row>

      <row>
       <entry><type>character [ (<replaceable>n</replaceable>) ]</type></entry>
       <entry><type>char [ (<replaceable>n</replaceable>) ]</type></entry>
<!--
       <entry>fixed-length character string</entry>
-->
<entry>固定長文字列</entry>
      </row>

      <row>
       <entry><type>character varying [ (<replaceable>n</replaceable>) ]</type></entry>
       <entry><type>varchar [ (<replaceable>n</replaceable>) ]</type></entry>
<!--
       <entry>variable-length character string</entry>
-->
<entry>可変長文字列</entry>
      </row>

      <row>
       <entry><type>cidr</type></entry>
       <entry></entry>
<!--
       <entry>IPv4 or IPv6 network address</entry>
-->
<entry>IPv4もしくはIPv6ネットワークアドレス</entry>
      </row>

      <row>
       <entry><type>circle</type></entry>
       <entry></entry>
<!--
       <entry>circle on a plane</entry>
-->
<entry>平面上の円</entry>
      </row>

      <row>
       <entry><type>date</type></entry>
       <entry></entry>
<!--
       <entry>calendar date (year, month, day)</entry>
-->
<entry>暦の日付（年月日）</entry>
      </row>

      <row>
       <entry><type>double precision</type></entry>
       <entry><type>float8</type></entry>
<!--
       <entry>double precision floating-point number (8 bytes)</entry>
-->
<entry>倍精度浮動小数点（8バイト）</entry>
      </row>

      <row>
       <entry><type>inet</type></entry>
       <entry></entry>
<!--
       <entry>IPv4 or IPv6 host address</entry>
-->
<entry>IPv4もしくはIPv6ホストアドレス</entry>
      </row>

      <row>
       <entry><type>integer</type></entry>
       <entry><type>int</type>, <type>int4</type></entry>
<!--
       <entry>signed four-byte integer</entry>
-->
<entry>4バイト符号付き整数</entry>
      </row>

      <row>
       <entry><type>interval [ <replaceable>fields</replaceable> ] [ (<replaceable>p</replaceable>) ]</type></entry>
       <entry></entry>
<!--
       <entry>time span</entry>
-->
<entry>時間間隔</entry>
      </row>

      <row>
       <entry><type>json</type></entry>
       <entry></entry>
<!--
       <entry>textual JSON data</entry>
-->
       <entry>テキストのJSONデータ</entry>
      </row>

      <row>
       <entry><type>jsonb</type></entry>
       <entry></entry>
<!--
       <entry>binary JSON data, decomposed</entry>
-->
       <entry>バイナリ JSON データ, 展開型</entry>
      </row>

      <row>
       <entry><type>line</type></entry>
       <entry></entry>
<!--
       <entry>infinite line on a plane</entry>
-->
       <entry>平面上の無限直線</entry>
      </row>

      <row>
       <entry><type>lseg</type></entry>
       <entry></entry>
<!--
       <entry>line segment on a plane</entry>
-->
<entry>平面上の線分</entry>
      </row>

      <row>
       <entry><type>macaddr</type></entry>
       <entry></entry>
<!--
       <entry>MAC (Media Access Control) address</entry>
-->
<entry>MAC（メディアアクセスコントロール）アドレス</entry>
      </row>

      <row>
       <entry><type>money</type></entry>
       <entry></entry>
<!--
       <entry>currency amount</entry>
-->
       <entry>貨幣金額</entry>
      </row>

      <row>
       <entry><type>numeric [ (<replaceable>p</replaceable>,
         <replaceable>s</replaceable>) ]</type></entry>
       <entry><type>decimal [ (<replaceable>p</replaceable>,
         <replaceable>s</replaceable>) ]</type></entry>
<!--
       <entry>exact numeric of selectable precision</entry>
-->
<entry>精度の選択可能な高精度数値</entry>
      </row>

      <row>
       <entry><type>path</type></entry>
       <entry></entry>
<!--
       <entry>geometric path on a plane</entry>
-->
<entry>平面上の幾何学的経路</entry>
      </row>

      <row>
       <entry><type>pg_lsn</type></entry>
       <entry></entry>
<!--
       <entry><productname>PostgreSQL</productname> Log Sequence Number</entry>
-->
       <entry><productname>PostgreSQL</productname>ログ順序番号</entry>
      </row>

      <row>
       <entry><type>point</type></entry>
       <entry></entry>
<!--
       <entry>geometric point on a plane</entry>
-->
<entry>平面上の幾何学的点</entry>
      </row>

      <row>
       <entry><type>polygon</type></entry>
       <entry></entry>
<!--
       <entry>closed geometric path on a plane</entry>
-->
       <entry>平面上の閉じた幾何学的経路</entry>
      </row>

      <row>
       <entry><type>real</type></entry>
       <entry><type>float4</type></entry>
<!--
       <entry>single precision floating-point number (4 bytes)</entry>
-->
<entry>単精度浮動小数点（4バイト）</entry>
      </row>

      <row>
       <entry><type>smallint</type></entry>
       <entry><type>int2</type></entry>
<!--
       <entry>signed two-byte integer</entry>
-->
<entry>2バイト符号付き整数</entry>
      </row>

      <row>
       <entry><type>smallserial</type></entry>
       <entry><type>serial2</type></entry>
<!--
       <entry>autoincrementing two-byte integer</entry>
-->
<entry>自動増分2バイト整数</entry>
      </row>

      <row>
       <entry><type>serial</type></entry>
       <entry><type>serial4</type></entry>
<!--
       <entry>autoincrementing four-byte integer</entry>
-->
<entry>自動増分4バイト整数</entry>
      </row>

      <row>
       <entry><type>text</type></entry>
       <entry></entry>
<!--
       <entry>variable-length character string</entry>
-->
<entry>可変長文字列</entry>
      </row>

      <row>
       <entry><type>time [ (<replaceable>p</replaceable>) ] [ without time zone ]</type></entry>
       <entry></entry>
<!--
       <entry>time of day (no time zone)</entry>
-->
<entry>時刻（時間帯なし）</entry>
      </row>

      <row>
       <entry><type>time [ (<replaceable>p</replaceable>) ] with time zone</type></entry>
       <entry><type>timetz</type></entry>
<!--
       <entry>time of day, including time zone</entry>
-->
<entry>時間帯付き時刻</entry>
      </row>

      <row>
       <entry><type>timestamp [ (<replaceable>p</replaceable>) ] [ without time zone ]</type></entry>
       <entry></entry>
<!--
       <entry>date and time (no time zone)</entry>
-->
<entry>日付と時刻（時間帯なし）</entry>
      </row>

      <row>
       <entry><type>timestamp [ (<replaceable>p</replaceable>) ] with time zone</type></entry>
       <entry><type>timestamptz</type></entry>
<!--
       <entry>date and time, including time zone</entry>
-->
<entry>時間帯付き日付と時刻</entry>
      </row>

      <row>
       <entry><type>tsquery</type></entry>
       <entry></entry>
<!--
       <entry>text search query</entry>
-->
       <entry>テキスト検索問い合わせ</entry>
      </row>

      <row>
       <entry><type>tsvector</type></entry>
       <entry></entry>
<!--
       <entry>text search document</entry>
-->
       <entry>テキスト検索文書</entry>
      </row>

      <row>
       <entry><type>txid_snapshot</type></entry>
       <entry></entry>
<!--
       <entry>user-level transaction ID snapshot</entry>
-->
       <entry>ユーザレベルのトランザクションIDスナップショット</entry>
      </row>

      <row>
       <entry><type>uuid</type></entry>
       <entry></entry>
<!--
       <entry>universally unique identifier</entry>
-->
       <entry>汎用一意識別子</entry>
      </row>

      <row>
       <entry><type>xml</type></entry>
       <entry></entry>
<!--
       <entry>XML data</entry>
-->
       <entry>XMLデータ</entry>
      </row>
     </tbody>
    </tgroup>
   </table>

  <note>
<!--
   <title>Compatibility</title>
-->
<title>互換性</title>
   <para>
<!--
    The following types (or spellings thereof) are specified by
    <acronym>SQL</acronym>: <type>bigint</type>, <type>bit</type>, <type>bit
    varying</type>, <type>boolean</type>, <type>char</type>,
    <type>character varying</type>, <type>character</type>,
    <type>varchar</type>, <type>date</type>, <type>double
    precision</type>, <type>integer</type>, <type>interval</type>,
    <type>numeric</type>, <type>decimal</type>, <type>real</type>,
    <type>smallint</type>, <type>time</type> (with or without time zone),
    <type>timestamp</type> (with or without time zone),
    <type>xml</type>.
-->
次に挙げるデータ型（あるいはその綴り方）は<acronym>SQL</acronym>で規定されています。
<type>bigint</type>、<type>bit</type>、<type>bit varying</type>、<type>boolean</type>、<type>char</type>、
<type>character varying</type>、<type>character</type>、<type>varchar</type>、
<type>date</type>、<type>double precision</type>、<type>integer</type>、
<type>interval</type>、<type>numeric</type>、<type>decimal</type>、<type>real</type>、
<type>smallint</type>、<type>time</type>（時間帯付き、なしの両方）、
<type>timestamp</type>（時間帯付き、なしの両方）、<type>xml</type>。
   </para>
  </note>

  <para>
<!--
   Each data type has an external representation determined by its input
   and output functions.  Many of the built-in types have
   obvious external formats.  However, several types are either unique
   to <productname>PostgreSQL</productname>, such as geometric
   paths, or have several possible formats, such as the date
   and time types.
   Some of the input and output functions are not invertible, i.e.,
   the result of an output function might lose accuracy when compared to
   the original input.
-->
それぞれのデータ型はそのデータ型の入出力関数で決定される外部表現を保有しています。
組み込みデータ型の多くには、自明の外部書式があります。
とは言っても、経路のような<productname>PostgreSQL</productname>に特有な型や、あるいは、日付や時刻データ型のように書式を複数選択できる型がいくつかあります。
一部の入出力関数は可逆ではありません。
つまり、出力関数による結果は元の入力と比較した場合精度を失う可能性があります。
  </para>

  <sect1 id="datatype-numeric">
<!--
   <title>Numeric Types</title>
-->
<title>数値データ型</title>

   <indexterm zone="datatype-numeric">
<!--
    <primary>data type</primary>
    <secondary>numeric</secondary>
-->
    <primary>データ型</primary>
    <secondary>数値</secondary>
   </indexterm>

   <para>
<!--
    Numeric types consist of two-, four-, and eight-byte integers,
    four- and eight-byte floating-point numbers, and selectable-precision
    decimals.  <xref linkend="datatype-numeric-table"> lists the
    available types.
-->
数値データ型には2、4、8バイト整数と、4、8バイト浮動小数点および精度設定が可能な数があります。
<xref linkend="datatype-numeric-table">に使用可能な型を列挙します。
   </para>

    <table id="datatype-numeric-table">
<!--
     <title>Numeric Types</title>
-->
<title>数値データ型</title>
     <tgroup cols="4">
      <thead>
       <row>
<!--
        <entry>Name</entry>
        <entry>Storage Size</entry>
        <entry>Description</entry>
        <entry>Range</entry>
-->
    <entry>型名</entry>
    <entry>格納サイズ</entry>
    <entry>説明</entry>
    <entry>範囲</entry>
       </row>
      </thead>

      <tbody>
       <row>
        <entry><type>smallint</></entry>
<!--
        <entry>2 bytes</entry>
        <entry>small-range integer</entry>
        <entry>-32768 to +32767</entry>
-->
    <entry>2バイト</entry>
    <entry>狭範囲の整数</entry>
    <entry>-32768から+32767</entry>
       </row>
       <row>
        <entry><type>integer</></entry>
<!--
        <entry>4 bytes</entry>
        <entry>typical choice for integer</entry>
        <entry>-2147483648 to +2147483647</entry>
-->
    <entry>4バイト</entry>
    <entry>典型的に使用する整数</entry>
    <entry>-2147483648から+2147483647</entry>
       </row>
       <row>
        <entry><type>bigint</></entry>
<!--
        <entry>8 bytes</entry>
        <entry>large-range integer</entry>
        <entry>-9223372036854775808 to +9223372036854775807</entry>
-->
    <entry>8バイト</entry>
    <entry>広範囲整数</entry>
    <entry>-9223372036854775808から+9223372036854775807</entry>
       </row>

       <row>
        <entry><type>decimal</></entry>
<!--
        <entry>variable</entry>
        <entry>user-specified precision, exact</entry>
        <entry>up to 131072 digits before the decimal point; up to 16383 digits after the decimal point</entry>
-->
    <entry>可変長</entry>
    <entry>ユーザ指定精度、正確</entry>
    <entry>小数点より上は131072桁まで、小数点より下は16383桁まで</entry>
       </row>
       <row>
        <entry><type>numeric</></entry>
<!--
        <entry>variable</entry>
        <entry>user-specified precision, exact</entry>
        <entry>up to 131072 digits before the decimal point; up to 16383 digits after the decimal point</entry>
-->
    <entry>可変長</entry>
    <entry>ユーザ指定精度、正確</entry>
    <entry>小数点より上は131072桁まで、小数点より下は16383桁まで</entry>
       </row>

       <row>
        <entry><type>real</></entry>
<!--
        <entry>4 bytes</entry>
        <entry>variable-precision, inexact</entry>
        <entry>6 decimal digits precision</entry>
-->
    <entry>4バイト</entry>
    <entry>可変精度、不正確</entry>
    <entry>6桁精度</entry>
       </row>
       <row>
        <entry><type>double precision</></entry>
<!--
        <entry>8 bytes</entry>
        <entry>variable-precision, inexact</entry>
        <entry>15 decimal digits precision</entry>
-->
    <entry>8バイト</entry>
    <entry>可変精度、不正確</entry>
    <entry>15桁精度</entry>
       </row>

       <row>
        <entry><type>smallserial</type></entry>
<!--
        <entry>2 bytes</entry>
        <entry>small autoincrementing integer</entry>
        <entry>1 to 32767</entry>
-->
    <entry>2バイト</entry>
    <entry>狭範囲自動整数</entry>
    <entry>1から32767</entry>
       </row>

       <row>
        <entry><type>serial</></entry>
<!--
        <entry>4 bytes</entry>
        <entry>autoincrementing integer</entry>
        <entry>1 to 2147483647</entry>
-->
    <entry>4バイト</entry>
    <entry>自動増分整数</entry>
    <entry>1から2147483647</entry>
       </row>

       <row>
        <entry><type>bigserial</type></entry>
<!--
        <entry>8 bytes</entry>
        <entry>large autoincrementing integer</entry>
        <entry>1 to 9223372036854775807</entry>
-->
    <entry>8バイト</entry>
    <entry>広範囲自動増分整数</entry>
    <entry>1から9223372036854775807</entry>
       </row>
      </tbody>
     </tgroup>
    </table>

   <para>
<!--
    The syntax of constants for the numeric types is described in
    <xref linkend="sql-syntax-constants">.  The numeric types have a
    full set of corresponding arithmetic operators and
    functions. Refer to <xref linkend="functions"> for more
    information.  The following sections describe the types in detail.
-->
数値データ型に対する定数の構文は<xref linkend="sql-syntax-constants">で説明しています。
数値データ型には対応する算術演算子と関数の一式が揃っています。
詳細は<xref linkend="functions">を参照してください。
次節でデータ型について詳しく説明します。
   </para>

   <sect2 id="datatype-int">
<!--
    <title>Integer Types</title>
-->
<title>整数データ型</title>

    <indexterm zone="datatype-int">
     <primary>integer</primary>
    </indexterm>

    <indexterm zone="datatype-int">
     <primary>smallint</primary>
    </indexterm>

    <indexterm zone="datatype-int">
     <primary>bigint</primary>
    </indexterm>

    <indexterm>
     <primary>int4</primary>
     <see>integer</see>
    </indexterm>

    <indexterm>
     <primary>int2</primary>
     <see>smallint</see>
    </indexterm>

    <indexterm>
     <primary>int8</primary>
     <see>bigint</see>
    </indexterm>

    <para>
<!--
     The types <type>smallint</type>, <type>integer</type>, and
     <type>bigint</type> store whole numbers, that is, numbers without
     fractional components, of various ranges.  Attempts to store
     values outside of the allowed range will result in an error.
-->
<type>smallint</type>、<type>integer</type>、<type>bigint</type>は各種範囲の整数、つまり小数点以下の端数がない数を保持します。
許容範囲から外れた値を保存しようとするとエラーになります。
    </para>

    <para>
<!--
     The type <type>integer</type> is the common choice, as it offers
     the best balance between range, storage size, and performance.
     The <type>smallint</type> type is generally only used if disk
     space is at a premium.  The <type>bigint</type> type is designed to be
     used when the range of the <type>integer</type> type is insufficient.
-->
<type>integer</type>型は数値の範囲、格納サイズおよび性能において最も釣合いが取れていますので、一般的に使用されます。
<type>smallint</type>型は通常はディスク容量に制限が付いている場合にのみ使用します。
<type>bigint</type>型は<type>integer</type>の許容範囲では十分ではない場合に使用されるよう設計されています。
    </para>

    <para>
<!--
     <acronym>SQL</acronym> only specifies the integer types
     <type>integer</type> (or <type>int</type>),
     <type>smallint</type>, and <type>bigint</type>.  The
     type names <type>int2</type>, <type>int4</type>, and
     <type>int8</type> are extensions, which are also used by some
     other <acronym>SQL</acronym> database systems.
-->
<acronym>SQL</acronym>では整数の型として<type>integer</type>（または<type>int</type>）と<type>smallint</type>、<type>bigint</type>のみを規定しています。
<type>int2</type>、<type>int4</type>および<type>int8</type>は拡張ですが、いくつか他の<acronym>SQL</acronym>データベースシステムでも使われています。
    </para>

   </sect2>

   <sect2 id="datatype-numeric-decimal">
<!--
    <title>Arbitrary Precision Numbers</title>
-->
<title>任意の精度を持つ数</title>

    <indexterm>
<!--
     <primary>numeric (data type)</primary>
-->
     <primary>numeric（データ型）</primary>
    </indexterm>

   <indexterm>
<!--
    <primary>arbitrary precision numbers</primary>
-->
    <primary>任意精度の数</primary>
   </indexterm>

    <indexterm>
<!--
     <primary>decimal</primary>
-->
     <primary>10進数</primary>
     <see>numeric</see>
    </indexterm>

    <para>
<!--
     The type <type>numeric</type> can store numbers with a
     very large number of digits. It is especially recommended for
     storing monetary amounts and other quantities where exactness is
     required.  Calculations with <type>numeric</type> values yield exact
     results where possible, e.g.  addition, subtraction, multiplication.
     However, calculations on <type>numeric</type> values are very slow
     compared to the integer types, or to the floating-point types
     described in the next section.
-->
<type>numeric</type>型は、非常に大きな桁数で数値を格納できます。
通貨金額やその他正確性が求められる数量を保存する時は特に、この型を推奨します。
<type>numeric</type>の値での計算は、可能なところ、例えば、足し算、引算、掛け算では、正確な結果（訳注：10進の小数で誤差が生じない、ということ）になります。
とは言っても、<type>numeric</type>の値に対する計算は整数型、もしくは次節で説明する浮動小数点データ型に比較し非常に遅くなります。
    </para>

    <para>
<!--
     We use the following terms below:  The
     <firstterm>scale</firstterm> of a <type>numeric</type> is the
     count of decimal digits in the fractional part, to the right of
     the decimal point.  The <firstterm>precision</firstterm> of a
     <type>numeric</type> is the total count of significant digits in
     the whole number, that is, the number of digits to both sides of
     the decimal point.  So the number 23.5141 has a precision of 6
     and a scale of 4.  Integers can be considered to have a scale of
     zero.
-->
この後の説明では、次の用語を使用します。
<type>numeric</type>の<firstterm>位取り</firstterm>とは、小数点の右側の小数部分の桁数をいいます。
<type>numeric</type>の<firstterm>精度</firstterm>とは数字全体の有効桁数です。
すなわち、小数点をはさんでいる両側の桁数の合計です。
そのため、23.5141という数値の精度は6で位取りは4となります。
整数の位取りは、ゼロであるとみなすことができます。
    </para>

    <para>
<!--
     Both the maximum precision and the maximum scale of a
     <type>numeric</type> column can be
     configured.  To declare a column of type <type>numeric</type> use
     the syntax:
-->
<type>numeric</type>列の数値の最大精度と最大位取りの両方を設定することができます。
<type>numeric</type>型の列を宣言するには次の構文を使います。
<programlisting>
NUMERIC(<replaceable>precision</replaceable>, <replaceable>scale</replaceable>)
</programlisting>
<!--
     The precision must be positive, the scale zero or positive.
     Alternatively:
-->
精度は正数、位取りは0もしくは正数でなければなりません。
他の記述方法として、
<programlisting>
NUMERIC(<replaceable>precision</replaceable>)
</programlisting>
<!--
     selects a scale of 0.  Specifying:
-->
は位取りが0であることを選択します。
精度も位取りも指定せず、
<programlisting>
NUMERIC
</programlisting>
<!--
     without any precision or scale creates a column in which numeric
     values of any precision and scale can be stored, up to the
     implementation limit on precision.  A column of this kind will
     not coerce input values to any particular scale, whereas
     <type>numeric</type> columns with a declared scale will coerce
     input values to that scale.  (The <acronym>SQL</acronym> standard
     requires a default scale of 0, i.e., coercion to integer
     precision.  We find this a bit useless.  If you're concerned
     about portability, always specify the precision and scale
     explicitly.)
-->
と記述すると、実装されている限界の精度まで、いかなる精度あるいは位取りの値も格納できる列が作られます。
この類の列は入力値をいかなる特定の位取りにも変換しませんが、宣言された位取りを持つ<type>numeric</type>列は入力値をその位取りに変換します。
（標準<acronym>SQL</acronym>はデフォルトとして位取り0を要求していて、つまり、整数の精度に変換されます。
しかし、この方法はあまり役に立たないと思われます。
もし移植性を心配するなら、常に精度と位取りを明示的に設定してください。）
    </para>

    <note>
     <para>
<!--
      The maximum allowed precision when explicitly specified in the
      type declaration is 1000; <type>NUMERIC</type> without a specified
      precision is subject to the limits described in <xref
      linkend="datatype-numeric-table">.
-->
明示的に型宣言で指定される場合に許される最大精度は1000です。
精度の指定がない<type>NUMERIC</type>は<xref linkend="datatype-numeric-table">で説明する制限に従います。
     </para>
    </note>

    <para>
<!--
     If the scale of a value to be stored is greater than the declared
     scale of the column, the system will round the value to the specified
     number of fractional digits.  Then, if the number of digits to the
     left of the decimal point exceeds the declared precision minus the
     declared scale, an error is raised.
-->
格納される値の位取りが宣言された列の位取りより大きかった場合、システムは指定された小数部の桁まで値を丸めます。
そして、小数点の左側の桁数が、宣言された精度から宣言された位取りを差し引いた数を超える場合にエラーとなります。
    </para>

    <para>
<!--
     Numeric values are physically stored without any extra leading or
     trailing zeroes.  Thus, the declared precision and scale of a column
     are maximums, not fixed allocations.  (In this sense the <type>numeric</>
     type is more akin to <type>varchar(<replaceable>n</>)</type>
     than to <type>char(<replaceable>n</>)</type>.)  The actual storage
     requirement is two bytes for each group of four decimal digits,
     plus three to eight bytes overhead.
-->
数値は物理的に先頭や末尾に0を付与されることなく格納されます。
したがって、列の宣言された精度と位取りは最大であり、固定的に割り当てられていません。
（この意味では<type>numeric</>は<type>char(<replaceable>n</>)</type>よりも<type>varchar(<replaceable>n</>)</type>に似ています。）
実際の格納に必要な容量は、10進数4桁のそれぞれのグループに対して2バイトと、3から8バイトのオーバヘッドです。
    </para>

    <indexterm>
     <primary>NaN</primary>
<!--
     <see>not a number</see>
-->
     <see>非数</see>
   </indexterm>

    <indexterm>
<!--
     <primary>not a number</primary>
     <secondary>numeric (data type)</secondary>
-->
     <primary>非数</primary>
     <secondary>数値（データ型）</secondary>
    </indexterm>

    <para>
<!--
     In addition to ordinary numeric values, the <type>numeric</type>
     type allows the special value <literal>NaN</>, meaning
     <quote>not-a-number</quote>.  Any operation on <literal>NaN</>
     yields another <literal>NaN</>.  When writing this value
     as a constant in an SQL command, you must put quotes around it,
     for example <literal>UPDATE table SET x = 'NaN'</>.  On input,
     the string <literal>NaN</> is recognized in a case-insensitive manner.
-->
通常の数値に加え、<type>numeric</type>型は、<quote>非数値</quote>を意味する<literal>NaN</>という特別な値を取ることができます。
<literal>NaN</>に対する操作はすべて、別の<literal>NaN</>を生成します。
この値をSQLコマンドの定数として記述する場合は、例えば<literal>UPDATE table SET x = 'NaN'</>のように、引用符でくくらなければなりません。
入力の際は、<literal>NaN</>という文字列は大文字小文字の区別なく認識されます。
    </para>

    <note>
     <para>
<!--
      In most implementations of the <quote>not-a-number</> concept,
      <literal>NaN</> is not considered equal to any other numeric
      value (including <literal>NaN</>).  In order to allow
      <type>numeric</> values to be sorted and used in tree-based
      indexes, <productname>PostgreSQL</> treats <literal>NaN</>
      values as equal, and greater than all non-<literal>NaN</>
      values.
-->
ほとんどの<quote>非数</>の概念の実装において、<literal>NaN</>は（<literal>NaN</>を含む）他の数値と等価にならないとみなされています。
<type>numeric</>値をソートできる、また、ツリーを基にしたインデックスで使用できるように、<productname>PostgreSQL</>は<literal>NaN</>同士は等しく、すべての<literal>NaN</>以外の値よりも大きな値となるものとして扱います。
     </para>
    </note>

    <para>
<!--
     The types <type>decimal</type> and <type>numeric</type> are
     equivalent.  Both types are part of the <acronym>SQL</acronym>
     standard.
-->
<type>decimal</type>と<type>numeric</type>型は等価です。
2つのデータ型はともに標準<acronym>SQL</acronym>に含まれます。
    </para>

    <para>
<!--
     When rounding values, the <type>numeric</type> type rounds ties away
     from zero, while (on most machines) the <type>real</type>
     and <type>double precision</type> types round ties to the nearest even
     number.  For example:
-->
値を丸める際、<type>numeric</type>型は0から離れるように丸めますが、一方で（ほとんどのマシンでは）<type>real</type>や<type>double precision</type>型ではその値に最も近い偶数に丸めます。
以下に例を示します。:

<programlisting>
SELECT x,
  round(x::numeric) AS num_round,
  round(x::double precision) AS dbl_round
FROM generate_series(-3.5, 3.5, 1) as x;
  x   | num_round | dbl_round
------+-----------+-----------
 -3.5 |        -4 |        -4
 -2.5 |        -3 |        -2
 -1.5 |        -2 |        -2
 -0.5 |        -1 |        -0
  0.5 |         1 |         0
  1.5 |         2 |         2
  2.5 |         3 |         2
  3.5 |         4 |         4
(8 rows)
</programlisting>
    </para>
   </sect2>


   <sect2 id="datatype-float">
<!--
    <title>Floating-Point Types</title>
-->
<title>浮動小数点データ型</title>

    <indexterm zone="datatype-float">
     <primary>real</primary>
    </indexterm>

    <indexterm zone="datatype-float">
     <primary>double precision</primary>
    </indexterm>

    <indexterm>
     <primary>float4</primary>
     <see>real</see>
    </indexterm>

    <indexterm>
     <primary>float8</primary>
     <see>double precision</see>
    </indexterm>

    <indexterm zone="datatype-float">
<!--
     <primary>floating point</primary>
-->
     <primary>浮動小数点</primary>
    </indexterm>

    <para>
<!--
     The data types <type>real</type> and <type>double
     precision</type> are inexact, variable-precision numeric types.
     In practice, these types are usually implementations of
     <acronym>IEEE</acronym> Standard 754 for Binary Floating-Point
     Arithmetic (single and double precision, respectively), to the
     extent that the underlying processor, operating system, and
     compiler support it.
-->
<type>real</type>と<type>double precision</type>は不正確な（訳注：10進の小数で誤差が生じる、ということ）可変精度の数値データ型です。
実際にはこれらのデータ型は、使用しているプロセッサ、オペレーティングシステムおよびコンパイラがサポートしていれば、通常は（それぞれ単精度および倍精度の）バイナリ浮動小数点演算用の<acronym>IEEE</acronym>規格754の実装です。
    </para>

    <para>
<!--
     Inexact means that some values cannot be converted exactly to the
     internal format and are stored as approximations, so that storing
     and retrieving a value might show slight discrepancies.
     Managing these errors and how they propagate through calculations
     is the subject of an entire branch of mathematics and computer
     science and will not be discussed here, except for the
     following points:
-->
不正確というのは、ある値はそのままで内部形式に変換されずに近似値として保存されるということです。
ですから、保存しようとする値と抽出しようとする値の間に多少の差異が認められます。
これらのエラーを管理し計算によって補正をどうするかについては、数学とコンピュータ科学の系統すべてに関わることで、以下の点を除き触れません。
     <itemizedlist>
      <listitem>
       <para>
<!--
        If you require exact storage and calculations (such as for
        monetary amounts), use the <type>numeric</type> type instead.
-->
（金銭金額など）正確な記録と計算が必要な時は代わりに<type>numeric</type>を使用してください。
       </para>
      </listitem>

      <listitem>
       <para>
<!--
        If you want to do complicated calculations with these types
        for anything important, especially if you rely on certain
        behavior in boundary cases (infinity, underflow), you should
        evaluate the implementation carefully.
-->
これらのデータ型で何か重要な件に対し複雑な計算を必要とする時、特に（無限大やアンダーフローのような）境界線におけるある種の振舞いについて信頼を置かなければならないのであれば、実装を注意深く検証しなければなりません。
       </para>
      </listitem>

      <listitem>
       <para>
<!--
        Comparing two floating-point values for equality might not
        always work as expected.
-->
2つの浮動小数点値が等価であるのかどうかの比較は予想通りに行かない時もあります。
       </para>
      </listitem>
     </itemizedlist>
    </para>

    <para>
<!--
     On most platforms, the <type>real</type> type has a range of at least
     1E-37 to 1E+37 with a precision of at least 6 decimal digits.  The
     <type>double precision</type> type typically has a range of around
     1E-307 to 1E+308 with a precision of at least 15 digits.  Values that
     are too large or too small will cause an error.  Rounding might
     take place if the precision of an input number is too high.
     Numbers too close to zero that are not representable as distinct
     from zero will cause an underflow error.
-->
ほとんどのプラットフォームでは<type>real</type>は最低6桁の精度を持ち、少なくとも1E-37から1E+37までの範囲です。
<type>double precision</type>は通常最低15桁の精度でおよそ1E-307から1E+308までの範囲です。
大き過ぎたり小さ過ぎる値はエラーの原因となります。
入力値の精度が高過ぎる場合は丸められることがあります。
ゼロに限りなく近い値で、しかもゼロと異なる値として表現できない数値はアンダーフローエラーを引き起こします。
    </para>

    <note>
     <para>
<!--
      The <xref linkend="guc-extra-float-digits"> setting controls the
      number of extra significant digits included when a floating point
      value is converted to text for output.  With the default value of
      <literal>0</literal>, the output is the same on every platform
      supported by PostgreSQL.  Increasing it will produce output that
      more accurately represents the stored value, but may be unportable.
-->
浮動小数点を含む値が出力用のテキストに変換される場合、<xref linkend="guc-extra-float-digits">によって有効数字を制御します。
デフォルト値の<literal>0</literal>が指定されている場合、出力はPostgreSQLをサポートする全てのプラットフォームで同じです。
この値を大きくすることで格納された値をより精密に表現できますが、プラットフォーム間の移植性が失われるかもしれません。
     </para>
    </note>

    <indexterm>
<!--
     <primary>not a number</primary>
     <secondary>double precision</secondary>
-->
     <primary>非数</primary>
     <secondary>倍精度</secondary>
    </indexterm>

    <para>
<!--
     In addition to ordinary numeric values, the floating-point types
     have several special values:
-->
通常の数値に加え、浮動小数点型では以下の特殊な値を取ります。
<literallayout>
<literal>Infinity</literal>
<literal>-Infinity</literal>
<literal>NaN</literal>
</literallayout>
<!--
     These represent the IEEE 754 special values
     <quote>infinity</quote>, <quote>negative infinity</quote>, and
     <quote>not-a-number</quote>, respectively.  (On a machine whose
     floating-point arithmetic does not follow IEEE 754, these values
     will probably not work as expected.)  When writing these values
     as constants in an SQL command, you must put quotes around them,
     for example <literal>UPDATE table SET x = 'Infinity'</>.  On input,
     these strings are recognized in a case-insensitive manner.
-->
これらはそれぞれ、IEEE 754の特殊な値、<quote>無限大</quote>、<quote>負の無限大</quote>、<quote>非数値</quote>を表します。
（浮動小数点計算がIEEE 754に従わないマシンでは、これらの値はおそらく正しく動作しません。）
これらの値をSQLコマンドの定数として記述する場合、例えば<literal>UPDATE table SET x = 'Infinity'</>のように引用符でくくる必要があります。
入力の際、これらの文字列は大文字小文字の区別なく認識されます。
    </para>

    <note>
     <para>
<!--
      IEEE754 specifies that <literal>NaN</> should not compare equal
      to any other floating-point value (including <literal>NaN</>).
      In order to allow floating-point values to be sorted and used
      in tree-based indexes, <productname>PostgreSQL</> treats
      <literal>NaN</> values as equal, and greater than all
      non-<literal>NaN</> values.
-->
IEEE754では、<literal>NaN</>は（<literal>NaN</>を含む）他のすべての浮動小数点値と比べた時に不等でなければならないと規定しています。
浮動小数点値をソートできる、また、ツリーを基にしたインデックスで使用できるように、<productname>PostgreSQL</>は<literal>NaN</>同士は等しく、すべての<literal>NaN</>以外の値よりも大きな値となるものとして扱います。
     </para>
    </note>

    <para>
<!--
     <productname>PostgreSQL</productname> also supports the SQL-standard
     notations <type>float</type> and
     <type>float(<replaceable>p</replaceable>)</type> for specifying
     inexact numeric types.  Here, <replaceable>p</replaceable> specifies
     the minimum acceptable precision in <emphasis>binary</> digits.
     <productname>PostgreSQL</productname> accepts
     <type>float(1)</type> to <type>float(24)</type> as selecting the
     <type>real</type> type, while
     <type>float(25)</type> to <type>float(53)</type> select
     <type>double precision</type>.  Values of <replaceable>p</replaceable>
     outside the allowed range draw an error.
     <type>float</type> with no precision specified is taken to mean
     <type>double precision</type>.
-->
また、<productname>PostgreSQL</productname>では不正確な数値型についての標準SQLの表記である<type>float</type>と<type>float(<replaceable>p</replaceable>)</type>をサポートしています。
ここで、<replaceable>p</replaceable>は<emphasis>2進数</>桁数で最低限、許容可能な精度を指定します。
<productname>PostgreSQL</productname>は<type>float(1)</type>から<type>float(24)</type>を<type>real</type>を選択するものとして受け付け、<type>float(25)</type>から<type>float(53)</type>を<type>double precision</type>を選択するものとして受け付けます。
許容範囲外の<replaceable>p</replaceable>の値はエラーになります。
精度指定のない<type>float</type>は<type>double precision</type>として解釈されます。
    </para>

    <note>
     <para>
<!--
      The assumption that <type>real</type> and
      <type>double precision</type> have exactly 24 and 53 bits in the
      mantissa respectively is correct for IEEE-standard floating point
      implementations.  On non-IEEE platforms it might be off a little, but
      for simplicity the same ranges of <replaceable>p</replaceable> are used
      on all platforms.
-->
<type>real</type>と<type>double precision</type>の仮数がそれぞれ24ビットと53ビットであるという前提は、IEEE標準浮動小数点の実装では正しいものです。
非IEEEのプラットフォームでは、若干、異なる可能性がありますが、単純化のためにすべてのプラットフォームで<replaceable>p</replaceable>の範囲は同一です。
     </para>
    </note>

   </sect2>

   <sect2 id="datatype-serial">
<!--
    <title>Serial Types</title>
-->
    <title>連番型</title>

    <indexterm zone="datatype-serial">
     <primary>smallserial</primary>
    </indexterm>

    <indexterm zone="datatype-serial">
     <primary>serial</primary>
    </indexterm>

    <indexterm zone="datatype-serial">
     <primary>bigserial</primary>
    </indexterm>

    <indexterm zone="datatype-serial">
     <primary>serial2</primary>
    </indexterm>

    <indexterm zone="datatype-serial">
     <primary>serial4</primary>
    </indexterm>

    <indexterm zone="datatype-serial">
     <primary>serial8</primary>
    </indexterm>

    <indexterm>
<!--
     <primary>auto-increment</primary>
-->
     <primary>自動増分</primary>
     <see>serial</see>
    </indexterm>

    <indexterm>
<!--
     <primary>sequence</primary>
     <secondary>and serial type</secondary>
-->
     <primary>シーケンス</primary>
     <secondary>連番型</secondary>
    </indexterm>

    <para>
<!--
     The data types <type>smallserial</type>, <type>serial</type> and
     <type>bigserial</type> are not true types, but merely
     a notational convenience for creating unique identifier columns
     (similar to the <literal>AUTO_INCREMENT</literal> property
     supported by some other databases). In the current
     implementation, specifying:
-->
<type>smallserial</type>、<type>serial</type>および<type>bigserial</type>データ型は正確にはデータ型ではなく、テーブルの列に一意の識別子を作成する簡便な表記法です
（他のデータベースでサポートされる<literal>AUTO_INCREMENT</literal>プロパティに似ています）。
現在の実装では、

<programlisting>
CREATE TABLE <replaceable class="parameter">tablename</replaceable> (
    <replaceable class="parameter">colname</replaceable> SERIAL
);
</programlisting>

<!--
     is equivalent to specifying:
-->
は以下を指定することと同じです。

<programlisting>
CREATE SEQUENCE <replaceable class="parameter">tablename</replaceable>_<replaceable class="parameter">colname</replaceable>_seq;
CREATE TABLE <replaceable class="parameter">tablename</replaceable> (
    <replaceable class="parameter">colname</replaceable> integer NOT NULL DEFAULT nextval('<replaceable class="parameter">tablename</replaceable>_<replaceable class="parameter">colname</replaceable>_seq')
);
ALTER SEQUENCE <replaceable class="parameter">tablename</replaceable>_<replaceable class="parameter">colname</replaceable>_seq OWNED BY <replaceable class="parameter">tablename</replaceable>.<replaceable class="parameter">colname</replaceable>;
</programlisting>

<!--
     Thus, we have created an integer column and arranged for its default
     values to be assigned from a sequence generator.  A <literal>NOT NULL</>
     constraint is applied to ensure that a null value cannot be
     inserted.  (In most cases you would also want to attach a
     <literal>UNIQUE</> or <literal>PRIMARY KEY</> constraint to prevent
     duplicate values from being inserted by accident, but this is
     not automatic.)  Lastly, the sequence is marked as <quote>owned by</>
     the column, so that it will be dropped if the column or table is dropped.
-->
このように整数列を作成し、その列のデフォルト値が連番ジェネレータから割り当てられるようにしました。
また、<literal>NOT NULL</>制約を適用することによって、NULL値が挿入されないようにします。
（たいていの場合は、重複する値を間違って挿入しないように、<literal>UNIQUE</>制約または<literal>PRIMARY KEY</>制約も追加することになるでしょうが、これは自動的には行われません。）
最後に、シーケンスは列に<quote>より所有</>されるものと印が付きます。
したがって、テーブルの列が削除された場合にシーケンスは削除されます。
    </para>

    <note>
      <para>
<!--
        Because <type>smallserial</type>, <type>serial</type> and
        <type>bigserial</type> are implemented using sequences, there may
        be "holes" or gaps in the sequence of values which appears in the
        column, even if no rows are ever deleted.  A value allocated
        from the sequence is still "used up" even if a row containing that
        value is never successfully inserted into the table column.  This
        may happen, for example, if the inserting transaction rolls back.
        See <literal>nextval()</literal> in <xref linkend="functions-sequence">
        for details.
-->
<type>smallserial</type>、 <type>serial</type>および<type>bigserial</type>はシーケンスを使って実装されているため、行の削除が行われていなくとも、列に"穴"や連番の抜けが発生するかもしれません。また、テーブルへ正常に挿入されていないにも関わらず、シーケンスの値を"消費してしまう"こともあります。これは、例えば挿入したトランザクションがロールバックされた時に発生することがあります。詳細は<xref linkend="functions-sequence">の<literal>nextval()</literal>を参照してください。
      </para>
    </note>

    <para>
<!--
     To insert the next value of the sequence into the <type>serial</type>
     column, specify that the <type>serial</type>
     column should be assigned its default value. This can be done
     either by excluding the column from the list of columns in
     the <command>INSERT</command> statement, or through the use of
     the <literal>DEFAULT</literal> key word.
-->
<type>serial</type>列にシーケンスの次の値を挿入するには、<type>serial</type>列にそのデフォルト値を割り当てるよう指定してください。
これは、<command>INSERT</command>文の列リストからその列を除外する、もしくは<literal>DEFAULT</literal>キーワードを使用することで行うことができます。
    </para>

    <para>
<!--
     The type names <type>serial</type> and <type>serial4</type> are
     equivalent: both create <type>integer</type> columns.  The type
     names <type>bigserial</type> and <type>serial8</type> work
     the same way, except that they create a <type>bigint</type>
     column.  <type>bigserial</type> should be used if you anticipate
     the use of more than 2<superscript>31</> identifiers over the
     lifetime of the table. The type names <type>smallserial</type> and
     <type>serial2</type> also work the same way, except that they
     create a <type>smallint</type> column.
-->
<type>serial</type>と<type>serial4</type>という型の名称は等価です。
ともに<type>integer</type>列を作成します。
<type>bigserial</type>と<type>serial8</type>という型の名称も<type>bigint</type>列を作成することを除いて同じ振舞いをします。
もしテーブルを使用する期間で2<superscript>31</>以上の識別子を使用すると予測される場合、<type>bigserial</type>を使用すべきです。
<type>smallserial</type>と<type>serial2</type>という型の名称もまた、<type>smallint</type>列を作成することを除いて同じ振舞いをします。
    </para>

    <para>
<!--
     The sequence created for a <type>serial</type> column is
     automatically dropped when the owning column is dropped.
     You can drop the sequence without dropping the column, but this
     will force removal of the column default expression.
-->
<type>serial</type>列用に作成されたシーケンスは、それを所有する列が削除された時に自動的に削除されます。
列を削除せずにシーケンスを削除することができますが、これにより強制的に列のデフォルト式が削除されます。
    </para>
   </sect2>
  </sect1>

  <sect1 id="datatype-money">
<!--
   <title>Monetary Types</title>
-->
<title>通貨型</title>

   <para>
<!--
    The <type>money</type> type stores a currency amount with a fixed
    fractional precision; see <xref
    linkend="datatype-money-table">.  The fractional precision is
    determined by the database's <xref linkend="guc-lc-monetary"> setting.
    The range shown in the table assumes there are two fractional digits.
    Input is accepted in a variety of formats, including integer and
    floating-point literals, as well as typical
    currency formatting, such as <literal>'$1,000.00'</literal>.
    Output is generally in the latter form but depends on the locale.
-->
<type>money</type>型は貨幣金額を固定精度の小数点で格納します。
<xref linkend="datatype-money-table">を参照してください。
小数点精度はデータベースの<xref linkend="guc-lc-monetary">設定で決定されます。この表が示すように範囲は小数点2桁を想定しています。
<literal>'$1,000.00'</literal>などの典型的な通貨書式の他、整数、浮動小数点リテラルなど様々な書式の入力を受け付けます。
出力形式は通常は<quote>典型的な</quote>通貨書式となりますが、ロケールによって異なります。
   </para>

    <table id="datatype-money-table">
<!--
     <title>Monetary Types</title>
-->
<title>通貨型</title>
     <tgroup cols="4">
      <thead>
       <row>
<!--
        <entry>Name</entry>
        <entry>Storage Size</entry>
        <entry>Description</entry>
        <entry>Range</entry>
-->
    <entry>型名</entry>
    <entry>格納サイズ</entry>
    <entry>説明</entry>
    <entry>範囲</entry>
       </row>
      </thead>
      <tbody>
       <row>
        <entry>money</entry>
<!--
        <entry>8 bytes</entry>
        <entry>currency amount</entry>
        <entry>-92233720368547758.08 to +92233720368547758.07</entry>
-->
    <entry>8バイト</entry>
    <entry>貨幣金額</entry>
    <entry>-92233720368547758.08 から +92233720368547758.07</entry>
       </row>
      </tbody>
     </tgroup>
    </table>

   <para>
<!--
    Since the output of this data type is locale-sensitive, it might not
    work to load <type>money</> data into a database that has a different
    setting of <varname>lc_monetary</>.  To avoid problems, before
    restoring a dump into a new database make sure <varname>lc_monetary</> has
    the same or equivalent value as in the database that was dumped.
-->
このデータ型の出力はロケールにより変動しますので、<varname>lc_monetary</>設定が異なるデータベースに<type>money</>データをロードする場合には動作しない可能性があります。
この問題を防ぐためには、ダンプを新しいデータベースにリストアする前に、<varname>lc_monetary</>がダンプを行ったデータベースと同じまたは等価であることを確認してください。
   </para>

   <para>
<!--
    Values of the <type>numeric</type>, <type>int</type>, and
    <type>bigint</type> data types can be cast to <type>money</type>.
    Conversion from the <type>real</type> and <type>double precision</type>
    data types can be done by casting to <type>numeric</type> first, for
    example:
-->
<type>numeric</type>、<type>int</type>そして<type>bigint</type>型は<type>money</type>型にキャストすることができます。<type>real</type>型や<type>double precision</type>型は最初に<type>numeric</type> 型にキャストした後に行なう必要があります。以下に例を示します。
<programlisting>
SELECT '12.34'::float8::numeric::money;
</programlisting>
<!--
    However, this is not recommended.  Floating point numbers should not be
    used to handle money due to the potential for rounding errors.
-->
しかしこれは推奨されません。浮動小数点数値は丸め誤差の可能性がありますので貨幣を扱うために使用すべきではありません。
   </para>

   <para>
<!--
    A <type>money</type> value can be cast to <type>numeric</type> without
    loss of precision. Conversion to other types could potentially lose
    precision, and must also be done in two stages:
-->
<type>money</type>型の値は精度を落とすことなく<type>numeric</type>にキャストすることができます。
他の型への変換では精度を落とす可能性があり、また２段階で行う必要があります。
<programlisting>
SELECT '52093.89'::money::numeric::float8;
</programlisting>
   </para>

   <para>
<<<<<<< HEAD
<!--
=======
    Division of a <type>money</type> value by an integer value is performed
    with truncation of the fractional part towards zero.  To get a rounded
    result, divide by a floating-point value, or cast the <type>money</type>
    value to <type>numeric</> before dividing and back to <type>money</type>
    afterwards.  (The latter is preferable to avoid risking precision loss.)
>>>>>>> eca2f8a7
    When a <type>money</type> value is divided by another <type>money</type>
    value, the result is <type>double precision</type> (i.e., a pure number,
    not money); the currency units cancel each other out in the division.
-->
<type>money</type>型の値を別の<type>money</type>型の値で除算すると、結果は<type>double precision</type>型（通貨ではなく純粋な数値）になります。
除算では通貨の単位は相殺されます。
   </para>
  </sect1>


  <sect1 id="datatype-character">
<!--
   <title>Character Types</title>
-->
<title>文字型</title>

   <indexterm zone="datatype-character">
<!--
    <primary>character string</primary>
    <secondary>data types</secondary>
-->
    <primary>文字の並び</primary>
    <secondary>データ型</secondary>
   </indexterm>

   <indexterm>
<!--
    <primary>string</primary>
    <see>character string</see>
-->
    <primary>文字列</primary>
    <see>文字の並び</see>
   </indexterm>

   <indexterm zone="datatype-character">
    <primary>character</primary>
   </indexterm>

   <indexterm zone="datatype-character">
    <primary>character varying</primary>
   </indexterm>

   <indexterm zone="datatype-character">
    <primary>text</primary>
   </indexterm>

   <indexterm zone="datatype-character">
    <primary>char</primary>
   </indexterm>

   <indexterm zone="datatype-character">
    <primary>varchar</primary>
   </indexterm>

    <table id="datatype-character-table">
<!--
     <title>Character Types</title>
-->
<title>文字型</title>
     <tgroup cols="2">
      <thead>
       <row>
<!--
        <entry>Name</entry>
        <entry>Description</entry>
-->
    <entry>型名</entry>
    <entry>説明</entry>
       </row>
      </thead>
      <tbody>
       <row>
        <entry><type>character varying(<replaceable>n</>)</type>, <type>varchar(<replaceable>n</>)</type></entry>
<!--
        <entry>variable-length with limit</entry>
-->
        <entry>上限付き可変長</entry>
       </row>
       <row>
        <entry><type>character(<replaceable>n</>)</type>, <type>char(<replaceable>n</>)</type></entry>
<!--
        <entry>fixed-length, blank padded</entry>
-->
    <entry>空白で埋められた固定長</entry>
       </row>
       <row>
        <entry><type>text</type></entry>
<!--
        <entry>variable unlimited length</entry>
-->
    <entry>制限なし可変長</entry>
       </row>
     </tbody>
     </tgroup>
    </table>

   <para>
<!--
    <xref linkend="datatype-character-table"> shows the
    general-purpose character types available in
    <productname>PostgreSQL</productname>.
-->
<xref linkend="datatype-character-table">は<productname>PostgreSQL</productname>で使用可能な汎用文字型を示したものです。
   </para>

   <para>
<!--
    <acronym>SQL</acronym> defines two primary character types:
    <type>character varying(<replaceable>n</>)</type> and
    <type>character(<replaceable>n</>)</type>, where <replaceable>n</>
    is a positive integer.  Both of these types can store strings up to
    <replaceable>n</> characters (not bytes) in length.  An attempt to store a
    longer string into a column of these types will result in an
    error, unless the excess characters are all spaces, in which case
    the string will be truncated to the maximum length. (This somewhat
    bizarre exception is required by the <acronym>SQL</acronym>
    standard.) If the string to be stored is shorter than the declared
    length, values of type <type>character</type> will be space-padded;
    values of type <type>character varying</type> will simply store the
    shorter
    string.
-->
<acronym>SQL</acronym>は2つの主要な文字データ型を定義しています。
<type>character varying(<replaceable>n</>)</type>と<type>character(<replaceable>n</>)</type>です。
ここで<replaceable>n</>は正の整数です。
これらのデータ型は2つとも<replaceable>n</>文字長（バイト数ではなく）までの文字列を保存できます。
上限を越えた文字列をこれらの型の列に保存しようとするとエラーになります。
ただし、上限を超えた部分にある文字がすべて空白の場合はエラーにはならず、文字列の最大長にまで切り詰められます。
（この一風変わった例外は標準<acronym>SQL</acronym>で要求されています。）
もし宣言された上限よりも文字列が短い時は<type>character</type>の値は空白で埋められ、<type>character varying</type>の値は単にその短い文字列で保存されます。
   </para>

   <para>
<!--
    If one explicitly casts a value to <type>character
    varying(<replaceable>n</>)</type> or
    <type>character(<replaceable>n</>)</type>, then an over-length
    value will be truncated to <replaceable>n</> characters without
    raising an error. (This too is required by the
    <acronym>SQL</acronym> standard.)
-->
明示的に値を<type>character varying(<replaceable>n</>)</type>または<type>character(<replaceable>n</>)</type>にキャストした場合、指定長を超えるとエラーなしで<replaceable>n</>文字まで切り詰められます。
（これもまた標準<acronym>SQL</acronym>の仕様です。）
   </para>

   <para>
<!--
    The notations <type>varchar(<replaceable>n</>)</type> and
    <type>char(<replaceable>n</>)</type> are aliases for <type>character
    varying(<replaceable>n</>)</type> and
    <type>character(<replaceable>n</>)</type>, respectively.
    <type>character</type> without length specifier is equivalent to
    <type>character(1)</type>. If <type>character varying</type> is used
    without length specifier, the type accepts strings of any size. The
    latter is a <productname>PostgreSQL</> extension.
-->
<type>char(<replaceable>n</>)</type>および<type>varchar(<replaceable>n</>)</type>という表記法はそれぞれ<type>character(<replaceable>n</>)</type>と<type>character varying(<replaceable>n</>)</type>の別名です。
長さ指定がない<type>character</type>は<type>character(1)</type>と同じです。
<type>character varying</type>が長さ指定なしで使われた時は、いかなる長さの文字列でも受け付けます。
後者は<productname>PostgreSQL</>の拡張です。
   </para>

   <para>
<!--
    In addition, <productname>PostgreSQL</productname> provides the
    <type>text</type> type, which stores strings of any length.
    Although the type <type>text</type> is not in the
    <acronym>SQL</acronym> standard, several other SQL database
    management systems have it as well.
-->
さらに<productname>PostgreSQL</productname>は、いかなる長さの文字列でも格納できる<type>text</type>をサポートします。
<type>text</type>型は標準<acronym>SQL</acronym>にはありませんが、多くの他のSQLデータベース管理システムも同様にサポートしています。
   </para>

   <para>
<!--
    Values of type <type>character</type> are physically padded
    with spaces to the specified width <replaceable>n</>, and are
    stored and displayed that way.  However, trailing spaces are treated as
    semantically insignificant and disregarded when comparing two values
    of type <type>character</type>.  In collations where whitespace
    is significant, this behavior can produce unexpected results;
    for example <command>SELECT 'a '::CHAR(2) collate "C" &lt;
    E'a\n'::CHAR(2)</command> returns true, even though <literal>C</>
    locale would consider a space to be greater than a newline.
    Trailing spaces are removed when converting a <type>character</type> value
    to one of the other string types.  Note that trailing spaces
    <emphasis>are</> semantically significant in
    <type>character varying</type> and <type>text</type> values, and
    when using pattern matching, that is <literal>LIKE</> and
    regular expressions.
-->
<type>character</type>型の値は、指定長<replaceable>n</>になるまで物理的に空白で埋められ、そのまま格納、表示されます。
しかし、最後の空白は、重要ではないものとして扱われ、2つの<type>character</type>型の値を比べる際には無視されます。
空白が重要な照合順序では、この挙動は予期しない結果を返す可能性があります。例えば、<command>SELECT 'a '::CHAR(2) collate "C" &lt; E'a\n'::CHAR(2)</command>は<literal>C</>ロケールでスペースが改行よりも大きいにも関わらず真を返します。
<type>character</type>値を他の文字列型に変換する際は、文字列の終わりの空白は除去されます。
<type>character varying</type>型と<type>text</type>型の値の中や、パターンマッチを行なう際、すなわち<literal>LIKE</>や正規表現では、最後の空白は意味的に重要なもの<emphasis>です</>ので、注意してください。
   </para>

   <para>
<!--
    The storage requirement for a short string (up to 126 bytes) is 1 byte
    plus the actual string, which includes the space padding in the case of
    <type>character</type>.  Longer strings have 4 bytes of overhead instead
    of 1.  Long strings are compressed by the system automatically, so
    the physical requirement on disk might be less. Very long values are also
    stored in background tables so that they do not interfere with rapid
    access to shorter column values. In any case, the longest
    possible character string that can be stored is about 1 GB. (The
    maximum value that will be allowed for <replaceable>n</> in the data
    type declaration is less than that. It wouldn't be useful to
    change this because with multibyte character encodings the number of
    characters and bytes can be quite different. If you desire to
    store long strings with no specific upper limit, use
    <type>text</type> or <type>character varying</type> without a length
    specifier, rather than making up an arbitrary length limit.)
-->
短い文字列（126バイトまで）の保存には、実際の文字列に１バイト加えたサイズが必要です。
<type>character</type>では空白埋め込み分もこれに含まれます。
より長い文字列では１バイトではなく４バイトのオーバーヘッドになります。
長い文字列はシステムにより自動的に圧縮されますので、ディスク上の物理的必要容量サイズはより小さくなるかもしれません。
また、非常に長い値はより短い列の値への高速アクセスに干渉しないように、バックグラウンドテーブルに格納されます。
いずれの場合にあっても保存できる最長の文字列は約1ギガバイトです。
（データ型宣言に使われる<replaceable>n</>に許される最大値はこれより小さいものです。
マルチバイト文字符号化方式においては文字数とバイト数はまったく異なっているため、この値の変更は便利ではありません。
特定の上限を設けずに長い文字列を保存したい場合は、適当な上限を設けるよりも、<type>text</type>もしくは長さの指定がない<type>character varying</type>を使用してください。）
   </para>

   <tip>
    <para>
<!--
     There is no performance difference among these three types,
     apart from increased storage space when using the blank-padded
     type, and a few extra CPU cycles to check the length when storing into
     a length-constrained column.  While
     <type>character(<replaceable>n</>)</type> has performance
     advantages in some other database systems, there is no such advantage in
     <productname>PostgreSQL</productname>; in fact
     <type>character(<replaceable>n</>)</type> is usually the slowest of
     the three because of its additional storage costs.  In most situations
     <type>text</type> or <type>character varying</type> should be used
     instead.
-->
空白で埋められる型を使用した場合の保存領域の増加、および、長さ制限付きの列に格納する際に長さを検査するためにいくつか余計なCPUサイクルが加わる点を別にして、これら3つの型の間で性能に関する差異はありません。
他の一部のデータベースシステムでは<type>character(<replaceable>n</>)</type>には性能的な優位性がありますが、<productname>PostgreSQL</productname>ではこうした利点はありません。
実際には、格納の際に追加のコストがあるため、<type>character(<replaceable>n</>)</type>は3つの中でもっとも低速です。
多くの場合、代わりに<type>text</type>か<type>character varying</type>を使うのがお薦めです。
    </para>
   </tip>

   <para>
<!--
    Refer to <xref linkend="sql-syntax-strings"> for information about
    the syntax of string literals, and to <xref linkend="functions">
    for information about available operators and functions. The
    database character set determines the character set used to store
    textual values; for more information on character set support,
    refer to <xref linkend="multibyte">.
-->
文字列リテラルの構文については<xref linkend="sql-syntax-strings">、利用可能な演算子と関数については<xref linkend="functions">を参照してください。
データベースの文字セットは、テキストの値を格納する時に使用される文字セットを決定します。
文字セットのサポートに関する詳細については<xref linkend="multibyte">を参照してください。
   </para>

   <example>
<!--
    <title>Using the Character Types</title>
-->
<title>文字データ型の使用</title>

<programlisting>
CREATE TABLE test1 (a character(4));
INSERT INTO test1 VALUES ('ok');
SELECT a, char_length(a) FROM test1; -- <co id="co.datatype-char">
<computeroutput>
  a   | char_length
------+-------------
 ok   |           2
</computeroutput>

CREATE TABLE test2 (b varchar(5));
INSERT INTO test2 VALUES ('ok');
INSERT INTO test2 VALUES ('good      ');
INSERT INTO test2 VALUES ('too long');
<computeroutput>ERROR:  value too long for type character varying(5)</computeroutput>
<!--
INSERT INTO test2 VALUES ('too long'::varchar(5)); &#045;- explicit truncation
-->
INSERT INTO test2 VALUES ('too long'::varchar(5)); -- 明示的な切り捨て
SELECT b, char_length(b) FROM test2;
<computeroutput>
   b   | char_length
-------+-------------
 ok    |           2
 good  |           5
 too l |           5
</computeroutput>
</programlisting>
    <calloutlist>
     <callout arearefs="co.datatype-char">
      <para>
<!--
       The <function>char_length</function> function is discussed in
       <xref linkend="functions-string">.
-->
<function>char_length</function>関数は<xref linkend="functions-string">で説明されています。
      </para>
     </callout>
    </calloutlist>
   </example>

   <para>
<!--
    There are two other fixed-length character types in
    <productname>PostgreSQL</productname>, shown in <xref
    linkend="datatype-character-special-table">. The <type>name</type>
    type exists <emphasis>only</emphasis> for the storage of identifiers
    in the internal system catalogs and is not intended for use by the general user. Its
    length is currently defined as 64 bytes (63 usable characters plus
    terminator) but should be referenced using the constant
    <symbol>NAMEDATALEN</symbol> in <literal>C</> source code.
    The length is set at compile time (and
    is therefore adjustable for special uses); the default maximum
    length might change in a future release. The type <type>"char"</type>
    (note the quotes) is different from <type>char(1)</type> in that it
    only uses one byte of storage. It is internally used in the system
    catalogs as a simplistic enumeration type.
-->
<productname>PostgreSQL</productname>には、<xref linkend="datatype-character-special-table">に示すように、この他2つの固定長文字型があります。
<type>name</type>型は内部のシステムカタログ内の識別子の格納のために<emphasis>のみ</emphasis>存在するもので、一般ユーザによって使用されることを意図していません。
現在長さは64バイト（63バイトの利用可能文字と終止文字）と定義されていますが、<literal>C</>ソースコードにある<symbol>NAMEDATALEN</symbol>定数を使って参照される必要があります。
この長さはコンパイル時に設定されます（そのため特別な用途に合わせ調整できます）。
デフォルトの最大長は今後のリリースで変更される可能性があります。
<type>"char"</type>（二重引用符に注意）は、<type>char(1)</type>とは異なり、1バイトの領域しか使用しません。
過度に単純化した列挙型としてシステムカタログで内部的に使用されます。
   </para>

    <table id="datatype-character-special-table">
<!--
     <title>Special Character Types</title>
-->
     <title>特別な文字データ型</title>
     <tgroup cols="3">
      <thead>
       <row>
<!--
        <entry>Name</entry>
        <entry>Storage Size</entry>
        <entry>Description</entry>
-->
    <entry>型名</entry>
    <entry>格納サイズ</entry>
    <entry>説明</entry>
       </row>
      </thead>
      <tbody>
       <row>
        <entry><type>"char"</type></entry>
<!--
        <entry>1 byte</entry>
        <entry>single-byte internal type</entry>
-->
    <entry>1バイト</entry>
    <entry>単一バイト内部データ型</entry>
       </row>
       <row>
        <entry><type>name</type></entry>
<!--
        <entry>64 bytes</entry>
        <entry>internal type for object names</entry>
-->
    <entry>64バイト</entry>
    <entry>オブジェクト名用の内部データ型</entry>
       </row>
      </tbody>
     </tgroup>
    </table>

  </sect1>

 <sect1 id="datatype-binary">
<!--
  <title>Binary Data Types</title>
-->
<title>バイナリ列データ型</title>

  <indexterm zone="datatype-binary">
<!--
   <primary>binary data</primary>
-->
   <primary>バイナリデータ</primary>
  </indexterm>

  <indexterm zone="datatype-binary">
   <primary>bytea</primary>
  </indexterm>

   <para>
<!--
    The <type>bytea</type> data type allows storage of binary strings;
    see <xref linkend="datatype-binary-table">.
-->
<type>bytea</type>データ型はバイナリ列の保存を可能にします。
<xref linkend="datatype-binary-table">を参照してください。
   </para>

   <table id="datatype-binary-table">
<!--
    <title>Binary Data Types</title>
-->
<title>バイナリ列データ型</title>
    <tgroup cols="3">
     <thead>
      <row>
<!--
       <entry>Name</entry>
       <entry>Storage Size</entry>
       <entry>Description</entry>
-->
<entry>型名</entry>
<entry>格納サイズ</entry>
<entry>説明</entry>
      </row>
     </thead>
     <tbody>
      <row>
       <entry><type>bytea</type></entry>
<!--
       <entry>1 or 4 bytes plus the actual binary string</entry>
       <entry>variable-length binary string</entry>
-->
<entry>1または4バイトと実際のバイナリ列の長さ</entry>
<entry>可変長のバイナリ列</entry>
      </row>
     </tbody>
    </tgroup>
   </table>

   <para>
<!--
    A binary string is a sequence of octets (or bytes).  Binary
    strings are distinguished from character strings in two
    ways.  First, binary strings specifically allow storing
    octets of value zero and other <quote>non-printable</quote>
    octets (usually, octets outside the range 32 to 126).
    Character strings disallow zero octets, and also disallow any
    other octet values and sequences of octet values that are invalid
    according to the database's selected character set encoding.
    Second, operations on binary strings process the actual bytes,
    whereas the processing of character strings depends on locale settings.
    In short, binary strings are appropriate for storing data that the
    programmer thinks of as <quote>raw bytes</>, whereas character
    strings are appropriate for storing text.
-->
バイナリ列はオクテット（またはバイト）の連続です。
バイナリ列は２つの点で文字列と区別されます。
1点目は、バイナリ列はゼロの値のオクテットと他の<quote>表示できない</quote>オクテット（通常32から126の範囲外のオクテット）を保存できるということです。
文字列ではゼロというオクテットは使用できません。
また、データベースで選択している文字セット符号化方式で無効なオクテット値やオクテット値の並びも使用できません。
2点目は、バイナリ列を演算すると実際のバイトが処理されるのに対して、文字列の処理はロケール設定に従うということです。
まとめると、バイナリ列はプログラマが<quote>バイト列そのもの</>と考えるものを格納するのに適し、文字列はテキストを格納するのに適しています。
   </para>

   <para>
<!--
    The <type>bytea</type> type supports two external formats for
    input and output: <productname>PostgreSQL</productname>'s historical
    <quote>escape</quote> format, and <quote>hex</quote> format.  Both
    of these are always accepted on input.  The output format depends
    on the configuration parameter <xref linkend="guc-bytea-output">;
    the default is hex.  (Note that the hex format was introduced in
    <productname>PostgreSQL</productname> 9.0; earlier versions and some
    tools don't understand it.)
-->
<type>bytea</type>型は入出力用に2つの外部書式をサポートします。
<productname>PostgreSQL</productname>の歴史的な<quote>エスケープ</quote>書式と<quote>hex</quote>です。
入力ではこれらの両方とも常に受け入れられます。
出力書式は<xref linkend="guc-bytea-output">設定パラメータに依存し、デフォルトではhexです。
（hex書式は<productname>PostgreSQL</productname> 9.0から導入されたものであることに注意してください。
以前のバージョンや一部のツールではこれを理解しません。）
   </para>

   <para>
<!--
    The <acronym>SQL</acronym> standard defines a different binary
    string type, called <type>BLOB</type> or <type>BINARY LARGE
    OBJECT</type>.  The input format is different from
    <type>bytea</type>, but the provided functions and operators are
    mostly the same.
-->
標準<acronym>SQL</acronym>は、<type>BLOB</type>または<type>BINARY LARGE OBJECT</type>という、異なるバイナリ列型を定義します。
入力書式は<type>bytea</type>と異なりますが、提供される関数および演算子はほぼ同じです。
   </para>

  <sect2>
<!--
   <title><type>bytea</> Hex Format</title>
-->
   <title><type>bytea</>のhex書式</title>

   <para>
<!--
    The <quote>hex</> format encodes binary data as 2 hexadecimal digits
    per byte, most significant nibble first.  The entire string is
    preceded by the sequence <literal>\x</literal> (to distinguish it
    from the escape format).  In some contexts, the initial backslash may
    need to be escaped by doubling it, in the same cases in which backslashes
    have to be doubled in escape format; details appear below.
    The hexadecimal digits can
    be either upper or lower case, and whitespace is permitted between
    digit pairs (but not within a digit pair nor in the starting
    <literal>\x</literal> sequence).
    The hex format is compatible with a wide
    range of external applications and protocols, and it tends to be
    faster to convert than the escape format, so its use is preferred.
-->
<quote>hex</>書式ではバイナリデータの各バイトを上位4ビット、下位4ビットの順で2桁の16進数に符号化します。
（エスケープ書式と区別するために）文字列全体は<literal>\x</literal>という並びの後に付けられます。
一部の文脈では、先頭のバックスラッシュを二重にしてエスケープさせる必要があるかもしれません。
これはエスケープ書式でバックスラッシュを二重にしなければならない場合と同じで、詳細は以下に示します。
16進数の桁は大文字でも小文字でも構いません。
桁の組み合わせと次の組み合わせの間に空白文字を入れることができます。
（しかし桁の組み合わせの間や先頭の<literal>\x</literal>の間には入れることはできません。）
hex書式は外部のアプリケーションおよびプロトコルの間で広く互換性を持ち、また、エスケープ書式と比べ変換が高速になる傾向があります。
このため使用が好まれます。
   </para>

   <para>
<!--
    Example:
-->
例
<programlisting>
SELECT E'\\xDEADBEEF';
</programlisting>
   </para>
  </sect2>

  <sect2>
<!--
   <title><type>bytea</> Escape Format</title>
-->
   <title><type>bytea</>のエスケープ書式</title>

   <para>
<!--
    The <quote>escape</quote> format is the traditional
    <productname>PostgreSQL</productname> format for the <type>bytea</type>
    type.  It
    takes the approach of representing a binary string as a sequence
    of ASCII characters, while converting those bytes that cannot be
    represented as an ASCII character into special escape sequences.
    If, from the point of view of the application, representing bytes
    as characters makes sense, then this representation can be
    convenient.  But in practice it is usually confusing because it
    fuzzes up the distinction between binary strings and character
    strings, and also the particular escape mechanism that was chosen is
    somewhat unwieldy.  So this format should probably be avoided
    for most new applications.
-->
<quote>エスケープ</quote>書式は<type>bytea</type>型用の伝統的な<productname>PostgreSQL</productname>の書式です。
これは、バイナリ列をASCII文字の並びとして表現しASCII文字として表現できないバイトは特殊なエスケープシーケンスとして表現するという方式を取ります。
アプリケーションの見地から文字として表現されたバイトが有意であれば、この表現は簡便です。
しかし現実にはバイナリ列と文字列の間の区別があいまいになりますので、通常は混乱します。
また選択されたこのエスケープ機構自体が多少非効率的です。
このためこの書式はおそらくほとんどの新しいアプリケーションでは避けるべきでしょう。
   </para>

   <para>
<!--
    When entering <type>bytea</type> values in escape format,
    octets of certain
    values <emphasis>must</emphasis> be escaped, while all octet
    values <emphasis>can</emphasis> be escaped.  In
    general, to escape an octet, convert it into its three-digit
    octal value and precede it
    by a backslash (or two backslashes, if writing the value as a
    literal using escape string syntax).
    Backslash itself (octet value 92) can alternatively be represented by
    double backslashes.
    <xref linkend="datatype-binary-sqlesc">
    shows the characters that must be escaped, and gives the alternative
    escape sequences where applicable.
-->
エスケープ書式で<type>bytea</type>値を入力する際に、特定の値のオクテットをエスケープする<emphasis>必要</emphasis>があります。
なお、すべてのオクテットの値をエスケープすることが<emphasis>できます</emphasis>。
一般的にあるオクテットをエスケープするには、それをその3桁の8進数に変換し、バックスラッシュ(エスケープ文字列構文を使用してリテラルとして値を記述する場合は2つのバックスラッシュ)を前に付けます。
他にもバックスラッシュ自体(オクテット値92)を二重のバックスラッシュとして表現することができます。
<xref linkend="datatype-binary-sqlesc">には、エスケープする必要がある文字と、その適用可能な代替エスケープシーケンスを示しています。
   </para>

   <table id="datatype-binary-sqlesc">
<!--
    <title><type>bytea</> Literal Escaped Octets</title>
-->
    <title>オクテットをエスケープした<type>bytea</>リテラル</title>
    <tgroup cols="5">
     <thead>
      <row>
<!--
       <entry>Decimal Octet Value</entry>
       <entry>Description</entry>
       <entry>Escaped Input Representation</entry>
       <entry>Example</entry>
       <entry>Output Representation</entry>
-->
<entry>10進オクテット値</entry>
<entry>説明</entry>
<entry>エスケープされた入力表現</entry>
<entry>例</entry>
<entry>出力表現</entry>
      </row>
     </thead>

     <tbody>
      <row>
       <entry>0</entry>
<!--
       <entry>zero octet</entry>
-->
<entry>ゼロオクテット</entry>
       <entry><literal>E'\\000'</literal></entry>
       <entry><literal>SELECT E'\\000'::bytea;</literal></entry>
       <entry><literal>\000</literal></entry>
      </row>

      <row>
       <entry>39</entry>
<!--
       <entry>single quote</entry>
-->
<entry>単一引用符</entry>
<!--
       <entry><literal>''''</literal> or <literal>E'\\047'</literal></entry>
-->
       <entry><literal>''''</literal>もしくは<literal>E'\\047'</literal></entry>
       <entry><literal>SELECT E'\''::bytea;</literal></entry>
       <entry><literal>'</literal></entry>
      </row>

      <row>
       <entry>92</entry>
<!--
       <entry>backslash</entry>
-->
<entry>バックスラッシュ</entry>
<!--
       <entry><literal>E'\\\\'</literal> or <literal>E'\\134'</literal></entry>
-->
       <entry><literal>E'\\\\'</literal>もしくは<literal>E'\\134'</literal></entry>
       <entry><literal>SELECT E'\\\\'::bytea;</literal></entry>
       <entry><literal>\\</literal></entry>
      </row>

      <row>
<!--
       <entry>0 to 31 and 127 to 255</entry>
       <entry><quote>non-printable</quote> octets</entry>
-->
       <entry>0から31まで、および127から255まで</entry>
       <entry><quote>表示できない</quote>オクテット</entry>
<!--
       <entry><literal>E'\\<replaceable>xxx'</></literal> (octal value)</entry>
-->
       <entry><literal>E'\\<replaceable>xxx'</></literal> (8進数)</entry>
       <entry><literal>SELECT E'\\001'::bytea;</literal></entry>
       <entry><literal>\001</literal></entry>
      </row>

     </tbody>
    </tgroup>
   </table>

   <para>
<!--
    The requirement to escape <emphasis>non-printable</emphasis> octets
    varies depending on locale settings. In some instances you can get away
    with leaving them unescaped. Note that the result in each of the examples
    in <xref linkend="datatype-binary-sqlesc"> was exactly one octet in
    length, even though the output representation is sometimes
    more than one character.
-->
実際には、<emphasis>表示できない</emphasis>オクテットに対するエスケープ要求はロケールの設定に依存して異なります。
ロケールの設定によっては、エスケープをしないで済むこともあります。
<xref linkend="datatype-binary-sqlesc">の例の各結果は、出力表現が時として2文字以上であっても、長さは正確に1オクテットであることに注意してください。
   </para>

   <para>
<!--
    The reason multiple backslashes are required, as shown
    in <xref linkend="datatype-binary-sqlesc">, is that an input
    string written as a string literal must pass through two parse
    phases in the <productname>PostgreSQL</productname> server.
    The first backslash of each pair is interpreted as an escape
    character by the string-literal parser (assuming escape string
    syntax is used) and is therefore consumed, leaving the second backslash of the
    pair.  (Dollar-quoted strings can be used to avoid this level
    of escaping.)  The remaining backslash is then recognized by the
    <type>bytea</type> input function as starting either a three
    digit octal value or escaping another backslash.  For example,
    a string literal passed to the server as <literal>E'\\001'</literal>
    becomes <literal>\001</literal> after passing through the
    escape string parser. The <literal>\001</literal> is then sent
    to the <type>bytea</type> input function, where it is converted
    to a single octet with a decimal value of 1.  Note that the
    single-quote character is not treated specially by <type>bytea</type>,
    so it follows the normal rules for string literals.  (See also
    <xref linkend="sql-syntax-strings">.)
-->
<xref linkend="datatype-binary-sqlesc">で示したように、複数バックスラッシュが必要な理由は、文字列リテラルとして記述された入力文字列は、<productname>PostgreSQL</productname>サーバ上で2つの解析段階を通過する必要があることです。
各組み合わせの最初のバックスラッシュは文字列リテラル用パーサでエスケープ文字と解釈（エスケープ文字列構文の使用を前提）され、2番目のバックスラッシュを残して、そこで消費されます。
（この段階のエスケープを避けるためにドル引用符による文字列を使用することができます。）
残りのバックスラッシュは、<type>bytea</type>入力関数が3桁のオクテット値の先頭に付く記号、もしくは、他のバックスラッシュをエスケープする記号として認識します。
例えば、<literal>E'\\001'</literal>としてサーバに渡された文字列リテラルは、エスケープ文字列パーサを通過した後<literal>\001</literal>のようになります。
<literal>\001</literal>はその後<type>bytea</type>入力関数に送られ、10進数値1の1つのオクテットに変換されます。
単一引用符文字は<type>bytea</type>では特別に扱われず、通常の文字列リテラルの規則に従うことに注意してください。
（<xref linkend="sql-syntax-strings">も参照してください。）
   </para>

   <para>
<!--
    <type>Bytea</type> octets are sometimes escaped when output. In general, each
    <quote>non-printable</quote> octet is converted into
    its equivalent three-digit octal value and preceded by one backslash.
    Most <quote>printable</quote> octets are represented by their standard
    representation in the client character set. The octet with decimal
    value 92 (backslash) is doubled in the output.
    Details are in <xref linkend="datatype-binary-resesc">.
-->
また、<type>Bytea</type>オクテットは出力時も時々エスケープされます。
一般的には、各<quote>表示できない</quote>オクテットは、1つのバックスラッシュの後に等価な3桁8進数という形に変換されます。
ほとんどの<quote>表示できる</quote>オクテットは、クライアント文字セットにおける標準表現で表されます。
10進数で92となるオクテット（バックスラッシュ）は出力では二重になります。
詳細は<xref linkend="datatype-binary-resesc">に示します。
   </para>

   <table id="datatype-binary-resesc">
<!--
    <title><type>bytea</> Output Escaped Octets</title>
-->
    <title><type>bytea</>出力のエスケープされたオクテット</title>
    <tgroup cols="5">
     <thead>
      <row>
<!--
       <entry>Decimal Octet Value</entry>
       <entry>Description</entry>
       <entry>Escaped Output Representation</entry>
       <entry>Example</entry>
       <entry>Output Result</entry>
-->
<entry>10進オクテット値</entry>
<entry>説明</entry>
<entry>エスケープされた出力表現</entry>
<entry>例</entry>
<entry>出力結果</entry>
      </row>
     </thead>

     <tbody>

      <row>
       <entry>92</entry>
<!--
       <entry>backslash</entry>
-->
<entry>バックスラッシュ</entry>
       <entry><literal>\\</literal></entry>
       <entry><literal>SELECT E'\\134'::bytea;</literal></entry>
       <entry><literal>\\</literal></entry>
      </row>

      <row>
<!--
       <entry>0 to 31 and 127 to 255</entry>
       <entry><quote>non-printable</quote> octets</entry>
-->
       <entry>0から31および127から255</entry>
<entry><quote>表示できない</quote>オクテット</entry>
<!--
       <entry><literal>\<replaceable>xxx</></literal> (octal value)</entry>
-->
       <entry><literal>\<replaceable>xxx</></literal>（8進数）</entry>
       <entry><literal>SELECT E'\\001'::bytea;</literal></entry>
       <entry><literal>\001</literal></entry>
      </row>

      <row>
<!--
       <entry>32 to 126</entry>
       <entry><quote>printable</quote> octets</entry>
       <entry>client character set representation</entry>
-->
       <entry>32から126</entry>
       <entry><quote>表示できる</quote>オクテット</entry>
       <entry>クライアント文字セットにおける表現</entry>
       <entry><literal>SELECT E'\\176'::bytea;</literal></entry>
       <entry><literal>~</literal></entry>
      </row>

     </tbody>
    </tgroup>
   </table>

   <para>
<!--
    Depending on the front end to <productname>PostgreSQL</> you use,
    you might have additional work to do in terms of escaping and
    unescaping <type>bytea</type> strings. For example, you might also
    have to escape line feeds and carriage returns if your interface
    automatically translates these.
-->
使用する<productname>PostgreSQL</>のフロントエンドによっては、<type>bytea</type>文字列をエスケープまたはアンエスケープする際に、追加的な作業が必要になることがあります。
例えば、使用するインタフェースが改行文字や復帰文字を自動的に翻訳してしまう場合、これらの文字もエスケープしなければならないかもしれません。
   </para>
  </sect2>
 </sect1>


  <sect1 id="datatype-datetime">
<!--
   <title>Date/Time Types</title>
-->
<title>日付/時刻データ型</title>

   <indexterm zone="datatype-datetime">
    <primary>date</primary>
   </indexterm>
   <indexterm zone="datatype-datetime">
    <primary>time</primary>
   </indexterm>
   <indexterm zone="datatype-datetime">
    <primary>time without time zone</primary>
   </indexterm>
   <indexterm zone="datatype-datetime">
    <primary>time with time zone</primary>
   </indexterm>
   <indexterm zone="datatype-datetime">
    <primary>timestamp</primary>
   </indexterm>
   <indexterm zone="datatype-datetime">
    <primary>timestamptz</primary>
   </indexterm>
   <indexterm zone="datatype-datetime">
    <primary>timestamp with time zone</primary>
   </indexterm>
   <indexterm zone="datatype-datetime">
    <primary>timestamp without time zone</primary>
   </indexterm>
   <indexterm zone="datatype-datetime">
    <primary>interval</primary>
   </indexterm>
   <indexterm zone="datatype-datetime">
<!--
    <primary>time span</primary>
-->
    <primary>時間間隔</primary>
   </indexterm>

   <para>
<!--
    <productname>PostgreSQL</productname> supports the full set of
    <acronym>SQL</acronym> date and time types, shown in <xref
    linkend="datatype-datetime-table">.  The operations available
    on these data types are described in
    <xref linkend="functions-datetime">.
    Dates are counted according to the Gregorian calendar, even in
    years before that calendar was introduced (see <xref
    linkend="datetime-units-history"> for more information).
-->
<productname>PostgreSQL</productname>では、<xref linkend="datatype-datetime-table">に示されている<acronym>SQL</acronym>の日付と時刻データ型のすべてがサポートされています。
これらのデータ型で利用できる演算については<xref linkend="functions-datetime">で説明します。
グレゴリオ暦が導入されるより前の年であっても（<xref linkend="datetime-units-history">参照）、日付はグレゴリオ暦にしたがって計算されます。
   </para>

    <table id="datatype-datetime-table">
<!--
     <title>Date/Time Types</title>
-->
<title>日付/時刻データ型</title>
     <tgroup cols="6">
      <thead>
       <row>
<!--
        <entry>Name</entry>
        <entry>Storage Size</entry>
        <entry>Description</entry>
        <entry>Low Value</entry>
        <entry>High Value</entry>
        <entry>Resolution</entry>
-->
    <entry>型名</entry>
    <entry>格納サイズ</entry>
<entry>説明</entry>
<entry>最遠の過去</entry>
<entry>最遠の未来</entry>
<entry>精度</entry>
       </row>
      </thead>
      <tbody>
       <row>
        <entry><type>timestamp [ (<replaceable>p</replaceable>) ] [ without time zone ]</type></entry>
<!--
        <entry>8 bytes</entry>
        <entry>both date and time (no time zone)</entry>
-->
<entry>8 バイト</entry>
<entry>日付と時刻両方（時間帯なし）</entry>
        <entry>4713 BC</entry>
        <entry>294276 AD</entry>
<!--
        <entry>1 microsecond / 14 digits</entry>
-->
<entry>1マイクロ秒、14桁</entry>
       </row>
       <row>
        <entry><type>timestamp [ (<replaceable>p</replaceable>) ] with time zone</type></entry>
<!--
        <entry>8 bytes</entry>
        <entry>both date and time, with time zone</entry>
-->
<entry>8バイト</entry>
<entry>日付と時刻両方、時間帯付き</entry>
        <entry>4713 BC</entry>
        <entry>294276 AD</entry>
<!--
        <entry>1 microsecond / 14 digits</entry>
-->
<entry>1マイクロ秒、14桁</entry>
       </row>
       <row>
        <entry><type>date</type></entry>
<!--
        <entry>4 bytes</entry>
        <entry>date (no time of day)</entry>
-->
<entry>4バイト</entry>
<entry>日付（時刻なし）</entry>
        <entry>4713 BC</entry>
        <entry>5874897 AD</entry>
<!--
        <entry>1 day</entry>
-->
<entry>1日</entry>
       </row>
       <row>
        <entry><type>time [ (<replaceable>p</replaceable>) ] [ without time zone ]</type></entry>
<!--
        <entry>8 bytes</entry>
        <entry>time of day (no date)</entry>
-->
<entry>8バイト</entry>
<entry>時刻（日付なし）</entry>
        <entry>00:00:00</entry>
        <entry>24:00:00</entry>
<!--
        <entry>1 microsecond / 14 digits</entry>
-->
<entry>1マイクロ秒、14桁</entry>
       </row>
       <row>
        <entry><type>time [ (<replaceable>p</replaceable>) ] with time zone</type></entry>
<!--
        <entry>12 bytes</entry>
        <entry>times of day only, with time zone</entry>
-->
<entry>12バイト</entry>
<entry>その日の時刻のみ、時間帯付き</entry>
        <entry>00:00:00+1459</entry>
        <entry>24:00:00-1459</entry>
<!--
        <entry>1 microsecond / 14 digits</entry>
-->
<entry>1マイクロ秒、14桁</entry>
       </row>
       <row>
        <entry><type>interval [ <replaceable>fields</replaceable> ] [ (<replaceable>p</replaceable>) ]</type></entry>
    <!--
        <entry>16 bytes</entry>
        <entry>time interval</entry>
        <entry>-178000000 years</entry>
        <entry>178000000 years</entry>
        <entry>1 microsecond / 14 digits</entry>
    -->
    <entry>16バイト</entry>
        <entry>時間間隔</entry>
        <entry>-178000000年</entry>
        <entry>178000000年</entry>
        <entry>1マイクロ秒、14桁</entry>
       </row>
      </tbody>
     </tgroup>
    </table>

   <note>
    <para>
<!--
     The SQL standard requires that writing just <type>timestamp</type>
     be equivalent to <type>timestamp without time
     zone</type>, and <productname>PostgreSQL</productname> honors that
     behavior.  <type>timestamptz</type> is accepted as an
     abbreviation for <type>timestamp with time zone</type>; this is a
     <productname>PostgreSQL</productname> extension.
-->
標準SQLでは、単なる<type>timestamp</type>という記述は<type>timestamp without time zone</type>と同じであることを要求します。
<productname>PostgreSQL</productname>はこれに準じます。
<type>timestamp with time zone</type>は<type>timestamptz</type>と省略することができますが、これは<productname>PostgreSQL</productname>の拡張です。
    </para>
   </note>

   <para>
<!--
    <type>time</type>, <type>timestamp</type>, and
    <type>interval</type> accept an optional precision value
    <replaceable>p</replaceable> which specifies the number of
    fractional digits retained in the seconds field. By default, there
    is no explicit bound on precision.  The allowed range of
    <replaceable>p</replaceable> is from 0 to 6 for the
    <type>timestamp</type> and <type>interval</type> types.
-->
<type>time</type>、<type>timestamp</type>および<type>interval</type>は秒フィールドに保有されている小数点以下の桁数を指定する精度値<replaceable>p</replaceable>をオプションで受け付けます。
デフォルトでは、精度についての明示的な限界はありません。
<replaceable>p</replaceable>の許容範囲は<type>timestamp</type>型と<type>interval</type>型の場合は0から6です。
   </para>

   <note>
   <para>
<!--
    When <type>timestamp</> values are stored as eight-byte integers
    (currently the default), microsecond precision is available over
    the full range of values. When <type>timestamp</> values are
    stored as double precision floating-point numbers instead (a
    deprecated compile-time option), the effective limit of precision
    might be less than 6. <type>timestamp</type> values are stored as
    seconds before or after midnight 2000-01-01.  When
    <type>timestamp</type> values are implemented using floating-point
    numbers, microsecond precision is achieved for dates within a few
    years of 2000-01-01, but the precision degrades for dates further
    away. Note that using floating-point datetimes allows a larger
    range of <type>timestamp</type> values to be represented than
    shown above: from 4713 BC up to 5874897 AD.
    -->
<type>timestamp</>の値が8バイト整数（現在のデフォルト）で格納されていれば、すべての値についてマイクロ秒精度が有効です。
<type>timestamp</>の値が倍精度浮動小数点数（将来のサポートが保証されないコンパイル時のオプション）で格納されていると、有効な精度は6より小さいかもしれません。
<type>timestamp</>の値は2000-01-01深夜を基準にした経過秒数として格納されます。
<type>timestamp</type>の値が浮動小数点数として格納されていれば、2000-01-01から数年の範囲でマイクロ秒精度が得られますが、それより離脱すると精度は劣化します。
浮動小数点の日付時刻を使用すると、上で示した範囲より広い<type>timestamp</type>の値（4713 BCから5874897 ADまで）を利用できます。
   </para>

   <para>
   <!--
    The same compile-time option also determines whether
    <type>time</type> and <type>interval</type> values are stored as
    floating-point numbers or eight-byte integers.  In the
    floating-point case, large <type>interval</type> values degrade in
    precision as the size of the interval increases.
    -->
同じコンパイル時オプションは<type>time</type>および<type>interval</type>の値が浮動小数点数か、8バイト整数のいずれかによって格納されるかを決定します。
浮動小数点の場合、大きな<type>interval</type>では間隔が増加する際に精度が落ちます。
   </para>
   </note>

   <para>
<!--
    For the <type>time</type> types, the allowed range of
    <replaceable>p</replaceable> is from 0 to 6 when eight-byte integer
    storage is used, or from 0 to 10 when floating-point storage is used.
-->
<type>time</type>型で8バイト整数が使用された場合には、<replaceable>p</replaceable>は0から6までの範囲で使用可能です。
また、浮動小数点が使用される場合には0から10までが使用可能です。
   </para>

   <para>
   <!--
    The <type>interval</type> type has an additional option, which is
    to restrict the set of stored fields by writing one of these phrases:
    -->
<type>interval</type>データ型には追加のオプションがあり、以下の１つの語句を使用して格納されるフィールドの集合を制約します。
<literallayout class="monospaced">
YEAR
MONTH
DAY
HOUR
MINUTE
SECOND
YEAR TO MONTH
DAY TO HOUR
DAY TO MINUTE
DAY TO SECOND
HOUR TO MINUTE
HOUR TO SECOND
MINUTE TO SECOND
</literallayout>
<!--
    Note that if both <replaceable>fields</replaceable> and
    <replaceable>p</replaceable> are specified, the
    <replaceable>fields</replaceable> must include <literal>SECOND</>,
    since the precision applies only to the seconds.
-->
<replaceable>fields</replaceable>および<replaceable>p</replaceable>が共に指定されると、精度は秒のみに適用されるので、<replaceable>fields</replaceable>は<literal>SECOND</>を含まなければならないことに注意してください。
   </para>

   <para>
<!--
    The type <type>time with time zone</type> is defined by the SQL
    standard, but the definition exhibits properties which lead to
    questionable usefulness. In most cases, a combination of
    <type>date</type>, <type>time</type>, <type>timestamp without time
    zone</type>, and <type>timestamp with time zone</type> should
    provide a complete range of date/time functionality required by
    any application.
-->
<type>time with time zone</type>は標準SQLで定義されていますが、その定義は、その有用性を疑問視することになりかねない特性を示しています。
ほとんどの場合、<type>date</type>、<type>time</type>、<type>timestamp without time zone</type>、<type>timestamp with time zone</type>の組み合わせで、すべてのアプリケーションで要求される日付/時刻機能すべてを提供しているはずです。
   </para>

   <para>
<!--
    The types <type>abstime</type>
    and <type>reltime</type> are lower precision types which are used internally.
    You are discouraged from using these types in
    applications;  these internal types
    might disappear in a future release.
-->
<type>abstime</type>と<type>reltime</type>は精度の低いデータ型で、内部で使用されます。
アプリケーションでこれらの型の使用を避けてください。
これら内部型は今後のリリースで削除される可能性があります。
   </para>

   <sect2 id="datatype-datetime-input">
<!--
    <title>Date/Time Input</title>
-->
<title>日付/時刻の入力</title>

    <para>
<!--
     Date and time input is accepted in almost any reasonable format, including
     ISO 8601, <acronym>SQL</acronym>-compatible,
     traditional <productname>POSTGRES</productname>, and others.
     For some formats, ordering of day, month, and year in date input is
     ambiguous and there is support for specifying the expected
     ordering of these fields.  Set the <xref linkend="guc-datestyle"> parameter
     to <literal>MDY</> to select month-day-year interpretation,
     <literal>DMY</> to select day-month-year interpretation, or
     <literal>YMD</> to select year-month-day interpretation.
-->
日付と時刻の入力は、ISO 8601、<acronym>SQL</acronym>互換、伝統的な<productname>POSTGRES</productname>、その他を含むほとんどの適正とみなされる書式を受け付けます。
一部の書式では日付の入力における日-月-年の順序が曖昧ですが、これらのフィールドの期待される順序を指定する方式が提供されています。
<xref linkend="guc-datestyle">パラメータを<literal>MDY</>に設定すれば、月日年という順で解釈され、<literal>DMY</>に設定すれば日月年という順で、<literal>YMD</>に設定すれば年月日という順で解釈されます。
    </para>

    <para>
<!--
     <productname>PostgreSQL</productname> is more flexible in
     handling date/time input than the
     <acronym>SQL</acronym> standard requires.
     See <xref linkend="datetime-appendix">
     for the exact parsing rules of date/time input and for the
     recognized text fields including months, days of the week, and
     time zones.
-->
<productname>PostgreSQL</productname>は日付/時刻入力の取扱いにおいて標準<acronym>SQL</acronym>の要求よりも柔軟です。
日付/時刻の入力における厳密な構文解析規則と、月および週、そして時間帯を含む使用可能なテキストフィールドに関しては<xref linkend="datetime-appendix">を参照してください。
    </para>

    <para>
<!--
     Remember that any date or time literal input needs to be enclosed
     in single quotes, like text strings.  Refer to
     <xref linkend="sql-syntax-constants-generic"> for more
     information.
     <acronym>SQL</acronym> requires the following syntax
-->
日付や時刻リテラルの入力では、テキスト文字列のように、単一引用符で囲む必要があることを思い出してください。
詳細は<xref linkend="sql-syntax-constants-generic">を参照してください。
<acronym>SQL</acronym>では下記の構文が要求されます。
<synopsis>
<replaceable>type</replaceable> [ (<replaceable>p</replaceable>) ] '<replaceable>value</replaceable>'
</synopsis>
<!--
     where <replaceable>p</replaceable> is an optional precision
     specification giving the number of
     fractional digits in the seconds field. Precision can be
     specified for <type>time</type>, <type>timestamp</type>, and
     <type>interval</type> types.  The allowed values are mentioned
     above.  If no precision is specified in a constant specification,
     it defaults to the precision of the literal value.
-->
ここで、<replaceable>p</replaceable>は秒フィールドの小数点以下の桁数を与えるオプションの精度の指定です。
精度は<type>time</type>、<type>timestamp</type>および<type>interval</type>型に対して設定できます。
値の許容範囲は既に説明しています。
定数指定において精度指定がない場合は、リテラル値の精度がデフォルトとして使われます。
    </para>

    <sect3>
<!--
    <title>Dates</title>
-->
    <title>日付</title>

    <indexterm>
     <primary>date</primary>
    </indexterm>

    <para>
<!--
     <xref linkend="datatype-datetime-date-table"> shows some possible
     inputs for the <type>date</type> type.
-->
<xref linkend="datatype-datetime-date-table">は<type>date</type>型で入力可能なものの一部を示します。
    </para>

     <table id="datatype-datetime-date-table">
<!--
      <title>Date Input</title>
-->
<title>日付入力</title>
      <tgroup cols="2">
       <thead>
        <row>
<!--
         <entry>Example</entry>
         <entry>Description</entry>
-->
     <entry>例</entry>
     <entry>説明</entry>
        </row>
       </thead>
       <tbody>
        <row>
         <entry>1999-01-08</entry>
<!--
         <entry>ISO 8601; January 8 in any mode
         (recommended format)</entry>
-->
     <entry>ISO 8601。すべてのモードで1月8日になります（推奨書式）。</entry>
        </row>
        <row>
         <entry>January 8, 1999</entry>
<!--
         <entry>unambiguous in any <varname>datestyle</varname> input mode</entry>
-->
     <entry>すべての<varname>datestyle</varname>入力モードにおいて曖昧さがありません。</entry>
        </row>
        <row>
         <entry>1/8/1999</entry>
<!--
         <entry>January 8 in <literal>MDY</> mode;
          August 1 in <literal>DMY</> mode</entry>
-->
         <entry><literal>MDY</>モードでは1月8日、<literal>DMY</>モードでは8月1日。</entry>
        </row>
        <row>
         <entry>1/18/1999</entry>
<!--
         <entry>January 18 in <literal>MDY</> mode;
          rejected in other modes</entry>
-->
         <entry><literal>MDY</>モードでは1月18日、他のモードでは拒絶されます。</entry>
        </row>
        <row>
         <entry>01/02/03</entry>
<!--
         <entry>January 2, 2003 in <literal>MDY</> mode;
          February 1, 2003 in <literal>DMY</> mode;
          February 3, 2001 in <literal>YMD</> mode
-->
         <entry>
<literal>MDY</>モードでは2003年1月2日、<literal>DMY</>モードでは2003年2月1日、<literal>YMD</>モードでは2001年2月3日。
         </entry>
        </row>
        <row>
         <entry>1999-Jan-08</entry>
<!--
         <entry>January 8 in any mode</entry>
-->
         <entry>すべてのモードで1月8日になります。</entry>
        </row>
        <row>
         <entry>Jan-08-1999</entry>
<!--
         <entry>January 8 in any mode</entry>
-->
         <entry>すべてのモードで1月8日になります。</entry>
        </row>
        <row>
         <entry>08-Jan-1999</entry>
<!--
         <entry>January 8 in any mode</entry>
-->
         <entry>すべてのモードで1月8日になります。</entry>
        </row>
        <row>
         <entry>99-Jan-08</entry>
<!--
         <entry>January 8 in <literal>YMD</> mode, else error</entry>
-->
         <entry><literal>YMD</>モードで1月8日、他のモードではエラー。</entry>
        </row>
        <row>
         <entry>08-Jan-99</entry>
<!--
         <entry>January 8, except error in <literal>YMD</> mode</entry>
-->
         <entry>1月8日。ただし<literal>YMD</>モードではエラー。</entry>
        </row>
        <row>
         <entry>Jan-08-99</entry>
<!--
         <entry>January 8, except error in <literal>YMD</> mode</entry>
-->
         <entry>1月8日。ただし<literal>YMD</>モードではエラー。</entry>
        </row>
        <row>
         <entry>19990108</entry>
<!--
         <entry>ISO 8601; January 8, 1999 in any mode</entry>
-->
         <entry>ISO 8601。すべてのモードで1月8日になります。</entry>
        </row>
        <row>
         <entry>990108</entry>
<!--
         <entry>ISO 8601; January 8, 1999 in any mode</entry>
-->
         <entry>ISO 8601。すべてのモードで1月8日になります。</entry>
        </row>
        <row>
         <entry>1999.008</entry>
<!--
         <entry>year and day of year</entry>
-->
         <entry>年と年間通算日</entry>
        </row>
        <row>
         <entry>J2451187</entry>
<!--
         <entry>Julian date</entry>
-->
         <entry>ユリウス日</entry>
        </row>
        <row>
         <entry>January 8, 99 BC</entry>
<!--
         <entry>year 99 BC</entry>
-->
         <entry>西暦紀元前99年</entry>
        </row>
       </tbody>
      </tgroup>
     </table>
    </sect3>

    <sect3>
<!--
     <title>Times</title>
-->
     <title>時刻</title>

     <indexterm>
      <primary>time</primary>
     </indexterm>
     <indexterm>
      <primary>time without time zone</primary>
     </indexterm>
     <indexterm>
      <primary>time with time zone</primary>
     </indexterm>

     <para>
<!--
      The time-of-day types are <type>time [
      (<replaceable>p</replaceable>) ] without time zone</type> and
      <type>time [ (<replaceable>p</replaceable>) ] with time
      zone</type>.  <type>time</type> alone is equivalent to
      <type>time without time zone</type>.
-->
ある一日の時刻を表す型は<type>time [(<replaceable>p</replaceable>) ] without time zone</type>と<type>time [ (<replaceable>p</replaceable>) ] with time zone</type>です。
<type>time</type>単独では<type>time without time zone</type>と同じです。
     </para>

     <para>
<!--
      Valid input for these types consists of a time of day followed
      by an optional time zone. (See <xref
      linkend="datatype-datetime-time-table">
      and <xref linkend="datatype-timezone-table">.)  If a time zone is
      specified in the input for <type>time without time zone</type>,
      it is silently ignored. You can also specify a date but it will
      be ignored, except when you use a time zone name that involves a
      daylight-savings rule, such as
      <literal>America/New_York</literal>. In this case specifying the date
      is required in order to determine whether standard or daylight-savings
      time applies.  The appropriate time zone offset is recorded in the
      <type>time with time zone</type> value.
-->
これらの型への有効な入力は、時刻、その後にオプションで時間帯からなります。
（<xref linkend="datatype-datetime-time-table">と<xref linkend="datatype-timezone-table">を参照してください。）
<type>time without time zone</type>への入力に時間帯が指定された場合、時間帯は警告なく無視されます。
また、日付を指定することもできますが、<literal>America/New_York</literal>のような夏時間規則を含む時間帯名を使用しているのでなければ、それは無視されます。
夏時間規則のある時間帯名の場合は、標準と夏時間のどちらを適用するかを決定できるように、日付の指定が必要です。
適切な時間帯オフセットは<type>time with time zone</type>型の値に記録されています。
     </para>

      <table id="datatype-datetime-time-table">
<!--
       <title>Time Input</title>
-->
       <title>時刻入力</title>
       <tgroup cols="2">
        <thead>
         <row>
<!--
          <entry>Example</entry>
          <entry>Description</entry>
-->
     <entry>例</entry>
     <entry>説明</entry>
         </row>
        </thead>
        <tbody>
         <row>
          <entry><literal>04:05:06.789</literal></entry>
          <entry>ISO 8601</entry>
         </row>
         <row>
          <entry><literal>04:05:06</literal></entry>
          <entry>ISO 8601</entry>
         </row>
         <row>
          <entry><literal>04:05</literal></entry>
          <entry>ISO 8601</entry>
         </row>
         <row>
          <entry><literal>040506</literal></entry>
          <entry>ISO 8601</entry>
         </row>
         <row>
          <entry><literal>04:05 AM</literal></entry>
<!--
          <entry>same as 04:05; AM does not affect value</entry>
-->
          <entry>04:05と同じ。AMは値に影響を与えない。</entry>
         </row>
         <row>
          <entry><literal>04:05 PM</literal></entry>
<!--
          <entry>same as 16:05; input hour must be &lt;= 12</entry>
-->
          <entry>16:05と同じ。時の入力は12以下でなければなりません。</entry>
         </row>
         <row>
          <entry><literal>04:05:06.789-8</literal></entry>
          <entry>ISO 8601</entry>
         </row>
         <row>
          <entry><literal>04:05:06-08:00</literal></entry>
          <entry>ISO 8601</entry>
         </row>
         <row>
          <entry><literal>04:05-08:00</literal></entry>
          <entry>ISO 8601</entry>
         </row>
         <row>
          <entry><literal>040506-08</literal></entry>
          <entry>ISO 8601</entry>
         </row>
         <row>
          <entry><literal>04:05:06 PST</literal></entry>
<!--
          <entry>time zone specified by abbreviation</entry>
-->
          <entry>省略形による時間帯の指定。</entry>
         </row>
         <row>
          <entry><literal>2003-04-12 04:05:06 America/New_York</literal></entry>
<!--
          <entry>time zone specified by full name</entry>
-->
          <entry>名前による時間帯の指定。</entry>
         </row>
        </tbody>
       </tgroup>
      </table>

      <table tocentry="1" id="datatype-timezone-table">
<!--
       <title>Time Zone Input</title>
-->
       <title>時間帯入力</title>
       <tgroup cols="2">
        <thead>
         <row>
<!--
          <entry>Example</entry>
          <entry>Description</entry>
-->
     <entry>例</entry>
     <entry>説明</entry>
         </row>
        </thead>
        <tbody>
         <row>
          <entry><literal>PST</literal></entry>
<!--
          <entry>Abbreviation (for Pacific Standard Time)</entry>
-->
          <entry>省略形（米国太平洋標準時間）</entry>
         </row>
         <row>
          <entry><literal>America/New_York</literal></entry>
<!--
          <entry>Full time zone name</entry>
-->
          <entry>完全な時間帯名</entry>
         </row>
         <row>
          <entry><literal>PST8PDT</literal></entry>
<!--
          <entry>POSIX-style time zone specification</entry>
-->
          <entry>POSIX書式の時間帯指定</entry>
         </row>
         <row>
          <entry><literal>-8:00</literal></entry>
<!--
          <entry>ISO-8601 offset for PST</entry>
-->
          <entry>ISO 8601。PST用のオフセット</entry>
         </row>
         <row>
          <entry><literal>-800</literal></entry>
<!--
          <entry>ISO-8601 offset for PST</entry>
-->
          <entry>ISO 8601。PST用のオフセット</entry>
         </row>
         <row>
          <entry><literal>-8</literal></entry>
<!--
          <entry>ISO-8601 offset for PST</entry>
-->
          <entry>ISO 8601。PST用のオフセット</entry>
         </row>
         <row>
          <entry><literal>zulu</literal></entry>
<!--
          <entry>Military abbreviation for UTC</entry>
-->
          <entry>UTC用の軍事用略記</entry>
         </row>
         <row>
          <entry><literal>z</literal></entry>
<!--
          <entry>Short form of <literal>zulu</literal></entry>
-->
          <entry><literal>zulu</literal>の略記</entry>
         </row>
        </tbody>
       </tgroup>
      </table>

     <para>
<!--
     Refer to <xref linkend="datatype-timezones"> for more information on how
     to specify time zones.
-->
時間帯の指定方法に関する詳細は<xref linkend="datatype-timezones">を参照してください。
    </para>
    </sect3>

    <sect3>
<!--
    <title>Time Stamps</title>
-->
    <title>タイムスタンプ</title>

    <indexterm>
     <primary>timestamp</primary>
    </indexterm>

    <indexterm>
     <primary>timestamp with time zone</primary>
    </indexterm>

    <indexterm>
     <primary>timestamp without time zone</primary>
    </indexterm>

     <para>
<!--
      Valid input for the time stamp types consists of the concatenation
      of a date and a time, followed by an optional time zone,
      followed by an optional <literal>AD</literal> or <literal>BC</literal>.
      (Alternatively, <literal>AD</literal>/<literal>BC</literal> can appear
      before the time zone, but this is not the preferred ordering.)
      Thus:
-->
タイムスタンプ型への有効な入力は、日付と時刻を連結し、さらにその後にオプションで時間帯、その後にオプションで<literal>AD</literal>もしくは<literal>BC</literal>からなります。
（他に<literal>AD</literal>/<literal>BC</literal>を時間帯の前に付ける方法もありますが、これは推奨される順序ではありません。）
したがって、

<programlisting>
1999-01-08 04:05:06
</programlisting>
<!--
      and:
-->
と
<programlisting>
1999-01-08 04:05:06 -8:00
</programlisting>

<!--
      are valid values, which follow the <acronym>ISO</acronym> 8601
      standard.  In addition, the common format:
-->
は有効な値で、<acronym>ISO</acronym> 8601に準拠しています。
また、広く使用されている
<programlisting>
January 8 04:05:06 1999 PST
</programlisting>
<!--
      is supported.
-->
という書式もサポートされます。
     </para>

     <para>
<!--
      The <acronym>SQL</acronym> standard differentiates
      <type>timestamp without time zone</type>
      and <type>timestamp with time zone</type> literals by the presence of a
      <quote>+</quote> or <quote>-</quote> symbol and time zone offset after
      the time.  Hence, according to the standard,

      <programlisting>TIMESTAMP '2004-10-19 10:23:54'</programlisting>

      is a <type>timestamp without time zone</type>, while

      <programlisting>TIMESTAMP '2004-10-19 10:23:54+02'</programlisting>

      is a <type>timestamp with time zone</type>.
      <productname>PostgreSQL</productname> never examines the content of a
      literal string before determining its type, and therefore will treat
      both of the above as <type>timestamp without time zone</type>.  To
      ensure that a literal is treated as <type>timestamp with time
      zone</type>, give it the correct explicit type:

      <programlisting>TIMESTAMP WITH TIME ZONE '2004-10-19 10:23:54+02'</programlisting>

      In a literal that has been determined to be <type>timestamp without time
      zone</type>, <productname>PostgreSQL</productname> will silently ignore
      any time zone indication.
      That is, the resulting value is derived from the date/time
      fields in the input value, and is not adjusted for time zone.
-->
標準<acronym>SQL</acronym>では、<type>timestamp without time zone</type>のリテラルと<type>timestamp with time zone</type>のリテラルを、時刻の後の<quote>+</quote>もしくは<quote>-</quote>記号と時間帯補正の有無により区別します。
そのため、標準に従うと、

<programlisting>TIMESTAMP '2004-10-19 10:23:54'</programlisting>

は<type>timestamp without time zone</type>に、

<programlisting>TIMESTAMP '2004-10-19 10:23:54+02'</programlisting>

は<type>timestamp with time zone</type>になります。
<productname>PostgreSQL</productname>では、その型を決める前に文字列リテラルの内容を検証しません。
そのため上の例はいずれも<type>timestamp without time zone</type>として扱います。
リテラルが確実に<type>timestamp with time zone</type>として扱われるようにするには、例えば、<programlisting>TIMESTAMP WITH TIME ZONE '2004-10-19 10:23:54+02'</programlisting>のように正しい明示的な型を指定してください。
<type>timestamp without time zone</type>と決定済みのリテラルでは、<productname>PostgreSQL</productname>は警告なく時間帯情報をすべて無視します。
つまり、結果の値は明示された入力値の日付/時刻フィールドから持ち込まれますが、時間帯の調整はなされません。
     </para>

     <para>
<!--
      For <type>timestamp with time zone</type>, the internally stored
      value is always in UTC (Universal
      Coordinated Time, traditionally known as Greenwich Mean Time,
      <acronym>GMT</>).  An input value that has an explicit
      time zone specified is converted to UTC using the appropriate offset
      for that time zone.  If no time zone is stated in the input string,
      then it is assumed to be in the time zone indicated by the system's
      <xref linkend="guc-timezone"> parameter, and is converted to UTC using the
      offset for the <varname>timezone</> zone.
-->
<type>timestamp with time zone</type>について内部に格納されている値は常にUTCです（協定世界時、歴史的にグリニッジ標準時<acronym>GMT</>として知られています）。
時間帯が明示的に指定された入力値は、その時間帯に適したオフセットを使用してUTCに変換されます。
入力文字列に時間帯が指定されていない場合は、システムの<xref linkend="guc-timezone">パラメータに示されている値が時間帯とみなされ、<varname>timezone</>時間帯用のオフセットを使用してUTCに変換されます。
     </para>

     <para>
<!--
      When a <type>timestamp with time
      zone</type> value is output, it is always converted from UTC to the
      current <varname>timezone</> zone, and displayed as local time in that
      zone.  To see the time in another time zone, either change
      <varname>timezone</> or use the <literal>AT TIME ZONE</> construct
      (see <xref linkend="functions-datetime-zoneconvert">).
-->
<type>timestamp with time zone</type>の値が出力されると、この値はUTCから現行の<varname>timezone</>に変換され、その時間帯のローカル時間として表示されます。
他の時間帯での時間を表示するには、<varname>timezone</>を変更するか、あるいは<literal>AT TIME ZONE</>構文（<xref linkend="functions-datetime-zoneconvert"> を参照）を使用します。
     </para>

     <para>
<!--
      Conversions between <type>timestamp without time zone</type> and
      <type>timestamp with time zone</type> normally assume that the
      <type>timestamp without time zone</type> value should be taken or given
      as <varname>timezone</> local time.  A different time zone can
      be specified for the conversion using <literal>AT TIME ZONE</>.
-->
<type>timestamp without time zone</type>と<type>timestamp with time zone</type>の間の変換では、通常<type>timestamp without time zone</type>の値は<varname>timezone</>のローカル時間としてみなされる、または、指定されるものと想定されます。
<literal>AT TIME ZONE</>を使用する変換では、異なる時間帯を指定できます。
     </para>
    </sect3>

    <sect3>
<!--
     <title>Special Values</title>
-->
<title>特別な値</title>

     <indexterm>
<!--
      <primary>time</primary>
      <secondary>constants</secondary>
-->
      <primary>time</primary>
      <secondary>定数</secondary>
     </indexterm>

     <indexterm>
      <primary>date</primary>
<!--
      <secondary>constants</secondary>
-->
      <secondary>定数</secondary>
     </indexterm>

     <para>
<!--
      <productname>PostgreSQL</productname> supports several
      special date/time input values for convenience, as shown in <xref
      linkend="datatype-datetime-special-table">.  The values
      <literal>infinity</literal> and <literal>-infinity</literal>
      are specially represented inside the system and will be displayed
      unchanged; but the others are simply notational shorthands
      that will be converted to ordinary date/time values when read.
      (In particular, <literal>now</> and related strings are converted
      to a specific time value as soon as they are read.)
      All of these values need to be enclosed in single quotes when used
      as constants in SQL commands.
-->
<productname>PostgreSQL</productname>では利便性のために、<xref linkend="datatype-datetime-special-table">に示されているような特別な日付/時刻入力値をサポートしています。
<literal>infinity</literal>と<literal>-infinity</literal>の値は、特別にシステム内部で表現され、変更されずに表示されます。
他のものは、単に簡略化された表記で、読み込まれるときに通常の日付/時刻値に変換されます。
（特に<literal>now</>とその関連文字列は読み込まれるとすぐにその時点の値に変換されます。）
これらの値はすべて、SQLコマンドで定数として使う場合は、単一引用符でくくらなければなりません。
     </para>

      <table id="datatype-datetime-special-table">
<!--
       <title>Special Date/Time Inputs</title>
-->
       <title>特別な日付/時刻定数</title>
       <tgroup cols="3">
        <thead>
         <row>
<!--
          <entry>Input String</entry>
          <entry>Valid Types</entry>
          <entry>Description</entry>
-->
          <entry>入力文字列</entry>
          <entry>有効な型</entry>
          <entry>説明</entry>
         </row>
        </thead>
        <tbody>
         <row>
          <entry><literal>epoch</literal></entry>
          <entry><type>date</type>, <type>timestamp</type></entry>
<!--
          <entry>1970-01-01 00:00:00+00 (Unix system time zero)</entry>
-->
          <entry>1970-01-01 00:00:00+00（Unixシステム時間におけるゼロ）</entry>
         </row>
         <row>
          <entry><literal>infinity</literal></entry>
          <entry><type>date</type>, <type>timestamp</type></entry>
<!--
          <entry>later than all other time stamps</entry>
-->
      <entry>他のすべてのタイムスタンプより将来</entry>
         </row>
         <row>
          <entry><literal>-infinity</literal></entry>
          <entry><type>date</type>, <type>timestamp</type></entry>
<!--
          <entry>earlier than all other time stamps</entry>
-->
          <entry>他のすべてのタイムスタンプより過去</entry>
         </row>
         <row>
          <entry><literal>now</literal></entry>
          <entry><type>date</type>, <type>time</type>, <type>timestamp</type></entry>
<!--
          <entry>current transaction's start time</entry>
-->
          <entry>現トランザクションの開始時刻</entry>
         </row>
         <row>
          <entry><literal>today</literal></entry>
          <entry><type>date</type>, <type>timestamp</type></entry>
<!--
          <entry>midnight today</entry>
-->
          <entry>今日の午前０時</entry>
         </row>
         <row>
          <entry><literal>tomorrow</literal></entry>
          <entry><type>date</type>, <type>timestamp</type></entry>
<!--
          <entry>midnight tomorrow</entry>
-->
          <entry>明日の午前０時</entry>
         </row>
         <row>
          <entry><literal>yesterday</literal></entry>
          <entry><type>date</type>, <type>timestamp</type></entry>
<!--
          <entry>midnight yesterday</entry>
-->
          <entry>昨日の午前０時</entry>
         </row>
         <row>
          <entry><literal>allballs</literal></entry>
          <entry><type>time</type></entry>
          <entry>00:00:00.00 UTC</entry>
         </row>
        </tbody>
       </tgroup>
      </table>

     <para>
<!--
      The following <acronym>SQL</acronym>-compatible functions can also
      be used to obtain the current time value for the corresponding data
      type:
      <literal>CURRENT_DATE</literal>, <literal>CURRENT_TIME</literal>,
      <literal>CURRENT_TIMESTAMP</literal>, <literal>LOCALTIME</literal>,
      <literal>LOCALTIMESTAMP</literal>.  The latter four accept an
      optional subsecond precision specification.  (See <xref
      linkend="functions-datetime-current">.)  Note that these are
      SQL functions and are <emphasis>not</> recognized in data input strings.
-->
<acronym>SQL</acronym>互換の関数である、<literal>CURRENT_DATE</literal>、<literal>CURRENT_TIME</literal>、<literal>CURRENT_TIMESTAMP</literal>、<literal>LOCALTIME</literal>、<literal>LOCALTIMESTAMP</literal>も、対応するデータ型の現在の日付または時間の値を取得するために使用できます。
後の4つでは、オプションとして秒以下の精度指定が可能です。
（<xref linkend="functions-datetime-current"> を参照してください。）
これらはSQL関数であり、データ入力文字列として認識<emphasis>されない</>ことに注意してください。
     </para>

    </sect3>
   </sect2>

   <sect2 id="datatype-datetime-output">
<!--
    <title>Date/Time Output</title>
-->
    <title>日付/時刻の出力</title>

    <indexterm>
     <primary>date</primary>
<!--
     <secondary>output format</secondary>
     <seealso>formatting</seealso>
-->
     <secondary>出力書式</secondary>
     <seealso>書式設定</seealso>
    </indexterm>

    <indexterm>
     <primary>time</primary>
<!--
     <secondary>output format</secondary>
     <seealso>formatting</seealso>
-->
     <secondary>出力書式</secondary>
     <seealso>書式設定</seealso>
    </indexterm>

    <para>
<!--
     The output format of the date/time types can be set to one of the four
     styles ISO 8601,
     <acronym>SQL</acronym> (Ingres), traditional <productname>POSTGRES</>
     (Unix <application>date</> format), or
     German.  The default
     is the <acronym>ISO</acronym> format.  (The
     <acronym>SQL</acronym> standard requires the use of the ISO 8601
     format.  The name of the <quote>SQL</quote> output format is a
     historical accident.)  <xref
     linkend="datatype-datetime-output-table"> shows examples of each
     output style.  The output of the <type>date</type> and
     <type>time</type> types is generally only the date or time part
     in accordance with the given examples.  However, the
     <productname>POSTGRES</> style outputs date-only values in
     <acronym>ISO</acronym> format.
-->
日付/時刻型の出力書式は、ISO 8601、<acronym>SQL</acronym>（Ingres）、伝統的な<productname>POSTGRES</>（Unix <application>date</>書式）またはGermanの４つのいずれかに設定できます。
デフォルトは<acronym>ISO</acronym>書式です。
（標準<acronym>SQL</acronym>ではISO 8601書式の使用が定められています。
<quote>SQL</quote>という出力書式名は歴史的な事故です。）
<xref linkend="datatype-datetime-output-table">に各出力書式の例を示します。
<type>date</type>と<type>time</type>の書式は、例にあるとおり、それぞれ日付と時刻の部分です。しかし、<productname>POSTGRES</>では<acronym>ISO</acronym>書式の日付部分のみを出力します。(YMDやMDYの場合12-17-1997を返し、DMYの場合17-12-1997を返します。)
<!--
However以下が原文のみだとわかりにくかったため
http://www.postgresql.org/message-id/2598E90D3D534989905115C5C1172679@maumau
より補足を追加
-->
    </para>

     <table id="datatype-datetime-output-table">
<!--
      <title>Date/Time Output Styles</title>
-->
      <title>日付/時刻の出力形式</title>
      <tgroup cols="3">
       <thead>
        <row>
<!--
         <entry>Style Specification</entry>
         <entry>Description</entry>
         <entry>Example</entry>
-->
     <entry>様式指定</entry>
     <entry>説明</entry>
     <entry>例</entry>
        </row>
       </thead>
       <tbody>
        <row>
         <entry><literal>ISO</literal></entry>
<!--
         <entry>ISO 8601, SQL standard</entry>
-->
         <entry>ISO 8601, 標準SQL</entry>
         <entry><literal>1997-12-17 07:37:16-08</literal></entry>
        </row>
        <row>
         <entry><literal>SQL</literal></entry>
<!--
         <entry>traditional style</entry>
-->
         <entry>伝統的な様式</entry>
         <entry><literal>12/17/1997 07:37:16.00 PST</literal></entry>
        </row>
        <row>
         <entry><literal>Postgres</literal></entry>
<!--
         <entry>original style</entry>
-->
         <entry>独自の様式</entry>
         <entry><literal>Wed Dec 17 07:37:16 1997 PST</literal></entry>
        </row>
        <row>
         <entry><literal>German</literal></entry>
<!--
         <entry>regional style</entry>
-->
         <entry>地域限定様式</entry>
         <entry><literal>17.12.1997 07:37:16.00 PST</literal></entry>
        </row>
       </tbody>
      </tgroup>
     </table>

    <note>
     <para>
<!--
      ISO 8601 specifies the use of uppercase letter <literal>T</> to separate
      the date and time.  <productname>PostgreSQL</> accepts that format on
      input, but on output it uses a space rather than <literal>T</>, as shown
      above.  This is for readability and for consistency with RFC 3339 as
      well as some other database systems.
-->
ISO 8601の仕様では日付と時刻を区切るために大文字の<literal>T</>を使用します。
<productname>PostgreSQL</>は入力ではこの書式を受け付けますが、上記のように出力では<literal>T</>ではなく空白を使用します。
これは読みやすさのため、そしてRFC3339や他のデータベースシステムとの整合性を保つためです。
     </para>
    </note>

    <para>
<!--
     In the <acronym>SQL</acronym> and POSTGRES styles, day appears before
     month if DMY field ordering has been specified, otherwise month appears
     before day.
     (See <xref linkend="datatype-datetime-input">
     for how this setting also affects interpretation of input values.)
     <xref linkend="datatype-datetime-output2-table"> shows examples.
-->
<acronym>SQL</acronym>とPOSTGRESでは、DMYフィールド順が指定された場合は月の前に日が現れます。
指定がなければ日の前に月が現れます。
（この設定が入力値の解釈にどう影響を与えるのかについては<xref linkend="datatype-datetime-input">を参考にしてください）。
<xref linkend="datatype-datetime-output2-table">に例を示します。
    </para>

     <table id="datatype-datetime-output2-table">
<!--
      <title>Date Order Conventions</title>
-->
      <title>日付の順序の慣習</title>
      <tgroup cols="3">
       <thead>
        <row>
<!--
         <entry><varname>datestyle</varname> Setting</entry>
         <entry>Input Ordering</entry>
         <entry>Example Output</entry>
-->
         <entry><varname>datestyle</varname>の設定</entry>
         <entry>入力の順序</entry>
         <entry>出力例</entry>
        </row>
       </thead>
       <tbody>
        <row>
         <entry><literal>SQL, DMY</></entry>
<!--
         <entry><replaceable>day</replaceable>/<replaceable>month</replaceable>/<replaceable>year</replaceable></entry>
-->
         <entry><replaceable>day</replaceable>（日）/<replaceable>month</replaceable>（月）/<replaceable>year</replaceable>（年）</entry>
         <entry><literal>17/12/1997 15:37:16.00 CET</literal></entry>
        </row>
        <row>
         <entry><literal>SQL, MDY</></entry>
<!--
         <entry><replaceable>month</replaceable>/<replaceable>day</replaceable>/<replaceable>year</replaceable></entry>
-->
         <entry><replaceable>month</replaceable>（月）/<replaceable>day</replaceable>（日）/<replaceable>year</replaceable>（年）</entry>
         <entry><literal>12/17/1997 07:37:16.00 PST</literal></entry>
        </row>
        <row>
         <entry><literal>Postgres, DMY</></entry>
<!--
         <entry><replaceable>day</replaceable>/<replaceable>month</replaceable>/<replaceable>year</replaceable></entry>
-->
         <entry><replaceable>day</replaceable>（日）/<replaceable>month</replaceable>（月）/<replaceable>year</replaceable>（年）</entry>
         <entry><literal>Wed 17 Dec 07:37:16 1997 PST</literal></entry>
        </row>
       </tbody>
      </tgroup>
     </table>

    <para>
<!--
     The date/time style can be selected by the user using the
     <command>SET datestyle</command> command, the <xref
     linkend="guc-datestyle"> parameter in the
     <filename>postgresql.conf</filename> configuration file, or the
     <envar>PGDATESTYLE</envar> environment variable on the server or
     client.
-->
ユーザは<command>SET DATESTYLE</command>コマンド、<filename>postgresql.conf</filename>構成ファイルの<xref linkend="guc-datestyle">パラメータ、そしてサーバかクライアントの<envar>PGDATESTYLE</envar>環境変数を使用して、日付/時刻の様式を選択することができます。
    </para>

    <para>
<!--
     The formatting function <function>to_char</function>
     (see <xref linkend="functions-formatting">) is also available as
     a more flexible way to format date/time output.
-->
日付/時刻出力のより柔軟な書式設定方法として、書式設定関数<function>to_char</function>（<xref linkend="functions-formatting">を参照）を使用することもできます。
    </para>
   </sect2>

   <sect2 id="datatype-timezones">
<!--
    <title>Time Zones</title>
-->
<title>時間帯</title>

    <indexterm zone="datatype-timezones">
<!--
     <primary>time zone</primary>
-->
<primary>時間帯</primary>
    </indexterm>

   <para>
<!--
    Time zones, and time-zone conventions, are influenced by
    political decisions, not just earth geometry. Time zones around the
    world became somewhat standardized during the 1900s,
    but continue to be prone to arbitrary changes, particularly with
    respect to daylight-savings rules.
    <productname>PostgreSQL</productname> uses the widely-used
    IANA (Olson) time zone database for information about
    historical time zone rules.  For times in the future, the assumption
    is that the latest known rules for a given time zone will
    continue to be observed indefinitely far into the future.
-->
時間帯および時間帯の取り決めは地球の幾何学的要素のみでなく政治的決定に影響されます。
世界にまたがる時間帯は1900年代に標準化されたようですが、特に夏時間規則の点で、勝手に変更する傾向が続いています。
<productname>PostgreSQL</productname>は歴史的な時間帯ルールについての情報に、広く使われているIANA時間帯データベースを使用します。
将来の時間は、ある与えられた時間帯に対する最新の既知のルールが、将来長きに渡りそのまま遵守が継続されるということを前提としています。
   </para>

    <para>
<!--
     <productname>PostgreSQL</productname> endeavors to be compatible with
     the <acronym>SQL</acronym> standard definitions for typical usage.
     However, the <acronym>SQL</acronym> standard has an odd mix of date and
     time types and capabilities. Two obvious problems are:
-->
<productname>PostgreSQL</productname>は典型的な使用法については標準<acronym>SQL</acronym>への互換性に対し最大限の努力をしています。
しかし、標準<acronym>SQL</acronym>には、日付と時刻のデータ型と機能に関する混乱が見受けられます。
2つの明らかな問題点を以下に示します。

     <itemizedlist>
      <listitem>
       <para>
<!--
        Although the <type>date</type> type
        cannot have an associated time zone, the
        <type>time</type> type can.
        Time zones in the real world have little meaning unless
        associated with a date as well as a time,
        since the offset can vary through the year with daylight-saving
        time boundaries.
-->
<type>date</type>型にはそれに関連する時間帯を持てませんが、<type>time</type>型にはあります。
現実の世界において、時間帯のオフセットが夏時間への切り替えにより年間を通じて変化することから、時刻と同様に日付もそれに結び付けられていないと意味がありません。
       </para>
      </listitem>

      <listitem>
       <para>
<!--
        The default time zone is specified as a constant numeric offset
        from <acronym>UTC</>. It is therefore impossible to adapt to
        daylight-saving time when doing date/time arithmetic across
        <acronym>DST</acronym> boundaries.
-->
デフォルトの時間帯は<acronym>UTC</>からの整数定数オフセットとして指定されています。
したがって<acronym>DST</acronym>（夏時間）への切り替えをまたいで日付/時刻演算を行う場合、夏時間を適用することは不可能です。
       </para>
      </listitem>

     </itemizedlist>
    </para>

    <para>
<!--
     To address these difficulties, we recommend using date/time types
     that contain both date and time when using time zones. We
     do <emphasis>not</> recommend using the type <type>time with
     time zone</type> (though it is supported by
     <productname>PostgreSQL</productname> for legacy applications and
     for compliance with the <acronym>SQL</acronym> standard).
     <productname>PostgreSQL</productname> assumes
     your local time zone for any type containing only date or time.
-->
このような問題を解決するためには、時間帯を使用する際に日付と時刻の両方を保持できる日付/時刻データ型を使用することを勧めます。
<type>time with time zone</type>型の使用はお勧め<emphasis>しません</emphasis> 
（もっとも<productname>PostgreSQL</productname>では、旧式のアプリケーションや、標準<acronym>SQL</acronym>との互換性のために、<type>time with time zone</type>型の使用をサポートしています）。
<productname>PostgreSQL</productname>は、日付または時刻のみを保持するデータ型のすべては使用中の時間帯であると前提しています。
    </para>

    <para>
<!--
     All timezone-aware dates and times are stored internally in
     <acronym>UTC</acronym>.  They are converted to local time
     in the zone specified by the <xref linkend="guc-timezone"> configuration
     parameter before being displayed to the client.
-->
すべての時間帯付きの日付と時刻は<acronym>UTC</acronym>で内部的に保存されます。
これらはクライアントに表示される前に<xref linkend="guc-timezone">設定パラメータで指定された時間帯におけるローカル時間に変換されます。
    </para>

    <para>
<!--
     <productname>PostgreSQL</productname> allows you to specify time zones in
     three different forms:
-->
<productname>PostgreSQL</productname>では、3つの形式で時間帯を指定することができます。
     <itemizedlist>
      <listitem>
       <para>
<!--
        A full time zone name, for example <literal>America/New_York</>.
        The recognized time zone names are listed in the
        <literal>pg_timezone_names</literal> view (see <xref
        linkend="view-pg-timezone-names">).
        <productname>PostgreSQL</productname> uses the widely-used IANA
        time zone data for this purpose, so the same time zone
        names are also recognized by much other software.
-->
<literal>America/New_York</>などの完全な時間帯名称。
認識できる時間帯名称は<literal>pg_timezone_names</literal>ビューに列挙されています（<xref linkend="view-pg-timezone-names">を参照してください）。
<productname>PostgreSQL</productname>はこの目的のためによく使用されているIANA時間帯データを使用します。
したがって、多くの他のソフトウェアでも同じ名前が認識されます。
       </para>
      </listitem>
      <listitem>
       <para>
<!--
        A time zone abbreviation, for example <literal>PST</>.  Such a
        specification merely defines a particular offset from UTC, in
        contrast to full time zone names which can imply a set of daylight
        savings transition-date rules as well.  The recognized abbreviations
        are listed in the <literal>pg_timezone_abbrevs</> view (see <xref
        linkend="view-pg-timezone-abbrevs">).  You cannot set the
        configuration parameters <xref linkend="guc-timezone"> or
        <xref linkend="guc-log-timezone"> to a time
        zone abbreviation, but you can use abbreviations in
        date/time input values and with the <literal>AT TIME ZONE</>
        operator.
-->
<literal>PST</>などの時間帯省略形。
こうした指定は、単に特定のUTCからのオフセットを定義します。
一方、完全な時間帯名称では夏時間遷移規則群も組み込まれます。
認識可能な省略形は<literal>pg_timezone_abbrevs</>ビューに列挙されています（<xref linkend="view-pg-timezone-abbrevs">を参照してください）。
<xref linkend="guc-timezone">設定パラメータおよび<xref linkend="guc-log-timezone">設定パラメータを時間帯省略形に設定することはできませんが、日付時刻型の入力値や<literal>AT TIME ZONE</>演算子に省略形を使用することができます。
       </para>
      </listitem>
      <listitem>
       <para>
<!--
        In addition to the timezone names and abbreviations,
        <productname>PostgreSQL</productname> will accept POSIX-style time zone
        specifications of the form <replaceable>STD</><replaceable>offset</> or
        <replaceable>STD</><replaceable>offset</><replaceable>DST</>, where
        <replaceable>STD</> is a zone abbreviation, <replaceable>offset</> is a
        numeric offset in hours west from UTC, and <replaceable>DST</> is an
        optional daylight-savings zone abbreviation, assumed to stand for one
        hour ahead of the given offset. For example, if <literal>EST5EDT</>
        were not already a recognized zone name, it would be accepted and would
        be functionally equivalent to United States East Coast time.  In this
        syntax, a zone abbreviation can be a string of letters, or an
        arbitrary string surrounded by angle brackets (<literal>&lt;&gt;</>).
        When a daylight-savings zone abbreviation is present,
        it is assumed to be used
        according to the same daylight-savings transition rules used in the
        IANA time zone database's <filename>posixrules</> entry.
        In a standard <productname>PostgreSQL</productname> installation,
        <filename>posixrules</> is the same as <literal>US/Eastern</>, so
        that POSIX-style time zone specifications follow USA daylight-savings
        rules.  If needed, you can adjust this behavior by replacing the
        <filename>posixrules</> file.
-->
時間帯名やその省略形に加え、<productname>PostgreSQL</productname>は、<replaceable>STD</><replaceable>offset</>や<replaceable>STD</><replaceable>offset</><replaceable>DST</>という形式のPOSIX様式の時間帯指定を受付けます。
ここで、<replaceable>STD</>は時間帯省略形、<replaceable>offset</>はUTCから西に数えた時間単位のオフセットです。
また、オプションで夏時間時間帯の省略形の<replaceable>DST</>を指定すると、指定オフセットから1時間進むものとみなされます。
例えば、<literal>EST5EDT</>が認識済みの時間帯名でないとしても、受付けられ、合衆国東海岸時間と同じものとして動作します。
この構文では、時間帯の短縮は文字列、あるいは任意の文字列を山括弧(<literal>&lt;&gt;</>)で括ったもので指定できます。
夏時間帯の省略名があると、IANA時間帯データベースの<filename>posixrules</>項目で使用される夏時間変換規則と同じ規則に従って使用されるものとみなされます。
標準的な<productname>PostgreSQL</productname>インストレーションでは、<filename>posixrules</>は<literal>US/Eastern</>と同じです。
このためPOSIX書式の時間帯指定は米国の夏時間規則に従います。
必要に応じて<filename>posixrules</>ファイルを置き換えることで、この動作を調整することができます。
       </para>
      </listitem>
     </itemizedlist>

<!--
     In short, this is the difference between abbreviations
     and full names: abbreviations represent a specific offset from UTC,
     whereas many of the full names imply a local daylight-savings time
     rule, and so have two possible UTC offsets.  As an example,
     <literal>2014-06-04 12:00 America/New_York</> represents noon local
     time in New York, which for this particular date was Eastern Daylight
     Time (UTC-4).  So <literal>2014-06-04 12:00 EDT</> specifies that
     same time instant.  But <literal>2014-06-04 12:00 EST</> specifies
     noon Eastern Standard Time (UTC-5), regardless of whether daylight
     savings was nominally in effect on that date.
-->
一言で言うと、これは省略形と正式名称との差異です。
省略形はUTCから固定したオフセットを表わすのに対して、多くの正式名称はローカルの夏時間規定を暗示するので、2つのUTCオフセットがあるかもしれません。
例えば<literal>2014-06-04 12:00 America/New_York</>はニューヨークの正午を示しますが、これはこの日について言えば東部夏時間(UTC-4)です。
つまり<literal>2014-06-04 12:00 EDT</>はこれと同時刻を示します。
しかし、<literal>2014-06-04 12:00 EST</>は、その日に夏時間が使用されていたかどうかに関わらず、東部標準時間(UTC-5)での正午を示します。
    </para>

    <para>
<!--
     To complicate matters, some jurisdictions have used the same timezone
     abbreviation to mean different UTC offsets at different times; for
     example, in Moscow <literal>MSK</> has meant UTC+3 in some years and
     UTC+4 in others.  <application>PostgreSQL</> interprets such
     abbreviations according to whatever they meant (or had most recently
     meant) on the specified date; but, as with the <literal>EST</> example
     above, this is not necessarily the same as local civil time on that date.
-->
問題を更に複雑にしているのは、一部の管轄は同じ略号を使って、年によって異なるUTCオフセットを表していることです。
例えばモスクワでは<literal>MSK</>はある年ではUTC+3を意味しますが、別の年ではUTC+4を意味します。
<application>PostgreSQL</>ではそのような略号について、指定の日に何を意味していたか（あるいは最も最近にどういう意味だったか）に従って解釈します。
しかし、<literal>EST</>の例にあるように、必ずしもその日付における地方常用時を示しているとは限りません。
    </para>

    <para>
<!--
     One should be wary that the POSIX-style time zone feature can
     lead to silently accepting bogus input, since there is no check on the
     reasonableness of the zone abbreviations.  For example, <literal>SET
     TIMEZONE TO FOOBAR0</> will work, leaving the system effectively using
     a rather peculiar abbreviation for UTC.
     Another issue to keep in mind is that in POSIX time zone names,
     positive offsets are used for locations <emphasis>west</> of Greenwich.
     Everywhere else, <productname>PostgreSQL</productname> follows the
     ISO-8601 convention that positive timezone offsets are <emphasis>east</>
     of Greenwich.
-->
時間帯省略形の正当性を検査しないため、POSIX書式時間帯機能ではおかしな入力を警告なく受け付けてしまう可能性があることに注意すべきです。
例えば、<literal>SET TIMEZONE TO FOOBAR0</>でも動作します。
このとき、システムは事実上、UTCについての奇妙な省略形を使用する状態になります。
他にも、POSIX時間帯名称では正のオフセットがグリニッジの<emphasis>西</>側で使用されるという問題には注意しなければなりません。
<productname>PostgreSQL</productname>は、他ではすべてISO-8601規約にしたがい、正の時間帯オフセットはグリニッジの<emphasis>東</>としています。
    </para>

    <para>
<!--
     In all cases, timezone names and abbreviations are recognized
     case-insensitively.  (This is a change from <productname>PostgreSQL</>
     versions prior to 8.2, which were case-sensitive in some contexts but
     not others.)
-->
すべての場合において、時間帯名や略号は大文字小文字の区別なく認識されます。
（これは<productname>PostgreSQL</productname>の8.2より前のバージョンからの変更です。
以前は、文脈によって大文字小文字が区別される場合と、されない場合がありました。） 
    </para>

    <para>
<!--
     Neither timezone names nor abbreviations are hard-wired into the server;
     they are obtained from configuration files stored under
     <filename>.../share/timezone/</> and <filename>.../share/timezonesets/</>
     of the installation directory
     (see <xref linkend="datetime-config-files">).
-->
時間帯名、省略形のどちらもサーバ内に組み込まれるわけではありません。
インストールディレクトリの<filename>.../share/timezone/</>および<filename>.../share/timezonesets/</>の下に保存される構成ファイルから取得されます（<xref linkend="datetime-config-files">を参照ください）。
    </para>

    <para>
<!--
     The <xref linkend="guc-timezone"> configuration parameter can
     be set in the file <filename>postgresql.conf</>, or in any of the
     other standard ways described in <xref linkend="runtime-config">.
     There are also some special ways to set it:
-->
<xref linkend="guc-timezone">は<filename>postgresql.conf</>ファイルや<xref linkend="runtime-config">で説明する他の標準的な方法で設定することができます。
以下に、いくつか特別な設定方法を示します。

     <itemizedlist>
      <listitem>
       <para>
<!--
        The <acronym>SQL</acronym> command <command>SET TIME ZONE</command>
        sets the time zone for the session.  This is an alternative spelling
        of <command>SET TIMEZONE TO</> with a more SQL-spec-compatible syntax.
-->
<acronym>SQL</acronym>コマンド<command>SET TIME ZONE</command>はセッションの時間帯を設定します。
これは<command>SET TIMEZONE TO</>の別名ですが、SQL仕様の構文へのより高い互換性があります。
       </para>
      </listitem>

      <listitem>
       <para>
<!--
        The <envar>PGTZ</envar> environment variable is used by
        <application>libpq</application> clients
        to send a <command>SET TIME ZONE</command>
        command to the server upon connection.
-->
<envar>PGTZ</envar>環境変数は、<application>libpq</application>クライアントが接続時にサーバに<command>SET TIME ZONE</command>コマンドを送信するために用いられます。
       </para>
      </listitem>
     </itemizedlist>
    </para>
   </sect2>

   <sect2 id="datatype-interval-input">
   <!--
    <title>Interval Input</title>
    -->
    <title>時間間隔の入力</title>

    <indexterm>
    <!--
     <primary>interval</primary>
     -->
     <primary>時間間隔</primary>
    </indexterm>

     <para>
     <!--
      <type>interval</type> values can be written using the following
      verbose syntax:
      -->
<type>interval</type>値は以下の冗長な構文を使って記述されます。

<synopsis>
<optional>@</> <replaceable>quantity</> <replaceable>unit</> <optional><replaceable>quantity</> <replaceable>unit</>...</> <optional><replaceable>direction</></optional>
</synopsis>

<!--
     where <replaceable>quantity</> is a number (possibly signed);
     <replaceable>unit</> is <literal>microsecond</literal>,
     <literal>millisecond</literal>, <literal>second</literal>,
     <literal>minute</literal>, <literal>hour</literal>, <literal>day</literal>,
     <literal>week</literal>, <literal>month</literal>, <literal>year</literal>,
     <literal>decade</literal>, <literal>century</literal>, <literal>millennium</literal>,
     or abbreviations or plurals of these units;
     <replaceable>direction</> can be <literal>ago</literal> or
     empty.  The at sign (<literal>@</>) is optional noise.  The amounts
     of the different units are implicitly added with appropriate
     sign accounting.  <literal>ago</literal> negates all the fields.
     This syntax is also used for interval output, if
     <xref linkend="guc-intervalstyle"> is set to
     <literal>postgres_verbose</>.
-->
ここで、<replaceable>quantity</>は（符号付き）時間量、<replaceable>unit</replaceable>（単位）は<literal>microsecond</literal>、<literal>millisecond</literal>、<literal>second</literal>（秒）、<literal>minute</literal>（分）、<literal>hour</literal>（時）、<literal>day</literal>（日）、<literal>week</literal>（週）、<literal>month</literal>（月）、<literal>year</literal>（年）、<literal>decade</literal>（10年単位）、<literal>century</literal>（100年単位）、<literal>millennium</literal>（1000年単位）あるいはこれらの単位の簡略形または複数形です。
<replaceable>direction</>（方向）は<literal>ago</literal>もしくは空です。
アットマーク（<literal>@</>）はオプションで、付けても付けなくても構いません。
異なる単位における時間量は適切に符号を考慮して暗黙的に足されます。
<literal>ago</literal>はすべてのフィールドの正負を逆にします。
この構文はまた、<xref linkend="guc-intervalstyle">が<literal>postgres_verbose</>に設定されている場合に時間間隔の出力でも使用されます。
    </para>

    <para>
    <!--
     Quantities of days, hours, minutes, and seconds can be specified without
     explicit unit markings.  For example, <literal>'1 12:59:10'</> is read
     the same as <literal>'1 day 12 hours 59 min 10 sec'</>.  Also,
     a combination of years and months can be specified with a dash;
     for example <literal>'200-10'</> is read the same as <literal>'200 years
     10 months'</>.  (These shorter forms are in fact the only ones allowed
     by the <acronym>SQL</acronym> standard, and are used for output when
     <varname>IntervalStyle</> is set to <literal>sql_standard</literal>.)
     -->
日、時、分、および秒の時間量は明示的に単位を指定しなくても構いません。
例えば、<literal>'1 12:59:10'</>は<literal>'1 day 12 hours 59 min 10 sec'</>（1日と12時間59分10秒）と解釈されます。
また年と月の組み合わせはダッシュを使って指定することができます。
例えば、<literal>'200-10'</>は<literal>'200 years 10 months'</>（200年と10か月）と解釈されます。
（実際のところ、標準SQLで許されている簡略形はこれらだけです。
そして<varname>IntervalStyle</>が<literal>sql_standard</literal>に設定されている場合には、これらが出力で使用されます。）
    </para>

    <para>
    <!--
     Interval values can also be written as ISO 8601 time intervals, using
     either the <quote>format with designators</> of the standard's section
     4.4.3.2 or the <quote>alternative format</> of section 4.4.3.3.  The
     format with designators looks like this:
     -->
標準の4.4.3.2節の<quote>指定文字付書式</>または4.4.3.3節の<quote>代替書式</>のどちらかを使用して、時間間隔値はISO 8601時間間隔として書くこともできます。
指定文字付の書式は以下のようなものです。
<synopsis>
P <replaceable>quantity</> <replaceable>unit</> <optional> <replaceable>quantity</> <replaceable>unit</> ...</optional> <optional> T <optional> <replaceable>quantity</> <replaceable>unit</> ...</optional></optional>
</synopsis>
<!--
      The string must start with a <literal>P</>, and may include a
      <literal>T</> that introduces the time-of-day units.  The
      available unit abbreviations are given in <xref
      linkend="datatype-interval-iso8601-units">.  Units may be
      omitted, and may be specified in any order, but units smaller than
      a day must appear after <literal>T</>.  In particular, the meaning of
      <literal>M</> depends on whether it is before or after
      <literal>T</>.
      -->
文字列は<literal>P</>で始まらなければならず、また、日と時間を区切る<literal>T</>を含めることができます。
利用可能な単位の省略形を<xref linkend="datatype-interval-iso8601-units">に示します。
単位は省略しても構いませんし、任意の順番で指定できますが、1日より小さな単位は<literal>T</>の後に書かなければなりません。
特に<literal>M</>の意味は<literal>T</>の前にあるか後にあるかに依存します。
     </para>

     <table id="datatype-interval-iso8601-units">
<!--
      <title>ISO 8601 Interval Unit Abbreviations</title>
-->
      <title>ISO 8601における時間間隔単位の省略形</title>
     <tgroup cols="2">
       <thead>
        <row>
    <!--
         <entry>Abbreviation</entry>
         <entry>Meaning</entry>
     -->
     <entry>省略形</entry>
         <entry>意味</entry>
        </row>
       </thead>
       <tbody>
        <row>
         <entry>Y</entry>
     <!--
         <entry>Years</entry>
     -->
     <entry>年</entry>
        </row>
        <row>
         <entry>M</entry>
     <!--
         <entry>Months (in the date part)</entry>
     -->
     <entry>月（日付部分における）</entry>
        </row>
        <row>
         <entry>W</entry>
     <!--
         <entry>Weeks</entry>
     -->
     <entry>週</entry>
        </row>
        <row>
         <entry>D</entry>
     <!--
         <entry>Days</entry>
     -->
     <entry>日</entry>
        </row>
        <row>
         <entry>H</entry>
     <!--
         <entry>Hours</entry>
     -->
     <entry>時間</entry>
        </row>
        <row>
         <entry>M</entry>
     <!--
         <entry>Minutes (in the time part)</entry>
     -->
     <entry>分（時刻部分における）</entry>
        </row>
        <row>
         <entry>S</entry>
     <!--
         <entry>Seconds</entry>
     -->
     <entry>秒</entry>
        </row>
       </tbody>
      </tgroup>
     </table>

     <para>
     <!--
      In the alternative format:
      -->
別の書式を示します。
<synopsis>
P <optional> <replaceable>years</>-<replaceable>months</>-<replaceable>days</> </optional> <optional> T <replaceable>hours</>:<replaceable>minutes</>:<replaceable>seconds</> </optional>
</synopsis>
      <!--
      the string must begin with <literal>P</literal>, and a
      <literal>T</> separates the date and time parts of the interval.
      The values are given as numbers similar to ISO 8601 dates.
      -->
上の代替書式では、文字列は<literal>P</literal>から始まらなければなりません。
そして、<literal>T</>は時間間隔の日付部分と時刻部分とを分割します。
値はISO 8601日付と同様の数字で指定されます。
    </para>

    <para>
    <!--
     When writing an interval constant with a <replaceable>fields</>
     specification, or when assigning a string to an interval column that was
     defined with a <replaceable>fields</> specification, the interpretation of
     unmarked quantities depends on the <replaceable>fields</>.  For
     example <literal>INTERVAL '1' YEAR</> is read as 1 year, whereas
     <literal>INTERVAL '1'</> means 1 second.  Also, field values
     <quote>to the right</> of the least significant field allowed by the
     <replaceable>fields</> specification are silently discarded.  For
     example, writing <literal>INTERVAL '1 day 2:03:04' HOUR TO MINUTE</>
     results in dropping the seconds field, but not the day field.
     -->
<replaceable>fields</>指定を使って時間間隔定数を記述する場合、または、<replaceable>fields</>仕様で定義された時間間隔列に文字列を割り当てる場合、マークされていない時間量の解釈は<replaceable>fields</>に依存します。
例えば<literal>INTERVAL '1' YEAR</>は1年と解釈され、一方で<literal>INTERVAL '1'</>は1秒と解釈されます。
同時に、<replaceable>fields</>仕様によって許可される最下位フィールドの<quote>右側の</>フィールド値は警告なしに破棄されます。
例えば、<literal>INTERVAL '1 day 2:03:04' HOUR TO MINUTE</>と書くことで、二番目のフィールドは削除されますが、日付フィールドは削除されません。
    </para>

    <para>
    <!--
     According to the <acronym>SQL</> standard all fields of an interval
     value must have the same sign, so a leading negative sign applies to all
     fields; for example the negative sign in the interval literal
     <literal>'-1 2:03:04'</> applies to both the days and hour/minute/second
     parts.  <productname>PostgreSQL</> allows the fields to have different
     signs, and traditionally treats each field in the textual representation
     as independently signed, so that the hour/minute/second part is
     considered positive in this example.  If <varname>IntervalStyle</> is
     set to <literal>sql_standard</literal> then a leading sign is considered
     to apply to all fields (but only if no additional signs appear).
     Otherwise the traditional <productname>PostgreSQL</> interpretation is
     used.  To avoid ambiguity, it's recommended to attach an explicit sign
     to each field if any field is negative.
     -->
標準<acronym>SQL</>に従うと、時間間隔値のフィールドはすべて同じ符号を持たなければなりません。
このため、先頭の負の符号はすべてのフィールドに適用されます。
例えば時間間隔リテラル<literal>'-1 2:03:04'</>の負の符号は、日付部分にも時、分、秒部分にも適用されます。
<productname>PostgreSQL</>ではフィールドに異なる符号を持たせることができます。
また伝統的にテキスト形式表現における各フィールドは独立した符号を持つものとして扱われます。
このため、この例では時、分、秒部分は正であるとみなされます。
<varname>IntervalStyle</>が<literal>sql_standard</literal>に設定されている場合、先頭の符号はすべてのフィールドに適用されるものとみなされます（ただし他に符号がない場合のみです）。
さもなくば、伝統的な<productname>PostgreSQL</>の解釈が使用されます。
あいまいさを防ぐために、負のフィールドがある場合には個別に明示的な符号を付けることを勧めます。
    </para>

    <para>
    <!--
     Internally <type>interval</> values are stored as months, days,
     and seconds. This is done because the number of days in a month
     varies, and a day can have 23 or 25 hours if a daylight savings
     time adjustment is involved.  The months and days fields are integers
     while the seconds field can store fractions.  Because intervals are
     usually created from constant strings or <type>timestamp</> subtraction,
     this storage method works well in most cases. Functions
     <function>justify_days</> and <function>justify_hours</> are
     available for adjusting days and hours that overflow their normal
     ranges.
     -->
内部的には、<type>interval</>の値は月数、日数および秒数として格納されています。
ある月の日数は月によって変わりますし、夏時間が導入されていると1日が23時間であったり25時間であったりするからです。
月数と日数フィールドは整数ですが、秒数フィールドは小数を保管することができます。
時間間隔は通常定数列、もしくは<type>timestamp</>からの引き算で生成されますので、このように保存すればほとんどの場合うまく行きます。
<function>justify_days</>と<function>justify_hours</>関数で通常の範囲を越えた日にちと時刻を調整できます。
    </para>

    <para>
    <!--
     In the verbose input format, and in some fields of the more compact
     input formats, field values can have fractional parts; for example
     <literal>'1.5 week'</> or <literal>'01:02:03.45'</>.  Such input is
     converted to the appropriate number of months, days, and seconds
     for storage.  When this would result in a fractional number of
     months or days, the fraction is added to the lower-order fields
     using the conversion factors 1 month = 30 days and 1 day = 24 hours.
     For example, <literal>'1.5 month'</> becomes 1 month and 15 days.
     Only seconds will ever be shown as fractional on output.
     -->
冗長な入力書式、および、より簡略な書式の一部のフィールドでは、フィールド値は小数部分を持つことができます。
例えば<literal>'1.5 week'</>や<literal>'01:02:03.45'</>です。
こうした入力は格納の際適切な月数、日数、秒数に変換されます。
これが月または日数が小数になる結果となる場合、小数部分は1月は30日、1日は24時間という変換規則を使用して、より低い順のフィールドに加えられます。
例えば<literal>'1.5 month'</>は1月と15日となります。
秒だけが出力において小数を示すことになります。
    </para>

    <para>
    <!--
     <xref linkend="datatype-interval-input-examples"> shows some examples
     of valid <type>interval</> input.
     -->
<xref linkend="datatype-interval-input-examples">は有効な<type>interval</>入力のいくつかの例を示しています。
    </para>

     <table id="datatype-interval-input-examples">
     <!--
      <title>Interval Input</title>
      -->
      <title>時間間隔入力</title>
      <tgroup cols="2">
       <thead>
        <row>
    <!--
         <entry>Example</entry>
         <entry>Description</entry>
     -->
     <entry>例</entry>
         <entry>説明</entry>
        </row>
       </thead>
       <tbody>
        <row>
         <entry>1-2</entry>
     <!--
         <entry>SQL standard format: 1 year 2 months</entry>
     -->
     <entry>標準SQL書式。1年2ヶ月</entry>
        </row>
        <row>
         <entry>3 4:05:06</entry>
     <!--
         <entry>SQL standard format: 3 days 4 hours 5 minutes 6 seconds</entry>
     -->
     <entry>標準SQL書式。3日4時間5分6秒</entry>
        </row>
        <row>
         <entry>1 year 2 months 3 days 4 hours 5 minutes 6 seconds</entry>
     <!--
         <entry>Traditional Postgres format: 1 year 2 months 3 days 4 hours 5 minutes 6 seconds</entry>
     -->
     <entry>伝統的Postgres書式。1年2月3日4時間5分6秒</entry>
        </row>
        <row>
         <entry>P1Y2M3DT4H5M6S</entry>
     <!--
         <entry>ISO 8601 <quote>format with designators</>: same meaning as above</entry>
     -->
     <entry>ISO 8601 <quote>指定文字付き書式</>。意味は上と同じ</entry>
        </row>
        <row>
         <entry>P0001-02-03T04:05:06</entry>
     <!--
         <entry>ISO 8601 <quote>alternative format</>: same meaning as above</entry>
     -->
     <entry>ISO 8601 <quote>代替書式</>。意味は上と同じ</entry>
        </row>
       </tbody>
      </tgroup>
     </table>

   </sect2>

   <sect2 id="datatype-interval-output">
   <!--
    <title>Interval Output</title>
    -->
    <title>時間間隔の出力</title>

    <indexterm>
    <!--
     <primary>interval</primary>
     <secondary>output format</secondary>
     <seealso>formatting</seealso>
     -->
     <primary>時間間隔</primary>
     <secondary>出力書式</secondary>
     <seealso>書式設定</seealso>
    </indexterm>

    <para>
    <!--
     The output format of the interval type can be set to one of the
     four styles <literal>sql_standard</>, <literal>postgres</>,
     <literal>postgres_verbose</>, or <literal>iso_8601</>,
     using the command <literal>SET intervalstyle</literal>.
     The default is the <literal>postgres</> format.
     <xref linkend="interval-style-output-table"> shows examples of each
     output style.
     -->
時間間隔型の出力書式は、<literal>SET intervalstyle</literal>コマンドを使用して、<literal>sql_standard</>、<literal>postgres</>、<literal>postgres_verbose</>または<literal>iso_8601</>の４つのうちの１つを設定できます。
デフォルトは<literal>postgres</>書式です。
<xref linkend="interval-style-output-table">はそれぞれの出力形式を示した例です。
    </para>

    <para>
    <!--
     The <literal>sql_standard</> style produces output that conforms to
     the SQL standard's specification for interval literal strings, if
     the interval value meets the standard's restrictions (either year-month
     only or day-time only, with no mixing of positive
     and negative components).  Otherwise the output looks like a standard
     year-month literal string followed by a day-time literal string,
     with explicit signs added to disambiguate mixed-sign intervals.
     -->
<literal>sql_standard</>形式は、時間間隔値が標準制約（構成要素に正負が混在していない年数と月数のみ、または日数と時間のみ）を満足する場合、時間間隔リテラル文字列に対し標準SQLに準拠する出力を作成します。
それ以外の場合、出力は、標準的な年数-月数のリテラル文字列の後に日数-時間のリテラル文字列が続いたものになり、正負混在した時間間隔のあいまいさを無くすために明示的な符号が付加されます。
    </para>

    <para>
    <!--
     The output of the <literal>postgres</> style matches the output of
     <productname>PostgreSQL</> releases prior to 8.4 when the
     <xref linkend="guc-datestyle"> parameter was set to <literal>ISO</>.
     -->
<literal>postgres</>書式の出力は、<xref linkend="guc-datestyle">パラメータが<literal>ISO</>に設定されたとき、8.4より前のリリースと一致します。
    </para>

    <para>
    <!--
     The output of the <literal>postgres_verbose</> style matches the output of
     <productname>PostgreSQL</> releases prior to 8.4 when the
     <varname>DateStyle</> parameter was set to non-<literal>ISO</> output.
     -->
<literal>postgres_verbose</>書式の出力は、<xref linkend="guc-datestyle">パラメータが<literal>ISO</>以外に設定されたとき、8.4より前のリリースと一致します。
    </para>

    <para>
    <!--
     The output of the <literal>iso_8601</> style matches the <quote>format
     with designators</> described in section 4.4.3.2 of the
     ISO 8601 standard.
     -->
<literal>iso_8601</>書式の出力はISO 8601 標準の4.4.3.2節に記述の<quote>format with designators（指名付き書式）</>に一致します。
    </para>

     <table id="interval-style-output-table">
     <!--
       <title>Interval Output Style Examples</title>
       -->
       <title>時間間隔出力形式の例</title>
       <tgroup cols="4">
        <thead>
         <row>
     <!--
          <entry>Style Specification</entry>
          <entry>Year-Month Interval</entry>
          <entry>Day-Time Interval</entry>
          <entry>Mixed Interval</entry>
      -->
      <entry>形式指定</entry>
          <entry>年-月時間間隔</entry>
          <entry>日-時刻時間間隔</entry>
          <entry>混在した時間間隔</entry>
         </row>
        </thead>
        <tbody>
         <row>
          <entry><literal>sql_standard</></entry>
          <entry>1-2</entry>
          <entry>3 4:05:06</entry>
          <entry>-1-2 +3 -4:05:06</entry>
         </row>
         <row>
          <entry><literal>postgres</></entry>
          <entry>1 year 2 mons</entry>
          <entry>3 days 04:05:06</entry>
          <entry>-1 year -2 mons +3 days -04:05:06</entry>
         </row>
         <row>
          <entry><literal>postgres_verbose</></entry>
          <entry>@ 1 year 2 mons</entry>
          <entry>@ 3 days 4 hours 5 mins 6 secs</entry>
          <entry>@ 1 year 2 mons -3 days 4 hours 5 mins 6 secs ago</entry>
         </row>
         <row>
          <entry><literal>iso_8601</></entry>
          <entry>P1Y2M</entry>
          <entry>P3DT4H5M6S</entry>
          <entry>P-1Y-2M3DT-4H-5M-6S</entry>
         </row>
        </tbody>
       </tgroup>
    </table>

   </sect2>

  </sect1>

  <sect1 id="datatype-boolean">
<!--
   <title>Boolean Type</title>
-->
<title>論理値データ型</title>

   <indexterm zone="datatype-boolean">
    <primary>Boolean</primary>
<!--
    <secondary>data type</secondary>
-->
    <secondary>データ型</secondary>
   </indexterm>

   <indexterm zone="datatype-boolean">
<!--
    <primary>true</primary>
-->
    <primary>真</primary>
   </indexterm>

   <indexterm zone="datatype-boolean">
<!--
    <primary>false</primary>
-->
    <primary>偽</primary>
   </indexterm>

   <para>
<!--
    <productname>PostgreSQL</productname> provides the
    standard <acronym>SQL</acronym> type <type>boolean</type>;
    see <xref linkend="datatype-boolean-table">.
    The <type>boolean</type> type can have several states:
    <quote>true</quote>, <quote>false</quote>, and a third state,
    <quote>unknown</quote>, which is represented by the
    <acronym>SQL</acronym> null value.
-->
<productname>PostgreSQL</productname>では、標準<acronym>SQL</acronym>の<type>boolean</type>型が提供されています。
<xref linkend="datatype-boolean-table">を参照してください。
<type>boolean</type>型はいくつかの状態を取ることができます。
<quote>真</quote>もしくは<quote>偽</quote>、そして第3の状態は<acronym>SQL</acronym>ではNULL値で表現される<quote>不明</quote>の状態です。
   </para>

   <table id="datatype-boolean-table">
<!--
    <title>Boolean Data Type</title>
-->
    <title>論理値データ型</title>
    <tgroup cols="3">
     <thead>
      <row>
<!--
       <entry>Name</entry>
       <entry>Storage Size</entry>
       <entry>Description</entry>
-->
       <entry>名前</entry>
       <entry>格納サイズ</entry>
       <entry>説明</entry>
      </row>
     </thead>
     <tbody>
      <row>
       <entry><type>boolean</type></entry>
<!--
       <entry>1 byte</entry>
       <entry>state of true or false</entry>
-->
       <entry>1バイト</entry>
       <entry>真または偽の状態</entry>
      </row>
     </tbody>
    </tgroup>
   </table>

   <para>
<!--
    Valid literal values for the <quote>true</quote> state are:
-->
<quote>真</quote>状態に対する有効なリテラル値には次のものがあります。
    <simplelist>
     <member><literal>TRUE</literal></member>
     <member><literal>'t'</literal></member>
     <member><literal>'true'</literal></member>
     <member><literal>'y'</literal></member>
     <member><literal>'yes'</literal></member>
     <member><literal>'on'</literal></member>
     <member><literal>'1'</literal></member>
    </simplelist>
<!--
    For the <quote>false</quote> state, the following values can be
    used:
-->
<quote>偽</quote>状態に対する有効なリテラル値には次のものがあります。
    <simplelist>
     <member><literal>FALSE</literal></member>
     <member><literal>'f'</literal></member>
     <member><literal>'false'</literal></member>
     <member><literal>'n'</literal></member>
     <member><literal>'no'</literal></member>
     <member><literal>'off'</literal></member>
     <member><literal>'0'</literal></member>
    </simplelist>
<!--
    Leading or trailing whitespace is ignored, and case does not matter.
    The key words
    <literal>TRUE</literal> and <literal>FALSE</literal> are the preferred
    (<acronym>SQL</acronym>-compliant) usage.
-->
先頭または末尾の空白文字は無視され、大文字小文字の区別は関係ありません。
<literal>TRUE</literal>キーワードと<literal>FALSE</literal>キーワードは（<acronym>SQL</acronym>互換の）推奨の使用方法です。
   </para>

   <para>
<!--
    <xref linkend="datatype-boolean-example"> shows that
    <type>boolean</type> values are output using the letters
    <literal>t</literal> and <literal>f</literal>.
-->
<xref linkend="datatype-boolean-example">は、<type>boolean</type>値の出力に<literal>t</literal>および<literal>f</literal>という文字が使用されることを示しています。
   </para>

   <example id="datatype-boolean-example">
<!--
    <title>Using the <type>boolean</type> Type</title>
-->
<title><type>boolean</type>型の使用</title>

<programlisting>
CREATE TABLE test1 (a boolean, b text);
INSERT INTO test1 VALUES (TRUE, 'sic est');
INSERT INTO test1 VALUES (FALSE, 'non est');
SELECT * FROM test1;
 a |    b
---+---------
 t | sic est
 f | non est

SELECT * FROM test1 WHERE a;
 a |    b
---+---------
 t | sic est
</programlisting>
   </example>
  </sect1>

  <sect1 id="datatype-enum">
<!--
   <title>Enumerated Types</title>
-->
   <title>列挙型</title>

   <indexterm zone="datatype-enum">
<!--
    <primary>data type</primary>
    <secondary>enumerated (enum)</secondary>
-->
    <primary>データ型</primary>
    <secondary>列挙（enum）</secondary>
   </indexterm>

   <indexterm zone="datatype-enum">
   <!--
    <primary>enumerated types</primary>
    -->
    <primary>列挙型</primary>
   </indexterm>

   <para>
<!--
    Enumerated (enum) types are data types that
    comprise a static, ordered set of values.
    They are equivalent to the <type>enum</type>
    types supported in a number of programming languages. An example of an enum
    type might be the days of the week, or a set of status values for
    a piece of data.
-->
列挙（enum）型は静的、順序付き集合から構成されるデータ型です。
これは、多くのプログラミング言語でサポートされている<type>enum</type>型と同じです。
列挙型の例として、曜日や個々のデータについての状態値の集合が挙げられます。
   </para>

   <sect2>
<!--
    <title>Declaration of Enumerated Types</title>
-->
    <title>列挙型の宣言</title>

    <para>
<!--
     Enum types are created using the <xref
     linkend="sql-createtype"> command,
     for example:
-->
列挙型は<xref linkend="sql-createtype">コマンドを使用して作成されます。
以下に例を示します。

<programlisting>
CREATE TYPE mood AS ENUM ('sad', 'ok', 'happy');
</programlisting>

<!--
     Once created, the enum type can be used in table and function
     definitions much like any other type:
-->
作成後、他のデータ型とほとんど同じように、列挙型をテーブルや関数定義で使用することができます。
<programlisting>
CREATE TYPE mood AS ENUM ('sad', 'ok', 'happy');
CREATE TABLE person (
    name text,
    current_mood mood
);
INSERT INTO person VALUES ('Moe', 'happy');
SELECT * FROM person WHERE current_mood = 'happy';
 name | current_mood 
------+--------------
 Moe  | happy
(1 row)
</programlisting>
    </para>
    </sect2>

    <sect2>
<!--
     <title>Ordering</title>
-->
     <title>順序</title>

     <para>
<!--
      The ordering of the values in an enum type is the
      order in which the values were listed when the type was created.
      All standard comparison operators and related
      aggregate functions are supported for enums.  For example:

-->
列挙型内の値の順序はその型が作成された時に値を列挙した順番になります。
列挙型に対して、すべての比較演算子と関連する集約関数がサポートされます。
以下に例を示します。
<programlisting>
INSERT INTO person VALUES ('Larry', 'sad');
INSERT INTO person VALUES ('Curly', 'ok');
SELECT * FROM person WHERE current_mood > 'sad';
 name  | current_mood 
-------+--------------
 Moe   | happy
 Curly | ok
(2 rows)

SELECT * FROM person WHERE current_mood > 'sad' ORDER BY current_mood;
 name  | current_mood 
-------+--------------
 Curly | ok
 Moe   | happy
(2 rows)

SELECT name
FROM person
WHERE current_mood = (SELECT MIN(current_mood) FROM person);
 name  
-------
 Larry
(1 row)
</programlisting>
     </para>
   </sect2>

   <sect2>
<!--
    <title>Type Safety</title>
-->
    <title>型の安全性</title>

    <para>
<!--
     Each enumerated data type is separate and cannot
     be compared with other enumerated types.  See this example:
-->
それぞれの列挙型データ型は別個のもので、他の列挙型と比較することはできません。
以下の例を参照してください。

<programlisting>
CREATE TYPE happiness AS ENUM ('happy', 'very happy', 'ecstatic');
CREATE TABLE holidays (
    num_weeks integer,
    happiness happiness
);
INSERT INTO holidays(num_weeks,happiness) VALUES (4, 'happy');
INSERT INTO holidays(num_weeks,happiness) VALUES (6, 'very happy');
INSERT INTO holidays(num_weeks,happiness) VALUES (8, 'ecstatic');
INSERT INTO holidays(num_weeks,happiness) VALUES (2, 'sad');
ERROR:  invalid input value for enum happiness: "sad"
SELECT person.name, holidays.num_weeks FROM person, holidays
  WHERE person.current_mood = holidays.happiness;
ERROR:  operator does not exist: mood = happiness
</programlisting>
    </para>

    <para>
<!--
     If you really need to do something like that, you can either
     write a custom operator or add explicit casts to your query:
-->
もし本当に上のようなことが必要ならば、独自の演算子を作成するか、問い合わせに明示的なキャストを付けることで行うことができます。

<programlisting>
SELECT person.name, holidays.num_weeks FROM person, holidays
  WHERE person.current_mood::text = holidays.happiness::text;
 name | num_weeks 
------+-----------
 Moe  |         4
(1 row)

</programlisting>
    </para>
   </sect2>

   <sect2>
<!--
    <title>Implementation Details</title>
-->
    <title>実装の詳細</title>

    <para>
<!--
     An enum value occupies four bytes on disk.  The length of an enum
     value's textual label is limited by the <symbol>NAMEDATALEN</symbol>
     setting compiled into <productname>PostgreSQL</productname>; in standard
     builds this means at most 63 bytes.
-->
列挙型の値はディスク上では4バイトを占めます。
列挙型の値のテキストラベルの長さは、<productname>PostgreSQL</productname>に組み込まれた<symbol>NAMEDATALEN</symbol>設定により制限されます。
標準のビルドでは、これは最大63バイトを意味します。
    </para>

    <para>
<!--
     Enum labels are case sensitive, so
     <type>'happy'</type> is not the same as <type>'HAPPY'</type>.
     White space in the labels is significant too.
-->
列挙型のラベルは大文字小文字を区別します。
このため<type>'happy'</type>は<type>'HAPPY'</type>と同じではありません。
ラベル内の空白文字も意味を持ちます。
    </para>

    <para>
    <!--
     The translations from internal enum values to textual labels are
     kept in the system catalog
     <link linkend="catalog-pg-enum"><structname>pg_enum</structname></link>.
     Querying this catalog directly can be useful.
     -->
列挙型の内部値からテキスト形式のラベルへの変換は、<link linkend="catalog-pg-enum"><structname>pg_enum</structname></link>システムカタログ内に保持されます。
このカタログを直接問い合わせることが役に立つ場合があります。
    </para>

   </sect2>
  </sect1>

  <sect1 id="datatype-geometric">
<!--
   <title>Geometric Types</title>
-->
<title>幾何データ型</title>

   <para>
<!--
    Geometric data types represent two-dimensional spatial
    objects. <xref linkend="datatype-geo-table"> shows the geometric
    types available in <productname>PostgreSQL</productname>.
-->
幾何データ型は2次元空間オブジェクトを表現します。
<xref linkend="datatype-geo-table">は、<productname>PostgreSQL</productname>で使用可能な幾何データ型を列挙したものです。
   </para>

    <table id="datatype-geo-table">
<!--
     <title>Geometric Types</title>
-->
<title>幾何データ型</title>
     <tgroup cols="4">
      <thead>
       <row>
<!--
        <entry>Name</entry>
        <entry>Storage Size</entry>
        <entry>Description</entry>
        <entry>Representation</entry>
-->
        <entry>型名</entry>
        <entry>格納サイズ</entry>
        <entry>説明</entry>
        <entry>表現</entry>
       </row>
      </thead>
      <tbody>
       <row>
        <entry><type>point</type></entry>
<!--
        <entry>16 bytes</entry>
        <entry>Point on a plane</entry>
-->
        <entry>16バイト</entry>
        <entry>平面における座標点</entry>
        <entry>(x,y)</entry>
       </row>
       <row>
        <entry><type>line</type></entry>
<!--
        <entry>32 bytes</entry>
        <entry>Infinite line</entry>
-->
        <entry>32バイト</entry>
        <entry>無限の直線</entry>
        <entry>{A,B,C}</entry>
       </row>
       <row>
        <entry><type>lseg</type></entry>
<!--
        <entry>32 bytes</entry>
        <entry>Finite line segment</entry>
-->
        <entry>32バイト</entry>
        <entry>有限の線分</entry>
        <entry>((x1,y1),(x2,y2))</entry>
       </row>
       <row>
        <entry><type>box</type></entry>
<!--
        <entry>32 bytes</entry>
        <entry>Rectangular box</entry>
-->
        <entry>32バイト</entry>
        <entry>矩形</entry>
        <entry>((x1,y1),(x2,y2))</entry>
       </row>
       <row>
        <entry><type>path</type></entry>
<!--
        <entry>16+16n bytes</entry>
        <entry>Closed path (similar to polygon)</entry>
-->
        <entry>16+16nバイト</entry>
        <entry>閉経路（多角形に類似）</entry>
        <entry>((x1,y1),...)</entry>
       </row>
       <row>
        <entry><type>path</type></entry>
<!--
        <entry>16+16n bytes</entry>
        <entry>Open path</entry>
-->
        <entry>16+16nバイト</entry>
        <entry>開経路</entry>
        <entry>[(x1,y1),...]</entry>
       </row>
       <row>
        <entry><type>polygon</type></entry>
<!--
        <entry>40+16n bytes</entry>
        <entry>Polygon (similar to closed path)</entry>
-->
        <entry>40+16nバイト</entry>
        <entry>多角形（閉経路に類似）</entry>
        <entry>((x1,y1),...)</entry>
       </row>
       <row>
        <entry><type>circle</type></entry>
<!--
        <entry>24 bytes</entry>
        <entry>Circle</entry>
        <entry>&lt;(x,y),r&gt; (center point and radius)</entry>
-->
        <entry>24バイト</entry>
        <entry>円</entry>
        <entry>&lt;(x,y),r&gt;（中心と半径）</entry>
       </row>
      </tbody>
     </tgroup>
    </table>

   <para>
<!--
    A rich set of functions and operators is available to perform various geometric
    operations such as scaling, translation, rotation, and determining
    intersections.  They are explained in <xref linkend="functions-geometry">.
-->
拡大縮小、変形、回転、交点の算出といった様々な幾何学的操作を行う関数と演算子の集合が豊富に揃っています。
このことについては<xref linkend="functions-geometry">に説明があります。
   </para>

   <sect2>
<!--
    <title>Points</title>
-->
    <title>座標点</title>

    <indexterm>
     <primary>point</primary>
    </indexterm>

    <para>
<!--
     Points are the fundamental two-dimensional building block for geometric
     types.  Values of type <type>point</type> are specified using either of
     the following syntaxes:
-->
座標点は幾何データ型の基礎となる2次元構成要素です。
<type>point</type>型の値は次の構文のいずれかで指定されます。

<synopsis>
( <replaceable>x</replaceable> , <replaceable>y</replaceable> )
  <replaceable>x</replaceable> , <replaceable>y</replaceable>
</synopsis>

<!--
     where <replaceable>x</> and <replaceable>y</> are the respective
     coordinates, as floating-point numbers.
-->
ここで<replaceable>x</>と<replaceable>y</>は、それぞれの座標を浮動小数点数数値で表したものです。
    </para>

    <para>
<!--
     Points are output using the first syntax.
-->
座標点は1番目の構文で出力されます。
    </para>
   </sect2>

   <sect2 id="datatype-line">
<!--
    <title>Lines</title>
-->
    <title>直線</title>

    <indexterm>
<!--
     <primary>line</primary>
-->
     <primary>直線</primary>
    </indexterm>

    <para>
<!--
     Lines are represented by the linear
     equation <replaceable>A</>x + <replaceable>B</>y + <replaceable>C</> = 0,
     where <replaceable>A</> and <replaceable>B</> are not both zero.  Values
     of type <type>line</type> are input and output in the following form:
-->
直線は線形方程式<replaceable>A</>x + <replaceable>B</>y + <replaceable>C</> = 0で表現されます。ここで<replaceable>A</>と<replaceable>B</>は同時に0になることはありません。
<type>line</type>型の値は以下の書式で入出力されます。
<synopsis>
{ <replaceable>A</replaceable>, <replaceable>B</replaceable>, <replaceable>C</replaceable> }
</synopsis>

<!--
     Alternatively, any of the following forms can be used for input:
-->
入力のためには以下の書式を代替として使用することもできます。

<synopsis>
[ ( <replaceable>x1</replaceable> , <replaceable>y1</replaceable> ) , ( <replaceable>x2</replaceable> , <replaceable>y2</replaceable> ) ]
( ( <replaceable>x1</replaceable> , <replaceable>y1</replaceable> ) , ( <replaceable>x2</replaceable> , <replaceable>y2</replaceable> ) )
  ( <replaceable>x1</replaceable> , <replaceable>y1</replaceable> ) , ( <replaceable>x2</replaceable> , <replaceable>y2</replaceable> )
    <replaceable>x1</replaceable> , <replaceable>y1</replaceable>   ,   <replaceable>x2</replaceable> , <replaceable>y2</replaceable>
</synopsis>

<!--
     where
     <literal>(<replaceable>x1</replaceable>,<replaceable>y1</replaceable>)</literal>
     and
     <literal>(<replaceable>x2</replaceable>,<replaceable>y2</replaceable>)</literal>
     are two different points on the line.
-->
ここで<literal>(<replaceable>x1</replaceable>,<replaceable>y1</replaceable>)</literal>と<literal>(<replaceable>x2</replaceable>,<replaceable>y2</replaceable>)</literal>はその直線上の2つの異なる点です。
    </para>
   </sect2>

   <sect2 id="datatype-lseg">
<!--
    <title>Line Segments</title>
-->
    <title>線分</title>

    <indexterm>
     <primary>lseg</primary>
    </indexterm>

    <indexterm>
<!--
     <primary>line segment</primary>
-->
     <primary>線分</primary>
    </indexterm>

    <para>
<!--
     Line segments are represented by pairs of points that are the endpoints
     of the segment.  Values of type <type>lseg</type> are specified using any
     of the following syntaxes:
-->
線分は終点を示す2つの点の組み合わせで表現されます。
線分は以下の式で表すことができます。

<synopsis>
[ ( <replaceable>x1</replaceable> , <replaceable>y1</replaceable> ) , ( <replaceable>x2</replaceable> , <replaceable>y2</replaceable> ) ]
( ( <replaceable>x1</replaceable> , <replaceable>y1</replaceable> ) , ( <replaceable>x2</replaceable> , <replaceable>y2</replaceable> ) )
  ( <replaceable>x1</replaceable> , <replaceable>y1</replaceable> ) , ( <replaceable>x2</replaceable> , <replaceable>y2</replaceable> )
    <replaceable>x1</replaceable> , <replaceable>y1</replaceable>   ,   <replaceable>x2</replaceable> , <replaceable>y2</replaceable>
</synopsis>

<!--
     where
     <literal>(<replaceable>x1</replaceable>,<replaceable>y1</replaceable>)</literal>
     and
     <literal>(<replaceable>x2</replaceable>,<replaceable>y2</replaceable>)</literal>
     are the end points of the line segment.
-->
ここで、<literal>(<replaceable>x1</replaceable>,<replaceable>y1</replaceable>)</literal>と<literal>(<replaceable>x2</replaceable>,<replaceable>y2</replaceable>)</literal>は線分の終端点です。
    </para>

    <para>
<!--
     Line segments are output using the first syntax.
-->
線分は1番目の構文で出力されます。
    </para>
   </sect2>

   <sect2>
<!--
    <title>Boxes</title>
-->
<title>矩形</title>

    <indexterm>
<!--
     <primary>box (data type)</primary>
-->
     <primary>box（データ型）</primary>
    </indexterm>

    <indexterm>
<!--
     <primary>rectangle</primary>
-->
     <primary>矩形</primary>
    </indexterm>

    <para>
<!--
     Boxes are represented by pairs of points that are opposite
     corners of the box.
     Values of type <type>box</type> are specified using any of the following
     syntaxes:
-->
矩形は、矩形の対角線の両端の座標点の組み合わせで表されます。
<type>box</type>型の値は以下の構文のいずれかで指定されます。

<synopsis>
( ( <replaceable>x1</replaceable> , <replaceable>y1</replaceable> ) , ( <replaceable>x2</replaceable> , <replaceable>y2</replaceable> ) )
  ( <replaceable>x1</replaceable> , <replaceable>y1</replaceable> ) , ( <replaceable>x2</replaceable> , <replaceable>y2</replaceable> )
    <replaceable>x1</replaceable> , <replaceable>y1</replaceable>   ,   <replaceable>x2</replaceable> , <replaceable>y2</replaceable>
</synopsis>

<!--
     where
     <literal>(<replaceable>x1</replaceable>,<replaceable>y1</replaceable>)</literal>
     and
     <literal>(<replaceable>x2</replaceable>,<replaceable>y2</replaceable>)</literal>
     are any two opposite corners of the box.
-->
ここで<literal>(<replaceable>x1</replaceable>,<replaceable>y1</replaceable>)</literal>と<literal>(<replaceable>x2</replaceable>,<replaceable>y2</replaceable>)</literal>は矩形の対角線の両端です。
    </para>

    <para>
<!--
     Boxes are output using the second syntax.
-->
矩形は最初に示した構文で出力されます。
    </para>

    <para>
<!--
     Any two opposite corners can be supplied on input, but the values
     will be reordered as needed to store the
     upper right and lower left corners, in that order.
     -->
任意の対角頂点を入力として指定することができます。
しかし頂点は右上の頂点を最初に、左下の頂点をその後に格納するよう必要に応じて並べ替えられます。
    </para>
   </sect2>

   <sect2>
<!--
    <title>Paths</title>
-->
    <title>経路</title>

    <indexterm>
<!--
     <primary>path (data type)</primary>
-->
     <primary>path（データ型）</primary>
    </indexterm>

    <para>
<!--
     Paths are represented by lists of connected points. Paths can be
     <firstterm>open</firstterm>, where
     the first and last points in the list are considered not connected, or
     <firstterm>closed</firstterm>,
     where the first and last points are considered connected.
-->
経路は接続している座標点のリストで表現されます。
経路は最初の座標点と最後の座標点が接続されていないとみなされる<firstterm>開いている</firstterm>状態か、最初の座標点と最後の座標点が接続されているとみなされる<firstterm>閉じた</firstterm>状態かのいずれかです。
    </para>

    <para>
<!--
     Values of type <type>path</type> are specified using any of the following
     syntaxes:
-->
<type>path</type>型の値は次の構文のいずれかで指定されます。

<synopsis>
[ ( <replaceable>x1</replaceable> , <replaceable>y1</replaceable> ) , ... , ( <replaceable>xn</replaceable> , <replaceable>yn</replaceable> ) ]
( ( <replaceable>x1</replaceable> , <replaceable>y1</replaceable> ) , ... , ( <replaceable>xn</replaceable> , <replaceable>yn</replaceable> ) )
  ( <replaceable>x1</replaceable> , <replaceable>y1</replaceable> ) , ... , ( <replaceable>xn</replaceable> , <replaceable>yn</replaceable> )
  ( <replaceable>x1</replaceable> , <replaceable>y1</replaceable>   , ... ,   <replaceable>xn</replaceable> , <replaceable>yn</replaceable> )
    <replaceable>x1</replaceable> , <replaceable>y1</replaceable>   , ... ,   <replaceable>xn</replaceable> , <replaceable>yn</replaceable>
</synopsis>

<!--
     where the points are the end points of the line segments
     comprising the path.  Square brackets (<literal>[]</>) indicate
     an open path, while parentheses (<literal>()</>) indicate a
     closed path.  When the outermost parentheses are omitted, as
     in the third through fifth syntaxes, a closed path is assumed.
-->
ここで、各座標点は、経路を構成する線分の終端点です。
大括弧（<literal>[]</>）は開経路を、括弧（<literal>()</>）は閉経路を示します。
3番目から4番目の構文のようにもっとも外側の括弧が省略された場合、閉経路と仮定されます。
    </para>

    <para>
<!--
     Paths are output using the first or second syntax, as appropriate.
-->
経路は最初または２番目の適切な構文で出力されます。
    </para>
   </sect2>

   <sect2 id="datatype-polygon">
<!--
    <title>Polygons</title>
-->
    <title>多角形(ポリゴン)</title>

    <indexterm>
     <primary>polygon</primary>
    </indexterm>

    <para>
<!--
     Polygons are represented by lists of points (the vertexes of the
     polygon). Polygons are very similar to closed paths, but are
     stored differently and have their own set of support routines.
-->
多角形は座標点（多角形の頂点）のリストで表現されます。
多角形は閉経路ととても良く似ていますが、異なった方式で格納されると同時にそれぞれ独自のサポート関数群を持っています。
    </para>

    <para>
<!--
     Values of type <type>polygon</type> are specified using any of the
     following syntaxes:
-->
<type>polygon</type>型の値は次の構文のいずれかで指定されます。

<synopsis>
( ( <replaceable>x1</replaceable> , <replaceable>y1</replaceable> ) , ... , ( <replaceable>xn</replaceable> , <replaceable>yn</replaceable> ) )
  ( <replaceable>x1</replaceable> , <replaceable>y1</replaceable> ) , ... , ( <replaceable>xn</replaceable> , <replaceable>yn</replaceable> )
  ( <replaceable>x1</replaceable> , <replaceable>y1</replaceable>   , ... ,   <replaceable>xn</replaceable> , <replaceable>yn</replaceable> )
    <replaceable>x1</replaceable> , <replaceable>y1</replaceable>   , ... ,   <replaceable>xn</replaceable> , <replaceable>yn</replaceable>
</synopsis>

<!--
     where the points are the end points of the line segments
     comprising the boundary of the polygon.
-->
各座標点は多角形の境界を構成する線分の終端点です。
    </para>

    <para>
<!--
     Polygons are output using the first syntax.
-->
多角形は最初の構文で出力されます。
    </para>
   </sect2>

   <sect2 id="datatype-circle">
<!--
    <title>Circles</title>
-->
    <title>円</title>

    <indexterm>
     <primary>circle</primary>
    </indexterm>

    <para>
<!--
     Circles are represented by a center point and radius.
     Values of type <type>circle</type> are specified using any of the
     following syntaxes:
-->
円は中心座標点と半径で表現されます。
<type>circle</type>型の値は次の構文のいずれかで指定されます。

<synopsis>
&lt; ( <replaceable>x</replaceable> , <replaceable>y</replaceable> ) , <replaceable>r</replaceable> &gt;
( ( <replaceable>x</replaceable> , <replaceable>y</replaceable> ) , <replaceable>r</replaceable> )
  ( <replaceable>x</replaceable> , <replaceable>y</replaceable> ) , <replaceable>r</replaceable>
    <replaceable>x</replaceable> , <replaceable>y</replaceable>   , <replaceable>r</replaceable>
</synopsis>

<!--
     where
     <literal>(<replaceable>x</replaceable>,<replaceable>y</replaceable>)</>
     is the center point and <replaceable>r</replaceable> is the radius of the
     circle.
-->
ここで<literal>(<replaceable>x</replaceable>,<replaceable>y</replaceable>)</>は円の中心点、<replaceable>r</replaceable>は円の半径です。
    </para>

    <para>
<!--
     Circles are output using the first syntax.
-->
円は最初の構文で出力されます。
    </para>
   </sect2>

  </sect1>

  <sect1 id="datatype-net-types">
<!--
   <title>Network Address Types</title>
-->
<title>ネットワークアドレス型</title>

   <indexterm zone="datatype-net-types">
<!--
    <primary>network</primary>
    <secondary>data types</secondary>
-->
    <primary>ネットワーク</primary>
    <secondary>データ型</secondary>
   </indexterm>

   <para>
<!--
    <productname>PostgreSQL</> offers data types to store IPv4, IPv6, and MAC
    addresses, as shown in <xref linkend="datatype-net-types-table">.  It
    is better to use these types instead of plain text types to store
    network addresses, because
    these types offer input error checking and specialized
    operators and functions (see <xref linkend="functions-net">).
-->
<productname>PostgreSQL</>は、<xref linkend="datatype-net-types-table">に示すように、IPv4アドレス、IPv6アドレス、MACアドレスを格納するデータ型を提供します。
ネットワークアドレスを格納するには普通のテキストデータ型の代わりにこれらの型を使うことの方が優れています。
なぜなら、これらのデータ型は入力値のエラー検査と専用の演算子と関数を提供しているからです
（<xref linkend="functions-net">を参照してください）。
   </para>

    <table tocentry="1" id="datatype-net-types-table">
<!--
     <title>Network Address Types</title>
-->
<title>ネットワークアドレスデータ型</title>
     <tgroup cols="3">
      <thead>
       <row>
<!--
        <entry>Name</entry>
        <entry>Storage Size</entry>
        <entry>Description</entry>
-->
    <entry>名前</entry>
    <entry>格納サイズ</entry>
    <entry>説明</entry>
       </row>
      </thead>
      <tbody>

       <row>
        <entry><type>cidr</type></entry>
<!--
        <entry>7 or 19 bytes</entry>
        <entry>IPv4 and IPv6 networks</entry>
-->
        <entry>7もしくは19バイト</entry>
        <entry>IPv4、およびIPv6ネットワーク</entry>
       </row>

       <row>
        <entry><type>inet</type></entry>
<!--
        <entry>7 or 19 bytes</entry>
        <entry>IPv4 and IPv6 hosts and networks</entry>
-->
        <entry>7もしくは19バイト</entry>
        <entry>IPv4もしくはIPv6ホスト、およびネットワーク</entry>
       </row>

       <row>
        <entry><type>macaddr</type></entry>
<!--
        <entry>6 bytes</entry>
        <entry>MAC addresses</entry>
-->
    <entry>6バイト</entry>
    <entry>MACアドレス</entry>
       </row>

      </tbody>
     </tgroup>
    </table>

   <para>
<!--
    When sorting <type>inet</type> or <type>cidr</type> data types,
    IPv4 addresses will always sort before IPv6 addresses, including
    IPv4 addresses encapsulated or mapped to IPv6 addresses, such as
    ::10.2.3.4 or ::ffff:10.4.3.2.
-->
<type>inet</type>もしくは<type>cidr</type>をソートする時、IPv4アドレスは常にIPv6よりも前にソートされます。
::10.2.3.4や::ffff:10.4.3.2などIPv6アドレス内に埋め込まれた、もしくは関連付けされたIPv4アドレスも同様です。
   </para>


   <sect2 id="datatype-inet">
    <title><type>inet</type></title>

    <indexterm>
<!--
     <primary>inet (data type)</primary>
-->
     <primary>inet（データ型）</primary>
    </indexterm>

    <para>
<!--
     The <type>inet</type> type holds an IPv4 or IPv6 host address, and
     optionally its subnet, all in one field.
     The subnet is represented by the number of network address bits
     present in the host address (the
     <quote>netmask</quote>).  If the netmask is 32 and the address is IPv4,
     then the value does not indicate a subnet, only a single host.
     In IPv6, the address length is 128 bits, so 128 bits specify a
     unique host address.  Note that if you
     want to accept only networks, you should use the
     <type>cidr</type> type rather than <type>inet</type>.
-->
<type>inet</type>型はIPv4もしくはIPv6ホストアドレスとオプションでそのサブネットを１つのフィールドに保持します。
サブネットはホストアドレス内のネットワークアドレスのビット数（<quote>ネットマスク</quote>）により表現されます。
ネットマスクが32でアドレスがIPv4の場合、その値はサブネットを示さず、単一ホストを表します。
IPv6ではアドレス長は128ビットですので、128ビットが一意なホストアドレスを指定します。
ネットワークのみを使用したい場合は<type>inet</type>ではなく<type>cidr</type>型を利用してください。
    </para>

    <para>
<!--
      The input format for this type is
      <replaceable class="parameter">address/y</replaceable>
      where
      <replaceable class="parameter">address</replaceable>
      is an IPv4 or IPv6 address and
      <replaceable class="parameter">y</replaceable>
      is the number of bits in the netmask.  If the
      <replaceable class="parameter">/y</replaceable>
      portion is missing, the
      netmask is 32 for IPv4 and 128 for IPv6, so the value represents
      just a single host.  On display, the
      <replaceable class="parameter">/y</replaceable>
      portion is suppressed if the netmask specifies a single host.
-->
このデータ型に対する入力書式は<replaceable class="parameter">address/y</replaceable>です。
ここで、<replaceable class="parameter">address</replaceable>はIPv4またはIPv6のアドレス、<replaceable class="parameter">y</replaceable>はネットマスクのビット数です。
<replaceable class="parameter">/y</replaceable>部分がない場合、ネットマスクはIPv4では32、IPv6では128となり、つまり、その値は単一ホストを表現します。
ネットマスクが単一ホストを表す場合、その表示時、<replaceable class="parameter">/y</replaceable>の部分は抑制されます。
    </para>
   </sect2>

   <sect2 id="datatype-cidr">
    <title><type>cidr</></title>

    <indexterm>
     <primary>cidr</primary>
    </indexterm>

    <para>
<!--
     The <type>cidr</type> type holds an IPv4 or IPv6 network specification.
     Input and output formats follow Classless Internet Domain Routing
     conventions.
     The format for specifying networks is <replaceable
     class="parameter">address/y</> where <replaceable
     class="parameter">address</> is the network represented as an
     IPv4 or IPv6 address, and <replaceable
     class="parameter">y</> is the number of bits in the netmask.  If
     <replaceable class="parameter">y</> is omitted, it is calculated
     using assumptions from the older classful network numbering system, except
     it will be at least large enough to include all of the octets
     written in the input.  It is an error to specify a network address
     that has bits set to the right of the specified netmask.
-->
<type>cidr</type>データ型はIPv4、IPv6ネットワーク仕様を保持します。
入出力書式はCIDR表記（クラスレスアドレッシング）に従います。
ネットワークを指定する時の書式は<replaceable class="parameter">address/y</>で、<replaceable class="parameter">address</>がIPv4もしくはIPv6アドレスで表したネットワーク、<replaceable class="parameter">y</>はネットマスクのビット数です。
<replaceable class="parameter">y</>が省略された場合には、従来のクラス付きアドレス番号指定システムに従って計算されますが、入力時に書き込まれたオクテットすべてが含まれるように大きさは確保されます。
指定したネットマスクの右側にビットをセットしたネットワークアドレスを指定するとエラーになります。
    </para>

    <para>
<!--
     <xref linkend="datatype-net-cidr-table"> shows some examples.
-->
     <xref linkend="datatype-net-cidr-table">に例をいくつか示します。
    </para>

     <table id="datatype-net-cidr-table">
<!--
      <title><type>cidr</> Type Input Examples</title>
-->
<title><type>cidr</>データ型入力例</title>
      <tgroup cols="3">
       <thead>
        <row>
<!--
         <entry><type>cidr</type> Input</entry>
         <entry><type>cidr</type> Output</entry>
-->
         <entry><type>cidr</type>入力</entry>
         <entry><type>cidr</type>出力</entry>
         <entry><literal><function>abbrev(<type>cidr</type>)</function></literal></entry>
        </row>
       </thead>
       <tbody>
        <row>
         <entry>192.168.100.128/25</entry>
         <entry>192.168.100.128/25</entry>
         <entry>192.168.100.128/25</entry>
        </row>
        <row>
         <entry>192.168/24</entry>
         <entry>192.168.0.0/24</entry>
         <entry>192.168.0/24</entry>
        </row>
        <row>
         <entry>192.168/25</entry>
         <entry>192.168.0.0/25</entry>
         <entry>192.168.0.0/25</entry>
        </row>
        <row>
         <entry>192.168.1</entry>
         <entry>192.168.1.0/24</entry>
         <entry>192.168.1/24</entry>
        </row>
        <row>
         <entry>192.168</entry>
         <entry>192.168.0.0/24</entry>
         <entry>192.168.0/24</entry>
        </row>
        <row>
         <entry>128.1</entry>
         <entry>128.1.0.0/16</entry>
         <entry>128.1/16</entry>
        </row>
        <row>
         <entry>128</entry>
         <entry>128.0.0.0/16</entry>
         <entry>128.0/16</entry>
        </row>
        <row>
         <entry>128.1.2</entry>
         <entry>128.1.2.0/24</entry>
         <entry>128.1.2/24</entry>
        </row>
        <row>
         <entry>10.1.2</entry>
         <entry>10.1.2.0/24</entry>
         <entry>10.1.2/24</entry>
        </row>
        <row>
         <entry>10.1</entry>
         <entry>10.1.0.0/16</entry>
         <entry>10.1/16</entry>
        </row>
        <row>
         <entry>10</entry>
         <entry>10.0.0.0/8</entry>
         <entry>10/8</entry>
        </row>
        <row>
         <entry>10.1.2.3/32</entry>
         <entry>10.1.2.3/32</entry>
         <entry>10.1.2.3/32</entry>
        </row>
        <row>
         <entry>2001:4f8:3:ba::/64</entry>
         <entry>2001:4f8:3:ba::/64</entry>
         <entry>2001:4f8:3:ba::/64</entry>
        </row>
        <row>
         <entry>2001:4f8:3:ba:2e0:81ff:fe22:d1f1/128</entry>
         <entry>2001:4f8:3:ba:2e0:81ff:fe22:d1f1/128</entry>
         <entry>2001:4f8:3:ba:2e0:81ff:fe22:d1f1</entry>
        </row>
        <row>
         <entry>::ffff:1.2.3.0/120</entry>
         <entry>::ffff:1.2.3.0/120</entry>
         <entry>::ffff:1.2.3/120</entry>
        </row>
        <row>
         <entry>::ffff:1.2.3.0/128</entry>
         <entry>::ffff:1.2.3.0/128</entry>
         <entry>::ffff:1.2.3.0/128</entry>
        </row>
       </tbody>
      </tgroup>
     </table>
   </sect2>

   <sect2 id="datatype-inet-vs-cidr">
<!--
    <title><type>inet</type> vs. <type>cidr</type></title>
-->
<title><type>inet</type>と<type>cidr</type>データ型の違い</title>

    <para>
<!--
    The essential difference between <type>inet</type> and <type>cidr</type>
    data types is that <type>inet</type> accepts values with nonzero bits to
    the right of the netmask, whereas <type>cidr</type> does not.
-->
<type>inet</type>データ型と<type>cidr</type>データ型との基本的な相違は、<type>inet</type>ではネットマスクの右側に0でないビット値を受け付けますが、<type>cidr</type>では受け付けないことです。
    </para>

      <tip>
        <para>
<!--
        If you do not like the output format for <type>inet</type> or
        <type>cidr</type> values, try the functions <function>host</>,
        <function>text</>, and <function>abbrev</>.
-->
もし<type>inet</type>もしくは<type>cidr</type>の値の出力書式が気に入らないのであれば、関数<function>host</>、<function>text</>および<function>abbrev</>を試してください。
        </para>
      </tip>
   </sect2>

   <sect2 id="datatype-macaddr">
    <title><type>macaddr</type></title>

    <indexterm>
<!--
     <primary>macaddr (data type)</primary>
-->
     <primary>macaddr（データ型）</primary>
    </indexterm>

    <indexterm>
<!--
     <primary>MAC address</primary>
-->
     <primary>MACアドレス</primary>
     <see>macaddr</see>
    </indexterm>

    <para>
<!--
     The <type>macaddr</> type stores MAC addresses, known for example
     from Ethernet card hardware addresses (although MAC addresses are
     used for other purposes as well).  Input is accepted in the
     following formats:
-->
<type>macaddr</>データ型は例えばイーサネットカードのハードウェアアドレスとして知られるMACアドレスを保持します（MACアドレスは他の目的でも使われますが）。
入力は以下の形式を受け入れます。

     <simplelist>
      <member><literal>'08:00:2b:01:02:03'</></member>
      <member><literal>'08-00-2b-01-02-03'</></member>
      <member><literal>'08002b:010203'</></member>
      <member><literal>'08002b-010203'</></member>
      <member><literal>'0800.2b01.0203'</></member>
      <member><literal>'0800-2b01-0203'</></member>
      <member><literal>'08002b010203'</></member>
     </simplelist>

<!--
     These examples would all specify the same address.  Upper and
     lower case is accepted for the digits
     <literal>a</> through <literal>f</>.  Output is always in the
     first of the forms shown.
-->
これらの例はすべて同一のアドレスを指定します。
<literal>a</>から<literal>f</>までの桁は大文字小文字どちらでも構いません。
出力は常に最初に示された形式となります。
    </para>

    <para>
    <!--
     IEEE Std 802-2001 specifies the second shown form (with hyphens)
     as the canonical form for MAC addresses, and specifies the first
     form (with colons) as the bit-reversed notation, so that
     08-00-2b-01-02-03 = 01:00:4D:08:04:0C.  This convention is widely
     ignored nowadays, and it is relevant only for obsolete network
     protocols (such as Token Ring).  PostgreSQL makes no provisions
     for bit reversal, and all accepted formats use the canonical LSB
     order.
     -->
IEEE標準802-2001では、2番目の書式（ハイフンを使用）をMACアドレスの正規の表現と規定しています。
また、最初の書式（コロンを使用）をビット反転記法、つまり08-00-2b-01-02-03は01:00:4D:08:04:0Cであると規定しています。
この規約は現在ではほぼ無視され、古びたネットワーク（トークンリングなど）のみに関連するものです。
PostgreSQLではビット反転に関する準備をしていません。
また、すべての受付け可能な書式では正規のLSB順を使用します。
    </para>

    <para>
<!--
     The remaining five input formats are not part of any standard.
-->
残る5つの入力書式はどの標準にも属しません。
    </para>
   </sect2>

  </sect1>

  <sect1 id="datatype-bit">
<!--
   <title>Bit String Types</title>
-->
<title>ビット列データ型</title>

   <indexterm zone="datatype-bit">
<!--
    <primary>bit string</primary>
    <secondary>data type</secondary>
-->
<primary>ビット列</primary>
<secondary>データ型</secondary>
   </indexterm>

   <para>
<!--
    Bit strings are strings of 1's and 0's.  They can be used to store
    or visualize bit masks.  There are two SQL bit types:
    <type>bit(<replaceable>n</replaceable>)</type> and <type>bit
    varying(<replaceable>n</replaceable>)</type>, where
    <replaceable>n</replaceable> is a positive integer.
-->
ビット列とは1と0のビットが連続したものです。
ビットマスクを格納したり可視化するために使用されます。
SQLのビット型には2つあります。
<type>bit(<replaceable>n</replaceable>)</type>と<type>bit varying(<replaceable>n</replaceable>)</type>です。
ここで<replaceable>n</replaceable>は正の整数です。
   </para>

   <para>
<!--
    <type>bit</type> type data must match the length
    <replaceable>n</replaceable> exactly; it is an error to attempt to
    store shorter or longer bit strings.  <type>bit varying</type> data is
    of variable length up to the maximum length
    <replaceable>n</replaceable>; longer strings will be rejected.
    Writing <type>bit</type> without a length is equivalent to
    <literal>bit(1)</literal>, while <type>bit varying</type> without a length
    specification means unlimited length.
-->
<type>bit</type>型のデータは<replaceable>n</replaceable>で表される長さに正確に一致しなければなりません。
この長さより長いか短いビット列を格納しようとするとエラーになります。
<type>bit varying</type>型のデータは最大<replaceable>n</replaceable>までの可変長です。
最大長を越えるビット列は受け付けません。
長さ指定のない<type>bit</type>データ型は<literal>bit(1)</literal>データ型と同一で、長さ指定のない<type>bit varying</type>データ型は無限長を意味します。
   </para>

   <note>
    <para>
<!--
     If one explicitly casts a bit-string value to
     <type>bit(<replaceable>n</>)</type>, it will be truncated or
     zero-padded on the right to be exactly <replaceable>n</> bits,
     without raising an error.  Similarly,
     if one explicitly casts a bit-string value to
     <type>bit varying(<replaceable>n</>)</type>, it will be truncated
     on the right if it is more than <replaceable>n</> bits.
-->
ビット列の値を明示的に<type>bit(<replaceable>n</>)</type>にキャストすると、厳密に<replaceable>n</>ビットになるように、切り捨てられるか右側をゼロ詰めされ、エラーにはなりません。
同様に、ビット列の値を明示的に<type>bit varying(<replaceable>n</>)</type>にキャストすると、ビット数が<replaceable>n</>を超える場合は右側が切り捨てられます。
    </para>
   </note>

   <para>
<!--
    Refer to <xref
    linkend="sql-syntax-bit-strings"> for information about the syntax
    of bit string constants.  Bit-logical operators and string
    manipulation functions are available; see <xref
    linkend="functions-bitstring">.
-->
ビット列定数に関する構文についての情報は<xref linkend="sql-syntax-bit-strings">を参照してください。
ビット論理演算子とビット列操作関数が利用可能ですが、<xref linkend="functions-bitstring">を参照してください。
   </para>

   <example>
<!--
    <title>Using the Bit String Types</title>
-->
<title>ビット列データ型の使用</title>

<programlisting>
CREATE TABLE test (a BIT(3), b BIT VARYING(5));
INSERT INTO test VALUES (B'101', B'00');
INSERT INTO test VALUES (B'10', B'101');
<computeroutput>
ERROR:  bit string length 2 does not match type bit(3)
</computeroutput>
INSERT INTO test VALUES (B'10'::bit(3), B'101');
SELECT * FROM test;
<computeroutput>
  a  |  b
-----+-----
 101 | 00
 100 | 101
</computeroutput>
</programlisting>
   </example>

   <para>
<!--
    A bit string value requires 1 byte for each group of 8 bits, plus
    5 or 8 bytes overhead depending on the length of the string
    (but long values may be compressed or moved out-of-line, as explained
    in <xref linkend="datatype-character"> for character strings).
-->
ビット列の値は8ビット毎に1バイト、さらにビット列長に応じた5または8バイトのオーバーヘッドが必要です。
（しかし、文字列に関する<xref linkend="datatype-character">で説明したように、長い値は圧縮または行外に移動する可能性があります。）
   </para>
  </sect1>

  <sect1 id="datatype-textsearch">
<!--
   <title>Text Search Types</title>
-->
   <title>テキスト検索に関する型</title>

   <indexterm zone="datatype-textsearch">
<!--
    <primary>full text search</primary>
    <secondary>data types</secondary>
-->
    <primary>全文検索</primary>
    <secondary>データ型</secondary>
   </indexterm>

   <indexterm zone="datatype-textsearch">
<!--
    <primary>text search</primary>
    <secondary>data types</secondary>
-->
    <primary>テキスト検索</primary>
    <secondary>データ型</secondary>
   </indexterm>

   <para>
<!--
    <productname>PostgreSQL</productname> provides two data types that
    are designed to support full text search, which is the activity of
    searching through a collection of natural-language <firstterm>documents</>
    to locate those that best match a <firstterm>query</>.
    The <type>tsvector</type> type represents a document in a form optimized
    for text search; the <type>tsquery</type> type similarly represents
    a text query.
    <xref linkend="textsearch"> provides a detailed explanation of this
    facility, and <xref linkend="functions-textsearch"> summarizes the
    related functions and operators.
-->
<productname>PostgreSQL</productname>は、自然言語の<firstterm>文書</>の集合を通して検索を行い<firstterm>問い合わせ</>に最も合致する文書を見つける機能である全文検索をサポートするために設計された2つのデータ型を提供します。
<type>tsvector</type>型はテキスト検索に最適化された形式で文書を表現します。
<type>tsquery</type>型は同様に問い合わせを表現します。
<xref linkend="textsearch">ではこの機能を詳しく説明します。
また、<xref linkend="functions-textsearch">では、関連する関数や演算子を要約します。
   </para>

   <sect2 id="datatype-tsvector">
    <title><type>tsvector</type></title>

    <indexterm>
<!--
     <primary>tsvector (data type)</primary>
-->
     <primary>tsvector（データ型）</primary>
    </indexterm>

    <para>
<!--
     A <type>tsvector</type> value is a sorted list of distinct
     <firstterm>lexemes</>, which are words that have been
     <firstterm>normalized</> to merge different variants of the same word
     (see <xref linkend="textsearch"> for details).  Sorting and
     duplicate-elimination are done automatically during input, as shown in
     this example:
-->
<type>tsvector</type>の値は重複がない<firstterm>語彙素</>のソート済みリストです。
語彙素とは同じ単語の変種をまとめるために<firstterm>正規化</>された単語です（詳細は<xref linkend="textsearch">を参照）。
以下の例に示すようにソートと重複除去は入力の際に自動的になされます。

<programlisting>
SELECT 'a fat cat sat on a mat and ate a fat rat'::tsvector;
                      tsvector
----------------------------------------------------
 'a' 'and' 'ate' 'cat' 'fat' 'mat' 'on' 'rat' 'sat'
</programlisting>

<!--
     To represent
     lexemes containing whitespace or punctuation, surround them with quotes:
-->
空白文字または句読点を含む語彙素を表現するには、引用符でくくってください。

<programlisting>
SELECT $$the lexeme '    ' contains spaces$$::tsvector;
                 tsvector                  
-------------------------------------------
 '    ' 'contains' 'lexeme' 'spaces' 'the'
</programlisting>

<!--
     (We use dollar-quoted string literals in this example and the next one
     to avoid the confusion of having to double quote marks within the
     literals.)  Embedded quotes and backslashes must be doubled:
-->
（この例と次の例では、リテラル内で引用符記号を二重にしなければならないことによる混乱を防ぐためにドル引用符付け文字列を使用します。）
引用符およびバックスラッシュが埋め込まれている場合は、以下のように二重にしなければなりません。

<programlisting>
SELECT $$the lexeme 'Joe''s' contains a quote$$::tsvector;
                    tsvector                    
------------------------------------------------
 'Joe''s' 'a' 'contains' 'lexeme' 'quote' 'the'
</programlisting>

<!--
     Optionally, integer <firstterm>positions</>
     can be attached to lexemes:
-->
オプションとして、語彙素に整数の<firstterm>位置</>を付けることもできます。

<programlisting>
SELECT 'a:1 fat:2 cat:3 sat:4 on:5 a:6 mat:7 and:8 ate:9 a:10 fat:11 rat:12'::tsvector;
                                  tsvector
-------------------------------------------------------------------------------
 'a':1,6,10 'and':8 'ate':9 'cat':3 'fat':2,11 'mat':7 'on':5 'rat':12 'sat':4
</programlisting>

<!--
     A position normally indicates the source word's location in the
     document.  Positional information can be used for
     <firstterm>proximity ranking</firstterm>.  Position values can
     range from 1 to 16383; larger numbers are silently set to 16383.
     Duplicate positions for the same lexeme are discarded.
-->
位置は通常、元の単語の文書中の位置を示します。
位置情報を<firstterm>近接順序</firstterm>に使用することができます。
位置の値は1から16383までで、これより大きな値は警告なく16383に設定されます。
同一語彙素に対する重複する位置項目は破棄されます。
    </para>

    <para>
<!--
     Lexemes that have positions can further be labeled with a
     <firstterm>weight</>, which can be <literal>A</literal>,
     <literal>B</literal>, <literal>C</literal>, or <literal>D</literal>.
     <literal>D</literal> is the default and hence is not shown on output:
-->
位置を持つ語彙素はさらに<firstterm>重み</>付きのラベルを付与することができます。
ラベルは<literal>A</literal>、<literal>B</literal>、<literal>C</literal>、<literal>D</literal>を取ることができます。
<literal>D</literal>はデフォルトですので、以下のように出力には現れません。

<programlisting>
SELECT 'a:1A fat:2B,4C cat:5D'::tsvector;
          tsvector          
----------------------------
 'a':1A 'cat':5 'fat':2B,4C
</programlisting>

<!--
     Weights are typically used to reflect document structure, for example
     by marking title words differently from body words.  Text search
     ranking functions can assign different priorities to the different
     weight markers.
-->
典型的に重みは、例えば、表題の単語には本文の単語と異なる印をつけるといった、文書構造を反映させるために使用されます。
テキスト検索の順序付け関数は異なる重み印に異なる優先度を割り当てることができます。
    </para>

    <para>
<!--
     It is important to understand that the
     <type>tsvector</type> type itself does not perform any word
     normalization; it assumes the words it is given are normalized
     appropriately for the application.  For example,
-->
<type>tsvector</type>型自体は単語の正規化を行わないことを理解することは重要です。
与えられる単語はアプリケーションのために適切に正規化されていると仮定しています。
以下に例を示します。

<programlisting>
SELECT 'The Fat Rats'::tsvector;
      tsvector      
--------------------
 'Fat' 'Rats' 'The'
</programlisting>

<!--
     For most English-text-searching applications the above words would
     be considered non-normalized, but <type>tsvector</type> doesn't care.
     Raw document text should usually be passed through
     <function>to_tsvector</> to normalize the words appropriately
     for searching:
-->
ほとんどの英文テキスト検索アプリケーションでは、上の単語は正規化されていないとみなされますが、<type>tsvector</type>は気にしません。
検索用に単語を適切に正規化するために、生の文書テキストは通常<function>to_tsvector</>経由で渡されます。

<programlisting>
SELECT to_tsvector('english', 'The Fat Rats');
   to_tsvector   
-----------------
 'fat':2 'rat':3
</programlisting>

<!--
     Again, see <xref linkend="textsearch"> for more detail.
-->
これについても、詳細は<xref linkend="textsearch">を参照してください。
    </para>

   </sect2>

   <sect2 id="datatype-tsquery">
    <title><type>tsquery</type></title>

    <indexterm>
<!--
     <primary>tsquery (data type)</primary>
-->
     <primary>tsquery（データ型)</primary>
    </indexterm>

    <para>
<!--
     A <type>tsquery</type> value stores lexemes that are to be
     searched for, and can combine them using the Boolean operators
     <literal>&amp;</literal> (AND), <literal>|</literal> (OR), and
     <literal>!</> (NOT), as well as the phrase search operator
     <literal>&lt;-&gt;</> (FOLLOWED BY).  There is also a variant
     <literal>&lt;<replaceable>N</>&gt;</literal> of the FOLLOWED BY
     operator, where <replaceable>N</> is an integer constant that
     specifies the distance between the two lexemes being searched
     for.  <literal>&lt;-&gt;</> is equivalent to <literal>&lt;1&gt;</>.
-->
<type>tsquery</type>の値には検索される語彙素が格納されます。
それらは論理演算子<literal>&amp;</literal> (論理積)、<literal>|</literal> (論理和)、<literal>!</>(否定)および語句検索演算子<literal>&lt;-&gt;</>(FOLLWED BY)を組み合わせることができます。
FOLLOWED BY演算子には<literal>&lt;<replaceable>N</>&gt;</literal>という変化形もあり、<replaceable>N</>は２つの検索される語彙素の距離を指定する数値型の定数です。
<literal>&lt;-&gt;</>と<literal>&lt;1&gt;</>は同じです。
    </para>

    <para>
<!--
     Parentheses can be used to enforce grouping of these operators.
     In the absence of parentheses, <literal>!</> (NOT) binds most tightly,
     <literal>&lt;-&gt;</literal> (FOLLOWED BY) next most tightly, then
     <literal>&amp;</literal> (AND), with <literal>|</literal> (OR) binding
     the least tightly.
-->
括弧を使用して演算子を強制的にグループ化することができます。
括弧が無い場合、<literal>!</> (NOT)が最も強く結合し、<literal>&lt;-&gt;</literal> (FOLLOWED BY)が次に強く結合します。
次いで、<literal>&amp;</literal> (AND)の結合が強く、 <literal>|</literal> (OR)の結合が最も弱くなります。
    </para>

    <para>
<!--
     Here are some examples:
-->
以下に例を示します：

<programlisting>
SELECT 'fat &amp; rat'::tsquery;
    tsquery    
---------------
 'fat' &amp; 'rat'

SELECT 'fat &amp; (rat | cat)'::tsquery;
          tsquery          
---------------------------
 'fat' &amp; ( 'rat' | 'cat' )

SELECT 'fat &amp; rat &amp; ! cat'::tsquery;
        tsquery
------------------------
 'fat' &amp; 'rat' &amp; !'cat'
</programlisting>
    </para>

    <para>
<!--
     Optionally, lexemes in a <type>tsquery</type> can be labeled with
     one or more weight letters, which restricts them to match only
     <type>tsvector</> lexemes with one of those weights:
-->
省略することもできますが、<type>tsquery</type>内の語彙素に1つ以上の重み文字でラベルを付けることができます。
こうすると、これらの重みを持つ<type>tsvector</>語彙素のみに一致するように制限することになります。

<programlisting>
SELECT 'fat:ab &amp; cat'::tsquery;
    tsquery
------------------
 'fat':AB &amp; 'cat'
</programlisting>
    </para>

    <para>
    <!--
     Also, lexemes in a <type>tsquery</type> can be labeled with <literal>*</>
     to specify prefix matching:
     -->
同時に、<type>tsquery</type>内の語彙素は、前方一致を指定するため<literal>*</>でラベルを付けることができます。
<programlisting>
SELECT 'super:*'::tsquery;
  tsquery  
-----------
 'super':*
</programlisting>
<!--
     This query will match any word in a <type>tsvector</> that begins
     with <quote>super</>.
-->
この問い合わせでは<quote>super</>で始まる<type>tsvector</>中の全ての言葉と一致します。
    </para>

    <para>
<!--
     Quoting rules for lexemes are the same as described previously for
     lexemes in <type>tsvector</>; and, as with <type>tsvector</>,
     any required normalization of words must be done before converting
     to the <type>tsquery</> type.  The <function>to_tsquery</>
     function is convenient for performing such normalization:
-->
語彙素の引用符規則は前に説明した<type>tsvector</>における語彙素と同じです。
また、<type>tsvector</>同様、必要な単語の正規化は<type>tsquery</>型に変換する前に行う必要があります。
こうした正規化の実行には<function>to_tsquery</>関数が簡便です。

<programlisting>
SELECT to_tsquery('Fat:ab &amp; Cats');
    to_tsquery    
------------------
 'fat':AB &amp; 'cat'
</programlisting>

<!--
     Note that <function>to_tsquery</> will process prefixes in the same way
     as other words, which means this comparison returns true:
-->
<function>to_tsquery</>は他の言葉と同じように接頭辞を扱うことに注意してください。
以下の比較の例ではtrueを返します。

<programlisting>
SELECT to_tsvector( 'postgraduate' ) @@ to_tsquery( 'postgres:*' );
 ?column?
----------
 t
</programlisting>
<!--
     because <literal>postgres</> gets stemmed to <literal>postgr</>:
-->
これは<literal>postgres</>には<literal>postgr</>の語幹を含んでいるためです。
<programlisting>
SELECT to_tsvector( 'postgraduate' ), to_tsquery( 'postgres:*' );
  to_tsvector  | to_tsquery
---------------+------------
 'postgradu':1 | 'postgr':*
</programlisting>
<!--
     which will match the stemmed form of <literal>postgraduate</>.
-->
これは<literal>postgraduate</>の語幹の形と一致します。
    </para>

   </sect2>

  </sect1>

  <sect1 id="datatype-uuid">
<!--
   <title><acronym>UUID</acronym> Type</title>
-->
   <title><acronym>UUID</acronym>型</title>

   <indexterm zone="datatype-uuid">
    <primary>UUID</primary>
   </indexterm>

   <para>
<!--
    The data type <type>uuid</type> stores Universally Unique Identifiers
    (UUID) as defined by RFC 4122, ISO/IEC 9834-8:2005, and related standards.
    (Some systems refer to this data type as a globally unique identifier, or
    GUID,<indexterm><primary>GUID</primary></indexterm> instead.)  This
    identifier is a 128-bit quantity that is generated by an algorithm chosen
    to make it very unlikely that the same identifier will be generated by
    anyone else in the known universe using the same algorithm.  Therefore,
    for distributed systems, these identifiers provide a better uniqueness
    guarantee than sequence generators, which
    are only unique within a single database.
-->
<type>uuid</type>データ型は、RFC 4122、ISO/IEC 9834-8:2005および関連する標準に従う、汎用一意識別子（UUID）を格納します。
（一部のシステムでは、このデータ型をグローバル一意識別子（GUID<indexterm><primary>GUID</primary></indexterm>）と呼んでいます。）
この識別子は、同一のアルゴリズムを使用しても既知の世界上の他の誰かが同一識別子が生成される可能性がほとんどないように選択されたアルゴリズムで生成された128ビット量の値です。
したがって、分散システムにおいて、これら識別子は、単一データベース内でしか一意にならないシーケンスジェネレータよりも優れた一意性保証を提供します。
   </para>

   <para>
<!--
    A UUID is written as a sequence of lower-case hexadecimal digits,
    in several groups separated by hyphens, specifically a group of 8
    digits followed by three groups of 4 digits followed by a group of
    12 digits, for a total of 32 digits representing the 128 bits.  An
    example of a UUID in this standard form is:
-->
UUIDは、小文字の16進数表記桁の並びをいくつかのグループでハイフンで区切って表現されます。
具体的には、8桁のグループが1つ、4桁のグループが3つ、次いで、12桁のグループが1つとなり、合計32桁で128ビットを表します。
この標準形式のUUIDの例を以下に示します。
<programlisting>
a0eebc99-9c0b-4ef8-bb6d-6bb9bd380a11
</programlisting>
<!--
    <productname>PostgreSQL</productname> also accepts the following
    alternative forms for input:
    use of upper-case digits, the standard format surrounded by
    braces, omitting some or all hyphens, adding a hyphen after any
    group of four digits.  Examples are:
-->
また、<productname>PostgreSQL</productname>は入力の別形式として、桁を大文字表記したもの、標準形式を中括弧でくくったもの、いくつかまたはすべてのハイフンを省略したもの、４桁ごとのグループの間の任意の箇所にハイフンを付加したものも受け付けます。
以下に例を示します。
<programlisting>
A0EEBC99-9C0B-4EF8-BB6D-6BB9BD380A11
{a0eebc99-9c0b-4ef8-bb6d-6bb9bd380a11}
a0eebc999c0b4ef8bb6d6bb9bd380a11
a0ee-bc99-9c0b-4ef8-bb6d-6bb9-bd38-0a11
{a0eebc99-9c0b4ef8-bb6d6bb9-bd380a11}
</programlisting>
<!--
    Output is always in the standard form.
-->
出力は常に標準形式になります。
   </para>

   <para>
<!--
    <productname>PostgreSQL</productname> provides storage and comparison
    functions for UUIDs, but the core database does not include any
    function for generating UUIDs, because no single algorithm is well
    suited for every application.  The <xref
    linkend="uuid-ossp"> module
    provides functions that implement several standard algorithms.
    The <xref linkend="pgcrypto"> module also provides a generation
    function for random UUIDs.
    Alternatively, UUIDs could be generated by client applications or
    other libraries invoked through a server-side function.
-->
<productname>PostgreSQL</productname>は、UUIDについて格納関数と比較関数を提供します。
しかし、すべてのアプリケーションで十分適切な単一アルゴリズムが存在しませんので、データベースの中核にはUUIDを生成する関数はまったく含んでいません。
<xref linkend="uuid-ossp"> モジュールは、複数の標準的なアルゴリズムを実装した関数を提供します。<xref linkend="pgcrypto">モジュールもまた、ランダムなUUIDを生成する関数を提供します。
この他にも、UUIDをクライアントアプリケーションで生成することも、サーバサイドで他のライブラリを呼び出して生成することもできます。
   </para>
  </sect1>

  <sect1 id="datatype-xml">
<!--
   <title><acronym>XML</> Type</title>
-->
   <title><acronym>XML</>型</title>

   <indexterm zone="datatype-xml">
    <primary>XML</primary>
   </indexterm>

   <para>
<!--
    The <type>xml</type> data type can be used to store XML data.  Its
    advantage over storing XML data in a <type>text</type> field is that it
    checks the input values for well-formedness, and there are support
    functions to perform type-safe operations on it; see <xref
    linkend="functions-xml">.  Use of this data type requires the
    installation to have been built with <command>configure
    &#045;&#045;with-libxml</>.
-->
<type>xml</type>データ型を使用して、XMLデータを格納することができます。
<type>text</type>型のフィールドにXMLデータを格納する方法より、入力された値が整形式かどうかを検査する利点があります。
また、型を安全に操作するサポート関数があります。
<xref linkend="functions-xml">を参照してください。
このデータ型を使用するためには、インストレーションが<command>configure --with-libxml</>で構築されていることが必要です。
   </para>

   <para>
<!--
    The <type>xml</type> type can store well-formed
    <quote>documents</quote>, as defined by the XML standard, as well
    as <quote>content</quote> fragments, which are defined by the
    production <literal>XMLDecl? content</literal> in the XML
    standard.  Roughly, this means that content fragments can have
    more than one top-level element or character node.  The expression
    <literal><replaceable>xmlvalue</replaceable> IS DOCUMENT</literal>
    can be used to evaluate whether a particular <type>xml</type>
    value is a full document or only a content fragment.
-->
<type>xml</type>型は、XML標準で定義された整形式の<quote>文書</quote>およびXML標準による<literal>XMLDecl? content</literal>生成規則で定義された<quote>コンテンツ</quote>フラグメントを格納することができます。
大雑把に言うと、これは、コンテンツフラグメントが2つ以上の最上位要素や文字ノードを持つことができることを意味します。
<literal><replaceable>xmlvalue</replaceable> IS DOCUMENT</literal>という式を使用して、特定の<type>xml</type>値が完全な文書か単なるコンテンツフラグメントか評価することができます。
   </para>

   <sect2>
<!--
    <title>Creating XML Values</title>
-->
    <title>XML値の作成</title>
   <para>
<!--
    To produce a value of type <type>xml</type> from character data,
    use the function
    <function>xmlparse</function>:<indexterm><primary>xmlparse</primary></indexterm>
-->
文字データから<type>xml</type>型の値を生成するためには、<function>xmlparse</function>関数を使用してください。
<indexterm><primary>xmlparse</primary></indexterm>
<synopsis>
XMLPARSE ( { DOCUMENT | CONTENT } <replaceable>value</replaceable>)
</synopsis>
<!--
    Examples:
-->
例：
<programlisting><![CDATA[
XMLPARSE (DOCUMENT '<?xml version="1.0"?><book><title>Manual</title><chapter>...</chapter></book>')
XMLPARSE (CONTENT 'abc<foo>bar</foo><bar>foo</bar>')
]]></programlisting>
<!--
    While this is the only way to convert character strings into XML
    values according to the SQL standard, the PostgreSQL-specific
    syntaxes:
-->
標準SQLに従って文字列をXML値に変換するためにはこの方法しかありませんが、次のようなPostgreSQL固有の構文も使用することができます。
<programlisting><![CDATA[
xml '<foo>bar</foo>'
'<foo>bar</foo>'::xml
]]></programlisting>
<!--
    can also be used.
-->
   </para>

   <para>
<!--
    The <type>xml</type> type does not validate input values
    against a document type declaration
    (DTD),<indexterm><primary>DTD</primary></indexterm>
    even when the input value specifies a DTD.
    There is also currently no built-in support for validating against
    other XML schema languages such as XML Schema.
-->
<type>xml</type>型では文書型定義（DTD）に対して入力値を検証することは、入力値がDTDを指定していたとしても、行いません。
<indexterm><primary>DTD</primary></indexterm>
また同様に、現時点ではXML Schemaなどの他のXMLスキーマ言語に対する検証サポートも組み込まれていません。
   </para>

   <para>
<!--
    The inverse operation, producing a character string value from
    <type>xml</type>, uses the function
    <function>xmlserialize</function>:<indexterm><primary>xmlserialize</primary></indexterm>
-->
<type>xml</type>から文字列値を生成するという逆演算では<function>xmlserialize</function>関数を使用してください。
<indexterm><primary>xmlserialize</primary></indexterm>
<synopsis>
XMLSERIALIZE ( { DOCUMENT | CONTENT } <replaceable>value</replaceable> AS <replaceable>type</replaceable> )
</synopsis>
<!--
    <replaceable>type</replaceable> can be
    <type>character</type>, <type>character varying</type>, or
    <type>text</type> (or an alias for one of those).  Again, according
    to the SQL standard, this is the only way to convert between type
    <type>xml</type> and character types, but PostgreSQL also allows
    you to simply cast the value.
-->
ここで、<replaceable>type</replaceable>は、<type>character</type>、<type>character varying</type>、<type>text</type>（またはこれらの別名）を取ることができます。
この場合も、標準SQLに従って<type>xml</type>と文字列型間の変換を行うためにはこの方法しかありません。
PostgreSQLでは単に値をキャストすることが可能です。
   </para>

   <para>
<!--
    When a character string value is cast to or from type
    <type>xml</type> without going through <type>XMLPARSE</type> or
    <type>XMLSERIALIZE</type>, respectively, the choice of
    <literal>DOCUMENT</literal> versus <literal>CONTENT</literal> is
    determined by the <quote>XML option</quote>
    <indexterm><primary>XML option</primary></indexterm>
    session configuration parameter, which can be set using the
    standard command:
-->
<type>XMLPARSE</type>や<type>XMLSERIALIZE</type>を使わずに文字列値と<type>xml</type>との間をキャストした場合、<literal>DOCUMENT</literal>か<literal>CONTENT</literal>かという選択が<quote>XML option</quote>セッション設定パラメータによって決定されます。
<indexterm><primary>XML option</primary></indexterm>
このパラメータは標準コマンド
<synopsis>
SET XML OPTION { DOCUMENT | CONTENT };
</synopsis>
<!--
    or the more PostgreSQL-like syntax
-->
または、よりPostgreSQLらしい構文
<synopsis>
SET xmloption TO { DOCUMENT | CONTENT };
</synopsis>
を使用して設定することができます。
<!--
    The default is <literal>CONTENT</literal>, so all forms of XML
    data are allowed.
-->
デフォルトは<literal>CONTENT</literal>ですので、すべての書式のXMLデータを扱うことができます。
   </para>

   <note>
    <para>
<!--
     With the default XML option setting, you cannot directly cast
     character strings to type <type>xml</type> if they contain a
     document type declaration, because the definition of XML content
     fragment does not accept them.  If you need to do that, either
     use <literal>XMLPARSE</literal> or change the XML option.
-->
デフォルトのXMLオプション設定では、文書型宣言を含む文字列を<type>xml</type>に直接キャストすることはできません。
XMLコンテンツフラグメントの定義が受け付けないためです。
この操作を行う必要がある場合、<literal>XMLPARSE</literal>を使用するかXMLオプションを変更してください。
    </para>
   </note>

   </sect2>

   <sect2>
<!--
    <title>Encoding Handling</title>
-->
    <title>符号化方式の取扱い</title>
   <para>
<!--
    Care must be taken when dealing with multiple character encodings
    on the client, server, and in the XML data passed through them.
    When using the text mode to pass queries to the server and query
    results to the client (which is the normal mode), PostgreSQL
    converts all character data passed between the client and the
    server and vice versa to the character encoding of the respective
    end; see <xref linkend="multibyte">.  This includes string
    representations of XML values, such as in the above examples.
    This would ordinarily mean that encoding declarations contained in
    XML data can become invalid as the character data is converted
    to other encodings while traveling between client and server,
    because the embedded encoding declaration is not changed.  To cope
    with this behavior, encoding declarations contained in
    character strings presented for input to the <type>xml</type> type
    are <emphasis>ignored</emphasis>, and content is assumed
    to be in the current server encoding.  Consequently, for correct
    processing, character strings of XML data must be sent
    from the client in the current client encoding.  It is the
    responsibility of the client to either convert documents to the
    current client encoding before sending them to the server, or to
    adjust the client encoding appropriately.  On output, values of
    type <type>xml</type> will not have an encoding declaration, and
    clients should assume all data is in the current client
    encoding.
-->
クライアント側、サーバ側、および、これらを経由してやり取りされるXMLデータ内部で複数の文字符号化方式を扱う場合には注意が必要です。
テキストモードを使用してサーバに問い合わせを渡し、そしてクライアントに問い合わせ結果を渡す場合（これが通常のモードです）、PostgreSQLは、クライアントからサーバ、サーバからクライアントでやり取りされるすべての文字データを受信側の文字符号化方式に変換します。
<xref linkend="multibyte">を参照してください。
これには上の例のようなXML値の文字列表現も含まれます。
これは通常、埋め込まれたencoding宣言は変更されずに、クライアント/サーバ間でやり取りされる間に文字データが他方の符号化方式に変換されてしまうので、XMLデータ内のencodingが無効になる可能性があることを意味します。
この動作に対処するため、<type>xml</type>型の入力として表現された文字列に含まれているencoding宣言は無視され、その内容は常にサーバの現在の符号化方式になっているものと仮定されます。
したがって、正しく処理するためには、XMLデータにおける文字列をクライアントの現在の符号化方式で送信しなければなりません。
サーバに送信する前に文書を現在のクライアントの符号化方式に変換するか、クライアントの符号化方式を適切に調節するかは、クライアントの責任です。
出力では<type>xml</type>型の値はencoding宣言を持ちません。
クライアントはすべてのデータが現在のクライアントの符号化方式であることを前提としなければなりません。
   </para>

   <para>
<!--
    When using binary mode to pass query parameters to the server
    and query results back to the client, no encoding conversion
    is performed, so the situation is different.  In this case, an
    encoding declaration in the XML data will be observed, and if it
    is absent, the data will be assumed to be in UTF-8 (as required by
    the XML standard; note that PostgreSQL does not support UTF-16).
    On output, data will have an encoding declaration
    specifying the client encoding, unless the client encoding is
    UTF-8, in which case it will be omitted.
-->
バイナリモードを使用して、問い合わせパラメータをサーバに渡し、そして問い合わせ結果をクライアントに返す場合、符号化方式の変換は行われません。
このため状況は異なります。
この場合、XMLデータ内のencoding宣言が認識され、もし存在しなければ、データがUTF-8であると仮定されます。
（XML標準の要求通りです。
PostgreSQLはUTF-16をサポートしていないことに注意してください。）
出力では、データはクライアントの符号化方式を指定したencoding宣言を持ちます。
ただし、もしクライアントの符号化方式がUTF-8の場合はencoding宣言は省略されます。
<!-- 原文は"character set"ですが、"encoding"と混同しているとみなして「符号化方式」と訳しました -->
   </para>

   <para>
<!--
    Needless to say, processing XML data with PostgreSQL will be less
    error-prone and more efficient if the XML data encoding, client encoding,
    and server encoding are the same.  Since XML data is internally
    processed in UTF-8, computations will be most efficient if the
    server encoding is also UTF-8.
-->
言うまでもありませんが、PostgreSQLを使用したXML処理では、XMLデータの符号化方式、クライアントの符号化方式、サーバの符号化方式が同じ場合にエラーが起こりづらく、より効率的です。
XMLデータは内部的にUTF-8として処理されますので、サーバの符号化方式が同一のUTF-8である場合、最も効率が上がります。
   </para>

   <caution>
    <para>
    <!--
     Some XML-related functions may not work at all on non-ASCII data
     when the server encoding is not UTF-8.  This is known to be an
     issue for <function>xpath()</> in particular.
     -->
サーバ符号化方式がUTF-8でない場合、いくつかのXMLに関係した関数は非ASCIIデータに対して全く機能しないことがあります。
特に<function>xpath()</>に対する問題として知られています。
    </para>
   </caution>
   </sect2>

   <sect2>
<!--
   <title>Accessing XML Values</title>
-->
   <title>XML値へのアクセス</title>

   <para>
<!--
    The <type>xml</type> data type is unusual in that it does not
    provide any comparison operators.  This is because there is no
    well-defined and universally useful comparison algorithm for XML
    data.  One consequence of this is that you cannot retrieve rows by
    comparing an <type>xml</type> column against a search value.  XML
    values should therefore typically be accompanied by a separate key
    field such as an ID.  An alternative solution for comparing XML
    values is to convert them to character strings first, but note
    that character string comparison has little to do with a useful
    XML comparison method.
-->
<type>xml</type>データ型は、比較演算子をまったく提供しないというところが他と異なります。
これは、XMLデータに対し、よく定義され、誰にとっても有用な比較アルゴリズムが存在しないためです。
この結果、<type>xml</type>列を検索値と比べて行を取り出すことはできません。
したがって通常XML値には、IDなどの別のキーフィールドを一般的に付属させなければなりません。
XML値の比較を行うもうひとつの方法は、文字列に一度変換することです。
しかし、文字列比較は有用なXML比較方法といえないことに注意してください。
   </para>

   <para>
<!--
    Since there are no comparison operators for the <type>xml</type>
    data type, it is not possible to create an index directly on a
    column of this type.  If speedy searches in XML data are desired,
    possible workarounds include casting the expression to a
    character string type and indexing that, or indexing an XPath
    expression.  Of course, the actual query would have to be adjusted
    to search by the indexed expression.
-->
<type>xml</type>データ型用の比較演算子がありませんので、この型の列に直接インデックスを作成することはできません。
XMLデータを高速に検索することが望まれるなら、その表現を文字列型にキャストし、それをインデックス付けするか、または、XPath式をインデックス付けするかという対策をとることができます。
当然ながら、インデックス付けされた式で検索されるよう実際の問い合わせを調整する必要があります。
   </para>

   <para>
<!--
    The text-search functionality in PostgreSQL can also be used to speed
    up full-document searches of XML data.  The necessary
    preprocessing support is, however, not yet available in the PostgreSQL
    distribution.
-->
PostgreSQLのテキスト検索機能を使用して、XMLデータの全文検索速度をあげることもできます。
しかし、PostgreSQL配布物では必要な前処理を未だサポートしていません。
   </para>
   </sect2>
  </sect1>

  &json;

  &array;

  &rowtypes;

  &rangetypes;

  <sect1 id="datatype-oid">
<!--
   <title>Object Identifier Types</title>
-->
   <title>オブジェクト識別子データ型</title>

   <indexterm zone="datatype-oid">
<!--
    <primary>object identifier</primary>
    <secondary>data type</secondary>
-->
<primary>オブジェクト識別子</primary>
<secondary>データ型</secondary>
   </indexterm>

   <indexterm zone="datatype-oid">
    <primary>oid</primary>
   </indexterm>

   <indexterm zone="datatype-oid">
    <primary>regproc</primary>
   </indexterm>

   <indexterm zone="datatype-oid">
    <primary>regprocedure</primary>
   </indexterm>

   <indexterm zone="datatype-oid">
    <primary>regoper</primary>
   </indexterm>

   <indexterm zone="datatype-oid">
    <primary>regoperator</primary>
   </indexterm>

   <indexterm zone="datatype-oid">
    <primary>regclass</primary>
   </indexterm>

   <indexterm zone="datatype-oid">
    <primary>regtype</primary>
   </indexterm>

   <indexterm zone="datatype-oid">
    <primary>regconfig</primary>
   </indexterm>

   <indexterm zone="datatype-oid">
    <primary>regdictionary</primary>
   </indexterm>

   <indexterm zone="datatype-oid">
    <primary>xid</primary>
   </indexterm>

   <indexterm zone="datatype-oid">
    <primary>cid</primary>
   </indexterm>

   <indexterm zone="datatype-oid">
    <primary>tid</primary>
   </indexterm>

   <para>
<!--
    Object identifiers (OIDs) are used internally by
    <productname>PostgreSQL</productname> as primary keys for various
    system tables.  OIDs are not added to user-created tables, unless
    <literal>WITH OIDS</literal> is specified when the table is
    created, or the <xref linkend="guc-default-with-oids">
    configuration variable is enabled.  Type <type>oid</> represents
    an object identifier.  There are also several alias types for
    <type>oid</>: <type>regproc</>, <type>regprocedure</>,
    <type>regoper</>, <type>regoperator</>, <type>regclass</>,
    <type>regtype</>, <type>regrole</>, <type>regnamespace</>,
    <type>regconfig</>, and <type>regdictionary</>.
    <xref linkend="datatype-oid-table"> shows an overview.
-->
オブジェクト識別子（OID）は<productname>PostgreSQL</productname>の内部で様々なシステムテーブルの主キーとして使用されます。
また、テーブル作成時に<literal>WITH OIDS</>が指定されているか、<xref linkend="guc-default-with-oids">設定変数が有効な場合を除き、ユーザ作成のテーブルにはOIDは追加されません。
<type>oid</>データ型はオブジェクト識別子を表します。
<type>oid</>には別名型もいくつかあります。
<type>regproc</>、<type>regprocedure</>、<type>regoper</>、<type>regoperator</>、<type>regclass</>、<type>regtype</>、<type>regrole</>、<type>regnamespace</>、<type>regconfig</>および<type>regdictionary</>です。
<xref linkend="datatype-oid-table">に概要を示します。
   </para>

   <para>
<!--
    The <type>oid</> type is currently implemented as an unsigned
    four-byte integer.  Therefore, it is not large enough to provide
    database-wide uniqueness in large databases, or even in large
    individual tables.  So, using a user-created table's OID column as
    a primary key is discouraged.  OIDs are best used only for
    references to system tables.
-->
<type>oid</>データ型は現在、符号なし4バイト整数として実装されています。
これは、大規模なデータベース全体にわたって一意とするには十分ではありません。
大規模な個別のテーブル内においても十分ではないかもしれません。
そのため、ユーザ作成テーブルのOID列を主キーとして使用するのはお勧めできません。
OIDの使用は、システムテーブルへの参照の場合にのみ推奨されます。
   </para>

   <para>
<!--
    The <type>oid</> type itself has few operations beyond comparison.
    It can be cast to integer, however, and then manipulated using the
    standard integer operators.  (Beware of possible
    signed-versus-unsigned confusion if you do this.)
-->
<type>oid</>データ型自体は、比較以外の演算はほとんど行いません。
しかし、整数としてキャストすることもでき、その場合標準の整数演算子を使用して操作することができます。
（これを行うと、符号付きと符号なしの間で混乱が起きかねないことに注意してください。）
   </para>

   <para>
<!--
    The OID alias types have no operations of their own except
    for specialized input and output routines.  These routines are able
    to accept and display symbolic names for system objects, rather than
    the raw numeric value that type <type>oid</> would use.  The alias
    types allow simplified lookup of OID values for objects.  For example,
    to examine the <structname>pg_attribute</> rows related to a table
    <literal>mytable</>, one could write:
-->
OIDの別名データ型は、専用の入出力ルーチン以外には演算を行いません。
これらのルーチンでは、<type>oid</>型が使用するような未加工の数値ではなく、システムオブジェクト用のシンボル名を受け入れたり表示したりできます。
別名データ型により、オブジェクトのOID値の検索が簡単になります。
例えば、<literal>mytable</>テーブルに関連した<structname>pg_attribute</>行を確認するには、以下のように記述することができます。
<programlisting>
SELECT * FROM pg_attribute WHERE attrelid = 'mytable'::regclass;
</programlisting>
<!--
    rather than:
-->
次のように記述する必要はありません。
<programlisting>
SELECT * FROM pg_attribute
  WHERE attrelid = (SELECT oid FROM pg_class WHERE relname = 'mytable');
</programlisting>
<!--
    While that doesn't look all that bad by itself, it's still oversimplified.
    A far more complicated sub-select would be needed to
    select the right OID if there are multiple tables named
    <literal>mytable</> in different schemas.
    The <type>regclass</> input converter handles the table lookup according
    to the schema path setting, and so it does the <quote>right thing</>
    automatically.  Similarly, casting a table's OID to
    <type>regclass</> is handy for symbolic display of a numeric OID.
-->
後者もそう悪くないように見えますが、これは過度に単純化されています。
異なるスキーマに<literal>mytable</>テーブルが複数ある場合には、正しいOIDを選択するために、より複雑な<command>SELECT</>が必要となります。
<type>regclass</>入力変換ではスキーマパスの設定に従ってテーブル検索を扱いますので、自動的に<quote>正しい検索</>を行います。
同様に、テーブルのOIDを<type>regclass</>にキャストすることは、数値のOIDのシンボル表示に便利です。
   </para>

    <table id="datatype-oid-table">
<!--
     <title>Object Identifier Types</title>
-->
     <title>オブジェクト識別子データ型</title>
     <tgroup cols="4">
      <thead>
       <row>
<!--
        <entry>Name</entry>
        <entry>References</entry>
        <entry>Description</entry>
        <entry>Value Example</entry>
-->
        <entry>型名</entry>
        <entry>参照</entry>
        <entry>説明</entry>
        <entry>値の例</entry>
       </row>
      </thead>

      <tbody>

       <row>
        <entry><type>oid</></entry>
<!--
        <entry>any</entry>
        <entry>numeric object identifier</entry>
-->
        <entry>すべて</entry>
        <entry>数値オブジェクト識別子</entry>
        <entry><literal>564182</></entry>
       </row>

       <row>
        <entry><type>regproc</></entry>
        <entry><structname>pg_proc</></entry>
<!--
        <entry>function name</entry>
-->
        <entry>関数名</entry>
        <entry><literal>sum</></entry>
       </row>

       <row>
        <entry><type>regprocedure</></entry>
        <entry><structname>pg_proc</></entry>
<!--
        <entry>function with argument types</entry>
-->
        <entry>引数の型を持つ関数</entry>
        <entry><literal>sum(int4)</></entry>
       </row>

       <row>
        <entry><type>regoper</></entry>
        <entry><structname>pg_operator</></entry>
<!--
        <entry>operator name</entry>
-->
        <entry>演算子名</entry>
        <entry><literal>+</></entry>
       </row>

       <row>
        <entry><type>regoperator</></entry>
        <entry><structname>pg_operator</></entry>
<!--
        <entry>operator with argument types</entry>
-->
        <entry>引数の型を持つ演算子</entry>
        <entry><literal>*(integer,integer)</> or <literal>-(NONE,integer)</></entry>
       </row>

       <row>
        <entry><type>regclass</></entry>
        <entry><structname>pg_class</></entry>
<!--
        <entry>relation name</entry>
-->
        <entry>リレーション名</entry>
        <entry><literal>pg_type</></entry>
       </row>

       <row>
        <entry><type>regtype</></entry>
        <entry><structname>pg_type</></entry>
<!--
        <entry>data type name</entry>
-->
        <entry>データ型名</entry>
        <entry><literal>integer</></entry>
       </row>

       <row>
        <entry><type>regrole</></entry>
        <entry><structname>pg_authid</></entry>
<!--
        <entry>role name</entry>
-->
        <entry>ロール名</entry>
        <entry><literal>smithee</></entry>
       </row>

       <row>
        <entry><type>regnamespace</></entry>
        <entry><structname>pg_namespace</></entry>
<!--
        <entry>namespace name</entry>
-->
        <entry>名前空間名</entry>
        <entry><literal>pg_catalog</></entry>
       </row>

       <row>
        <entry><type>regconfig</></entry>
        <entry><structname>pg_ts_config</></entry>
<!--
        <entry>text search configuration</entry>
-->
        <entry>テキスト検索設定</entry>
        <entry><literal>english</></entry>
       </row>

       <row>
        <entry><type>regdictionary</></entry>
        <entry><structname>pg_ts_dict</></entry>
<!--
        <entry>text search dictionary</entry>
-->
        <entry>テキスト検索辞書</entry>
        <entry><literal>simple</></entry>
       </row>
      </tbody>
     </tgroup>
    </table>

   <para>
<!--
    All of the OID alias types for objects grouped by namespace accept
    schema-qualified names, and will
    display schema-qualified names on output if the object would not
    be found in the current search path without being qualified.
    The <type>regproc</> and <type>regoper</> alias types will only
    accept input names that are unique (not overloaded), so they are
    of limited use; for most uses <type>regprocedure</> or
    <type>regoperator</> are more appropriate.  For <type>regoperator</>,
    unary operators are identified by writing <literal>NONE</> for the unused
    operand.
-->
名前空間でグループ化されたオブジェクトのOID別名型はすべてスキーマ修飾名を受け入れ、出力時にスキーマ修飾名を表示します。
ただし、現在の検索パスでオブジェクトが見つけられなければ、修飾せずに出力します。
<type>regproc</>と<type>regoper</>別名型は、一意な（オーバーロードしていない）名前のみを入力として受け入れるため、これらの使用には限度があります。
ほとんどの場合、<type>regprocedure</>または<type>regoperator</>を使用するのが適切です。
<type>regoperator</>の場合、単項演算子は未使用のオペランドを<literal>NONE</>と記述することによって指定されます。
   </para>

   <para>
<!--
    An additional property of most of the OID alias types is the creation of
    dependencies.  If a
    constant of one of these types appears in a stored expression
    (such as a column default expression or view), it creates a dependency
    on the referenced object.  For example, if a column has a default
    expression <literal>nextval('my_seq'::regclass)</>,
    <productname>PostgreSQL</productname>
    understands that the default expression depends on the sequence
    <literal>my_seq</>; the system will not let the sequence be dropped
    without first removing the default expression.
    <type>regrole</> is the only exception for the property. Constants of this
    type are not allowed in such expressions.
-->
ほとんどのOID別名型のさらなる属性は依存性の作成です。
これらの型の1つの定数が格納された式内に存在する場合（列のデフォルト式やビューなど）、参照されるオブジェクトへの依存性を生成します。
例えば、列が<literal>nextval('my_seq'::regclass)</>というデフォルト式を持つ場合、<productname>PostgreSQL</productname>はデフォルト式が<literal>my_seq</>シーケンスに依存することを理解します。
システムは先にこのデフォルト式が削除されない限り、このシーケンスを削除させません。
   </para>

   <note>
   <para>
<!--
    The OID alias types do not completely follow transaction isolation
    rules. The planner also treats them as simple constants, which may
    result in sub-optimal planning.
-->
OID別名型はトランザクション隔離規則に完全には従いません。
プランナも単なる定数として扱いますので、次善の計画になるかもしれません。
   </para>
   </note>

   <para>
<!--
    Another identifier type used by the system is <type>xid</>, or transaction
    (abbreviated <abbrev>xact</>) identifier.  This is the data type of the system columns
    <structfield>xmin</> and <structfield>xmax</>.  Transaction identifiers are 32-bit quantities.
-->
システムが使用するもう1つの識別子の型は<type>xid</>、すなわちトランザクション（略して<abbrev>xact</>）識別子です。
これは<structfield>xmin</>システム列および<structfield>xmax</>システム列のデータ型です。
トランザクション識別子は32ビット長です。
   </para>

   <para>
<!--
    A third identifier type used by the system is <type>cid</>, or
    command identifier.  This is the data type of the system columns
    <structfield>cmin</> and <structfield>cmax</>. Command identifiers are also 32-bit quantities.
-->
システムが使用する3つ目の識別子は<type>cid</>、すなわちコマンド識別子です。
これは<structfield>cmin</>システム列および<structfield>cmax</>システム列のデータ型です。
コマンド識別子も32ビット長です。
   </para>

   <para>
<!--
    A final identifier type used by the system is <type>tid</>, or tuple
    identifier (row identifier).  This is the data type of the system column
    <structfield>ctid</>.  A tuple ID is a pair
    (block number, tuple index within block) that identifies the
    physical location of the row within its table.
-->
システムが使用する最後の識別子は<type>tid</>、すなわちタプル識別子（行識別子）です。
これは<structfield>ctid</>システム列のデータ型です。
タプルIDはテーブル内の行の物理的位置を識別するための組（ブロック番号、ブロック内のタプルインデックス）です。
   </para>

   <para>
<!--
    (The system columns are further explained in <xref
    linkend="ddl-system-columns">.)
-->
（システム列の詳細は<xref linkend="ddl-system-columns">で説明します。）
   </para>
  </sect1>

  <sect1 id="datatype-pg-lsn">
<!--
   <title><acronym>pg_lsn Type</acronym></title>
-->
   <title><acronym>pg_lsn 型</acronym></title>

   <indexterm zone="datatype-pg-lsn">
    <primary>pg_lsn</primary>
   </indexterm>

   <para>
<!--
    The <type>pg_lsn</type> data type can be used to store LSN (Log Sequence
    Number) data which is a pointer to a location in the XLOG. This type is a
    representation of <type>XLogRecPtr</type> and an internal system type of
    <productname>PostgreSQL</productname>.
-->
<type>pg_lsn</type>型はXLOGの位置を示すLSN(Log Sequence Number)データを格納するために使用します。
この型は<type>XLogRecPtr</type>を示す<productname>PostgreSQL</productname>の内部的なシステムの型です。
   </para>

   <para>
<!--
    Internally, an LSN is a 64-bit integer, representing a byte position in
    the write-ahead log stream.  It is printed as two hexadecimal numbers of
    up to 8 digits each, separated by a slash; for example,
    <literal>16/B374D848</>.  The <type>pg_lsn</type> type supports the
    standard comparison operators, like <literal>=</literal> and
    <literal>&gt;</literal>.  Two LSNs can be subtracted using the
    <literal>-</literal> operator; the result is the number of bytes separating
    those write-ahead log positions.
-->
内部的にはLSNは64bit整数型で、WALストリームのバイト位置を表現します。
LSNは例えば、<literal>16/B374D848</>のように２つのスラッシュで分けられた8桁の16進数で表示されます。
<type>pg_lsn</type>は例えば、<literal>=</literal>や<literal>&gt;</literal>などの標準の比較演算子をサポートしています。
2つのLSNは<literal>-</literal>演算子を使い引き算することも可能で、結果はこれらの2つのWALの位置のbytes差分です。
   </para>
  </sect1>

  <sect1 id="datatype-pseudo">
<!--
   <title>Pseudo-Types</title>
-->
   <title>疑似データ型</title>

   <indexterm zone="datatype-pseudo">
    <primary>record</primary>
   </indexterm>

   <indexterm zone="datatype-pseudo">
    <primary>any</primary>
   </indexterm>

   <indexterm zone="datatype-pseudo">
    <primary>anyelement</primary>
   </indexterm>

   <indexterm zone="datatype-pseudo">
    <primary>anyarray</primary>
   </indexterm>

   <indexterm zone="datatype-pseudo">
    <primary>anynonarray</primary>
   </indexterm>

   <indexterm zone="datatype-pseudo">
    <primary>anyenum</primary>
   </indexterm>

   <indexterm zone="datatype-pseudo">
    <primary>anyrange</primary>
   </indexterm>

   <indexterm zone="datatype-pseudo">
    <primary>void</primary>
   </indexterm>

   <indexterm zone="datatype-pseudo">
    <primary>trigger</primary>
   </indexterm>

   <indexterm zone="datatype-pseudo">
    <primary>event_trigger</primary>
   </indexterm>

   <indexterm zone="datatype-pseudo">
    <primary>pg_ddl_command</primary>
   </indexterm>

   <indexterm zone="datatype-pseudo">
    <primary>language_handler</primary>
   </indexterm>

   <indexterm zone="datatype-pseudo">
    <primary>fdw_handler</primary>
   </indexterm>

   <indexterm zone="datatype-pseudo">
    <primary>index_am_handler</primary>
   </indexterm>

   <indexterm zone="datatype-pseudo">
    <primary>tsm_handler</primary>
   </indexterm>

   <indexterm zone="datatype-pseudo">
    <primary>cstring</primary>
   </indexterm>

   <indexterm zone="datatype-pseudo">
    <primary>internal</primary>
   </indexterm>

   <indexterm zone="datatype-pseudo">
    <primary>opaque</primary>
   </indexterm>

   <para>
<!--
    The <productname>PostgreSQL</productname> type system contains a
    number of special-purpose entries that are collectively called
    <firstterm>pseudo-types</>.  A pseudo-type cannot be used as a
    column data type, but it can be used to declare a function's
    argument or result type.  Each of the available pseudo-types is
    useful in situations where a function's behavior does not
    correspond to simply taking or returning a value of a specific
    <acronym>SQL</acronym> data type.  <xref
    linkend="datatype-pseudotypes-table"> lists the existing
    pseudo-types.
-->
<productname>PostgreSQL</productname>型システムには、<firstterm>疑似データ型</>と総称される特殊用途のエントリが多数含まれます。
疑似データ型は列データ型としては使用できませんが、関数の引数や結果データ型を宣言するために使用できます。
これらの使用可能な疑似データ型は、ある関数の振舞いが、特定の<acronym>SQL</acronym>データ型の値を単に取得したり返したりする操作に対応していない場合に便利です。
<xref linkend="datatype-pseudotypes-table">に既存の疑似データ型を列挙します。
   </para>

    <table id="datatype-pseudotypes-table">
<!--
     <title>Pseudo-Types</title>
-->
     <title>疑似データ型</title>
     <tgroup cols="2">
      <thead>
       <row>
<!--
        <entry>Name</entry>
        <entry>Description</entry>
-->
    <entry>型名</entry>
    <entry>説明</entry>
       </row>
      </thead>

      <tbody>
       <row>
        <entry><type>any</></entry>
<!--
        <entry>Indicates that a function accepts any input data type.</entry>
-->
<entry>関数がどのような入力データ型でも受け入れることを示します。</entry>
       </row>

       <row>
        <entry><type>anyelement</></entry>
<!--
        <entry>Indicates that a function accepts any data type
        (see <xref linkend="extend-types-polymorphic">).</entry>
-->
<entry>関数がどのような入力データ型でも受け入れることを示します(<xref linkend="extend-types-polymorphic">を参照)。</entry>
       </row>

       <row>
        <entry><type>anyarray</></entry>
<!--
        <entry>Indicates that a function accepts any array data type
        (see <xref linkend="extend-types-polymorphic">).</entry>
-->
<entry>関数がどのような配列データ型でも受け入れることを示します（<xref linkend="extend-types-polymorphic">を参照してください）。</entry>
       </row>

       <row>
        <entry><type>anynonarray</></entry>
<!--
        <entry>Indicates that a function accepts any non-array data type
        (see <xref linkend="extend-types-polymorphic">).</entry>
-->
<entry>関数がどのような非配列データ型でも受け入れることを示します（<xref linkend="extend-types-polymorphic">を参照してください）。</entry>
       </row>

       <row>
        <entry><type>anyenum</></entry>
<!--
        <entry>Indicates that a function accepts any enum data type
        (see <xref linkend="extend-types-polymorphic"> and
        <xref linkend="datatype-enum">).</entry>
-->
<entry>関数が何らかの列挙データ型を受け付けることを示します（<xref linkend="extend-types-polymorphic">および<xref linkend="datatype-enum">を参照してください）。</entry>
       </row>

       <row>
        <entry><type>anyrange</></entry>
<!--
        <entry>Indicates that a function accepts any range data type
        (see <xref linkend="extend-types-polymorphic"> and
        <xref linkend="rangetypes">).</entry>
-->
<entry>関数が範囲データ型を受け付けることを示します(<xref linkend="extend-types-polymorphic"> と <xref linkend="rangetypes">を参照してください)。</entry>
       </row>

       <row>
        <entry><type>cstring</></entry>
<!--
        <entry>Indicates that a function accepts or returns a null-terminated C string.</entry>
-->
        <entry>関数がヌル終端のC文字列を受け入れる、もしくは返すことを示します。</entry>
       </row>

       <row>
        <entry><type>internal</></entry>
<!--
        <entry>Indicates that a function accepts or returns a server-internal
        data type.</entry>
-->
        <entry>関数がサーバ内部用データ型を受け入れる、もしくは返すことを示します。
        </entry>
       </row>

       <row>
        <entry><type>language_handler</></entry>
<!--
        <entry>A procedural language call handler is declared to return <type>language_handler</>.</entry>
-->
        <entry>
手続き言語呼び出しハンドラは<type>language_handler</>を返すものとして宣言されます。
        </entry>
       </row>

       <row>
        <entry><type>fdw_handler</></entry>
<!--
        <entry>A foreign-data wrapper handler is declared to return <type>fdw_handler</>.</entry>
-->
        <entry>
外部データラッパハンドラは<type>fdw_handler</>を返すものとして宣言されます。
       </entry>
       </row>

       <row>
        <entry><type>index_am_handler</></entry>
<!--
        <entry>An index access method handler is declared to return <type>index_am_handler</>.</entry>
-->
<entry>インデックスアクセスメソッドのハンドラは <type>index_am_handler</>を返すものとして宣言されます。</entry>
       </row>

       <row>
        <entry><type>tsm_handler</></entry>
<!--
        <entry>A tablesample method handler is declared to return <type>tsm_handler</>.</entry>
-->
        <entry>テーブルサンプリング方式のハンドラは<type>tsm_handler</>を返すものとして宣言されます。</entry>
       </row>

       <row>
        <entry><type>record</></entry>
<!--
        <entry>Identifies a function taking or returning an unspecified row type.</entry>
-->
        <entry>未指定の行型の引数を取る、あるいは返す関数を指定します。</entry>
       </row>

       <row>
        <entry><type>trigger</></entry>
<!--
        <entry>A trigger function is declared to return <type>trigger.</></entry>
-->
        <entry>トリガ関数は<type>trigger</>を返すものとして宣言されます。
        </entry>
       </row>

       <row>
        <entry><type>event_trigger</></entry>
<!--
        <entry>An event trigger function is declared to return <type>event_trigger.</></entry>
-->
        <entry>イベントトリガ関数は<type>event_trigger</>を返すものとして宣言されます。</entry>
       </row>

       <row>
        <entry><type>pg_ddl_command</></entry>
<!--
        <entry>Identifies a representation of DDL commands that is available to event triggers.</entry>
-->
        <entry>イベントトリガが使用できるDDLコマンドの表現を指定します。</entry>
       </row>

       <row>
        <entry><type>void</></entry>
<!--
        <entry>Indicates that a function returns no value.</entry>
-->
        <entry>関数が値を返さないことを示します。
        </entry>
       </row>

       <row>
        <entry><type>opaque</></entry>
<!--
        <entry>An obsolete type name that formerly served all the above purposes.</entry>
-->
        <entry>
過去に上記の目的すべてを果たしていた古いデータ型の名前です。
        </entry>
       </row>
      </tbody>
     </tgroup>
    </table>

   <para>
<!--
    Functions coded in C (whether built-in or dynamically loaded) can be
    declared to accept or return any of these pseudo data types.  It is up to
    the function author to ensure that the function will behave safely
    when a pseudo-type is used as an argument type.
-->
C言語で作成された関数（それが組み込みか動的にロードされるかに関係なく）は、これらの疑似データ型のどれでも受け入れたり返したりするように宣言することができます。
引数型として疑似データ型が使用されても関数が安全に機能するように、関数の作成時に気を付ける必要があります。
   </para>

   <para>
<!--
    Functions coded in procedural languages can use pseudo-types only as
    allowed by their implementation languages.  At present most procedural
    languages forbid use of a pseudo-type as an argument type, and allow
    only <type>void</> and <type>record</> as a result type (plus
    <type>trigger</> or <type>event_trigger</> when the function is used
    as a trigger or event trigger).  Some also
    support polymorphic functions using the types <type>anyelement</>,
    <type>anyarray</>, <type>anynonarray</>, <type>anyenum</>, and
    <type>anyrange</>.
-->
手続き型言語で作成された関数では、実装する言語によって許可された疑似データ型のみを使用できます。
現在、ほとんどの手続き型言語では疑似データ型を引数型として使用することが原則として禁止されており、結果型としての<type>void</>と<type>record</>（および関数がトリガまたはイベントトリガとして使用される場合の<type>trigger</>または<type>event_trigger</>）のみが許可されています。
また、<type>anyelement</>、<type>anyarray</>、<type>anynonarray</>、<type>anyenum</>および<type>anyrange</>型を使用する多様性関数をサポートするものもあります。
   </para>

   <para>
<!--
    The <type>internal</> pseudo-type is used to declare functions
    that are meant only to be called internally by the database
    system, and not by direct invocation in an <acronym>SQL</acronym>
    query.  If a function has at least one <type>internal</>-type
    argument then it cannot be called from <acronym>SQL</acronym>.  To
    preserve the type safety of this restriction it is important to
    follow this coding rule: do not create any function that is
    declared to return <type>internal</> unless it has at least one
    <type>internal</> argument.
-->
<type>internal</>疑似データ型は、データベースシステムによって内部的にのみ呼び出される関数を宣言する場合に使用され、<acronym>SQL</acronym>問い合わせでの直接呼び出しには使用できません。
関数に少なくとも1つの<type>internal</>型の引数があると、これを<acronym>SQL</acronym>から呼び出すことはできません。
この制限の影響からデータ型の安全性を保持するためには、次のコーディング規則に従うことが重要です。
<type>internal</>引数が少なくとも1つある場合を除き、<type>internal</>を返すと宣言される関数を作成すべきではありません。
   </para>

  </sect1>

 </chapter><|MERGE_RESOLUTION|>--- conflicted
+++ resolved
@@ -1467,15 +1467,12 @@
    </para>
 
    <para>
-<<<<<<< HEAD
-<!--
-=======
+<!--
     Division of a <type>money</type> value by an integer value is performed
     with truncation of the fractional part towards zero.  To get a rounded
     result, divide by a floating-point value, or cast the <type>money</type>
     value to <type>numeric</> before dividing and back to <type>money</type>
     afterwards.  (The latter is preferable to avoid risking precision loss.)
->>>>>>> eca2f8a7
     When a <type>money</type> value is divided by another <type>money</type>
     value, the result is <type>double precision</type> (i.e., a pure number,
     not money); the currency units cancel each other out in the division.
