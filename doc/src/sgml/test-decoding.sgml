--- conflicted
+++ resolved
@@ -11,14 +11,10 @@
 <!--
   <filename>test_decoding</> is an example of a logical decoding
   output plugin. It doesn't do anything especially useful, but can serve as
-<<<<<<< HEAD
-  a starting point for developing your own decoder.
+  a starting point for developing your own output plugin.
 -->
 <filename>test_decoding</>は論理デコード出力プラグインの例です。
 これは特に有用なことはまったく行いませんが、独自デコーダ開発の開始点として使えます。
-=======
-  a starting point for developing your own output plugin.
->>>>>>> 4191e37a
  </para>
 
  <para>
