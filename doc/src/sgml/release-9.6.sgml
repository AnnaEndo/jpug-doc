--- conflicted
+++ resolved
@@ -9065,14 +9065,10 @@
        <para>
 <!--
         Transmit query cancellation requests to the remote server
-<<<<<<< HEAD
-        (Michael Paquier)
+        (Michael Paquier, Etsuro Fujita) ★コンフリクト解消時に対応
 -->
 リモートサーバに問い合わせキャンセル要求を伝播するようにしました。
-(Michael Paquier)
-=======
-        (Michael Paquier, Etsuro Fujita)
->>>>>>> ca9cfed8
+(Michael Paquier, Etsuro Fujita)
        </para>
 
        <para>
