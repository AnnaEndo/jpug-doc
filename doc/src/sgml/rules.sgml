<!-- doc/src/sgml/rules.sgml -->

<chapter id="rules">
<!--
<title>The Rule System</title>
-->
<title>ルールシステム</title>

 <indexterm zone="rules">
<!--
  <primary>rule</primary>
-->
  <primary>ルール</primary>
 </indexterm>

<para>
<!--
     This chapter discusses the rule system in
     <productname>PostgreSQL</productname>.  Production rule systems
     are conceptually simple, but there are many subtle points
     involved in actually using them.
-->
本章では<productname>PostgreSQL</productname>のルールシステムについて説明します。
本番で稼働するルールシステムは概念としては単純ですが、実際に使ってみると、わかりにくいところが少なからずあります。
</para>

<para>
<!--
     Some other database systems define active database rules, which
     are usually stored procedures and triggers.  In
     <productname>PostgreSQL</productname>, these can be implemented
     using functions and triggers as well.
-->
通常それらはストアドプロシージャとトリガですが、他のいくつかのデータベースシステムは能動的データベースルールを定義しています。
<ProductName>PostgreSQL</ProductName>では関数とトリガとして実装されています。
</para>

<para>
<!--
     The rule system (more precisely speaking, the query rewrite rule
     system) is totally different from stored procedures and triggers.
     It modifies queries to take rules into consideration, and then
     passes the modified query to the query planner for planning and
     execution.  It is very powerful, and can be used for many things
     such as query language procedures, views, and versions.  The
     theoretical foundations and the power of this rule system are
     also discussed in <xref linkend="STON90b"> and <xref
     linkend="ONG90">.
-->
ルールシステム（より正確に言うと問い合わせ書き換えルールシステム）はストアドプロシージャとトリガとはまったく異なります。
ルールシステムはルールを参照して問い合わせを修正し、修正した問い合わせを、計画作成と実行のために問い合わせプランナに渡します。
これは非常に強力なため、問い合わせ言語プロシージャ、ビューあるいはバージョンなど多くのパターンで使用することができます。
このルールシステムの基礎理論と能力は<xref linkend="STON90b">および<xref linkend="ONG90">で解説されています。
</para>

<sect1 id="querytree">
<!--
<title>The Query Tree</title>
-->
<title>問い合わせツリーとは</title>

<indexterm zone="querytree">
<!--
 <primary>query tree</primary>
-->
 <primary>問い合わせツリー</primary>
</indexterm>

<para>
<!--
    To understand how the rule system works it is necessary to know
    when it is invoked and what its input and results are.
-->
どのようにルールシステムが機能するかを理解するためには、ルールがどのように起動され、その入力と結果は何かを理解しなければなりません。
</para>

<para>
<!--
    The rule system is located between the parser and the planner.
    It takes the output of the parser, one query tree, and the user-defined
    rewrite rules, which are also
    query trees with some extra information, and creates zero or more
    query trees as result. So its input and output are always things
    the parser itself could have produced and thus, anything it sees
    is basically representable as an <acronym>SQL</acronym> statement.
-->
ルールシステムは問い合わせパーサとプランナの中間に位置します。
ルールシステムは、入力としてパーサの出力、単一の問い合わせツリー、および何らかの特別な情報を持つ問い合わせツリーでもあるユーザ定義の書き換えルールを取り、結果として0個以上の問い合わせツリーを生成します。
ルールシステムの入力と出力は常にパーサ自体でも生成することができるもので、参照する対象は基本的に<acronym>SQL</acronym>文として表現できるものです。
</para>

<para>
<!--
    Now what is a query tree? It is an internal representation of an
    <acronym>SQL</acronym> statement where the single parts that it is
    built from are stored separately. These query trees can be shown
    in the server log if you set the configuration parameters
    <varname>debug_print_parse</varname>,
    <varname>debug_print_rewritten</varname>, or
    <varname>debug_print_plan</varname>.  The rule actions are also
    stored as query trees, in the system catalog
    <structname>pg_rewrite</structname>.  They are not formatted like
    the log output, but they contain exactly the same information.
-->
では問い合わせツリーとは何でしょうか。
それは、<acronym>SQL</acronym>文を構成する個々の部品を別々に記憶した、<acronym>SQL</acronym>文の内部表現です。
<varname>debug_print_parse</varname>、<varname>debug_print_rewritten</varname>、もしくは<varname>debug_print_plan</varname>設定パラメータを設定していれば、サーバログ内で問い合わせツリーを見ることができます。
ルールアクションも<structname>pg_rewrite</structname>システムカタログ内に問い合わせツリーとして格納されています。
これはログ出力のように整形されていませんが、まったく同じ情報を持っています。
</para>

<para>
<!--
    Reading a raw query tree requires some experience.  But since
    <acronym>SQL</acronym> representations of query trees are
    sufficient to understand the rule system, this chapter will not
    teach how to read them.
-->
問い合わせツリーそのものを読むためにはある程度の経験が必要です。
ルールシステムを理解するためには問い合わせツリーの<acronym>SQL</acronym>表現で十分ですので、ここではその読み方までは教えません。
</para>

<para>
<!--
    When reading the <acronym>SQL</acronym> representations of the
    query trees in this chapter it is necessary to be able to identify
    the parts the statement is broken into when it is in the query tree
    structure. The parts of a query tree are
-->
本章の問い合わせツリーの<acronym>SQL</acronym>表現形式を読む時に必要なのは、問い合わせツリー構造の中に分解された、ある文の部品を識別できることです。
問い合わせツリーには以下の部品があります。

<variablelist>
    <varlistentry>
    <term>
<!--
        the command type
-->
コマンド種類
    </term>
    <listitem>
    <para>
<!--
        This is a simple value telling which command
        (<command>SELECT</command>, <command>INSERT</command>,
        <command>UPDATE</command>, <command>DELETE</command>) produced
        the query tree.
-->
これはどのコマンド（<command>SELECT</command>、<command>INSERT</command>、<command>UPDATE</command>、<command>DELETE</command>）が構文解析ツリーを作ったかを示す単純な値です。
    </para>
    </listitem>
    </varlistentry>

    <varlistentry>
    <term>
<!--
        the range table
      <indexterm><primary>range table</></>
-->
範囲テーブル
      <indexterm><primary>範囲テーブル</></>
    </term>
    <listitem>
    <para>
<!--
        The range table is a list of relations that are used in the query.
        In a <command>SELECT</command> statement these are the relations given after
        the <literal>FROM</literal> key word.
-->
範囲テーブルは問い合わせで使われるリレーションのリストです。
<command>SELECT</command>文ではこれは<literal>FROM</literal>キーワードの後で与えられるリレーションになります。
    </para>

    <para>
<!--
        Every range table entry identifies a table or view and tells
        by which name it is called in the other parts of the query.
        In the query tree, the range table entries are referenced by
        number rather than by name, so here it doesn't matter if there
        are duplicate names as it would in an <acronym>SQL</acronym>
        statement. This can happen after the range tables of rules
        have been merged in. The examples in this chapter will not have
        this situation.
-->
範囲テーブルのそれぞれの項目はテーブルもしくはビューを識別し、問い合わせの別の部品ではどんな名前で呼び出されるかを示します。
問い合わせツリーでは範囲テーブルの項目は名前よりも番号で参照されることが多いため、ここでは<acronym>SQL</acronym>文とは違い、重複する名前があるかということは問題になりません。
これはルールの範囲テーブルがマージされた後に起こる可能性があります。
本章の例ではその状況を含んでいません。
    </para>
    </listitem>
    </varlistentry>

    <varlistentry>
    <term>
<!--
        the result relation
-->
結果リレーション
    </term>
    <listitem>
    <para>
<!--
        This is an index into the range table that identifies the
        relation where the results of the query go.
-->
問い合わせの結果が格納されるリレーションを識別する範囲テーブルへのインデックスです。
    </para>

    <para>
<!--
        <command>SELECT</command> queries don't have a result
        relation. (The special case of <command>SELECT INTO</command> is
        mostly identical to <command>CREATE TABLE</command> followed by
        <literal>INSERT ... SELECT</literal>, and is not discussed
        separately here.)
-->
<command>SELECT</command>問い合わせは結果リレーションを持ちません。
（<command>SELECT INTO</command>の場合は特別ですが、<literal>INSERT ... SELECT</literal>が付いた<command>CREATE TABLE</command>とほぼ同じですので、ここでは個別には説明しません。）
    </para>

    <para>
<!--
        For <command>INSERT</command>, <command>UPDATE</command>, and
        <command>DELETE</command> commands, the result relation is the table
        (or view!) where the changes are to take effect.
-->
<command>INSERT</command>、<command>UPDATE</command>、<command>DELETE</command>コマンドでは、結果リレーションは変更が有効になるテーブル（もしくはビュー）です。
    </para>
    </listitem>
    </varlistentry>

    <varlistentry>
    <term>
<!--
        the target list
    <indexterm><primary>target list</></>
-->
目的リスト
    <indexterm><primary>目的リスト</></>
    </term>
    <listitem>
    <para>
<!--
        The target list is a list of expressions that define the
        result of the query.  In the case of a
        <command>SELECT</command>, these expressions are the ones that
        build the final output of the query.  They correspond to the
        expressions between the key words <command>SELECT</command>
        and <command>FROM</command>.  (<literal>*</literal> is just an
        abbreviation for all the column names of a relation.  It is
        expanded by the parser into the individual columns, so the
        rule system never sees it.)
-->
目的リストは問い合わせの結果を定義する式のリストです。
<command>SELECT</command>の場合、この式は問い合わせの最終結果を構築するものです。
これらは<command>SELECT</command>と<command>FROM</command>キーワードの間にある式に対応します
（<literal>*</literal>は単にリレーションの全ての列名の省略です。
これはパーサによって個別の列に展開されますので、ルールシステムが見ることはありません）。
    </para>

    <para>
<!--
        <command>DELETE</command> commands don't need a normal target list
        because they don't produce any result.  Instead, the rule system
        adds a special <acronym>CTID</> entry to the empty target list,
        to allow the executor to find the row to be deleted.
        (<acronym>CTID</> is added when the result relation is an ordinary
        table.  If it is a view, a whole-row variable is added instead,
        as described in <xref linkend="rules-views-update">.)
-->
<command>DELETE</command>コマンドは結果を返しませんので、通常の目的リストは必要ありません。
その代わり、ルールシステムは空の目的リストに特別な<acronym>CTID</>項目を追加し、エクゼキュータが削除すべき行を見つけられるようにします。
（<acronym>CTID</>は結果リレーションが通常のテーブルの場合に追加されます。
もしビューであれば<xref linkend="rules-views-update">で述べるように、代わりに行全体の変数が追加されます。）
    </para>

    <para>
<!--
        For <command>INSERT</command> commands, the target list describes
        the new rows that should go into the result relation. It consists of the
        expressions in the <literal>VALUES</> clause or the ones from the
        <command>SELECT</command> clause in <literal>INSERT
        ... SELECT</literal>.  The first step of the rewrite process adds
        target list entries for any columns that were not assigned to by
        the original command but have defaults.  Any remaining columns (with
        neither a given value nor a default) will be filled in by the
        planner with a constant null expression.
-->
<command>INSERT</command>問い合わせでは、目的リストは結果リレーションへ入る新規の行を示します。
これは<literal>VALUES</>句か<literal>INSERT ... SELECT</literal>の中の<command>SELECT</command>句の式です。
書き換え処理の最初のステップでは、元の問い合わせでは割り当てられず、デフォルト値となっている列の目的リストの項目を追加します。
残った列（値が与えられていない列、かつデフォルト値を持たない列）は全て、プランナによって定数NULL式で埋められます。
    </para>

    <para>
<!--
        For <command>UPDATE</command> commands, the target list
        describes the new rows that should replace the old ones. In the
        rule system, it contains just the expressions from the <literal>SET
        column = expression</literal> part of the command.  The planner will
        handle missing columns by inserting expressions that copy the values
        from the old row into the new one.  Just as for <command>DELETE</>,
        the rule system adds a <acronym>CTID</> or whole-row variable so that
        the executor can identify the old row to be updated.
-->
<command>UPDATE</command>コマンドでは、目的リストは古いものを置き換えるべき新しい行を示します。
ルールシステムではコマンド内の<literal>SET column = expression</literal>部分にある式だけを持っています。
プランナは、古い行から新しい行へ値をコピーする式を挿入することにより、抜けている列を処理します。
<command>DELETE</command>の場合と同様、エクゼキュータが更新すべき行を見つけられるように、ルールシステムは<acronym>CTID</>もしくは行全体の変数を追加します。
    </para>

    <para>
<!--
        Every entry in the target list contains an expression that can
        be a constant value, a variable pointing to a column of one
        of the relations in the range table, a parameter, or an expression
        tree made of function calls, constants, variables, operators, etc.
-->
目的リストの各項目は、定数値、範囲テーブル内のリレーション中の1つの列を指し示す変数、パラメータ等の式を保持するか、または、関数呼び出し、定数、変数、演算子などにより作られた式のツリーを保持します。
    </para>
    </listitem>
    </varlistentry>

    <varlistentry>
    <term>
<!--
        the qualification
-->
条件
    </term>
    <listitem>
    <para>
<!--
        The query's qualification is an expression much like one of
        those contained in the target list entries. The result value of
        this expression is a Boolean that tells whether the operation
        (<command>INSERT</command>, <command>UPDATE</command>,
        <command>DELETE</command>, or <command>SELECT</command>) for the
        final result row should be executed or not. It corresponds to the <literal>WHERE</> clause
        of an <acronym>SQL</acronym> statement.
-->
問い合わせの条件は目的リストの項目に含まれている式によく似た式です。
この式の結果は、最終的な結果の行を得るための（<command>INSERT</command>、<command>UPDATE</command>、<command>DELETE</command>または<command>SELECT</command>）演算を実行すべきかどうかを示すブール値です。
それは<acronym>SQL</acronym>文の中の<literal>WHERE</>句に対応します。
    </para>
    </listitem>
    </varlistentry>

    <varlistentry>
    <term>
<!--
        the join tree
-->
結合ツリー
    </term>
    <listitem>
    <para>
<!--
        The query's join tree shows the structure of the <literal>FROM</> clause.
        For a simple query like <literal>SELECT ... FROM a, b, c</literal>, the join tree is just
        a list of the <literal>FROM</> items, because we are allowed to join them in
        any order.  But when <literal>JOIN</> expressions, particularly outer joins,
        are used, we have to join in the order shown by the joins.
        In that case, the join tree shows the structure of the <literal>JOIN</> expressions.  The
        restrictions associated with particular <literal>JOIN</> clauses (from <literal>ON</> or
        <literal>USING</> expressions) are stored as qualification expressions attached
        to those join-tree nodes.  It turns out to be convenient to store
        the top-level <literal>WHERE</> expression as a qualification attached to the
        top-level join-tree item, too.  So really the join tree represents
        both the <literal>FROM</> and <literal>WHERE</> clauses of a <command>SELECT</command>.
-->
問い合わせの結合ツリーは<literal>FROM</>句の構造を表します。
<literal>SELECT ... FROM a, b, c</literal>のような単純な問い合わせでは、結合ツリーは単なる<literal>FROM</>項目のリストです。
なぜならこれらはどんな順番で結合しても構わないためです。
しかし<literal>JOIN</>式、特に外部結合が使われた場合は、その結合が示す順番通りに結合しなければいけません。
この場合結合ツリーは<literal>JOIN</>式の構造を表します。
特定の<literal>JOIN</>句と関連付けられた制約（<literal>ON</>もしくは<literal>USING</>式からのもの）はこれらの結合ツリーノードに付加された条件として格納されます。
頂点レベルの<literal>WHERE</>式を頂点レベルの結合ツリー項目に付加された条件として格納することも便利です。
ですから、結合ツリーは<command>SELECT</command>の<literal>FROM</>句と<literal>WHERE</>句の両方を表しているわけです。
    </para>
    </listitem>
    </varlistentry>

    <varlistentry>
    <term>
<!--
        the others
-->
その他
    </term>
    <listitem>
    <para>
<!--
        The other parts of the query tree like the <literal>ORDER BY</>
        clause aren't of interest here. The rule system
        substitutes some entries there while applying rules, but that
        doesn't have much to do with the fundamentals of the rule
        system.
-->
<literal>ORDER BY</>句のような、問い合わせツリーのその他の部品は、ここでは取り上げません。
ルールシステムはルールを適用している時にそこで項目を入れ替えることもありますが、これはルールシステムの基本とはあまり関係しません。
    </para>
    </listitem>
    </varlistentry>

</variablelist>
</para>
</sect1>

<sect1 id="rules-views">
<!--
<title>Views and the Rule System</title>
-->
<title>ビューとルールシステム</title>

<indexterm zone="rules-views">
<!--
 <primary>rule</primary>
 <secondary>and views</secondary>
-->
 <primary>ルール</primary>
 <secondary>とビュー</secondary>
</indexterm>

<indexterm zone="rules-views">
<!--
 <primary>view</>
 <secondary>implementation through rules</>
-->
 <primary>ビュー</>
 <secondary>ルールを使用した実装</>
</indexterm>

<para>
<!--
    Views in <productname>PostgreSQL</productname> are implemented
    using the rule system. In fact, there is essentially no difference
    between:
-->
<productname>PostgreSQL</productname>におけるビューはルールシステムを使って実装されています。
実際、

<programlisting>
CREATE VIEW myview AS SELECT * FROM mytab;
</programlisting>

<!--
    compared against the two commands:
-->
と

<programlisting>
CREATE TABLE myview (<replaceable>same column list as mytab</replaceable>);
CREATE RULE "_RETURN" AS ON SELECT TO myview DO INSTEAD
    SELECT * FROM mytab;
</programlisting>
の2つのコマンドの間には基本的な違いはありません。

<!--
    because this is exactly what the <command>CREATE VIEW</command>
    command does internally.  This has some side effects. One of them
    is that the information about a view in the
    <productname>PostgreSQL</productname> system catalogs is exactly
    the same as it is for a table. So for the parser, there is
    absolutely no difference between a table and a view. They are the
    same thing: relations.
-->
と言うのは、<command>CREATE VIEW</command>コマンドによって内部的にまったく同じコマンドが行われるからです。
これには副作用もあります。
その1つは<productname>PostgreSQL</productname>システムカタログのビューについての情報はテーブルの情報とまったく同一であるということです。
そのため、パーサにとってはテーブルとビューの間に違いは一切ありません。
これらは同じもの、つまりリレーションです。
</para>

<sect2 id="rules-select">
<!--
<title>How <command>SELECT</command> Rules Work</title>
-->
<title><command>SELECT</command>ルールの動き</title>

<indexterm zone="rules-select">
<!--
 <primary>rule</primary>
 <secondary sortas="SELECT">for SELECT</secondary>
-->
 <primary>ルール</primary>
 <secondary sortas="SELECT">SELECT用</secondary>
</indexterm>

<para>
<!--
    Rules <literal>ON SELECT</> are applied to all queries as the last step, even
    if the command given is an <command>INSERT</command>,
    <command>UPDATE</command> or <command>DELETE</command>. And they
    have different semantics from rules on the other command types in that they modify the
    query tree in place instead of creating a new one.  So
    <command>SELECT</command> rules are described first.
-->
たとえコマンドが<command>INSERT</command>、<command>UPDATE</command>、<command>DELETE</command>などであっても、<literal>ON SELECT</>ルールは全ての問い合わせに対し最後に適用されます。
そして、このルールは他のコマンド種類のルールと異なるセマンティックを持っていて、問い合わせツリーを新規に生成せずに、そこにあるものを修正します。
したがって<command>SELECT</command>ルールを一番初めに記述します。
</para>

<para>
<!--
    Currently, there can be only one action in an <literal>ON SELECT</> rule, and it must
    be an unconditional <command>SELECT</> action that is <literal>INSTEAD</>. This restriction was
    required to make rules safe enough to open them for ordinary users, and
    it restricts <literal>ON SELECT</> rules to act like views.
-->
現在のところ、<literal>ON SELECT</>ルールでは1つのアクションしか許されず、それは<literal>INSTEAD</>である無条件の<command>SELECT</>アクションでなければいけません。
この制約は、一般のユーザが何をしても、ルールシステムが堅牢であるために必要であり、<literal>ON SELECT</>のルールはビュー同様の動作に限定されます。
</para>

<para>
<!--
    The examples for this chapter are two join views that do some
    calculations and some more views using them in turn.  One of the
    two first views is customized later by adding rules for
    <command>INSERT</command>, <command>UPDATE</command>, and
    <command>DELETE</command> operations so that the final result will
    be a view that behaves like a real table with some magic
    functionality.  This is not such a simple example to start from and
    this makes things harder to get into. But it's better to have one
    example that covers all the points discussed step by step rather
    than having many different ones that might mix up in mind.
-->
本章の例として挙げているのは、ちょっとした演算をする2つの結合のビューと、次にこれらの機能を利用するいくつかのビューです。
初めの2つのビューのうちの1つは、<command>INSERT</command>、<command>UPDATE</command>、<command>DELETE</command>操作に対するルールを後で追加することでカスタマイズされ、最終結果は何らかの魔法の機能によりあたかも実テーブルのように振舞うビューになります。
初めて学ぶための例としては決して簡単ではなく先に進むことを躊躇させるかもしれませんが、多くの別々の例を持ち出して頭の混乱を招くよりも、全ての論点をステップごとに追う1つの例を挙げる方が良いでしょう。
</para>

<para>
<!--
For the example, we need a little <literal>min</literal> function that
returns the lower of 2 integer values. We create that as:
-->
この例では、2つの整数から小さな値を返すちょっとした<literal>min</literal>関数を必要とします。
関数の生成は以下のようにします。

<programlisting>
CREATE FUNCTION min(integer, integer) RETURNS integer AS $$
    SELECT CASE WHEN $1 &lt; $2 THEN $1 ELSE $2 END
$$ LANGUAGE SQL STRICT;
</programlisting>
</para>

<para>
<!--
    The real tables we need in the first two rule system descriptions
    are these:
-->
最初の2つのルールシステムの説明で必要とする実テーブルを以下に示します。

<programlisting>
<!--
CREATE TABLE shoe_data (
    shoename   text,          &#045;- primary key
    sh_avail   integer,       &#045;- available number of pairs
    slcolor    text,          &#045;- preferred shoelace color
    slminlen   real,          &#045;- minimum shoelace length
    slmaxlen   real,          &#045;- maximum shoelace length
    slunit     text           &#045;- length unit
);

CREATE TABLE shoelace_data (
    sl_name    text,          &#045;- primary key
    sl_avail   integer,       &#045;- available number of pairs
    sl_color   text,          &#045;- shoelace color
    sl_len     real,          &#045;- shoelace length
    sl_unit    text           &#045;- length unit
);

CREATE TABLE unit (
    un_name    text,          &#045;- primary key
    un_fact    real           &#045;- factor to transform to cm
);
-->
CREATE TABLE shoe_data (
    shoename   text,          -- 主キー
    sh_avail   integer,       -- 在庫
    slcolor    text,          -- 望ましい靴紐の色
    slminlen   real,          -- 靴紐の最短サイズ
    slmaxlen   real,          -- 靴紐の最長サイズ
    slunit     text           -- 長さの単位
);

CREATE TABLE shoelace_data (
    sl_name    text,          -- 主キー
    sl_avail   integer,       -- 在庫
    sl_color   text,          -- 靴紐の色
    sl_len     real,          -- 靴紐の長さ
    sl_unit    text           -- 長さの単位
);

CREATE TABLE unit (
    un_name    text,          -- 主キー
    un_fact    real           -- cmに変換するファクタ
);
</programlisting>

<!--
    As you can see, they represent shoe-store data.
-->
これでわかるかもしれませんが、これらは靴屋のデータを表しています。
</para>

<para>
<!--
    The views are created as:
-->
ビューを以下のように作成します。

<programlisting>
CREATE VIEW shoe AS
    SELECT sh.shoename,
           sh.sh_avail,
           sh.slcolor,
           sh.slminlen,
           sh.slminlen * un.un_fact AS slminlen_cm,
           sh.slmaxlen,
           sh.slmaxlen * un.un_fact AS slmaxlen_cm,
           sh.slunit
      FROM shoe_data sh, unit un
     WHERE sh.slunit = un.un_name;

CREATE VIEW shoelace AS
    SELECT s.sl_name,
           s.sl_avail,
           s.sl_color,
           s.sl_len,
           s.sl_unit,
           s.sl_len * u.un_fact AS sl_len_cm
      FROM shoelace_data s, unit u
     WHERE s.sl_unit = u.un_name;

CREATE VIEW shoe_ready AS
    SELECT rsh.shoename,
           rsh.sh_avail,
           rsl.sl_name,
           rsl.sl_avail,
           min(rsh.sh_avail, rsl.sl_avail) AS total_avail
      FROM shoe rsh, shoelace rsl
     WHERE rsl.sl_color = rsh.slcolor
       AND rsl.sl_len_cm &gt;= rsh.slminlen_cm
       AND rsl.sl_len_cm &lt;= rsh.slmaxlen_cm;
</programlisting>

<!--
    The <command>CREATE VIEW</command> command for the
    <literal>shoelace</literal> view (which is the simplest one we
    have) will create a relation <literal>shoelace</> and an entry in
    <structname>pg_rewrite</structname> that tells that there is a
    rewrite rule that must be applied whenever the relation <literal>shoelace</>
    is referenced in a query's range table.  The rule has no rule
    qualification (discussed later, with the non-<command>SELECT</> rules, since
    <command>SELECT</> rules currently cannot have them) and it is <literal>INSTEAD</>. Note
    that rule qualifications are not the same as query qualifications.
    The action of our rule has a query qualification.
    The action of the rule is one query tree that is a copy of the
    <command>SELECT</command> statement in the view creation command.
-->
<literal>shoelace</literal>ビュー（今ある一番簡単なビュー）用の<command>CREATE VIEW</command>コマンドは、<literal>shoelace</>リレーションと、問い合わせ範囲テーブルの中で<literal>shoelace</>リレーションが参照される時はいつでも、適用されるべき書き換えルールの存在を示す項目を<structname>pg_rewrite</structname>に作ります。
ルールはルール条件（<command>SELECT</>ルールは現在持つことができませんので、非<command>SELECT</>ルールのところで取り上げます）を持たない<literal>INSTEAD</>です。
ルール条件は問い合わせ条件とは異なることに注意してください！
ルールアクションは問い合わせ条件を持っています。
このルールアクションは、ビュー作成コマンド内の<command>SELECT</command>のコピーである、1つの問い合わせツリーです。
</para>

    <note>
    <para>
<!--
    The two extra range
    table entries for <literal>NEW</> and <literal>OLD</> that you can see in
    the <structname>pg_rewrite</structname> entry aren't of interest
    for <command>SELECT</command> rules.
-->
<structname>pg_rewrite</structname>項目の<literal>NEW</>と<literal>OLD</>に対する2つの特別な範囲テーブル項目は<command>SELECT</command>ルールには関係ありません。
    </para>
    </note>

<para>
<!--
    Now we populate <literal>unit</literal>, <literal>shoe_data</literal>
    and <literal>shoelace_data</literal> and run a simple query on a view:
-->
ではここで<literal>unit</literal>、<literal>shoe_data</literal>、<literal>shoelace_data</literal>にデータを入れ、ビューに簡単な問い合わせを行います。

<programlisting>
INSERT INTO unit VALUES ('cm', 1.0);
INSERT INTO unit VALUES ('m', 100.0);
INSERT INTO unit VALUES ('inch', 2.54);

INSERT INTO shoe_data VALUES ('sh1', 2, 'black', 70.0, 90.0, 'cm');
INSERT INTO shoe_data VALUES ('sh2', 0, 'black', 30.0, 40.0, 'inch');
INSERT INTO shoe_data VALUES ('sh3', 4, 'brown', 50.0, 65.0, 'cm');
INSERT INTO shoe_data VALUES ('sh4', 3, 'brown', 40.0, 50.0, 'inch');

INSERT INTO shoelace_data VALUES ('sl1', 5, 'black', 80.0, 'cm');
INSERT INTO shoelace_data VALUES ('sl2', 6, 'black', 100.0, 'cm');
INSERT INTO shoelace_data VALUES ('sl3', 0, 'black', 35.0 , 'inch');
INSERT INTO shoelace_data VALUES ('sl4', 8, 'black', 40.0 , 'inch');
INSERT INTO shoelace_data VALUES ('sl5', 4, 'brown', 1.0 , 'm');
INSERT INTO shoelace_data VALUES ('sl6', 0, 'brown', 0.9 , 'm');
INSERT INTO shoelace_data VALUES ('sl7', 7, 'brown', 60 , 'cm');
INSERT INTO shoelace_data VALUES ('sl8', 1, 'brown', 40 , 'inch');

SELECT * FROM shoelace;

 sl_name   | sl_avail | sl_color | sl_len | sl_unit | sl_len_cm
-----------+----------+----------+--------+---------+-----------
 sl1       |        5 | black    |     80 | cm      |        80
 sl2       |        6 | black    |    100 | cm      |       100
 sl7       |        7 | brown    |     60 | cm      |        60
 sl3       |        0 | black    |     35 | inch    |      88.9
 sl4       |        8 | black    |     40 | inch    |     101.6
 sl8       |        1 | brown    |     40 | inch    |     101.6
 sl5       |        4 | brown    |      1 | m       |       100
 sl6       |        0 | brown    |    0.9 | m       |        90
(8 rows)
</programlisting>
   </para>

   <para>
<!--
    This is the simplest <command>SELECT</command> you can do on our
    views, so we take this opportunity to explain the basics of view
    rules.  The <literal>SELECT * FROM shoelace</literal> was
    interpreted by the parser and produced the query tree:
-->
これは、ビューに対する最も簡単な<command>SELECT</command>ですので、この機会にビュールールの基本を説明します。
<literal>SELECT * FROM shoelace</literal>はパーサによって処理され、次の問い合わせツリーが生成されます。

<programlisting>
SELECT shoelace.sl_name, shoelace.sl_avail,
       shoelace.sl_color, shoelace.sl_len,
       shoelace.sl_unit, shoelace.sl_len_cm
  FROM shoelace shoelace;
</programlisting>

<!--
    and this is given to the rule system. The rule system walks through the
    range table and checks if there are rules
    for any relation. When processing the range table entry for
    <literal>shoelace</literal> (the only one up to now) it finds the
    <literal>_RETURN</literal> rule with the query tree:
-->
このツリーがルールシステムに伝えられます。
ルールシステムは範囲テーブルを参照し、何らかのリレーションに対してルールが存在するか調べます。
<literal>shoelace</literal>（現時点では唯一のビュー）についての範囲テーブル項目を処理する際、問い合わせツリーで<literal>_RETURN</literal>ルールを検出します。

<programlisting>
SELECT s.sl_name, s.sl_avail,
       s.sl_color, s.sl_len, s.sl_unit,
       s.sl_len * u.un_fact AS sl_len_cm
  FROM shoelace old, shoelace new,
       shoelace_data s, unit u
 WHERE s.sl_unit = u.un_name;
</programlisting>
</para>

<para>
<!--
    To expand the view, the rewriter simply creates a subquery range-table
    entry containing the rule's action query tree, and substitutes this
    range table entry for the original one that referenced the view.  The
    resulting rewritten query tree is almost the same as if you had typed:
-->
ビューを展開するために、リライタは単純にルールのアクション問い合わせツリーを持つ副問い合わせ範囲テーブルの項目を作り、ビューを参照していた元の範囲テーブルを置き換えます。
書き換えられた結果の問い合わせツリーは、以下のように入力した場合とほぼ同じです。

<programlisting>
SELECT shoelace.sl_name, shoelace.sl_avail,
       shoelace.sl_color, shoelace.sl_len,
       shoelace.sl_unit, shoelace.sl_len_cm
  FROM (SELECT s.sl_name,
               s.sl_avail,
               s.sl_color,
               s.sl_len,
               s.sl_unit,
               s.sl_len * u.un_fact AS sl_len_cm
          FROM shoelace_data s, unit u
         WHERE s.sl_unit = u.un_name) shoelace;
</programlisting>

<!--
     There is one difference however: the subquery's range table has two
     extra entries <literal>shoelace old</> and <literal>shoelace new</>.  These entries don't
     participate directly in the query, since they aren't referenced by
     the subquery's join tree or target list.  The rewriter uses them
     to store the access privilege check information that was originally present
     in the range-table entry that referenced the view.  In this way, the
     executor will still check that the user has proper privileges to access
     the view, even though there's no direct use of the view in the rewritten
     query.
-->
しかし1つだけ違いがあります。
副問い合わせの範囲テーブルが2つの余分な項目<literal>shoelace old</>と<literal>shoelace new</>を持っていることです。
これらの項目は副問い合わせの結合ツリーや目的リストで参照されませんので、直接問い合わせでは使われません。
リライタはそれらを使用して、ビューを参照した範囲テーブルの項目に元々存在したアクセス権限確認情報を格納します。
この方法で、書き換えられた問い合わせで直接ビューを使用していなくても、エクゼキュータはユーザがそのビューにアクセスするための正しい権限を持っているか確認します。
</para>

<para>
<!--
    That was the first rule applied.  The rule system will continue checking
    the remaining range-table entries in the top query (in this example there
    are no more), and it will recursively check the range-table entries in
    the added subquery to see if any of them reference views.  (But it
    won't expand <literal>old</> or <literal>new</> &mdash; otherwise we'd have infinite recursion!)
    In this example, there are no rewrite rules for <literal>shoelace_data</> or <literal>unit</>,
    so rewriting is complete and the above is the final result given to
    the planner.
-->
これが最初に適用されるルールです。
ルールシステムは最上位の問い合わせの残り（この例ではこれ以上ありません）の範囲テーブルの項目をチェックし続けます。
そしてルールシステムは、追加された副問い合わせの範囲テーブルの項目がビューを参照するかを再帰的に確認します
（しかし<literal>old</>や<literal>new</>は展開しません。
そうでなければ無限再帰になってしまいます！）。
この例では<literal>shoelace_data</>や<literal>unit</>用の書き換えルールはありません。
ですから書き換えは完結し、上記がプランナに渡される最終的な結果となります。
</para>

<para>
<!--
    Now we want to write a query that finds out for which shoes currently in the store
    we have the matching shoelaces (color and length) and where the
    total number of exactly matching pairs is greater or equal to two.
-->
さて、店に置いてある靴紐（の色とサイズ）に一致する靴が店にあるか、完全に一致する靴紐の在庫数が2以上あるかどうかを把握する問い合わせを書いてみましょう。

<programlisting>
SELECT * FROM shoe_ready WHERE total_avail &gt;= 2;

 shoename | sh_avail | sl_name | sl_avail | total_avail
----------+----------+---------+----------+-------------
 sh1      |        2 | sl1     |        5 |           2
 sh3      |        4 | sl7     |        7 |           4
(2 rows)
</programlisting>
</para>

<para>
<!--
    The output of the parser this time is the query tree:
-->
今回のパーサの出力は以下の問い合わせツリーです。

<programlisting>
SELECT shoe_ready.shoename, shoe_ready.sh_avail,
       shoe_ready.sl_name, shoe_ready.sl_avail,
       shoe_ready.total_avail
  FROM shoe_ready shoe_ready
 WHERE shoe_ready.total_avail &gt;= 2;
</programlisting>

<!--
    The first rule applied will be the one for the
    <literal>shoe_ready</literal> view and it results in the
    query tree:
-->
最初に適用されるルールは<literal>shoe_ready</literal>ビュー用のもので、問い合わせツリーにおける結果は以下のようになります。

<programlisting>
SELECT shoe_ready.shoename, shoe_ready.sh_avail,
       shoe_ready.sl_name, shoe_ready.sl_avail,
       shoe_ready.total_avail
  FROM (SELECT rsh.shoename,
               rsh.sh_avail,
               rsl.sl_name,
               rsl.sl_avail,
               min(rsh.sh_avail, rsl.sl_avail) AS total_avail
          FROM shoe rsh, shoelace rsl
         WHERE rsl.sl_color = rsh.slcolor
           AND rsl.sl_len_cm &gt;= rsh.slminlen_cm
           AND rsl.sl_len_cm &lt;= rsh.slmaxlen_cm) shoe_ready
 WHERE shoe_ready.total_avail &gt;= 2;
</programlisting>

<!--
    Similarly, the rules for <literal>shoe</literal> and
    <literal>shoelace</literal> are substituted into the range table of
    the subquery, leading to a three-level final query tree:
-->
同じように、<literal>shoe</literal>と<literal>shoelace</literal>用のルールは副問い合わせの範囲テーブルとして代用され、3レベルの最終問い合わせツリーへと導きます。

<programlisting>
SELECT shoe_ready.shoename, shoe_ready.sh_avail,
       shoe_ready.sl_name, shoe_ready.sl_avail,
       shoe_ready.total_avail
  FROM (SELECT rsh.shoename,
               rsh.sh_avail,
               rsl.sl_name,
               rsl.sl_avail,
               min(rsh.sh_avail, rsl.sl_avail) AS total_avail
          FROM (SELECT sh.shoename,
                       sh.sh_avail,
                       sh.slcolor,
                       sh.slminlen,
                       sh.slminlen * un.un_fact AS slminlen_cm,
                       sh.slmaxlen,
                       sh.slmaxlen * un.un_fact AS slmaxlen_cm,
                       sh.slunit
                  FROM shoe_data sh, unit un
                 WHERE sh.slunit = un.un_name) rsh,
               (SELECT s.sl_name,
                       s.sl_avail,
                       s.sl_color,
                       s.sl_len,
                       s.sl_unit,
                       s.sl_len * u.un_fact AS sl_len_cm
                  FROM shoelace_data s, unit u
                 WHERE s.sl_unit = u.un_name) rsl
         WHERE rsl.sl_color = rsh.slcolor
           AND rsl.sl_len_cm &gt;= rsh.slminlen_cm
           AND rsl.sl_len_cm &lt;= rsh.slmaxlen_cm) shoe_ready
 WHERE shoe_ready.total_avail &gt; 2;
</programlisting>
   </para>

   <para>
<!--
    It turns out that the planner will collapse this tree into a
    two-level query tree: the bottommost <command>SELECT</command>
    commands will be <quote>pulled up</quote> into the middle
    <command>SELECT</command> since there's no need to process them
    separately.  But the middle <command>SELECT</command> will remain
    separate from the top, because it contains aggregate functions.
    If we pulled those up it would change the behavior of the topmost
    <command>SELECT</command>, which we don't want.  However,
    collapsing the query tree is an optimization that the rewrite
    system doesn't have to concern itself with.
-->
次にプランナはこのツリーを2レベルの問い合わせツリーに縮めます。
一番下の<command>SELECT</command>コマンドは別々に処理する必要がありませんので2つ目の<command>SELECT</command>に<quote>引っ張り上げ</quote>られます。
しかし2つ目の<command>SELECT</command>は集約関数を持つため、頂点からは区別されます。
もしそれらを引っ張り上げてしまうと一番上の<command>SELECT</command>の動作を変えてしまうことになり、それはしたくありません。
しかし、問い合わせツリーを縮めるという最適化を、書き換えシステム自身で意識する必要はありません。
   </para>
</sect2>

<sect2>
<!--
<title>View Rules in Non-<command>SELECT</command> Statements</title>
-->
<title>非<command>SELECT</command>文のビュールール</title>

<para>
<!--
    Two details of the query tree aren't touched in the description of
    view rules above. These are the command type and the result relation.
    In fact, the command type is not needed by view rules, but the result
    relation may affect the way in which the query rewriter works, because
    special care needs to be taken if the result relation is a view.
-->
これまでのビュールールの説明では問い合わせツリーの2つの詳細について触れませんでした。
それらは、コマンドタイプと結果リレーションです。
実際、コマンドタイプはビュールールでは必要とされませんが、結果リレーションがビューの場合には特別な考慮が必要ですので、結果リレーションは問い合わせリライタの動作に影響するかもしれません。
</para>

<para>
<!--
    There are only a few differences between a query tree for a
    <command>SELECT</command> and one for any other
    command. Obviously, they have a different command type and for a
    command other than a <command>SELECT</command>, the result
    relation points to the range-table entry where the result should
    go.  Everything else is absolutely the same.  So having two tables
    <literal>t1</> and <literal>t2</> with columns <literal>a</> and
    <literal>b</>, the query trees for the two statements:
-->
<command>SELECT</command>と他のコマンドに対する問い合わせツリーの間には大きな違いはありません。
明らかに、それらは違うコマンドタイプを持っていて、<command>SELECT</command>以外のコマンドでは、結果リレーションは結果の格納先となる範囲テーブルの項目を指し示します。
それ以外ではまったく同じです。
ですから、<literal>a</>と<literal>b</>の列を持つテーブル<literal>t1</>、<literal>t2</>に対する以下の2つの文の問い合わせツリーは、ほとんど同じです。

<programlisting>
SELECT t2.b FROM t1, t2 WHERE t1.a = t2.a;

UPDATE t1 SET b = t2.b FROM t2 WHERE t1.a = t2.a;
</programlisting>

<!--
    are nearly identical.  In particular:
-->
以下に、具体的に示します。

    <itemizedlist>
        <listitem>
        <para>
<!--
            The range tables contain entries for the tables <literal>t1</> and <literal>t2</>.
-->
範囲テーブルには、テーブル<literal>t1</>と<literal>t2</>に対する項目があります。
        </para>
        </listitem>

        <listitem>
        <para>
<!--
            The target lists contain one variable that points to column
            <literal>b</> of the range table entry for table <literal>t2</>.
-->
目的リストにはテーブル<literal>t2</>に対する範囲テーブル項目の<literal>b</>列を指し示す1つの変数があります。
        </para>
        </listitem>

        <listitem>
        <para>
<!--
            The qualification expressions compare the columns <literal>a</> of both
            range-table entries for equality.
-->
条件式は、範囲テーブルの両項目の<literal>a</>列の等価性を比較します。
        </para>
        </listitem>

        <listitem>
        <para>
<!--
            The join trees show a simple join between <literal>t1</> and <literal>t2</>.
-->
結合ツリーは<literal>t1</>と<literal>t2</>の単純な結合を表しています。
        </para>
        </listitem>
    </itemizedlist>
   </para>

   <para>
<!--
    The consequence is, that both query trees result in similar
    execution plans: They are both joins over the two tables. For the
    <command>UPDATE</command> the missing columns from <literal>t1</> are added to
    the target list by the planner and the final query tree will read
    as:
-->
結果として、両方の問い合わせツリーは似たような実行計画になります。
それらはともに2つのテーブルの結合です。
<command>UPDATE</command>では<literal>t1</>から抜けている列はプランナによって目的リストに追加され、最終の問い合わせツリーは、以下のようになります。

<programlisting>
UPDATE t1 SET a = t1.a, b = t2.b FROM t2 WHERE t1.a = t2.a;
</programlisting>

<!--
    and thus the executor run over the join will produce exactly the
    same result set as:
-->
そして、結合を実行したエクゼキュータは、

<programlisting>
SELECT t1.a, t2.b FROM t1, t2 WHERE t1.a = t2.a;
</programlisting>

<!--
    But there is a little problem in
    <command>UPDATE</command>: the part of the executor plan that does
    the join does not care what the results from the join are
    meant for. It just produces a result set of rows. The fact that
    one is a <command>SELECT</command> command and the other is an
    <command>UPDATE</command> is handled higher up in the executor, where
    it knows that this is an <command>UPDATE</command>, and it knows that
    this result should go into table <literal>t1</>. But which of the rows
    that are there has to be replaced by the new row?
-->
の結果集合とまったく同じ結果集合を作成します。
とは言っても<command>UPDATE</command>にはちょっとした問題があります。
結合を行うエクゼキュータの計画の部分は、結合の結果が何に向けられているかに関与しません。
エクゼキュータは単に結果となる行の集合を作成するだけです。
1つは<command>SELECT</command>コマンドでもう1つは<command>UPDATE</command>コマンドであるという事実は、エクゼキュータの中のより上位で扱われます。
そこでは、これが<command>UPDATE</command>であるとわかっていて、この結果がテーブル<literal>t1</>に入らなければいけないことを知っています。
しかし、そこにあるどの行が新しい行によって置換されなければならないのでしょうか。
</para>

<para>
<!--
    To resolve this problem, another entry is added to the target list
    in <command>UPDATE</command> (and also in
    <command>DELETE</command>) statements: the current tuple ID
    (<acronym>CTID</>).<indexterm><primary>CTID</></>
    This is a system column containing the
    file block number and position in the block for the row. Knowing
    the table, the <acronym>CTID</> can be used to retrieve the
    original row of <literal>t1</> to be updated.  After adding the
    <acronym>CTID</> to the target list, the query actually looks like:
-->
この問題を解決するため、<command>UPDATE</command>文（<command>DELETE</command>文の場合も同様）の目的リストに別の項目が付け加えられます。
それは、現在のタプルID（<acronym>CTID</>）です。
<indexterm><primary>CTID</></>
これはその行のファイルブロック番号とブロック中の位置を持つシステム列です。
テーブルがわかっている場合、<acronym>CTID</>を使用して、元の<literal>t1</>行を抽出して更新することができます。
<acronym>CTID</>を目的リストに追加すると、問い合わせは以下のようになります。

<programlisting>
SELECT t1.a, t2.b, t1.ctid FROM t1, t2 WHERE t1.a = t2.a;
</programlisting>

<!--
    Now another detail of <productname>PostgreSQL</productname> enters
    the stage. Old table rows aren't overwritten, and this
    is why <command>ROLLBACK</command> is fast. In an <command>UPDATE</command>,
    the new result row is inserted into the table (after stripping the
    <acronym>CTID</>) and in the row header of the old row, which the
    <acronym>CTID</> pointed to, the <literal>cmax</> and
    <literal>xmax</> entries are set to the current command counter
    and current transaction ID. Thus the old row is hidden, and after
    the transaction commits the vacuum cleaner can eventually remove
    the dead row.
-->
では、<productname>PostgreSQL</productname>の別の詳細説明に入りましょう。
テーブルの行は上書きされませんので、<command>ROLLBACK</command>処理は速いのです。
<command>UPDATE</command>では、（<acronym>CTID</>を取り除いた後）テーブルに新しい結果行が挿入され、<acronym>CTID</>が指し示す古い行の行ヘッダ内の<literal>cmax</>と<literal>xmax</>項目は現在のコマンドカウンタと現在のトランザクションIDに設定されます。
このようにして、古い行は隠され、トランザクションがコミットされた後、vacuum掃除機が不必要になった行をそのうちに削除できます。
</para>

<para>
<!--
    Knowing all that, we can simply apply view rules in absolutely
    the same way to any command. There is no difference.
-->
これらの詳細が全部理解できれば、どんなコマンドに対してもまったく同じようにしてビューのルールを簡単に適用することができます。
そこには差異がありません。
</para>
</sect2>

<sect2>
<!--
<title>The Power of Views in <productname>PostgreSQL</productname></title>
-->
<title><productname>PostgreSQL</productname>におけるビューの能力</title>

<para>
<!--
    The above demonstrates how the rule system incorporates view
    definitions into the original query tree. In the second example, a
    simple <command>SELECT</command> from one view created a final
    query tree that is a join of 4 tables (<literal>unit</> was used twice with
    different names).
-->
ここまでで、ルールシステムがどのようにビューの諸定義を元の問い合わせツリーに組み入れるかを解説しました。
第2の例では、1つのビューからの単純な<command>SELECT</command>によって、最終的に4つのテーブルを結合する問い合わせツリーが生成されました（<literal>unit</>は違った名前で2回使われました）。
</para>

<para>
<!--
    The benefit of implementing views with the rule system is,
    that the planner has all
    the information about which tables have to be scanned plus the
    relationships between these tables plus the restrictive
    qualifications from the views plus the qualifications from
    the original query
    in one single query tree. And this is still the situation
    when the original query is already a join over views.
    The planner has to decide which is
    the best path to execute the query, and the more information
    the planner has, the better this decision can be. And
    the rule system as implemented in <productname>PostgreSQL</productname>
    ensures, that this is all information available about the query
    up to that point.
-->
ビューをルールシステムで実装する利点は、どのテーブルをスキャンすべきか、それらのテーブル間の関連性、ビューからの制約条件、元の問い合わせ条件に関する情報を全て、プランナが1つの問い合わせツリーの中に持っていることです。
元の問い合わせが既にビューに対する結合である時も同様です。
プランナはここでどれが問い合わせ処理の最適経路かを決定しなければなりません。
プランナは保持する情報が多ければ多いほど、より良い決定を下すことができます。
そして<productname>PostgreSQL</productname>に実装されているルールシステムはこれが現時点で、提供されている全ての情報であることを保証します。
</para>
</sect2>

<sect2 id="rules-views-update">
<!--
<title>Updating a View</title>
-->
<title>ビューの更新について</title>

<para>
<!--
    What happens if a view is named as the target relation for an
    <command>INSERT</command>, <command>UPDATE</command>, or
    <command>DELETE</command>?  Doing the substitutions
    described above would give a query tree in which the result
    relation points at a subquery range-table entry, which will not
    work.  There are several ways in which <productname>PostgreSQL</>
    can support the appearance of updating a view, however.
-->
ビューが<command>INSERT</command>、<command>UPDATE</command>、<command>DELETE</command>などの目的リレーションとして名付けられた場合はどうなるのでしょうか？
上で説明したような置換をすると、結果リレーションが副問い合わせの範囲テーブル項目を指す問い合わせツリーができてしまい、それは上手く機能しません。しかし、いくつかのケースでは<productname>PostgreSQL</>はビューの更新をサポートする事ができます。
</para>

<para>
<!--
    If the subquery selects from a single base relation and is simple
    enough, the rewriter can automatically replace the subquery with the
    underlying base relation so that the <command>INSERT</command>,
    <command>UPDATE</command>, or <command>DELETE</command> is applied to
    the base relation in the appropriate way.  Views that are
    <quote>simple enough</> for this are called <firstterm>automatically
    updatable</>.  For detailed information on the kinds of view that can
    be automatically updated, see <xref linkend="sql-createview">.
-->
副問い合わせが単一のテーブルを参照しかつ十分に単純である時、リライタは副問い合わせを被参照テーブルに自動的に置き換え、したがって、<command>INSERT</command>、<command>UPDATE</command>あるいは<command>DELETE</command>を適切な方法で被参照テーブルに適用する事ができます。
この場合の<quote>十分に単純</>であるとは<firstterm>自動的に更新可能</>ある事です。より詳細な自動的に更新可能なビューの情報については、<xref linkend="sql-createview">を参照してください。
</para>

<para>
<!--
    Alternatively, the operation may be handled by a user-provided
    <literal>INSTEAD OF</> trigger on the view.
    Rewriting works slightly differently
    in this case.  For <command>INSERT</command>, the rewriter does
    nothing at all with the view, leaving it as the result relation
    for the query.  For <command>UPDATE</command> and
    <command>DELETE</command>, it's still necessary to expand the
    view query to produce the <quote>old</> rows that the command will
    attempt to update or delete.  So the view is expanded as normal,
    but another unexpanded range-table entry is added to the query
    to represent the view in its capacity as the result relation.
-->
もう一つの方法として、ビューに対するユーザ定義の<literal>INSTEAD OF</>トリガによってこれらのコマンドを処理する事ができます。この場合、書き換えは少々違う形で行われます。
<command>INSERT</command>に対しては、リライタはビューに全く何もせず、問い合わせの結果リレーションをそのままにします。
<command>UPDATE</command>と<command>DELETE</command>に対しては、コマンドが更新もしくは削除しようとする<quote>古い</>行を生成するためにビュー問い合わせを展開する必要がまだあります。
そのため、ビューは通常通り展開されますが、もう一つの展開されない範囲テーブル項目が結果リレーションとしてビューを表す問い合わせに追加されます。
</para>

<para>
<!--
    The problem that now arises is how to identify the rows to be
    updated in the view. Recall that when the result relation
    is a table, a special <acronym>CTID</> entry is added to the target
    list to identify the physical locations of the rows to be updated.
    This does not work if the result relation is a view, because a view
    does not have any <acronym>CTID</>, since its rows do not have
    actual physical locations. Instead, for an <command>UPDATE</command>
    or <command>DELETE</command> operation, a special <literal>wholerow</>
    entry is added to the target list, which expands to include all
    columns from the view. The executor uses this value to supply the
    <quote>old</> row to the <literal>INSTEAD OF</> trigger.  It is
    up to the trigger to work out what to update based on the old and
    new row values.
-->
ここで起こる問題はビューで更新される行をどのように特定するかということです。
結果リレーションがテーブルの場合、更新する行の物理的な位置を特定するために特別な<acronym>CTID</>項目が目的リストに追加されることを思い出して下さい。
ビューの行には実際の物理的な位置がないため、ビューには<acronym>CTID</>がありませんので、これは結果リレーションがビューの場合には上手くいきません。
その代わり、<command>UPDATE</command>や<command>DELETE</command>操作では、特別な<literal>行全体</>の項目が目的リストに追加されていて、それはビューからすべての列を含むように展開されています。
エクゼキュータはこの値を使って<quote>古い</>行を<literal>INSTEAD OF</>トリガに提供します。
新旧の行の値に基づいて更新するものを計算するのはトリガの責任です。
</para>

<para>
<!--
    Another possibility is for the user to define <literal>INSTEAD</>
    rules that specify substitute actions for <command>INSERT</command>,
    <command>UPDATE</command>, and <command>DELETE</command> commands on
    a view. These rules will rewrite the command, typically into a command
    that updates one or more tables, rather than views. That is the topic
<<<<<<< HEAD
    of the next section.
-->
別の方法としては、ビューに対する<command>INSERT</command>、<command>UPDATE</command>、<command>DELETE</command>コマンドに代替の動作を指定する<literal>INSTEAD</>ルールを定義する事です。
これらのルールは、ビューではなくコマンドを、通常は1つもしくは複数のテーブルを更新するコマンドに書き換えます。
それが次節の論題になります。
=======
    of <xref linkend="rules-update">.
>>>>>>> ca9cfed8
</para>

<para>
<!--
    Note that rules are evaluated first, rewriting the original query
    before it is planned and executed. Therefore, if a view has
    <literal>INSTEAD OF</> triggers as well as rules on <command>INSERT</>,
    <command>UPDATE</>, or <command>DELETE</>, then the rules will be
    evaluated first, and depending on the result, the triggers may not be
    used at all.
-->
ルールが最初に評価され、元の問い合わせが計画され実行される前にそれを書き換えることに注意して下さい。
そのためビューに<literal>INSTEAD OF</>トリガと<command>INSERT</>や<command>UPDATE</>や<command>DELETE</>に関するルールがあった場合、ルールが最初に評価され、その結果よってはトリガが全く使われないかもしれません。
</para>

<para>
<!--
    Automatic rewriting of an <command>INSERT</command>,
    <command>UPDATE</command>, or <command>DELETE</command> query on a
    simple view is always tried last. Therefore, if a view has rules or
    triggers, they will override the default behavior of automatically
    updatable views.
-->
単純なビューに対する<command>INSERT</command>、<command>UPDATE</command>あるいは<command>DELETE</command>コマンドの自動書き換えは常に最後に試みられます。したがって、ビューがルールもしくはトリガを持っていた場合、これらは更新可能ビューのデフォルト動作を上書きします。
</para>

<para>
<!--
    If there are no <literal>INSTEAD</> rules or <literal>INSTEAD OF</>
    triggers for the view, and the rewriter cannot automatically rewrite
    the query as an update on the underlying base relation, an error will
    be thrown because the executor cannot update a view as such.
-->
ビューに<literal>INSTEAD</>ルールも<literal>INSTEAD OF</>トリガも定義されておらず、かつ、リライタが問い合わせを自動的に被参照テーブルへの更新に書き換える事ができなかった場合、エグゼキュータはビューを更新できませんのでエラーが発生します。
</para>

</sect2>

</sect1>

<sect1 id="rules-materializedviews">
<!--
<title>Materialized Views</title>
-->
<title>マテリアライズドビュー</title>

<indexterm zone="rules-materializedviews">
<!--
 <primary>rule</primary>
 <secondary>and materialized views</secondary>
-->
 <primary>ルール</primary>
 <secondary>とマテリアライズドビュー</secondary>
</indexterm>

<indexterm zone="rules-materializedviews">
<!--
 <primary>materialized view</>
 <secondary>implementation through rules</>
-->
 <primary>マテリアライズドビュー</>
 <secondary>ルールによる実装</>
</indexterm>

<indexterm zone="rules-materializedviews">
<!--
 <primary>view</>
 <secondary>materialized</>
-->
 <primary>ビュー</>
 <secondary>マテリアライズド</>
</indexterm>

<para>
<!--
    Materialized views in <productname>PostgreSQL</productname> use the
    rule system like views do, but persist the results in a table-like form.
    The main differences between:
-->
<productname>PostgreSQL</productname>におけるマテリアライズドビューはビューのようにルールシステムを使用しますが、あたかもテーブルであるかのような形態で結果を保持します。

<programlisting>
CREATE MATERIALIZED VIEW mymatview AS SELECT * FROM mytab;
</programlisting>

<!--
    and:
-->
と

<programlisting>
CREATE TABLE mymatview AS SELECT * FROM mytab;
</programlisting>

<!--
    are that the materialized view cannot subsequently be directly updated
    and that the query used to create the materialized view is stored in
    exactly the same way that a view's query is stored, so that fresh data
    can be generated for the materialized view with:
-->
の間の主な違いは、その後にマテリアライズドビューを直接更新できない事と、マテリアライズドビューを作成するために使われた問い合わせがビューと全く同様の方法で保持され、以下のコマンドを用いて最新のデータでマテリアライズドビューを再構築できる事です。

<programlisting>
REFRESH MATERIALIZED VIEW mymatview;
</programlisting>

<!--
    The information about a materialized view in the
    <productname>PostgreSQL</productname> system catalogs is exactly
    the same as it is for a table or view. So for the parser, a
    materialized view is a relation, just like a table or a view.  When
    a materialized view is referenced in a query, the data is returned
    directly from the materialized view, like from a table; the rule is
    only used for populating the materialized view.
-->
マテリアライズドビューに関する情報は<productname>PostgreSQL</productname>システムカタログでビューやテーブルに対するものと全く同様に保持されています。
そのため、パーサにとってマテリアライズドビューはテーブルやビューと同じリレーションです。
問い合わせでマテリアライズドビューが参照された時、あたかもテーブルのように、データはマテリアライズドビューから直接返されます。ルールはマテリアライズドビューにデータを投入する時にだけ使用されます。
</para>

<para>
<!--
    While access to the data stored in a materialized view is often much
    faster than accessing the underlying tables directly or through a view,
    the data is not always current; yet sometimes current data is not needed.
    Consider a table which records sales:
-->
多くの場合、マテリアライズドビューに格納されているデータの参照は、ビューを通して、あるいはビューから参照されているテーブルを直接参照するよりも高速ですが、データが常に最新であるとは限りません。ですが、時には最新のデータは必要でない事もあります。
販売履歴を記録するテーブルの例を考えてみましょう。

<programlisting>
<!--
CREATE TABLE invoice (
    invoice_no    integer        PRIMARY KEY,
    seller_no     integer,       &#045;- ID of salesperson
    invoice_date  date,          &#045;- date of sale
    invoice_amt   numeric(13,2)  &#045;- amount of sale
);
-->
CREATE TABLE invoice (
    invoice_no    integer        PRIMARY KEY,
    seller_no     integer,       -- 販売員のID
    invoice_date  date,          -- 販売日
    invoice_amt   numeric(13,2)  -- 販売量
);
</programlisting>

<!--
    If people want to be able to quickly graph historical sales data, they
    might want to summarize, and they may not care about the incomplete data
    for the current date:
-->
もし利用者が過去の販売データを速やかにグラフ化可能であってほしいと考えるなら、彼らはデータの要約を望むのであって、最新のデータが不完全である事は気にしないでしょう。

<programlisting>
CREATE MATERIALIZED VIEW sales_summary AS
  SELECT
      seller_no,
      invoice_date,
      sum(invoice_amt)::numeric(13,2) as sales_amt
    FROM invoice
    WHERE invoice_date < CURRENT_DATE
    GROUP BY
      seller_no,
      invoice_date
    ORDER BY
      seller_no,
      invoice_date;

CREATE UNIQUE INDEX sales_summary_seller
  ON sales_summary (seller_no, invoice_date);
</programlisting>

<!--
    This materialized view might be useful for displaying a graph in the
    dashboard created for salespeople.  A job could be scheduled to update
    the statistics each night using this SQL statement:
-->
このマテリアライズドビューは営業担当用に作成されるダッシュボードのグラフを表示するのにぴったりでしょう。
以下のSQLを使った統計情報を更新するジョブを毎晩スケジュールしておくことができます。

<programlisting>
REFRESH MATERIALIZED VIEW sales_summary;
</programlisting>
</para>

<para>
<!--
    Another use for a materialized view is to allow faster access to data
    brought across from a remote system through a foreign data wrapper.
    A simple example using <literal>file_fdw</literal> is below, with timings,
    but since this is using cache on the local system the performance
    difference compared to access to a remote system would usually be greater
    than shown here.  Notice we are also exploiting the ability to put an
    index on the materialized view, whereas <literal>file_fdw</literal> does
    not support indexes; this advantage might not apply for other sorts of
    foreign data access.
-->
それ以外のマテリアライズドビューの用途として、外部データラッパを通じてリモートシステムから取得したデータの高速化が挙げられます。
以下の例は<literal>file_fdw</literal>を用いた単純な例で、実行時間を含みますが、これはローカルシステムのキャッシュ機構を用いているため、リモートシステムへのアクセスと比較した違いの方がここで示したものより劇的です。
マテリアライズドビューにはインデックスを設定することもできますが、<literal>file_fdw</literal>はインデックスをサポートしないことに注意してください。
この有利な点は、他の種類の外部データアクセスには当てはまらないでしょう。
</para>

<para>
<!--
    Setup:
-->
セットアップ:

<programlisting>
CREATE EXTENSION file_fdw;
CREATE SERVER local_file FOREIGN DATA WRAPPER file_fdw;
CREATE FOREIGN TABLE words (word text NOT NULL)
  SERVER local_file
  OPTIONS (filename '/usr/share/dict/words');
CREATE MATERIALIZED VIEW wrd AS SELECT * FROM words;
CREATE UNIQUE INDEX wrd_word ON wrd (word);
CREATE EXTENSION pg_trgm;
CREATE INDEX wrd_trgm ON wrd USING gist (word gist_trgm_ops);
VACUUM ANALYZE wrd;
</programlisting>

<!--
    Now let's spell-check a word.  Using <literal>file_fdw</literal> directly:
-->
<literal>file_fdw</literal>を直接用いて字句のスペルチェックをしてみましょう。

<programlisting>
SELECT count(*) FROM words WHERE word = 'caterpiler';

 count 
-------
     0
(1 row)
</programlisting>

<!--
    With <command>EXPLAIN ANALYZE</>, we see:
-->
<command>EXPLAIN ANALYZE</>によれば以下の通りです:

<programlisting>
 Aggregate  (cost=21763.99..21764.00 rows=1 width=0) (actual time=188.180..188.181 rows=1 loops=1)
   -&gt;  Foreign Scan on words  (cost=0.00..21761.41 rows=1032 width=0) (actual time=188.177..188.177 rows=0 loops=1)
         Filter: (word = 'caterpiler'::text)
         Rows Removed by Filter: 479829
         Foreign File: /usr/share/dict/words
         Foreign File Size: 4953699
 Planning time: 0.118 ms
 Execution time: 188.273 ms
</programlisting>

<!--
    If the materialized view is used instead, the query is much faster:
-->
代わりにマテリアライズドビューを使った場合、問い合わせは非常に速くなります。

<programlisting>
 Aggregate  (cost=4.44..4.45 rows=1 width=0) (actual time=0.042..0.042 rows=1 loops=1)
   -&gt;  Index Only Scan using wrd_word on wrd  (cost=0.42..4.44 rows=1 width=0) (actual time=0.039..0.039 rows=0 loops=1)
         Index Cond: (word = 'caterpiler'::text)
         Heap Fetches: 0
 Planning time: 0.164 ms
 Execution time: 0.117 ms
</programlisting>

<!--
    Either way, the word is spelled wrong, so let's look for what we might
    have wanted.  Again using <literal>file_fdw</literal>:
-->
どちらの場合でも、wordの綴りは間違っています。では、我々が望んでいたであろう結果を得るために、もう一度<literal>file_fdw</literal>を使ってみます。
（訳注：検索条件の正しい綴りは<quote>caterpillar</>）

<programlisting>
SELECT word FROM words ORDER BY word <-> 'caterpiler' LIMIT 10;

     word     
---------------
 cater
 caterpillar
 Caterpillar
 caterpillars
 caterpillar's
 Caterpillar's
 caterer
 caterer's
 caters
 catered
(10 rows)
</programlisting>

<programlisting>
 Limit  (cost=11583.61..11583.64 rows=10 width=32) (actual time=1431.591..1431.594 rows=10 loops=1)
   -&gt;  Sort  (cost=11583.61..11804.76 rows=88459 width=32) (actual time=1431.589..1431.591 rows=10 loops=1)
         Sort Key: ((word &lt;-&gt; 'caterpiler'::text))
         Sort Method: top-N heapsort  Memory: 25kB
         -&gt;  Foreign Scan on words  (cost=0.00..9672.05 rows=88459 width=32) (actual time=0.057..1286.455 rows=479829 loops=1)
               Foreign File: /usr/share/dict/words
               Foreign File Size: 4953699
 Planning time: 0.128 ms
 Execution time: 1431.679 ms
</programlisting>

<!--
    Using the materialized view:
-->
マテリアライズドビューを使用した場合:

<programlisting>
 Limit  (cost=0.29..1.06 rows=10 width=10) (actual time=187.222..188.257 rows=10 loops=1)
   -&gt;  Index Scan using wrd_trgm on wrd  (cost=0.29..37020.87 rows=479829 width=10) (actual time=187.219..188.252 rows=10 loops=1)
         Order By: (word &lt;-&gt; 'caterpiler'::text)
 Planning time: 0.196 ms
 Execution time: 198.640 ms
</programlisting>

<!--
    If you can tolerate periodic update of the remote data to the local
    database, the performance benefit can be substantial.
-->
定期的にリモートのデータをローカルに更新せねばならない事を許容できるのであれば、代わりに性能上の便益を得られることでしょう。
</para>

</sect1>

<sect1 id="rules-update">
<!--
<title>Rules on <command>INSERT</>, <command>UPDATE</>, and <command>DELETE</></title>
-->
<title><command>INSERT</>、<command>UPDATE</>、<command>DELETE</>についてのルール</title>

<indexterm zone="rules-update">
<!--
 <primary>rule</primary>
 <secondary sortas="INSERT">for INSERT</secondary>
-->
 <primary>ルール</primary>
 <secondary sortas="INSERT">INSERT用</secondary>
</indexterm>

<indexterm zone="rules-update">
<!--
 <primary>rule</primary>
 <secondary sortas="UPDATE">for UPDATE</secondary>
-->
 <primary>ルール</primary>
 <secondary sortas="UPDATE">UPDATE用</secondary>
</indexterm>

<indexterm zone="rules-update">
<!--
 <primary>rule</primary>
 <secondary sortas="DELETE">for DELETE</secondary>
-->
 <primary>ルール</primary>
 <secondary sortas="DELETE">DELETE用</secondary>
</indexterm>

<para>
<!--
    Rules that are defined on <command>INSERT</>, <command>UPDATE</>,
    and <command>DELETE</> are significantly different from the view rules
    described in the previous section. First, their <command>CREATE
    RULE</command> command allows more:
-->
<command>INSERT</>、<command>UPDATE</>、<command>DELETE</>に定義するルールは前節で解説したビューのルールとはまったく異なります。
第一点として、これらの<command>CREATE RULE</command>コマンドでは以下を行うことができます。

    <itemizedlist>
        <listitem>
        <para>
<!--
            They are allowed to have no action.
-->
アクションがないルールも可能です。
        </para>
        </listitem>

        <listitem>
        <para>
<!--
            They can have multiple actions.
-->
複数のアクションを持てます。
        </para>
        </listitem>

        <listitem>
        <para>
<!--
            They can be <literal>INSTEAD</> or <literal>ALSO</> (the default).
-->
<literal>INSTEAD</>もしくは<literal>ALSO</>（デフォルト）を取ることができます。
        </para>
        </listitem>

        <listitem>
        <para>
<!--
            The pseudorelations <literal>NEW</> and <literal>OLD</> become useful.
-->
疑似リレーション<literal>NEW</>と<literal>OLD</>が役立つようになります。
        </para>
        </listitem>

        <listitem>
        <para>
<!--
            They can have rule qualifications.
-->
ルール条件を持たせることができます。
        </para>
        </listitem>
    </itemizedlist>

<!--
    Second, they don't modify the query tree in place. Instead they
    create zero or more new query trees and can throw away the
    original one.
-->
第二点として、その場で問い合わせツリーを変更しません。
その代わりに新規の0個以上の問い合わせツリーを生成して、オリジナルを破棄することができます。
</para>

<caution>
 <para>
<!--
  In many cases, tasks that could be performed by rules
  on <command>INSERT</>/<command>UPDATE</>/<command>DELETE</> are better done
  with triggers.  Triggers are notationally a bit more complicated, but their
  semantics are much simpler to understand.  Rules tend to have surprising
  results when the original query contains volatile functions: volatile
  functions may get executed more times than expected in the process of
  carrying out the rules.
-->
多くの場合、<command>INSERT</>/<command>UPDATE</>/<command>DELETE</>におけるルールによって実行できるタスクは、トリガーで実行した方が良いでしょう。
トリガーは概念としては少し複雑ですが、意味を理解するにはとても単純です。
元の問い合わせにvolatile関数を含む場合、ルールは驚かせる結果を返すことがよくあります。（volatile関数はルールを遂行する過程で予期していた回数よりより多く実行されてしまうかもしれません）

 </para>

 <para>
<!--
  Also, there are some cases that are not supported by these types of rules at
  all, notably including <literal>WITH</> clauses in the original query and
  multiple-assignment sub-<literal>SELECT</>s in the <literal>SET</> list
  of <command>UPDATE</> queries.  This is because copying these constructs
  into a rule query would result in multiple evaluations of the sub-query,
  contrary to the express intent of the query's author.
-->
また、これらのタイプのルールが全くサポートしない場合もあります。
特に<literal>WITH</>句を元の問い合わせに含む場合と<command>UPDATE</>問い合わせの<literal>SET</>リストの中で複数列に代入するサブ<literal>SELECT</>の場合です。
これはルール問い合わせにこれらの構造を複製すると副問い合わせを複数回評価し、問い合わせの作者が表現したかった意図と異なる結果となるためです。
 </para>
</caution>

<sect2>
<!--
<title>How Update Rules Work</title>
-->
<title>更新ルールの動作</title>

<para>
<!--
    Keep the syntax:
-->

<programlisting>
CREATE [ OR REPLACE ] RULE <replaceable class="parameter">name</replaceable> AS ON <replaceable class="parameter">event</replaceable>
    TO <replaceable class="parameter">table</replaceable> [ WHERE <replaceable class="parameter">condition</replaceable> ]
    DO [ ALSO | INSTEAD ] { NOTHING | <replaceable class="parameter">command</replaceable> | ( <replaceable class="parameter">command</replaceable> ; <replaceable class="parameter">command</replaceable> ... ) }
</programlisting>

<!--
    in mind.
    In the following, <firstterm>update rules</> means rules that are defined
    on <command>INSERT</>, <command>UPDATE</>, or <command>DELETE</>.
-->
上記の構文を覚えておいてください。
以下では、<firstterm>更新ルール</>は<command>INSERT</>、<command>UPDATE</>、<command>DELETE</>に定義されたルールを意味します。
</para>

<para>
<!--
    Update rules get applied by the rule system when the result
    relation and the command type of a query tree are equal to the
    object and event given in the <command>CREATE RULE</command> command.
    For update rules, the rule system creates a list of query trees.
    Initially the query-tree list is empty.
    There can be zero (<literal>NOTHING</> key word), one, or multiple actions.
    To simplify, we will look at a rule with one action. This rule
    can have a qualification or not and it can be <literal>INSTEAD</> or
    <literal>ALSO</> (the default).
-->
更新ルールは、問い合わせツリーの結果リレーションとコマンド種類が<command>CREATE RULE</command>で与えられるオブジェクトとイベントと等しい場合にルールシステムによって適用されます。
更新ルールに対してルールシステムは問い合わせツリーのリストを生成します。
最初は問い合わせツリーリストは空です。
0（<literal>NOTHING</>キーワード）、1つまたは複数のアクションが有効です。
簡単にするため、ここでは1つのアクションのルールを取り上げます。
このルールは条件を持っていても持っていなくても構いませんし、また<literal>INSTEAD</>か<literal>ALSO</>（デフォルト）のいずれかを取ることができます。
</para>

<para>
<!--
    What is a rule qualification? It is a restriction that tells
    when the actions of the rule should be done and when not. This
    qualification can only reference the pseudorelations <literal>NEW</> and/or <literal>OLD</>,
    which basically represent the relation that was given as object (but with a
    special meaning).
-->
ルール条件とはどんなものでしょうか。
それはルールのアクションを行わなければならない時と、行ってはならない時を指定する条件です。
基本的に（特別な意味合いを持った）オブジェクトとして与えられるリレーションである<literal>NEW</>疑似リレーションか<literal>OLD</>疑似リレーション、または、その両者のみをこの条件は参照することができます。
</para>

   <para>
<!--
    So we have three cases that produce the following query trees for
    a one-action rule.
-->
1アクションのルールに対し、以下の問い合わせツリーを生成する3つの場合があります。

    <variablelist>
     <varlistentry>
<!--
      <term>No qualification, with either <literal>ALSO</> or
      <literal>INSTEAD</></term>
-->
      <term><literal>ALSO</>または<literal>INSTEAD</>で条件がない場合。</term>
      <listitem>
       <para>
<!--
        the query tree from the rule action with the original query
        tree's qualification added
-->
元の問い合わせツリーの条件が追加された、ルールアクションからの問い合わせツリー
       </para>
      </listitem>
     </varlistentry>

     <varlistentry>
<!--
      <term>Qualification given and <literal>ALSO</></term>
-->
      <term>条件付き、かつ<literal>ALSO</></term>
      <listitem>
       <para>
<!--
        the query tree from the rule action with the rule
        qualification and the original query tree's qualification
        added
-->
ルール条件と元の問い合わせツリーの条件が追加された、ルールアクションからの問い合わせツリー
       </para>
      </listitem>
     </varlistentry>

     <varlistentry>
<!--
      <term>Qualification given and <literal>INSTEAD</></term>
-->
      <term>条件付き、かつ<literal>INSTEAD</></term>
      <listitem>
       <para>
<!--
        the query tree from the rule action with the rule
        qualification and the original query tree's qualification; and
        the original query tree with the negated rule qualification
        added
-->
ルール条件と元の問い合わせツリーの条件が追加された、ルールアクションからの問い合わせツリーとルール条件の否定条件が追加された元の問い合わせツリー
       </para>
      </listitem>
     </varlistentry>
    </variablelist>

<!--
    Finally, if the rule is <literal>ALSO</>, the unchanged original query tree is
    added to the list. Since only qualified <literal>INSTEAD</> rules already add the
    original query tree, we end up with either one or two output query trees
    for a rule with one action.
-->
最後に、もしルールが<literal>ALSO</>の場合、変更されていない元の問い合わせツリーがリストに付け加えられます。
条件付きの<literal>INSTEAD</>ルールのみが既に元の構文解析ツリーに追加をしているので、最後は1つのアクションを持つルールに対して1つもしくは2つの問い合わせツリーにたどり着きます。
</para>

<para>
 <!--
    For <literal>ON INSERT</> rules, the original query (if not suppressed by <literal>INSTEAD</>)
    is done before any actions added by rules.  This allows the actions to
    see the inserted row(s).  But for <literal>ON UPDATE</> and <literal>ON
    DELETE</> rules, the original query is done after the actions added by rules.
    This ensures that the actions can see the to-be-updated or to-be-deleted
    rows; otherwise, the actions might do nothing because they find no rows
    matching their qualifications.
-->
<literal>ON INSERT</>ルールでは、元の問い合わせは、（<literal>INSTEAD</>により止められていない限り）ルールによって追加されたアクションの前に実行されます。
これにより、アクションは挿入された行（複数可）を参照することができます。
しかし、<literal>ON UPDATE</>と<literal>ON DELETE</>ルールでは、元の問い合わせはルールによって追加されたアクションの後に実行されます。
これは、アクションが更新される予定の、または削除される予定の行を参照できることを保証します。
さもないと、条件に一致する行を見つけることができないためにアクションが作動しなくなる可能性が起こります。
</para>

<para>
<!--
    The query trees generated from rule actions are thrown into the
    rewrite system again, and maybe more rules get applied resulting
    in more or less query trees.
    So a rule's actions must have either a different
    command type or a different result relation than the rule itself is
    on, otherwise this recursive process will end up in an infinite loop.
    (Recursive expansion of a rule will be detected and reported as an
    error.)
-->
ルールアクションで生成された問い合わせツリーは、再度書き換えシステムに渡され、より多くのルールの適用を受けてより多くのもしくは少ない問い合わせツリーになるかもしれません。
ですから、ルールのアクションはルール自身とは異なるコマンド種類か、異なる結果リレーションを持っていなければなりません。
さもないと、この再帰的処理により無限ループに陥ってしまいます。
(ルールの再帰展開は検知され、エラーとして報告されます。)
</para>

<para>
<!--
    The query trees found in the actions of the
    <structname>pg_rewrite</structname> system catalog are only
    templates. Since they can reference the range-table entries for
    <literal>NEW</> and <literal>OLD</>, some substitutions have to be made before they can be
    used. For any reference to <literal>NEW</>, the target list of the original
    query is searched for a corresponding entry. If found, that
    entry's expression replaces the reference. Otherwise, <literal>NEW</> means the
    same as <literal>OLD</> (for an <command>UPDATE</command>) or is replaced by
    a null value (for an <command>INSERT</command>). Any reference to <literal>OLD</> is
    replaced by a reference to the range-table entry that is the
    result relation.
-->
<structname>pg_rewrite</structname>システムカタログのアクションにある問い合わせツリーは単なるテンプレートです。
これらは<literal>NEW</>と<literal>OLD</>に対する範囲テーブルの項目を参照することができるため、使用される前に何らかの置換措置がとられていなければなりません。
<literal>NEW</>を参照する全てに対し、元の問い合わせの目的リストは対応する項目があるかどうか検索されます。
項目が見つかった場合には、その項目式が参照を置き換えます。
項目がなかった場合、<literal>NEW</>は<literal>OLD</>と同じ意味になる（<command>UPDATE</command>の場合）か、NULLによって置き換えられます（<command>INSERT</command>の場合）。
<literal>OLD</>に対する参照は全て結果リレーションである範囲テーブルの項目への参照に置き換えられます。
</para>

<para>
<!--
    After the system is done applying update rules, it applies view rules to the
    produced query tree(s).  Views cannot insert new update actions so
    there is no need to apply update rules to the output of view rewriting.
-->
更新ルールの適用が終わると、システムはそこで作られた構文解析ツリーにビュールールを適用します。
ビューは、新しい更新アクションを挿入できないため、ビュー書き換えの結果に更新ルールを適用する必要はありません。
</para>

<sect3>
<!--
<title>A First Rule Step by Step</title>
-->
<title>最初のルール、ステップバイステップ</title>

<para>
<!--
    Say we want to trace changes to the <literal>sl_avail</> column in the
    <literal>shoelace_data</literal> relation. So we set up a log table
    and a rule that conditionally writes a log entry when an
    <command>UPDATE</command> is performed on
    <literal>shoelace_data</literal>.
-->
<literal>shoelace_data</literal>リレーションの<literal>sl_avail</literal>列の変化を追跡してみたいと思います。
そこでログ用テーブルと、<literal>shoelace_data</literal>に対して行われる<command>UPDATE</command>をログに記録するルールを用意しました。

<programlisting>
<!--
CREATE TABLE shoelace_log (
    sl_name    text,          &#045;- shoelace changed
    sl_avail   integer,       &#045;- new available value
    log_who    text,          &#045;- who did it
    log_when   timestamp      &#045;- when
);
-->
CREATE TABLE shoelace_log (
    sl_name    text,          -- 変更された靴紐
    sl_avail   integer,       -- 新しい現在値
    log_who    text,          -- 誰が行ったか
    log_when   timestamp      -- いつ行ったか
);

CREATE RULE log_shoelace AS ON UPDATE TO shoelace_data
    WHERE NEW.sl_avail &lt;&gt; OLD.sl_avail
    DO INSERT INTO shoelace_log VALUES (
                                    NEW.sl_name,
                                    NEW.sl_avail,
                                    current_user,
                                    current_timestamp
                                );
</programlisting>
</para>

<para>
<!--
    Now someone does:
-->
ここで誰かが以下を実行します。

<programlisting>
UPDATE shoelace_data SET sl_avail = 6 WHERE sl_name = 'sl7';
</programlisting>

<!--
    and we look at the log table:
-->
ログテーブルを見てみましょう。

<programlisting>
SELECT * FROM shoelace_log;

 sl_name | sl_avail | log_who | log_when                        
---------+----------+---------+----------------------------------
 sl7     |        6 | Al      | Tue Oct 20 16:14:45 1998 MET DST
(1 row)
</programlisting>
   </para>

   <para>
<!--
    That's what we expected. What happened in the background is the following.
    The parser created the query tree:
-->
思った通りの結果が出ました。
以下に裏で何が起こったのかを説明します。
パーサがまず以下の構文解析ツリーを生成しました。

<programlisting>
UPDATE shoelace_data SET sl_avail = 6
  FROM shoelace_data shoelace_data
 WHERE shoelace_data.sl_name = 'sl7';
</programlisting>

<!--
    There is a rule <literal>log_shoelace</literal> that is <literal>ON UPDATE</> with the rule
    qualification expression:
-->
以下のルール条件式

<programlisting>
NEW.sl_avail &lt;&gt; OLD.sl_avail
</programlisting>

<!--
    and the action:
-->
および、以下のアクションを持つ<literal>ON UPDATE</>の<literal>log_shoelace</literal>ルールがあります。

<programlisting>
INSERT INTO shoelace_log VALUES (
       new.sl_name, new.sl_avail,
       current_user, current_timestamp )
  FROM shoelace_data new, shoelace_data old;
</programlisting>

<!--
    (This looks a little strange since you cannot normally write
    <literal>INSERT ... VALUES ... FROM</>.  The <literal>FROM</>
    clause here is just to indicate that there are range-table entries
    in the query tree for <literal>new</> and <literal>old</>.
    These are needed so that they can be referenced by variables in
    the <command>INSERT</command> command's query tree.)
-->
（通常、<literal>INSERT ... VALUES ... FROM</>を書くことはできないのでちょっと奇妙に見えるかもしれません。
ここの<literal>FROM</>句は単に<literal>new</>と<literal>old</>の問い合わせツリーの範囲テーブル項目があることを示しているだけです。
これらは、<command>INSERT</command>コマンドの問い合わせツリー中の変数から参照されるために必要なのです。）
</para>

<para>
<!--
    The rule is a qualified <literal>ALSO</> rule, so the rule system
    has to return two query trees: the modified rule action and the original
    query tree. In step 1, the range table of the original query is
    incorporated into the rule's action query tree. This results in:
-->
このルールは条件付きの<literal>ALSO</>ルールですので、ルールシステムは変更されたルールアクションと元の問い合わせツリーという2つの問い合わせツリーを返さなければなりません。
第1の段階で元の問い合わせの範囲テーブルはルールアクション問い合わせツリーに取り込まれます。
そして、次の結果を生みます。

<programlisting>
INSERT INTO shoelace_log VALUES (
       new.sl_name, new.sl_avail,
       current_user, current_timestamp )
  FROM shoelace_data new, shoelace_data old,
       <emphasis>shoelace_data shoelace_data</emphasis>;
</programlisting>

<!--
    In step 2, the rule qualification is added to it, so the result set
    is restricted to rows where <literal>sl_avail</> changes:
-->
第2段階で、以下のようにルール条件が付け加えられます。
これにより、この結果集合は<literal>sl_avail</>が変更した行に限定されます。

<programlisting>
INSERT INTO shoelace_log VALUES (
       new.sl_name, new.sl_avail,
       current_user, current_timestamp )
  FROM shoelace_data new, shoelace_data old,
       shoelace_data shoelace_data
 <emphasis>WHERE new.sl_avail &lt;&gt; old.sl_avail</emphasis>;
</programlisting>

<!--
    (This looks even stranger, since <literal>INSERT ... VALUES</> doesn't have
    a <literal>WHERE</> clause either, but the planner and executor will have no
    difficulty with it.  They need to support this same functionality
    anyway for <literal>INSERT ... SELECT</>.)
-->
（<literal>INSERT ... VALUES</>は<literal>WHERE</>句を持たないため、これはさらに奇妙です。
しかし、プランナとエクゼキュータには問題はありません。
これらはどのみち<literal>INSERT ... SELECT</>のために同じ機能をサポートしなければなりません。）
   </para>

   <para>
<!--
    In step 3, the original query tree's qualification is added,
    restricting the result set further to only the rows that would have been touched
    by the original query:
-->
第3段階で、以下のように元の問い合わせツリーの条件が付け加えられ、結果集合は元の問い合わせで変更された行のみにさらに限定されます。

<programlisting>
INSERT INTO shoelace_log VALUES (
       new.sl_name, new.sl_avail,
       current_user, current_timestamp )
  FROM shoelace_data new, shoelace_data old,
       shoelace_data shoelace_data
 WHERE new.sl_avail &lt;&gt; old.sl_avail
   <emphasis>AND shoelace_data.sl_name = 'sl7'</emphasis>;
</programlisting>
   </para>

   <para>
<!--
    Step 4 replaces references to <literal>NEW</> by the target list entries from the
    original query tree or by the matching variable references
    from the result relation:
-->
第4段階では、以下のように元の問い合わせツリーの目的リスト項目、または結果リレーションの該当する変数参照で、<literal>NEW</>の参照を置換します。

<programlisting>
INSERT INTO shoelace_log VALUES (
       <emphasis>shoelace_data.sl_name</emphasis>, <emphasis>6</emphasis>,
       current_user, current_timestamp )
  FROM shoelace_data new, shoelace_data old,
       shoelace_data shoelace_data
 WHERE <emphasis>6</emphasis> &lt;&gt; old.sl_avail
   AND shoelace_data.sl_name = 'sl7';
</programlisting>

   </para>

   <para>
<!--
    Step 5 changes <literal>OLD</> references into result relation references:
-->
第5段階は、以下のように<literal>OLD</>参照を結果リレーション参照に置き換えます。

<programlisting>
INSERT INTO shoelace_log VALUES (
       shoelace_data.sl_name, 6,
       current_user, current_timestamp )
  FROM shoelace_data new, shoelace_data old,
       shoelace_data shoelace_data
 WHERE 6 &lt;&gt; <emphasis>shoelace_data.sl_avail</emphasis>
   AND shoelace_data.sl_name = 'sl7';
</programlisting>
   </para>

   <para>
<!--
    That's it.  Since the rule is <literal>ALSO</>, we also output the
    original query tree.  In short, the output from the rule system
    is a list of two query trees that correspond to these statements:
-->
これで終わりです。このルールは<literal>ALSO</>のため、元の問い合わせツリーも出力します。
まとめると、ルールシステムからの出力は以下の文に対応する2つの問い合わせツリーのリストです。

<programlisting>
INSERT INTO shoelace_log VALUES (
       shoelace_data.sl_name, 6,
       current_user, current_timestamp )
  FROM shoelace_data
 WHERE 6 &lt;&gt; shoelace_data.sl_avail
   AND shoelace_data.sl_name = 'sl7';

UPDATE shoelace_data SET sl_avail = 6
 WHERE sl_name = 'sl7';
</programlisting>

<!--
    These are executed in this order, and that is exactly what
    the rule was meant to do.
-->
この2つは順番通りに処理され、正確にルールが定義した通りです。
   </para>

   <para>
<!--
    The substitutions and the added qualifications
    ensure that, if the original query would be, say:
-->
元の問い合わせが例えば下記のような場合に、置換と追加された条件は、ログには何も書かれないことを確実にします。

<programlisting>
UPDATE shoelace_data SET sl_color = 'green'
 WHERE sl_name = 'sl7';
</programlisting>

<!--
    no log entry would get written.  In that case, the original query
    tree does not contain a target list entry for
    <literal>sl_avail</>, so <literal>NEW.sl_avail</> will get
    replaced by <literal>shoelace_data.sl_avail</>.  Thus, the extra
    command generated by the rule is:
-->
この場合、元の問い合わせツリーの目的リストには<literal>sl_avail</>の項目がありませんので、<literal>NEW.sl_avail</>が<literal>shoelace_data.sl_avail</>に置き換えられます。
その結果、このルールによって以下のような特別の問い合わせが生成されます。

<programlisting>
INSERT INTO shoelace_log VALUES (
       shoelace_data.sl_name, <emphasis>shoelace_data.sl_avail</emphasis>,
       current_user, current_timestamp )
  FROM shoelace_data
 WHERE <emphasis>shoelace_data.sl_avail</emphasis> &lt;&gt; shoelace_data.sl_avail
   AND shoelace_data.sl_name = 'sl7';
</programlisting>

<!--
    and that qualification will never be true.
-->
そしてこの条件は決して真にはなりません。
   </para>

   <para>
<!--
    It will also work if the original query modifies multiple rows. So
    if someone issued the command:
-->
もし元の問い合わせが複数の行を変更してもうまくいきます。
ですから、誰かが下記のようなコマンドを実行したとします。

<programlisting>
UPDATE shoelace_data SET sl_avail = 0
 WHERE sl_color = 'black';
</programlisting>

<!--
    four rows in fact get updated (<literal>sl1</>, <literal>sl2</>, <literal>sl3</>, and <literal>sl4</>).
    But <literal>sl3</> already has <literal>sl_avail = 0</>.   In this case, the original
    query trees qualification is different and that results
    in the extra query tree:
-->
この場合、実際には4行が更新されます（<literal>sl1</>、<literal>sl2</>、<literal>sl3</>および<literal>sl4</>）。
しかし<literal>sl3</>は既に<literal>sl_avail = 0</>を持っています。
この場合、元の問い合わせツリーの条件を満たさず、その結果、以下のような特別の問い合わせツリーがルールによって生成されます。

<programlisting>
INSERT INTO shoelace_log
SELECT shoelace_data.sl_name, 0,
       current_user, current_timestamp
  FROM shoelace_data
 WHERE 0 &lt;&gt; shoelace_data.sl_avail
   AND <emphasis>shoelace_data.sl_color = 'black'</emphasis>;
</programlisting>

<!--
    being generated by the rule.  This query tree will surely insert
    three new log entries. And that's absolutely correct.
-->
この構文解析ツリーは確実に3つの新しいログ項目を挿入します。
これはまったく正しい動作です
[訳注：sl3行はWHERE 0 != shoelace_data.sl_avail条件を満たさない（0!=0）ので、実際に更新される4行-1の3行分のログ項目が挿入されます]。
</para>

<para>
<!--
    Here we can see why it is important that the original query tree
    is executed last.  If the <command>UPDATE</command> had been
    executed first, all the rows would have already been set to zero, so the
    logging <command>INSERT</command> would not find any row where
    <literal>0 &lt;&gt; shoelace_data.sl_avail</literal>.
-->
ここで元の構文解析ツリーが最後に実行されるということが重要な理由がわかります。
もし<command>UPDATE</command>が先に実行されたとしたら、全ての行は0にセットされ、<literal>0 &lt;&gt; shoelace_data.sl_avail</literal>である行をログ書き込み時の<command>INSERT</command>の段階で見つけられなくなります。
</para>
</sect3>

</sect2>

<sect2 id="rules-update-views">
<!--
<title>Cooperation with Views</title>
-->
<title>ビューとの協調</title>

<!--
<indexterm zone="rules-update-views"><primary>view</><secondary>updating</></>
-->
<indexterm zone="rules-update-views"><primary>ビュー</><secondary>更新</></>

<para>
<!--
    A simple way to protect view relations from the mentioned
    possibility that someone can try to run <command>INSERT</command>,
    <command>UPDATE</command>, or <command>DELETE</command> on them is
    to let those query trees get thrown away.  So we could create the rules:
-->
誰かがビューに対して<command>INSERT</command>、<command>UPDATE</command>、<command>DELETE</command>を発行するといった、前述の可能性からビューリレーションを保護する簡単な方法は、それらの構文解析ツリーを破棄してしまうことです。
このために以下のルールを作ることができます。

<programlisting>
CREATE RULE shoe_ins_protect AS ON INSERT TO shoe
    DO INSTEAD NOTHING;
CREATE RULE shoe_upd_protect AS ON UPDATE TO shoe
    DO INSTEAD NOTHING;
CREATE RULE shoe_del_protect AS ON DELETE TO shoe
    DO INSTEAD NOTHING;
</programlisting>

<!--
    If someone now tries to do any of these operations on the view
    relation <literal>shoe</literal>, the rule system will
    apply these rules. Since the rules have
    no actions and are <literal>INSTEAD</>, the resulting list of
    query trees will be empty and the whole query will become
    nothing because there is nothing left to be optimized or
    executed after the rule system is done with it.
-->
誰かが<literal>shoe</literal>ビューリレーションに上記の操作を行おうとすると、ルールシステムはルールを適用します。
ルールにはアクションがなく、かつ、<literal>INSTEAD</>ですから、結果の問い合わせツリーリストは空になります。
ルールシステムの処理が完了した後に最適化されるものや実行されるべきものが何も残っていませんので、問い合わせ全体が無効になります。
</para>

<para>
<!--
    A more sophisticated way to use the rule system is to
    create rules that rewrite the query tree into one that
    does the right operation on the real tables. To do that
    on the <literal>shoelace</literal> view, we create
    the following rules:
-->
より洗練されたルールシステムの使用方法は、実テーブルに適当な操作を行う問い合わせツリーへの書き換えを行うルールを作ることです。
<literal>shoelace</literal>ビューにこれを適用するために以下のルールを作ります。

<programlisting>
CREATE RULE shoelace_ins AS ON INSERT TO shoelace
    DO INSTEAD
    INSERT INTO shoelace_data VALUES (
           NEW.sl_name,
           NEW.sl_avail,
           NEW.sl_color,
           NEW.sl_len,
           NEW.sl_unit
    );

CREATE RULE shoelace_upd AS ON UPDATE TO shoelace
    DO INSTEAD
    UPDATE shoelace_data
       SET sl_name = NEW.sl_name,
           sl_avail = NEW.sl_avail,
           sl_color = NEW.sl_color,
           sl_len = NEW.sl_len,
           sl_unit = NEW.sl_unit
     WHERE sl_name = OLD.sl_name;

CREATE RULE shoelace_del AS ON DELETE TO shoelace
    DO INSTEAD
    DELETE FROM shoelace_data
     WHERE sl_name = OLD.sl_name;
</programlisting>
   </para>

   <para>
<!--
    If you want to support <literal>RETURNING</> queries on the view,
    you need to make the rules include <literal>RETURNING</> clauses that
    compute the view rows.  This is usually pretty trivial for views on a
    single table, but it's a bit tedious for join views such as
    <literal>shoelace</literal>.  An example for the insert case is:
-->
このビュー上で<literal>RETURNING</>問い合わせをサポートしたい場合、ビューの行を計算する<literal>RETURNING</>句を含むルールを作成しなければなりません。
これは通常、単一テーブルに対するビューでは非常に簡単ですが、<literal>shoelace</literal>のような結合されたビューの場合は多少やっかいです。
挿入する場合を例として以下に示します。

<programlisting>
CREATE RULE shoelace_ins AS ON INSERT TO shoelace
    DO INSTEAD
    INSERT INTO shoelace_data VALUES (
           NEW.sl_name,
           NEW.sl_avail,
           NEW.sl_color,
           NEW.sl_len,
           NEW.sl_unit
    )
    RETURNING
           shoelace_data.*,
           (SELECT shoelace_data.sl_len * u.un_fact
            FROM unit u WHERE shoelace_data.sl_unit = u.un_name);
</programlisting>

<!--
    Note that this one rule supports both <command>INSERT</> and
    <command>INSERT RETURNING</> queries on the view &mdash; the
    <literal>RETURNING</> clause is simply ignored for <command>INSERT</>.
-->
この1つのルールが、ビューに対する<command>INSERT</>問い合わせと<command>INSERT RETURNING</>問い合わせルールをサポートすることに注意してください。
<command>INSERT</>では<literal>RETURNING</>句が無視されるだけです。
   </para>

   <para>
<!--
    Now assume that once in a while, a pack of shoelaces arrives at
    the shop and a big parts list along with it.  But you don't want
    to manually update the <literal>shoelace</literal> view every
    time.  Instead we set up two little tables: one where you can
    insert the items from the part list, and one with a special
    trick. The creation commands for these are:
-->
ここで店には不定期に靴紐のケースが分厚い送り状とともに届けられると仮定します。
しかし、毎回毎回手作業で<literal>shoelace</literal>ビューを更新したくはありません。
代わりに、送り状から品目を挿入するテーブルと特殊な仕掛けを持つテーブルの2つの小さなテーブルを用意します。
以下はそれらを作成するコマンドです。

<programlisting>
CREATE TABLE shoelace_arrive (
    arr_name    text,
    arr_quant   integer
);

CREATE TABLE shoelace_ok (
    ok_name     text,
    ok_quant    integer
);

CREATE RULE shoelace_ok_ins AS ON INSERT TO shoelace_ok
    DO INSTEAD
    UPDATE shoelace
       SET sl_avail = sl_avail + NEW.ok_quant
     WHERE sl_name = NEW.ok_name;
</programlisting>

<!--
    Now you can fill the table <literal>shoelace_arrive</literal> with
    the data from the parts list:
-->
これで、送り状のデータを<literal>shoelace_arrive</literal>テーブルに投入することができます。

<programlisting>
SELECT * FROM shoelace_arrive;

 arr_name | arr_quant
----------+-----------
 sl3      |        10
 sl6      |        20
 sl8      |        20
(3 rows)
</programlisting>

<!--
    Take a quick look at the current data:
-->
そして現在のデータをチェックします。

<programlisting>
SELECT * FROM shoelace;

 sl_name  | sl_avail | sl_color | sl_len | sl_unit | sl_len_cm
----------+----------+----------+--------+---------+-----------
 sl1      |        5 | black    |     80 | cm      |        80
 sl2      |        6 | black    |    100 | cm      |       100
 sl7      |        6 | brown    |     60 | cm      |        60
 sl3      |        0 | black    |     35 | inch    |      88.9
 sl4      |        8 | black    |     40 | inch    |     101.6
 sl8      |        1 | brown    |     40 | inch    |     101.6
 sl5      |        4 | brown    |      1 | m       |       100
 sl6      |        0 | brown    |    0.9 | m       |        90
(8 rows)
</programlisting>

<!--
    Now move the arrived shoelaces in:
-->
さて、届いた靴紐を移動します。

<programlisting>
INSERT INTO shoelace_ok SELECT * FROM shoelace_arrive;
</programlisting>

<!--
    and check the results:
-->
そして結果を確認します。

<programlisting>
SELECT * FROM shoelace ORDER BY sl_name;

 sl_name  | sl_avail | sl_color | sl_len | sl_unit | sl_len_cm
----------+----------+----------+--------+---------+-----------
 sl1      |        5 | black    |     80 | cm      |        80
 sl2      |        6 | black    |    100 | cm      |       100
 sl7      |        6 | brown    |     60 | cm      |        60
 sl4      |        8 | black    |     40 | inch    |     101.6
 sl3      |       10 | black    |     35 | inch    |      88.9
 sl8      |       21 | brown    |     40 | inch    |     101.6
 sl5      |        4 | brown    |      1 | m       |       100
 sl6      |       20 | brown    |    0.9 | m       |        90
(8 rows)

SELECT * FROM shoelace_log;

 sl_name | sl_avail | log_who| log_when                        
---------+----------+--------+----------------------------------
 sl7     |        6 | Al     | Tue Oct 20 19:14:45 1998 MET DST
 sl3     |       10 | Al     | Tue Oct 20 19:25:16 1998 MET DST
 sl6     |       20 | Al     | Tue Oct 20 19:25:16 1998 MET DST
 sl8     |       21 | Al     | Tue Oct 20 19:25:16 1998 MET DST
(4 rows)
</programlisting>
   </para>

   <para>
<!--
    It's a long way from the one <literal>INSERT ... SELECT</literal>
    to these results. And the description of the query-tree
    transformation will be the last in this chapter.  First, there is
    the parser's output:
-->
1つの<literal>INSERT ... SELECT</literal>からこの結果になるには、長い道のりがあります。
本章での問い合わせツリーの変形に関する説明はこれが最後です。
まず、以下のようなパーサの出力があります。

<programlisting>
INSERT INTO shoelace_ok
SELECT shoelace_arrive.arr_name, shoelace_arrive.arr_quant
  FROM shoelace_arrive shoelace_arrive, shoelace_ok shoelace_ok;
</programlisting>

<!--
    Now the first rule <literal>shoelace_ok_ins</literal> is applied and turns this
    into:
-->
最初の<literal>shoelace_ok_ins</literal>ルールが適用され、結果は以下のようになります。

<programlisting>
UPDATE shoelace
   SET sl_avail = shoelace.sl_avail + shoelace_arrive.arr_quant
  FROM shoelace_arrive shoelace_arrive, shoelace_ok shoelace_ok,
       shoelace_ok old, shoelace_ok new,
       shoelace shoelace
 WHERE shoelace.sl_name = shoelace_arrive.arr_name;
</programlisting>

<!--
    and throws away the original <command>INSERT</command> on
    <literal>shoelace_ok</literal>.  This rewritten query is passed to
    the rule system again, and the second applied rule
    <literal>shoelace_upd</literal> produces:
-->
そして、<literal>shoelace_ok</literal>に対する元の<command>INSERT</command>を破棄します。
この書き換えられた問い合わせは再びルールシステムに渡されて、2番目に適用される<literal>shoelace_upd</literal>ルールは以下を生成します。

<programlisting>
UPDATE shoelace_data
   SET sl_name = shoelace.sl_name,
       sl_avail = shoelace.sl_avail + shoelace_arrive.arr_quant,
       sl_color = shoelace.sl_color,
       sl_len = shoelace.sl_len,
       sl_unit = shoelace.sl_unit
  FROM shoelace_arrive shoelace_arrive, shoelace_ok shoelace_ok,
       shoelace_ok old, shoelace_ok new,
       shoelace shoelace, shoelace old,
       shoelace new, shoelace_data shoelace_data
 WHERE shoelace.sl_name = shoelace_arrive.arr_name
   AND shoelace_data.sl_name = shoelace.sl_name;
</programlisting>

<!--
    Again it's an <literal>INSTEAD</> rule and the previous query tree is trashed.
    Note that this query still uses the view <literal>shoelace</literal>.
    But the rule system isn't finished with this step, so it continues
    and applies the <literal>_RETURN</literal> rule on it, and we get:
-->
これは再び<literal>INSTEAD</>ルールですので、以前の問い合わせツリーは破棄されます。
この問い合わせは<literal>shoelace</literal>ビューを引き続き使用していることに注意してください。
しかし、この段階ではルールシステムは終了していないため、引き続き<literal>_RETURN</literal>ルールが適用され、下記のようになります。

<programlisting>
UPDATE shoelace_data
   SET sl_name = s.sl_name,
       sl_avail = s.sl_avail + shoelace_arrive.arr_quant,
       sl_color = s.sl_color,
       sl_len = s.sl_len,
       sl_unit = s.sl_unit
  FROM shoelace_arrive shoelace_arrive, shoelace_ok shoelace_ok,
       shoelace_ok old, shoelace_ok new,
       shoelace shoelace, shoelace old,
       shoelace new, shoelace_data shoelace_data,
       shoelace old, shoelace new,
       shoelace_data s, unit u
 WHERE s.sl_name = shoelace_arrive.arr_name
   AND shoelace_data.sl_name = s.sl_name;
</programlisting>

<!--
    Finally, the rule <literal>log_shoelace</literal> gets applied,
    producing the extra query tree:
-->
最後に、<literal>log_shoelace</literal>ルールが適用され、以下のような特別な問い合わせツリーが生成されます。

<programlisting>
INSERT INTO shoelace_log
SELECT s.sl_name,
       s.sl_avail + shoelace_arrive.arr_quant,
       current_user,
       current_timestamp
  FROM shoelace_arrive shoelace_arrive, shoelace_ok shoelace_ok,
       shoelace_ok old, shoelace_ok new,
       shoelace shoelace, shoelace old,
       shoelace new, shoelace_data shoelace_data,
       shoelace old, shoelace new,
       shoelace_data s, unit u,
       shoelace_data old, shoelace_data new
       shoelace_log shoelace_log
 WHERE s.sl_name = shoelace_arrive.arr_name
   AND shoelace_data.sl_name = s.sl_name
   AND (s.sl_avail + shoelace_arrive.arr_quant) &lt;&gt; s.sl_avail;
</programlisting>

<!--
    After that the rule system runs out of rules and returns the
    generated query trees.
-->
この後、ルールシステムはルールを使い切り、生成された問い合わせツリーを返します。
   </para>

   <para>
<!--
    So we end up with two final query trees that are equivalent to the
    <acronym>SQL</acronym> statements:
-->
そして、以下の<acronym>SQL</acronym>文と等価となる2つの最終問い合わせツリーで終結します。

<programlisting>
INSERT INTO shoelace_log
SELECT s.sl_name,
       s.sl_avail + shoelace_arrive.arr_quant,
       current_user,
       current_timestamp
  FROM shoelace_arrive shoelace_arrive, shoelace_data shoelace_data,
       shoelace_data s
 WHERE s.sl_name = shoelace_arrive.arr_name
   AND shoelace_data.sl_name = s.sl_name
   AND s.sl_avail + shoelace_arrive.arr_quant &lt;&gt; s.sl_avail;

UPDATE shoelace_data
   SET sl_avail = shoelace_data.sl_avail + shoelace_arrive.arr_quant
  FROM shoelace_arrive shoelace_arrive,
       shoelace_data shoelace_data,
       shoelace_data s
 WHERE s.sl_name = shoelace_arrive.sl_name
   AND shoelace_data.sl_name = s.sl_name;
</programlisting>

<!--
    The result is that data coming from one relation inserted into another,
    changed into updates on a third, changed into updating
    a fourth plus logging that final update in a fifth
    gets reduced into two queries.
-->
結果は、1つのリレーションから来たデータが別のリレーションに挿入され、3つ目のリレーションの更新に変更され、4つ目の更新と5つ目への最終更新のログ記録に変更され、最終的に2つの問い合わせに縮小されます。
</para>

<para>
<!--
    There is a little detail that's a bit ugly. Looking at the two
    queries, it turns out that the <literal>shoelace_data</literal>
    relation appears twice in the range table where it could
    definitely be reduced to one. The planner does not handle it and
    so the execution plan for the rule systems output of the
    <command>INSERT</command> will be
-->
ちょっと見苦しい小さな事項があります。
でき上がった2つの問い合わせを見ると、1つに縮小されたはずの<literal>shoelace_data</literal>リレーションが範囲テーブルに二度出てきます。
プランナは処理をしないので、<command>INSERT</command>のルールシステムの出力に対する実行計画は次のようになります。

<literallayout class="monospaced">
Nested Loop
  -&gt;  Merge Join
        -&gt;  Seq Scan
              -&gt;  Sort
                    -&gt;  Seq Scan on s
        -&gt;  Seq Scan
              -&gt;  Sort
                    -&gt;  Seq Scan on shoelace_arrive
  -&gt;  Seq Scan on shoelace_data
</literallayout>

<!--
    while omitting the extra range table entry would result in a
-->
一方、余計な範囲テーブル項目を省略することで、以下のようにログテーブルにまったく同じ項目が作られます。

<literallayout class="monospaced">
Merge Join
  -&gt;  Seq Scan
        -&gt;  Sort
              -&gt;  Seq Scan on s
  -&gt;  Seq Scan
        -&gt;  Sort
              -&gt;  Seq Scan on shoelace_arrive
</literallayout>

<!--
    which produces exactly the same entries in the log table.  Thus,
    the rule system caused one extra scan on the table
    <literal>shoelace_data</literal> that is absolutely not
    necessary. And the same redundant scan is done once more in the
    <command>UPDATE</command>. But it was a really hard job to make
    that all possible at all.
-->
ですから、ルールシステムは、まったく必要のない<literal>shoelace_data</literal>リレーションに対する余計なスキャンを一度行うことになります。
そして<command>UPDATE</command>でも同様な不要なスキャンが再度実行されます。
しかしながら、これらを全て可能にするのは大変な仕事です。
</para>

<para>
<!--
    Now we make a final demonstration of the
    <productname>PostgreSQL</productname> rule system and its power.
    Say you add some shoelaces with extraordinary colors to your
    database:
-->
最後に<productname>PostgreSQL</productname>のルールシステムとその効力を示しましょう。
例えば、まったく売れそうもない靴紐をデータベースに追加してみます。

<programlisting>
INSERT INTO shoelace VALUES ('sl9', 0, 'pink', 35.0, 'inch', 0.0);
INSERT INTO shoelace VALUES ('sl10', 1000, 'magenta', 40.0, 'inch', 0.0);
</programlisting>

<!--
    We would like to make a view to check which
    <literal>shoelace</literal> entries do not fit any shoe in color.
    The view for this is:
-->
全ての靴に合わない色が<literal>shoelace</literal>項目にあるかどうかを検査するビューを作成したいと考えます。
ビューは以下のようになります。

<programlisting>
CREATE VIEW shoelace_mismatch AS
    SELECT * FROM shoelace WHERE NOT EXISTS
        (SELECT shoename FROM shoe WHERE slcolor = sl_color);
</programlisting>

<!--
    Its output is:
-->
この出力は以下のようになります。

<programlisting>
SELECT * FROM shoelace_mismatch;

 sl_name | sl_avail | sl_color | sl_len | sl_unit | sl_len_cm
---------+----------+----------+--------+---------+-----------
 sl9     |        0 | pink     |     35 | inch    |      88.9
 sl10    |     1000 | magenta  |     40 | inch    |     101.6
</programlisting>
   </para>

   <para>
<!--
    Now we want to set it up so that mismatching shoelaces that are
    not in stock are deleted from the database.
    To make it a little harder for <productname>PostgreSQL</productname>,
    we don't delete it directly. Instead we create one more view:
-->
ここで、合う靴がない靴紐のうち、在庫がないものをデータベースから削除するように設定してみます。
これは<productname>PostgreSQL</productname>では困難な作業ですので、直接削除しません。
代わりに、以下のようにもう1つビューを作成します。

<programlisting>
CREATE VIEW shoelace_can_delete AS
    SELECT * FROM shoelace_mismatch WHERE sl_avail = 0;
</programlisting>

<!--
    and do it this way:
-->
そして、以下を行います。

<programlisting>
DELETE FROM shoelace WHERE EXISTS
    (SELECT * FROM shoelace_can_delete
             WHERE sl_name = shoelace.sl_name);
</programlisting>

<!--
    <foreignphrase>Voil&agrave;</foreignphrase>:
-->
さあできました。

<programlisting>
SELECT * FROM shoelace;

 sl_name | sl_avail | sl_color | sl_len | sl_unit | sl_len_cm
---------+----------+----------+--------+---------+-----------
 sl1     |        5 | black    |     80 | cm      |        80
 sl2     |        6 | black    |    100 | cm      |       100
 sl7     |        6 | brown    |     60 | cm      |        60
 sl4     |        8 | black    |     40 | inch    |     101.6
 sl3     |       10 | black    |     35 | inch    |      88.9
 sl8     |       21 | brown    |     40 | inch    |     101.6
 sl10    |     1000 | magenta  |     40 | inch    |     101.6
 sl5     |        4 | brown    |      1 | m       |       100
 sl6     |       20 | brown    |    0.9 | m       |        90
(9 rows)
</programlisting>
   </para>

   <para>
<!--
    A <command>DELETE</command> on a view, with a subquery qualification that
    in total uses 4 nesting/joined views, where one of them
    itself has a subquery qualification containing a view
    and where calculated view columns are used,
    gets rewritten into
    one single query tree that deletes the requested data
    from a real table.
-->
合計4つのネスト/結合されたビューを副問い合わせの条件として持ち、その中の1つはビューを含む副問い合わせ条件を持ち、かつ演算を施されたビューの列が使われる場合の、ビューに対する<command>DELETE</command>が、実テーブルから要求されたデータを削除する単一の問い合わせツリーに書き換えられます。
</para>

<para>
<!--
    There are probably only a few situations out in the real world
    where such a construct is necessary. But it makes you feel
    comfortable that it works.
-->
このような構造が必要な状況は実社会ではほとんどないと思われます。
しかし、実際に動くことを確認できれば安心できます。
</para>
</sect2>

</sect1>

<sect1 id="rules-privileges">
<!--
<title>Rules and Privileges</title>
-->
<title>ルールと権限</title>

<indexterm zone="rules-privileges">
<!--
 <primary>privilege</primary>
 <secondary sortas="Regeln">with rules</secondary>
-->
 <primary>権限</primary>
 <secondary sortas="Regeln">ルールでの</secondary>
</indexterm>

<indexterm zone="rules-privileges">
<!--
 <primary>privilege</primary>
 <secondary sortas="Sichten">with views</secondary>
-->
 <primary>権限</primary>
 <secondary sortas="Sichten">ビューでの</secondary>
</indexterm>

<para>
<!--
    Due to rewriting of queries by the <productname>PostgreSQL</productname>
    rule system, other tables/views than those used in the original
    query get accessed. When update rules are used, this can include write access
    to tables.
-->
<productname>PostgreSQL</productname>のルールシステムによる問い合わせの書き換えによって、オリジナルの問い合わせで使われたものではない他のテーブル/ビューがアクセスされます。
更新ルールを使うことによってテーブルへの書き込みアクセスを包含することができます。
</para>

<para>
<!--
    Rewrite rules don't have a separate owner. The owner of
    a relation (table or view) is automatically the owner of the
    rewrite rules that are defined for it.
    The <productname>PostgreSQL</productname> rule system changes the
    behavior of the default access control system. Relations that
    are used due to rules get checked against the
    privileges of the rule owner, not the user invoking the rule.
    This means that users only need the required privileges
    for the tables/views that are explicitly named in their queries.
-->
書き換えルールに別々の所有者はいません。
リレーション（テーブルまたはビュー）の所有者は自動的にそれに定義された書き換えルールの所有者となります。
<productname>PostgreSQL</productname>のルールシステムはデフォルトのアクセス制御システムの振舞いを変更します。
ルールによって使用されるリレーションは、ルールを起動したユーザの権限ではなく、ルール所有者の権限でチェックされます。
このことは、ユーザは問い合わせで明記するテーブル/ビューに対しての権限だけあればよいことを示しています。
</para>

<para>
<!--
    For example: A user has a list of phone numbers where some of
    them are private, the others are of interest for the assistant of the office.
    The user can construct the following:
-->
例えば、以下のようにします。
あるユーザが、いくつかは個人用の、その他は事務所で秘書が利用するための、電話番号のリストを持っていたとします。
ユーザは次のようにして構築することができます。

<programlisting>
CREATE TABLE phone_data (person text, phone text, private boolean);
CREATE VIEW phone_number AS
    SELECT person, CASE WHEN NOT private THEN phone END AS phone
    FROM phone_data;
GRANT SELECT ON phone_number TO assistant;
</programlisting>

<!--
    Nobody except that user (and the database superusers) can access the
    <literal>phone_data</> table. But because of the <command>GRANT</>,
    the assistant can run a <command>SELECT</command> on the
    <literal>phone_number</> view. The rule system will rewrite the
    <command>SELECT</command> from <literal>phone_number</> into a
    <command>SELECT</command> from <literal>phone_data</>.
    Since the user is the owner of
    <literal>phone_number</> and therefore the owner of the rule, the
    read access to <literal>phone_data</> is now checked against the user's
    privileges and the query is permitted. The check for accessing
    <literal>phone_number</> is also performed, but this is done
    against the invoking user, so nobody but the user and the
    assistant can use it.
-->
そのユーザ（とデータベースのスーパーユーザ）以外は<literal>phone_data</>テーブルにアクセスできません。
しかし、<command>GRANT</>により秘書は<literal>phone_number</>ビューに対し<command>SELECT</command>できます。
ルールシステムは<literal>phone_number</>からの<command>SELECT</command>操作を<literal>phone_data</>からの<command>SELECT</command>操作に書き換えます。
そのユーザは<literal>phone_number</>の所有者、したがってルールの所有者ですから、<literal>phone_data</>の読み込みに対するアクセスはそのユーザの権限に従ってチェックされ、問い合わせを受け付けてもよいことになります。
<literal>phone_number</>へのアクセスもチェックされますが、これは呼び出したユーザに対して行われますので、秘書とユーザ以外は使うことができません。
</para>

<para>
<!--
    The privileges are checked rule by rule. So the assistant is for now the
    only one who can see the public phone numbers. But the assistant can set up
    another view and grant access to that to the public. Then, anyone
    can see the <literal>phone_number</> data through the assistant's view.
    What the assistant cannot do is to create a view that directly
    accesses <literal>phone_data</>.  (Actually the assistant can, but it will not work since
    every access will be denied during the permission checks.)
    And as soon as the user notices that the assistant opened
    their <literal>phone_number</> view, the user can revoke the assistant's access. Immediately, any
    access to the assistant's view would fail.
-->
権限はルールごとにチェックされます。
ですから秘書だけが今のところ公開の電話番号を参照することができます。
しかし、秘書は別のビューを作成し、それにPUBLICに対するアクセス許可を与えることができます。
こうすると秘書のビューを通して誰もが<literal>phone_number</>データを見ることができます。
秘書ができないことは<literal>phone_data</>に直接アクセスするビューを作ることです
（実際には作成はできますが、アクセスは全て、権限チェックで拒絶されます）。
そして、秘書が独自の<literal>phone_number</>ビューを開いたことにユーザが気付いた時点で、秘書の権限を取り上げることができます。
秘書のビューへのアクセスは即座に失敗に終わります。
</para>

<para>
<!--
    One might think that this rule-by-rule checking is a security
    hole, but in fact it isn't.   But if it did not work this way, the assistant
    could set up a table with the same columns as <literal>phone_number</> and
    copy the data to there once per day. Then it's the assistant's own data and
    the assistant can grant access to everyone they want. A
    <command>GRANT</command> command means, <quote>I trust you</quote>.
    If someone you trust does the thing above, it's time to
    think it over and then use <command>REVOKE</command>.
-->
このルールごとのチェックがセキュリティホールになると考える人がいるかもしれませんが、実際にはそうではありません。
もしこのように機能しないとなると、秘書は<literal>phone_number</>と同じ列を持ったテーブルを用意して、1日1回データをそこにコピーするかもしれません。
そうなると、データは彼のものですから、誰にアクセス権を与えようが彼の自由です。
<command>GRANT</command>は<quote>あなたを信用しています</quote>ということです。
信用している誰かがこのようなことを行った場合は、考えを変えて<command>REVOKE</command>してください。
</para>

<para>
<!--
    Note that while views can be used to hide the contents of certain
    columns using the technique shown above, they cannot be used to reliably
    conceal the data in unseen rows unless the
    <literal>security_barrier</literal> flag has been set.  For example,
    the following view is insecure:
-->
上に示したような手法を使ってある列の内容を隠すのにビューは使えますが、<literal>security_barrier</literal>フラグが設定されていない限り、見えない行にあるデータを隠す信頼できる方法ではない事に注意してください。
例えば、以下のビューは安全ではありません。
<programlisting>
CREATE VIEW phone_number AS
    SELECT person, phone FROM phone_data WHERE phone NOT LIKE '412%';
</programlisting>
<!--
    This view might seem secure, since the rule system will rewrite any
    <command>SELECT</command> from <literal>phone_number</> into a
    <command>SELECT</command> from <literal>phone_data</> and add the
    qualification that only entries where <literal>phone</> does not begin
    with 412 are wanted.  But if the user can create their own functions,
    it is not difficult to convince the planner to execute the user-defined
    function prior to the <function>NOT LIKE</function> expression.
    For example:
-->
ルールシステムが<literal>phone_number</>からの<command>SELECT</command>を<literal>phone_data</>からの<command>SELECT</command>に書き換え、<literal>phone</>が412で始まらない項目のみが必要だという条件を追加しますので、このビューは安全に見えます。
しかし、ユーザが自身の関数を作成できるのであれば、<function>NOT LIKE</function>式の前にユーザ定義の関数を実行するようプランナを説得することは難しくありません。
例えば以下の通りです。
<programlisting>
CREATE FUNCTION tricky(text, text) RETURNS bool AS $$
BEGIN
    RAISE NOTICE '% =&gt; %', $1, $2;
    RETURN true;
END
$$ LANGUAGE plpgsql COST 0.0000000000000000000001;

SELECT * FROM phone_number WHERE tricky(person, phone);
</programlisting>
<!--
    Every person and phone number in the <literal>phone_data</> table will be
    printed as a <literal>NOTICE</literal>, because the planner will choose to
    execute the inexpensive <function>tricky</function> function before the
    more expensive <function>NOT LIKE</function>.  Even if the user is
    prevented from defining new functions, built-in functions can be used in
    similar attacks.  (For example, most casting functions include their
    input values in the error messages they produce.)
-->
プランナはより高価な<function>NOT LIKE</function>の前に安価な<function>tricky</function>関数を実行することを選びますので、<literal>phone_data</>テーブルの人と電話番号はすべて<literal>NOTICE</literal>として表示されます。
たとえユーザが新しい関数を定義できない場合でも、同様の攻撃で組み込み関数が使えます。
（例えば、ほとんどの型変換関数は生成するエラーメッセージに入力値を含んでいます。）
</para>

<para>
<!--
    Similar considerations apply to update rules. In the examples of
    the previous section, the owner of the tables in the example
    database could grant the privileges <literal>SELECT</>,
    <literal>INSERT</>, <literal>UPDATE</>, and <literal>DELETE</> on
    the <literal>shoelace</> view to someone else, but only
    <literal>SELECT</> on <literal>shoelace_log</>. The rule action to
    write log entries will still be executed successfully, and that
    other user could see the log entries.  But they could not create fake
    entries, nor could they manipulate or remove existing ones.  In this
    case, there is no possibility of subverting the rules by convincing
    the planner to alter the order of operations, because the only rule
    which references <literal>shoelace_log</> is an unqualified
    <literal>INSERT</>.  This might not be true in more complex scenarios.
-->
同様の考慮は更新ルールにも適用できます。
前節の例において、データベースのテーブルの所有者は<literal>shoelace</>ビューに対し、誰かに<literal>SELECT</>、<literal>INSERT</>、<literal>UPDATE</>、<literal>DELETE</>権限を与えることができます。
しかし、<literal>shoelace_log</>に対しては<literal>SELECT</>だけです。
ログ項目を書き込むルールアクションは支障なく実行され、また、他のユーザはログ項目を見ることができます。
しかし、他のユーザは項目を捏造したり、既に存在する項目を操作する、あるいは削除することはできません。
この場合、<literal>shoelace_log</>を参照しているルールは条件のない<literal>INSERT</>だけですので、操作の順序を変えるようにプランナを説得することでルールを破壊する可能性はありません。
これはより複雑な状況では正しくないかもしれません。
</para>

<para>
<!--
    When it is necessary for a view to provide row level security, the
    <literal>security_barrier</literal> attribute should be applied to
    the view.  This prevents maliciously-chosen functions and operators from
    being passed values from rows until after the view has done its work.  For
    example, if the view shown above had been created like this, it would
    be secure:
-->
ビューが行単位セキュリティを提供する場合には、そのビューには<literal>security_barrier</>属性を付与するべきです。
これは、悪意を持って選ばれた関数や演算子が、ビューが適用されるより前に渡された行に対して実行されないようにします。
例えば、上記のビューが次のように定義された場合、これは安全です。
<programlisting>
CREATE VIEW phone_number WITH (security_barrier) AS
    SELECT person, phone FROM phone_data WHERE phone NOT LIKE '412%';
</programlisting>
<!--
    Views created with the <literal>security_barrier</literal> may perform
    far worse than views created without this option.  In general, there is
    no way to avoid this: the fastest possible plan must be rejected
    if it may compromise security.  For this reason, this option is not
    enabled by default.
-->
<literal>security_barrier</>を付けて定義されたビューは、このオプションなしのビューよりも性能の劣る問い合わせ実行プランを生成します。一般的に、最も高速だが、セキュリティ上の問題がある問い合わせ実行プランを破棄しなければならないという状況は不可避です。そのため、このオプションはデフォルトでは有効になっていません。
</para>

<para>
<!--
    The query planner has more flexibility when dealing with functions that
    have no side effects.  Such functions are referred to as <literal>LEAKPROOF</literal>, and
    include many simple, commonly used operators, such as many equality
    operators.  The query planner can safely allow such functions to be evaluated
    at any point in the query execution process, since invoking them on rows
    invisible to the user will not leak any information about the unseen rows.
    Further, functions which do not take arguments or which are not passed any
    arguments from the security barrier view do not have to be marked as
    <literal>LEAKPROOF</literal> to be pushed down, as they never receive data
    from the view.  In contrast, a function that might throw an error depending
    on the values received as arguments (such as one that throws an error in the
    event of overflow or division by zero) is not leak-proof, and could provide
    significant information about the unseen rows if applied before the security
    view's row filters.
-->
プランナは副作用が無い関数をもう少し柔軟に扱います。
これらの関数は<literal>LEAKPROOF</literal>属性を持っており、等価演算子など、単純で広く用いられる演算子も多く含まれます。
利用者に対して不可視な行に対するこれら関数の呼び出しはいかなる情報も漏えいさせないため、プランナはこれらの関数をどのような場所でも安全に実行させる事ができます。
さらに、引数をとらなかったり、セキュリティバリアビューから引数を渡されない関数は、ビューからデータを渡されることは決して無いため、プッシュダウンされるための<literal>LEAKPROOF</literal>をマークする必要はありません。
一方、受け取った引数の値に応じてエラー（例えばオーバーフローやゼロ除算など）を発生させるかもしれない関数は leak-proof ではありません。
これがもしセキュリティ・ビューの条件句でフィルタリングされるより前に適用されたなら、不可視行に関する何か重要な情報を与える事ができてしまいます。
</para>

<para>
<!--
    It is important to understand that even a view created with the
    <literal>security_barrier</literal> option is intended to be secure only
    in the limited sense that the contents of the invisible tuples will not be
    passed to possibly-insecure functions.  The user may well have other means
    of making inferences about the unseen data; for example, they can see the
    query plan using <command>EXPLAIN</command>, or measure the run time of
    queries against the view.  A malicious attacker might be able to infer
    something about the amount of unseen data, or even gain some information
    about the data distribution or most common values (since these things may
    affect the run time of the plan; or even, since they are also reflected in
    the optimizer statistics, the choice of plan).  If these types of "covert
    channel" attacks are of concern, it is probably unwise to grant any access
    to the data at all.
-->
   ビューが<literal>security_barrier</literal>属性付きで定義されたとしても、それは限定的な意味で安全である、つまり不可視な行の内容が潜在的に安全でない関数に渡される事がないという事を意図しているにすぎません。
利用者には不可視な行に対して何らかの推測を行う他の手段があるかもしれません。例えば、<command>EXPLAIN</command>を用いて問い合わせ実行プランを見たり、ビューに対する問い合わせ実行時間を計測したりすることです。
   悪意の攻撃者は不可視データの量を推測したり、分散や最頻値（なぜなら、これらは統計情報を通じて実行プランの選択、ひいては実行時間に影響するかもしれません）に関する何らかの情報を得る事ができるかもしれません。
   もし、この種の"隠れチャネル"に対する対策が必要であれば、とにかくデータに対するアクセスを許可するのは得策ではありません。
</para>
</sect1>

<sect1 id="rules-status">
<!--
<title>Rules and Command Status</title>
-->
<title>ルールおよびコマンドの状態</title>

<para>
<!--
    The <productname>PostgreSQL</productname> server returns a command
    status string, such as <literal>INSERT 149592 1</>, for each
    command it receives.  This is simple enough when there are no rules
    involved, but what happens when the query is rewritten by rules?
-->
<productname>PostgreSQL</productname>サーバでは、受け取った問い合わせのそれぞれに対して、<literal>INSERT 149592 1</>のようなコマンド状態文字列を返します。
これは簡単ですが、ルールが使用されていない場合には十分なものです。
しかし、問い合わせがルールにより書き換えられた場合、どのようになるでしょうか。
</para>

<para>
<!--
    Rules affect the command status as follows:
-->
ルールはコマンド状態に以下のように影響を与えます。

    <itemizedlist>
     <listitem>
      <para>
<!--
       If there is no unconditional <literal>INSTEAD</> rule for the query, then
       the originally given query will be executed, and its command
       status will be returned as usual.  (But note that if there were
       any conditional <literal>INSTEAD</> rules, the negation of their qualifications
       will have been added to the original query.  This might reduce the
       number of rows it processes, and if so the reported status will
       be affected.)
-->
問い合わせに無条件の<literal>INSTEAD</>ルールが使用されていない場合、元々与えられていた問い合わせが実行され、そのコマンド状態は通常通り返されます
（しかし、条件付き<literal>INSTEAD</>ルールが使用されている場合、その条件の否定が元の問い合わせに追加されることに注意してください。
これにより、処理する行の数が減り、その結果報告される状態が影響を受けるかもしれません）。
      </para>
     </listitem>

     <listitem>
      <para>
<!--
       If there is any unconditional <literal>INSTEAD</> rule for the query, then
       the original query will not be executed at all.  In this case,
       the server will return the command status for the last query
       that was inserted by an <literal>INSTEAD</> rule (conditional or
       unconditional) and is of the same command type
       (<command>INSERT</command>, <command>UPDATE</command>, or
       <command>DELETE</command>) as the original query.  If no query
       meeting those requirements is added by any rule, then the
       returned command status shows the original query type and
       zeroes for the row-count and OID fields.
-->
問い合わせに無条件の<literal>INSTEAD</>ルールが使用されている場合、元の問い合わせはまったく実行されません。
この場合、サーバでは、（条件付きもしくは無条件の）<literal>INSTEAD</>ルールによって挿入され、かつ、元の問い合わせと同じ種類（<command>INSERT</command>、<command>UPDATE</command>または<command>DELETE</command>）の最後の問い合わせについてコマンド状態を返します。
この条件に合致する問い合わせがルールによって追加されない場合、返されるコマンド状態は、元の問い合わせの種類と行数およびOIDフィールドに0が表示されます。
      </para>
     </listitem>
    </itemizedlist>
</para>

<para>
<!--
    The programmer can ensure that any desired <literal>INSTEAD</> rule is the one
    that sets the command status in the second case, by giving it the
    alphabetically last rule name among the active rules, so that it
    gets applied last.
-->
後者の場合、プログラマは、有効ルールの中でアルファベット順の最後のルール名を与えることによって、必要な<literal>INSTEAD</>ルールを最後に実行することができます。そして、そのことによって、コマンド状態が確実にそのルールで設定されるようにできます。
</para>
</sect1>

<sect1 id="rules-triggers">
<!--
<title>Rules Versus Triggers</title>
-->
<title>ルール対トリガ</title>

<indexterm zone="rules-triggers">
<!--
 <primary>rule</primary>
 <secondary sortas="Trigger">compared with triggers</secondary>
-->
 <primary>ルール</primary>
 <secondary sortas="Trigger">とトリガとの比較</secondary>
</indexterm>

<indexterm zone="rules-triggers">
<!--
 <primary>trigger</primary>
 <secondary sortas="Regeln">compared with rules</secondary>
-->
 <primary>トリガ</primary>
 <secondary sortas="Regeln">とルールとの比較</secondary>
</indexterm>

<para>
<!--
    Many things that can be done using triggers can also be
    implemented using the <productname>PostgreSQL</productname>
    rule system.  One of the things that cannot be implemented by
    rules are some kinds of constraints, especially foreign keys. It is possible
    to place a qualified rule that rewrites a command to <literal>NOTHING</>
    if the value of a column does not appear in another table.
    But then the data is silently thrown away and that's
    not a good idea. If checks for valid values are required,
    and in the case of an invalid value an error message should
    be generated, it must be done by a trigger.
-->
トリガによって行われる多くの操作は<productname>PostgreSQL</productname>のルールシステムで実装可能です。
ルールで実装できないものの1つはある種の制約、特に外部キーに関してです。
もし他のテーブルに列の値がなかった場合、条件ルールでコマンドを<literal>NOTHING</>に書き換えてしまうことも可能ですが、これではデータがだまって消去されてしまい、良いアイディアとは言えません。
有効な値かどうかのチェックが必要で、無効な値についてはエラーメッセージを表示する必要があるなら、このことは今のところトリガを使って行わなければなりません。
</para>

<para>
<!--
    In this chapter, we focused on using rules to update views. All of
    the update rule examples in this chapter can also be implemented
    using <literal>INSTEAD OF</> triggers on the views.  Writing such
    triggers is often easier than writing rules, particularly if complex
    logic is required to perform the update.
-->
この章ではビューを更新するのにルールを使うことに焦点を当ててきました。
この章の更新ルールの例はすべてビューの<literal>INSTEAD OF</>トリガを使っても実装できます。
特に更新を実行するのに複雑な論理が要求される場合には、そのようなトリガを書くことはしばしばルールを書くよりも簡単です。
</para>

<para>
<!--
    For the things that can be implemented by both, which is best
    depends on the usage of the database.
    A trigger is fired once for each affected row. A rule modifies
    the query or generates an additional query. So if many
    rows are affected in one statement, a rule issuing one extra
    command is likely to be faster than a trigger that is
    called for every single row and must re-determine what to do
    many times.  However, the trigger approach is conceptually far
    simpler than the rule approach, and is easier for novices to get right.
-->
どちらでも実装できる事項に関してどちらがベストかはデータベースの使用方法によります。
トリガは各行に対して一度起動します。
ルールは問い合わせを修正するか追加の問い合わせを生成します。
ですから、1つの文が多くの行に影響を与える場合、1つの行を処理する度に呼び出され、何をするかを何度も再決定しなければならないトリガよりも、追加の問い合わせを1つ発行するルールの方がほとんどの場合高速になります。
しかし、トリガ方式は概念的にルールシステムよりかなり単純であり、初心者は簡単に正しく扱うことができます。
</para>

<para>
<!--
    Here we show an example of how the choice of rules versus triggers
    plays out in one situation.  There are two tables:
-->
ここで、ある状況下でルールとトリガのどちらを選択するかを示す例を挙げます。
例えば、2つのテーブルがあるとします。

<programlisting>
CREATE TABLE computer (
<!--
    hostname        text,    &#045;- indexed
    manufacturer    text     &#045;- indexed
-->
    hostname        text,    -- インデックスあり
    manufacturer    text     -- インデックスあり
);

CREATE TABLE software (
<!--
    software        text,    &#045;- indexed
    hostname        text     &#045;- indexed
-->
    software        text,    -- インデックスあり
    hostname        text     -- インデックスあり
);
</programlisting>

<!--
    Both tables have many thousands of rows and the indexes on
    <structfield>hostname</> are unique.  The rule or trigger should
    implement a constraint that deletes rows from <literal>software</>
    that reference a deleted computer.  The trigger would use this command:
-->
2つのテーブルにはともに数千の行があって、<structfield>hostname</>上のインデックスは一意です。
ルール/トリガは削除されたホストを参照する、<literal>software</>の行を削除する制限を実装しなければなりません。
トリガの場合は以下のコマンドを使用します。

<programlisting>
DELETE FROM software WHERE hostname = $1;
</programlisting>

<!--
    Since the trigger is called for each individual row deleted from
    <literal>computer</>, it can prepare and save the plan for this
    command and pass the <structfield>hostname</> value in the
    parameter.  The rule would be written as:
-->
<literal>computer</>から削除された行1つひとつに対してこのトリガが呼び出されますので、このコマンドの準備を行い、計画を保存し、パラメータとして<structfield>hostname</>を渡すことができます。
ルールの場合は以下のように作成されます。

<programlisting>
CREATE RULE computer_del AS ON DELETE TO computer
    DO DELETE FROM software WHERE hostname = OLD.hostname;
</programlisting>
   </para>

   <para>
<!--
    Now we look at different types of deletes. In the case of a:
-->
ここで別の類の削除を考えてみましょう。

<programlisting>
DELETE FROM computer WHERE hostname = 'mypc.local.net';
</programlisting>

<!--
    the table <literal>computer</> is scanned by index (fast), and the
    command issued by the trigger would also use an index scan (also fast).
    The extra command from the rule would be:
-->
上のような場合では、<literal>computer</>はインデックスにより（高速に）スキャンされます。
トリガによってこのコマンドが発行された場合もインデックススキャンが使用されます（高速です）。
ルールによる追加コマンドは以下のようになります。

<programlisting>
DELETE FROM software WHERE computer.hostname = 'mypc.local.net'
                       AND software.hostname = computer.hostname;
</programlisting>

<!--
    Since there are appropriate indexes set up, the planner
    will create a plan of
-->
適切なインデックスが設定されていますので、プランナは以下の計画を作成します。

<literallayout class="monospaced">
Nestloop
  -&gt;  Index Scan using comp_hostidx on computer
  -&gt;  Index Scan using soft_hostidx on software
</literallayout>

<!--
    So there would be not that much difference in speed between
    the trigger and the rule implementation.
-->
ですので、トリガとルールの実装間での速度差はあまりありません。
   </para>

   <para>
<!--
    With the next delete we want to get rid of all the 2000 computers
    where the <structfield>hostname</> starts with
    <literal>old</>. There are two possible commands to do that. One
    is:
-->
次の削除処理では<structfield>hostname</>が<literal>old</>で始まる2,000台全てのcomputerを削除しようと思います。
方法として2つの有効な問い合わせがあって、1つは以下のようなものです。

<programlisting>
DELETE FROM computer WHERE hostname &gt;= 'old'
                       AND hostname &lt;  'ole'
</programlisting>

<!--
    The command added by the rule will be:
-->
ルールによって追加されるコマンドは以下のようになります。

<programlisting>
DELETE FROM software WHERE computer.hostname &gt;= 'old' AND computer.hostname &lt; 'ole'
                       AND software.hostname = computer.hostname;
</programlisting>

<!--
    with the plan
-->
これに対する計画は以下のようになります。

<literallayout class="monospaced">
Hash Join
  -&gt;  Seq Scan on software
  -&gt;  Hash
    -&gt;  Index Scan using comp_hostidx on computer
</literallayout>

<!--
    The other possible command is:
-->
もう1つのコマンドは以下のようなものです。

<programlisting>
DELETE FROM computer WHERE hostname ~ '^old';
</programlisting>

<!--
    which results in the following executing plan for the command
    added by the rule:
-->
これにより、ルールによって追加されるコマンド用の実行計画は以下のようになります。

<literallayout class="monospaced">
Nestloop
  -&gt;  Index Scan using comp_hostidx on computer
  -&gt;  Index Scan using soft_hostidx on software
</literallayout>

<!--
    This shows, that the planner does not realize that the
    qualification for <structfield>hostname</> in
    <literal>computer</> could also be used for an index scan on
    <literal>software</> when there are multiple qualification
    expressions combined with <literal>AND</>, which is what it does
    in the regular-expression version of the command. The trigger will
    get invoked once for each of the 2000 old computers that have to be
    deleted, and that will result in one index scan over
    <literal>computer</> and 2000 index scans over
    <literal>software</>. The rule implementation will do it with two
    commands that use indexes.  And it depends on the overall size of
    the table <literal>software</> whether the rule will still be faster in the
    sequential scan situation. 2000 command executions from the trigger over the SPI
    manager take some time, even if all the index blocks will soon be in the cache.
-->
これが示していることは、<literal>AND</>で結合された複数の検索条件が存在する場合、プランナは正規表現版のコマンドでは行っていることですが、<literal>computer</>上の<structfield>hostname</>に対する検索条件を<literal>software</>上のインデックススキャンにも同様に使用できることを理解しないということです。
トリガは削除されるべき2,000台の旧式コンピュータのそれぞれについて1回呼び出され、結果<literal>computer</>上で1回のインデックススキャンと<literal>software</>上で2,000回のインデックススキャンが行われます。
ルールによる実装ではインデックスを使用する2つの問い合わせによって実行されます。
シーケンシャルスキャンの場合でもルールがより速いかどうかは<literal>software</>テーブルの大きさに依存します。
参照する全てのインデックスブロックがすぐにキャッシュに現れるとしても、トリガによるSPIマネージャ経由の2,000回のコマンドの実行には時間を要します。
</para>

<para>
<!--
    The last command we look at is:
-->
最後のコマンドを見てみましょう。

<programlisting>
DELETE FROM computer WHERE manufacturer = 'bim';
</programlisting>

<!--
    Again this could result in many rows to be deleted from
    <literal>computer</>. So the trigger will again run many commands
    through the executor.  The command generated by the rule will be:
-->
この文でも<literal>computer</>から多くの行が削除される結果となります。
ですので、ここでもトリガはエクゼキュータを通して多くのコマンドを実行することになります。
ルールで作成されるコマンドは以下のようなものです。

<programlisting>
DELETE FROM software WHERE computer.manufacturer = 'bim'
                       AND software.hostname = computer.hostname;
</programlisting>

<!--
    The plan for that command will again be the nested loop over two
    index scans, only using a different index on <literal>computer</>:
-->
このコマンド用の計画もまた前回同様2つのインデックススキャンのネステッドループとなります。
<literal>computer</>の別のインデックスを使用する点のみが異なります。

<programlisting>
Nestloop
  -&gt;  Index Scan using comp_manufidx on computer
  -&gt;  Index Scan using soft_hostidx on software
</programlisting>

<!--
    In any of these cases, the extra commands from the rule system
    will be more or less independent from the number of affected rows
    in a command.
-->
いずれの場合においても、ルールシステムが生成する追加コマンドは影響を受ける行数からは多かれ少なかれ独立しています。
</para>

<![IGNORE[
<!-- 原文コメント What's happening with this?  If it doesn't come back, remove this section. -->
<para>
<!--
    Another situation is cases on <command>UPDATE</command> where it depends on the
    change of an attribute if an action should be performed or
    not. The only way to
    create a rule as in the shoelace_log example is to do it with
    a rule qualification. That results in an extra query that is
    performed always, even if the attribute of interest cannot
    change at all because it does not appear in the target list
    of the initial query. When this is enabled again, it will be
    one more advantage of rules over triggers. Optimization of
    a trigger must fail by definition in this case, because the
    fact that its actions will only be done when a specific attribute
    is updated is hidden in its functionality. The definition of
    a trigger only allows to specify it on row level, so whenever a
    row is touched, the trigger must be called to make its
    decision. The rule system will know it by looking up the
    target list and will suppress the additional query completely
    if the attribute isn't touched. So the rule, qualified or not,
    will only do its scans if there ever could be something to do.
-->
別の状況として、アクションを実行すべきか否かが変更された属性に依存する、<command>UPDATE</command>の場合があります。
現時点でshoelace_logの例のようなルールを作成する唯一の方法は、ルール条件を使用することです。
初めの問い合わせの目的リストに出てこないため、これは対象とする属性が変更されなくても常に実行される特別な問い合わせとなります。
再度使えるようになった場合は、トリガに対するルールのもう1つの強みになります。
この場合、トリガの最適化はその定義により不可能です。
特定の属性が変更された時にのみそのアクションを行うという処理自体はその（トリガ）関数内部に隠されているからです。
トリガの定義は行レベルのみに対して認められるので、行が触られるとトリガが決定が下せるようにトリガが呼び出されなければなりません。
ルールシステムの場合は対象リストを検索することで変更されたかどうかわかりますので、属性が触られていなければその後の問い合わせを全て中止することができます。
条件の有無にかかわらず、ルールは実行しなければならないことがあればスキャンを実行します。
</para>
]]>

<para>
<!--
    The summary is, rules will only be significantly slower than
    triggers if their actions result in large and badly qualified
    joins, a situation where the planner fails.
-->
まとめると、問い合わせ結果が大きく、プランナがうまく結合条件を設定できないような状況下でのみルールはトリガに比べて明らかに遅くなります。
</para>
</sect1>

</chapter><|MERGE_RESOLUTION|>--- conflicted
+++ resolved
@@ -1252,15 +1252,12 @@
     <command>UPDATE</command>, and <command>DELETE</command> commands on
     a view. These rules will rewrite the command, typically into a command
     that updates one or more tables, rather than views. That is the topic
-<<<<<<< HEAD
     of the next section.
+    of <xref linkend="rules-update">.
 -->
 別の方法としては、ビューに対する<command>INSERT</command>、<command>UPDATE</command>、<command>DELETE</command>コマンドに代替の動作を指定する<literal>INSTEAD</>ルールを定義する事です。
 これらのルールは、ビューではなくコマンドを、通常は1つもしくは複数のテーブルを更新するコマンドに書き換えます。
-それが次節の論題になります。
-=======
-    of <xref linkend="rules-update">.
->>>>>>> ca9cfed8
+それが次節の論題になります。 ★変更あり
 </para>
 
 <para>
