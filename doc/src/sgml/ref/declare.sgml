<!--
doc/src/sgml/ref/declare.sgml
PostgreSQL documentation
-->

<refentry id="SQL-DECLARE">
 <indexterm zone="sql-declare">
  <primary>DECLARE</primary>
 </indexterm>

 <indexterm zone="sql-declare">
<!--
  <primary>cursor</primary>
-->
  <primary>カーソル</primary>
  <secondary>DECLARE</secondary>
 </indexterm>

 <refmeta>
  <refentrytitle>DECLARE</refentrytitle>
  <manvolnum>7</manvolnum>
<!--
  <refmiscinfo>SQL - Language Statements</refmiscinfo>
-->
<refmiscinfo>SQL - 言語</refmiscinfo>
 </refmeta>

 <refnamediv>
  <refname>DECLARE</refname>
<!--
  <refpurpose>define a cursor</refpurpose>
-->
  <refpurpose>カーソルを定義する</refpurpose>
 </refnamediv>

 <refsynopsisdiv>
<synopsis>
DECLARE <replaceable class="parameter">name</replaceable> [ BINARY ] [ INSENSITIVE ] [ [ NO ] SCROLL ]
    CURSOR [ { WITH | WITHOUT } HOLD ] FOR <replaceable class="parameter">query</replaceable>
</synopsis>
 </refsynopsisdiv>

 <refsect1>
<!--
  <title>Description</title>
-->
  <title>説明</title>

  <para>
<!--
   <command>DECLARE</command> allows a user to create cursors, which
   can be used to retrieve
   a small number of rows at a time out of a larger query.
   After the cursor is created, rows are fetched from it using
   <xref linkend="sql-fetch">.
-->
<command>DECLARE</command>を使うと、カーソルが使用できるようになります。
これは、巨大な問い合わせの結果から一度に少数の行を取り出す機能です。
カーソルを作成した後、<xref linkend="sql-fetch">を使用して行を取り出します。
  </para>

  <note>
   <para>
<!--
    This page describes usage of cursors at the SQL command level.
    If you are trying to use cursors inside a <application>PL/pgSQL</>
    function, the rules are different &mdash;
    see <xref linkend="plpgsql-cursors">.
-->
このマニュアルページではSQLコマンドレベルでのカーソルの使用方法について説明します。
<application>PL/pgSQL</>内でカーソルを使用するつもりであれば、規則が異なりますので、<xref linkend="plpgsql-cursors">を参照してください。
   </para>
  </note>
 </refsect1>

 <refsect1>
<!--
  <title>Parameters</title>
-->
  <title>パラメータ</title>

  <variablelist>
   <varlistentry>
    <term><replaceable class="parameter">name</replaceable></term>
    <listitem>
     <para>
<!--
      The name of the cursor to be created.
-->
作成されるカーソルの名前です。
     </para>
    </listitem>
   </varlistentry>

   <varlistentry>
    <term><literal>BINARY</literal></term>
    <listitem>
     <para>
<!--
      Causes the cursor to return data in binary rather than in text format.
-->
カーソルによるデータの取得が、テキスト形式ではなくバイナリ形式になります。
     </para>
    </listitem>
   </varlistentry>

   <varlistentry>
    <term><literal>INSENSITIVE</literal></term>
    <listitem>
     <para>
<!--
      Indicates that data retrieved from the cursor should be
      unaffected by updates to the table(s) underlying the cursor that occur
      after the cursor is created.  In <productname>PostgreSQL</productname>,
      this is the default behavior; so this key word has no
      effect and is only accepted for compatibility with the SQL standard.
-->
カーソルから取り出されたデータが、カーソルを作成した後に行われた背後にあるテーブルの更新の影響を受けないことを示します。
これは<productname>PostgreSQL</productname>のデフォルトの動作ですので、このキーワードを使用しても効果はなく、このキーワードは標準SQLとの互換性を保持するために存在しています。
     </para>
    </listitem>
   </varlistentry>

   <varlistentry>
    <term><literal>SCROLL</literal></term>
    <term><literal>NO SCROLL</literal></term>
    <listitem>
<!--
     <para><literal>SCROLL</literal> specifies that the cursor can be used
      to retrieve rows in a nonsequential fashion (e.g.,
      backward). Depending upon the complexity of the query's
      execution plan, specifying <literal>SCROLL</literal> might impose
      a performance penalty on the query's execution time.
      <literal>NO SCROLL</literal> specifies that the cursor cannot be
      used to retrieve rows in a nonsequential fashion.  The default is to
      allow scrolling in some cases; this is not the same as specifying
      <literal>SCROLL</literal>. See <xref linkend="sql-declare-notes"
      endterm="sql-declare-notes-title"> for details.
-->
<para><literal>SCROLL</literal>は、そのカーソルから通常の順序通りでない方法で（例えば後方から）行を取り出し可能であることを指定します。
問い合わせの実行計画が複雑になると、<literal>SCROLL</literal>の指定によって問い合わせの実行時間が増大する可能性があります。
<literal>NO SCROLL</literal>は、そのカーソルから順序通りでない方法では行を取り出せないことを指定します。
デフォルトでは、いくつかの場合でスクロール可能です。
これは<literal>SCROLL</literal>の指定と同じではありません。
詳細は<xref linkend="sql-declare-notes" endterm="sql-declare-notes-title">を参照してください。
     </para>
    </listitem>
   </varlistentry>

   <varlistentry>
    <term><literal>WITH HOLD</literal></term>
    <term><literal>WITHOUT HOLD</literal></term>
    <listitem>
<!--
     <para><literal>WITH HOLD</literal> specifies that the cursor can
      continue to be used after the transaction that created it
      successfully commits.  <literal>WITHOUT HOLD</literal> specifies
      that the cursor cannot be used outside of the transaction that
      created it. If neither <literal>WITHOUT HOLD</literal> nor
      <literal>WITH HOLD</literal> is specified, <literal>WITHOUT
      HOLD</literal> is the default.
-->
<para><literal>WITH HOLD</literal>は、カーソルを生成したトランザクションが正常にコミット処理を行った後も、そのカーソルの使用を続けられることを指定します。
<literal>WITHOUT HOLD</literal>は、カーソルを生成したトランザクションの外部では、そのカーソルを使用できないことを指定します。
<literal>WITH HOLD</literal>も<literal>WITHOUT HOLD</literal>も指定されない場合、<literal>WITHOUT HOLD</literal>がデフォルトとなります。
     </para>
    </listitem>
   </varlistentry>

   <varlistentry>
    <term><replaceable class="parameter">query</replaceable></term>
    <listitem>
     <para>
<!--
      A <xref linkend="sql-select"> or
      <xref linkend="sql-values"> command
      which will provide the rows to be returned by the cursor.
-->
カーソルによって返される行を提供する<xref linkend="sql-select">または<xref linkend="sql-values">コマンドです。
     </para>
    </listitem>
   </varlistentry>
  </variablelist>

  <para>
<!--
   The key words <literal>BINARY</literal>,
   <literal>INSENSITIVE</literal>, and <literal>SCROLL</literal> can
   appear in any order.
-->
<literal>BINARY</literal>、<literal>INSENSITIVE</literal>、<literal>SCROLL</literal>キーワードは任意の順番で指定することができます。
  </para>
 </refsect1>

 <refsect1 id="sql-declare-notes">
<!--
  <title id="sql-declare-notes-title">Notes</title>
-->
  <title id="sql-declare-notes-title">注釈</title>

  <para>
<!--
   Normal cursors return data in text format, the same as a
   <command>SELECT</> would produce.  The <literal>BINARY</> option
   specifies that the cursor should return data in binary format.
   This reduces conversion effort for both the server and client,
   at the cost of more programmer effort to deal with platform-dependent
   binary data formats.
   As an example, if a query returns a value of one from an integer column,
   you would get a string of <literal>1</> with a default cursor,
   whereas with a binary cursor you would get
   a 4-byte field containing the internal representation of the value
   (in big-endian byte order).
-->
通常のカーソルは、<command>SELECT</>の出力と同じテキスト形式でデータを返します。
<literal>BINARY</>は、カーソルがバイナリ形式でデータを返すことを示します。
これによりサーバ、クライアントの両方で変換に関する作業を省くことができますが、プラットフォームに依存するバイナリデータ書式を扱うためのプログラマの作業が大きくなります。
例えば、問い合わせが整数の列から値として1を返す場合、デフォルトのカーソルからは<literal>1</>という文字列を取得することになりますが、バイナリ形式のカーソルからは、内部表現を使った4バイトの値を(ビッグエンディアンのバイト順で)取得することになります。
  </para>

  <para>
<!--
   Binary cursors should be used carefully.  Many applications,
   including <application>psql</application>, are not prepared to
   handle binary cursors and expect data to come back in the text
   format.
-->
バイナリ形式のカーソルは注意して使わなければなりません。
<application>psql</application>などの多くのアプリケーションは、データはテキスト形式で返されることを期待しており、バイナリ形式のカーソルを扱うことができません。
  </para>

  <note>
   <para>
<!--
    When the client application uses the <quote>extended query</> protocol
    to issue a <command>FETCH</> command, the Bind protocol message
    specifies whether data is to be retrieved in text or binary format.
    This choice overrides the way that the cursor is defined.  The concept
    of a binary cursor as such is thus obsolete when using extended query
    protocol &mdash; any cursor can be treated as either text or binary.
-->
クライアントアプリケーションが<quote>拡張問い合わせ</>プロトコルを使用して<command>FETCH</>コマンドを発行する場合、テキスト形式とバイナリ形式のどちらでデータを受け取るのかは、バインドプロトコルメッセージで指定します。
この選択は、カーソル定義での指定を上書きします。
全てのカーソルをテキスト形式/バイナリ形式のどちらでも扱うことができる拡張問い合わせプロトコルでは、バイナリカーソルという概念は旧式なものです。
   </para>
  </note>

   <para>
<!--
    Unless <literal>WITH HOLD</literal> is specified, the cursor
    created by this command can only be used within the current
    transaction.  Thus, <command>DECLARE</> without <literal>WITH
    HOLD</literal> is useless outside a transaction block: the cursor would
    survive only to the completion of the statement.  Therefore
    <productname>PostgreSQL</productname> reports an error if such a
    command is used outside a transaction block.
    Use
    <xref linkend="sql-begin"> and
    <xref linkend="sql-commit">
    (or <xref linkend="sql-rollback">)
    to define a transaction block.
-->
<literal>WITH HOLD</literal>が指定されなければ、このコマンドで生成されるカーソルは現在のトランザクションの中でのみ使用することができます。
したがって、<literal>WITH HOLD</literal>のない<command>DECLARE</>はトランザクションブロックの外側では意味がありません。
その場合、カーソルはこの文が完了するまでのみ有効です。
そのため、<productname>PostgreSQL</productname>はトランザクションブロックの外部でこうしたコマンドが使用された場合エラーを報告します。
トランザクションブロックを定義するには、<xref linkend="sql-begin">と<xref linkend="sql-commit">（または<xref linkend="sql-rollback">）を使用してください。
   </para>

   <para>
<!--
    If <literal>WITH HOLD</literal> is specified and the transaction
    that created the cursor successfully commits, the cursor can
    continue to be accessed by subsequent transactions in the same
    session.  (But if the creating transaction is aborted, the cursor
    is removed.)  A cursor created with <literal>WITH HOLD</literal>
    is closed when an explicit <command>CLOSE</command> command is
    issued on it, or the session ends.  In the current implementation,
    the rows represented by a held cursor are copied into a temporary
    file or memory area so that they remain available for subsequent
    transactions.
-->
<literal>WITH HOLD</literal>が指定され、カーソルを作成したトランザクションのコミットに成功した場合、同一セッション内のその後のトランザクションからそのカーソルにアクセスすることができます
（ただし、トランザクションがアボートされた場合、そのカーソルは削除されます）。
<literal>WITH HOLD</literal>付きで作成されたカーソルは、そのカーソルに対して明示的な<command>CLOSE</command>が発行された場合やセッションが終了した時に閉じられます。
現在の実装では、保持されたカーソルを使って表される行は、その後のトランザクションでも利用できるように、一時ファイルかメモリ領域にコピーされます。
   </para>

   <para>
<!--
    <literal>WITH HOLD</literal> may not be specified when the query
    includes <literal>FOR UPDATE</> or <literal>FOR SHARE</>.
-->
問い合わせが<literal>FOR UPDATE</>または<literal>FOR SHARE</>を含む場合、<literal>WITH HOLD</literal>を指定することはできません。
   </para>

   <para>
<!--
    The <literal>SCROLL</> option should be specified when defining a
    cursor that will be used to fetch backwards.  This is required by
    the SQL standard.  However, for compatibility with earlier
    versions, <productname>PostgreSQL</productname> will allow
    backward fetches without <literal>SCROLL</>, if the cursor's query
    plan is simple enough that no extra overhead is needed to support
    it. However, application developers are advised not to rely on
    using backward fetches from a cursor that has not been created
    with <literal>SCROLL</literal>.  If <literal>NO SCROLL</> is
    specified, then backward fetches are disallowed in any case.
-->
カーソルから逆方向にデータを取り出す時には、<literal>SCROLL</>オプションを指定するべきです。
これは標準SQLでは必須となっています。
しかし、以前のバージョンとの互換性を保持するために、<productname>PostgreSQL</productname>では、カーソルの問い合わせ計画が単純であり、そのサポートに余計なオーバーヘッドが必要ない場合、 <literal>SCROLL</>なしでも逆方向にデータを取り出すことができます。
しかし、<literal>SCROLL</>を付けなくても逆方向にデータが取り出せることを利用してアプリケーションを開発するのはお勧めしません。
<literal>NO SCROLL</>を指定した場合は、どのような場合でも逆方向に取り出すことはできません。
   </para>

   <para>
<!--
    Backward fetches are also disallowed when the query
    includes <literal>FOR UPDATE</> or <literal>FOR SHARE</>; therefore
    <literal>SCROLL</literal> may not be specified in this case.
-->
また、問い合わせが<literal>FOR UPDATE</>または<literal>FOR SHARE</>を含む場合は、逆方向の取り出しは許されません。
このためこの場合は<literal>SCROLL</literal>を指定することはできません。
   </para>

   <caution>
    <para>
<!--
     Scrollable and <literal>WITH HOLD</literal> cursors may give unexpected
     results if they invoke any volatile functions (see <xref
     linkend="xfunc-volatility">).  When a previously fetched row is
     re-fetched, the functions might be re-executed, perhaps leading to
     results different from the first time.  One workaround for such cases
     is to declare the cursor <literal>WITH HOLD</literal> and commit the
     transaction before reading any rows from it.  This will force the
     entire output of the cursor to be materialized in temporary storage,
     so that volatile functions are executed exactly once for each row.
-->
スクロール可能な<literal>WITH HOLD</literal>カーソルが揮発関数（<xref linkend="xfunc-volatility">参照）を含む場合、想定しない結果をもたらす可能性があります。
これまで取り出した行を再度取り出した時、関数は再実行される可能性があり、この場合おそらく初回と異なる結果をもたらします。
こうした問題の回避方法の1つとして、カーソルを<literal>WITH HOLD</literal>と宣言し、そこから何か行を読み取る前にトランザクションをコミットすることがあります。
これにより強制的にカーソルの出力全体が一時領域に具現化され、揮発関数は各行に対して1度しか実行されなくなります。
    </para>
   </caution>

   <para>
<!--
    If the cursor's query includes <literal>FOR UPDATE</> or <literal>FOR
    SHARE</>, then returned rows are locked at the time they are first
    fetched, in the same way as for a regular
    <xref linkend="sql-select"> command with
    these options.
    In addition, the returned rows will be the most up-to-date versions;
    therefore these options provide the equivalent of what the SQL standard
    calls a <quote>sensitive cursor</>.  (Specifying <literal>INSENSITIVE</>
    together with <literal>FOR UPDATE</> or <literal>FOR SHARE</> is an error.)
-->
カーソルの問い合わせが<literal>FOR UPDATE</>または<literal>FOR SHARE</>を含む場合、このオプションを持つ通常の<xref linkend="sql-select">コマンドと同様、返される行は取り出した時点でロックされます。
さらに、返される行はもっとも最新のバージョンになります。
したがって、このオプションは、標準SQLで<quote>センシティブカーソル</>と呼ばれるものと同じ機能を提供します。
（<literal>INSENSITIVE</>を<literal>FOR UPDATE</>または<literal>FOR SHARE</>といっしょに指定するとエラーになります。）
   </para>

   <caution>
    <para>
<!--
     It is generally recommended to use <literal>FOR UPDATE</> if the cursor
     is intended to be used with <command>UPDATE ... WHERE CURRENT OF</> or
     <command>DELETE ... WHERE CURRENT OF</>.  Using <literal>FOR UPDATE</>
     prevents other sessions from changing the rows between the time they are
     fetched and the time they are updated.  Without <literal>FOR UPDATE</>,
     a subsequent <literal>WHERE CURRENT OF</> command will have no effect if
     the row was changed since the cursor was created.
-->
カーソルを<command>UPDATE ... WHERE CURRENT OF</>または<command>DELETE ... WHERE CURRENT OF</>で使用するつもりならば、<literal>FOR UPDATE</>の使用を通常勧めます。
<literal>FOR UPDATE</>を使用することで、取り出してから更新されるまでの間に他のセッションが行を変更することを防止します。
<literal>FOR UPDATE</>がなければ、カーソル作成後に行が変更された場合に後に行う<literal>WHERE CURRENT OF</>コマンドは効果がなくなります。
    </para>

    <para>
<!--
     Another reason to use <literal>FOR UPDATE</> is that without it, a
     subsequent <literal>WHERE CURRENT OF</> might fail if the cursor query
     does not meet the SQL standard's rules for being <quote>simply
     updatable</> (in particular, the cursor must reference just one table
     and not use grouping or <literal>ORDER BY</>).  Cursors
     that are not simply updatable might work, or might not, depending on plan
     choice details; so in the worst case, an application might work in testing
<<<<<<< HEAD
     and then fail in production.
-->
<literal>FOR UPDATE</>を使用する他の理由は、<quote>簡単に更新可能</>にするためにカーソル問い合わせが標準SQLに合わない場合（具体的にはカーソルは1つのテーブルのみを参照しなければならず、また、グループ化や<literal>ORDER BY</>を使用してはならない）、これがないと後に実行される<literal>WHERE CURRENT OF</>が失敗するかもしれないことです。
計画選択の詳細によっては、簡単に更新可能でないカーソルは動作するかもしれませんし、動作しないかもしれません。
このため最悪の場合、アプリケーションは試験時に動作するが、運用時に失敗するかもしれません。
=======
     and then fail in production.  If <literal>FOR UPDATE</literal> is
     specified, the cursor is guaranteed to be updatable.
>>>>>>> 4191e37a
    </para>

    <para>
<!--
     The main reason not to use <literal>FOR UPDATE</> with <literal>WHERE
     CURRENT OF</> is if you need the cursor to be scrollable, or to be
     insensitive to the subsequent updates (that is, continue to show the old
     data).  If this is a requirement, pay close heed to the caveats shown
     above.
-->
<literal>FOR UPDATE</>を<literal>WHERE CURRENT OF</>といっしょに使用しない大きな理由は、カーソルをスクロール可能にする必要がある、または後の更新の影響を受けないようにする（つまり古いデータを表示し続けるようにする）必要がある場合のためです。
これが必要ならば、上記の警告に十分注意してください。
    </para>
   </caution>

   <para>
<!--
    The SQL standard only makes provisions for cursors in embedded
    <acronym>SQL</acronym>.  The <productname>PostgreSQL</productname>
    server does not implement an <command>OPEN</command> statement for
    cursors; a cursor is considered to be open when it is declared.
    However, <application>ECPG</application>, the embedded SQL
    preprocessor for <productname>PostgreSQL</productname>, supports
    the standard SQL cursor conventions, including those involving
    <command>DECLARE</command> and <command>OPEN</command> statements.
-->
標準SQLでは、組み込み<acronym>SQL</acronym>におけるカーソルのみが規定されています。
<productname>PostgreSQL</productname>サーバはカーソル用の<command>OPEN</command>文を実装していません。
カーソルは宣言された時に開いたものとみなされています。
しかし、<productname>PostgreSQL</productname>用の埋め込みSQLプリプロセッサである<application>ECPG</application>では、<command>DECLARE</command>と<command>OPEN</command>文などを含め、標準SQLのカーソル規定をサポートしています。
   </para>

   <para>
<!--
    You can see all available cursors by querying the <link
    linkend="view-pg-cursors"><structname>pg_cursors</structname></link>
    system view.
-->
<link linkend="view-pg-cursors"><structname>pg_cursors</structname></link>システムビューを問い合わせることで、利用可能なすべてのカーソルを確認することができます。
   </para>
 </refsect1>

 <refsect1>
<!--
  <title>Examples</title>
-->
  <title>例</title>

  <para>
<!--
   To declare a cursor:
-->
カーソルを宣言します。
<programlisting>
DECLARE liahona CURSOR FOR SELECT * FROM films;
</programlisting>
<!--
   See <xref linkend="sql-fetch"> for more
   examples of cursor usage.
-->
カーソル使用の他の例については<xref linkend="sql-fetch">を参照してください。
  </para>
 </refsect1>

 <refsect1>
<!--
  <title>Compatibility</title>
-->
  <title>互換性</title>

  <para>
<!--
   The SQL standard says that it is implementation-dependent whether cursors
   are sensitive to concurrent updates of the underlying data by default.  In
   <productname>PostgreSQL</productname>, cursors are insensitive by default,
   and can be made sensitive by specifying <literal>FOR UPDATE</>.  Other
   products may work differently.
-->
標準SQLでは、デフォルトでカーソルが背後にあるデータの同時実行更新に影響を受けるかどうかは実装依存であると述べています。
<productname>PostgreSQL</productname>のカーソルはデフォルトでは影響を受けず、<literal>FOR UPDATE</>を指定することで影響を受けることができます。
他の製品では異なる動作をするかもしれません。
  </para>

  <para>
<!--
   The SQL standard allows cursors only in embedded
   <acronym>SQL</acronym> and in modules. <productname>PostgreSQL</>
   permits cursors to be used interactively.
-->
標準SQLでは、カーソルを埋め込み<acronym>SQL</acronym>内とモジュール内でのみ使用できます。
<productname>PostgreSQL</productname>では、対話式にカーソルを使うことができます。
  </para>

  <para>
<!--
   Binary cursors are a <productname>PostgreSQL</productname>
   extension.
-->
バイナリカーソルは<productname>PostgreSQL</productname>の拡張です。
  </para>
 </refsect1>

 <refsect1>
<!--
  <title>See Also</title>
-->
  <title>関連項目</title>

  <simplelist type="inline">
   <member><xref linkend="sql-close"></member>
   <member><xref linkend="sql-fetch"></member>
   <member><xref linkend="sql-move"></member>
  </simplelist>
 </refsect1>
</refentry><|MERGE_RESOLUTION|>--- conflicted
+++ resolved
@@ -387,16 +387,12 @@
      and not use grouping or <literal>ORDER BY</>).  Cursors
      that are not simply updatable might work, or might not, depending on plan
      choice details; so in the worst case, an application might work in testing
-<<<<<<< HEAD
-     and then fail in production.
+     and then fail in production.  If <literal>FOR UPDATE</literal> is
+     specified, the cursor is guaranteed to be updatable.
 -->
 <literal>FOR UPDATE</>を使用する他の理由は、<quote>簡単に更新可能</>にするためにカーソル問い合わせが標準SQLに合わない場合（具体的にはカーソルは1つのテーブルのみを参照しなければならず、また、グループ化や<literal>ORDER BY</>を使用してはならない）、これがないと後に実行される<literal>WHERE CURRENT OF</>が失敗するかもしれないことです。
 計画選択の詳細によっては、簡単に更新可能でないカーソルは動作するかもしれませんし、動作しないかもしれません。
 このため最悪の場合、アプリケーションは試験時に動作するが、運用時に失敗するかもしれません。
-=======
-     and then fail in production.  If <literal>FOR UPDATE</literal> is
-     specified, the cursor is guaranteed to be updatable.
->>>>>>> 4191e37a
     </para>
 
     <para>
