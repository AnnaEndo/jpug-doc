<!--
doc/src/sgml/ref/pg_basebackup.sgml
PostgreSQL documentation
-->

<refentry id="app-pgbasebackup">
 <indexterm zone="app-pgbasebackup">
  <primary>pg_basebackup</primary>
 </indexterm>

 <refmeta>
  <refentrytitle>pg_basebackup</refentrytitle>
  <manvolnum>1</manvolnum>
<!--
  <refmiscinfo>Application</refmiscinfo>
-->
  <refmiscinfo>アプリケーション</refmiscinfo>
 </refmeta>

 <refnamediv>
  <refname>pg_basebackup</refname>
<!--
  <refpurpose>take a base backup of a <productname>PostgreSQL</productname> cluster</refpurpose>
-->
  <refpurpose><productname>PostgreSQL</productname>クラスタのベースバックアップを取得する</refpurpose>
 </refnamediv>

 <refsynopsisdiv>
  <cmdsynopsis>
   <command>pg_basebackup</command>
   <arg rep="repeat"><replaceable>option</></arg>
  </cmdsynopsis>
 </refsynopsisdiv>

 <refsect1>
  <title>
<!--
   Description
-->
説明
  </title>
  <para>
<!--
   <application>pg_basebackup</application> is used to take base backups of
   a running <productname>PostgreSQL</productname> database cluster. These
   are taken without affecting other clients to the database, and can be used
   both for point-in-time recovery (see <xref linkend="continuous-archiving">)
   and as the starting point for a log shipping or streaming replication standby
   servers (see <xref linkend="warm-standby">).
-->
<application>pg_basebackup</application>は、稼動中の<productname>PostgreSQL</productname>のデータベースクラスタのベースバックアップを取るために使用されます。
データベースへの他のクライアントに影響することなく、バックアップが取られます。
またこのバックアップはポイントインタイムリカバリ（<xref linkend="continuous-archiving">参照）とログシッピングやストリーミングレプリケーションスタンバイサーバ用の開始点（<xref linkend="warm-standby">参照）としても使用することができます。
  </para>

  <para>
<!--
   <application>pg_basebackup</application> makes a binary copy of the database
   cluster files, while making sure the system is put in and
   out of backup mode automatically. Backups are always taken of the entire
   database cluster; it is not possible to back up individual databases or
   database objects. For individual database backups, a tool such as
   <xref linkend="APP-PGDUMP"> must be used.
-->
<application>pg_basebackup</application>は、システムをバックアップモードに入れ、また戻すことを自動的に行い、データベースクラスタファイルのバイナリコピーを作成します。
バックアップは常にデータベースクラスタ全体のバックアップを取ります。
個々のデータベースや個々のデータベースオブジェクトをバックアップすることはできません。
個々のデータベースバックアップに関しては<xref linkend="APP-PGDUMP">などのツールを使用しなければなりません。
  </para>

  <para>
<!--
   The backup is made over a regular <productname>PostgreSQL</productname>
   connection, and uses the replication protocol. The connection must be made
   with a superuser or a user having <literal>REPLICATION</literal>
   permissions (see <xref linkend="role-attributes">),
   and <filename>pg_hba.conf</filename> must explicitly permit the replication
   connection. The server must also be configured
   with <xref linkend="guc-max-wal-senders"> set high enough to leave at least
   one session available for the backup.
-->
バックアップは通常の<productname>PostgreSQL</productname>接続を経由して、レプリケーションプロトコルを用いて、作成されます。
この接続はスーパーユーザまたは<literal>REPLICATION</literal>権限（<xref linkend="role-attributes">参照）を持つユーザが確立しなければなりません。
さらにレプリケーション用の接続には<filename>pg_hba.conf</filename>における明示的な権限が許されていなければなりません。
またサーバで<xref linkend="guc-max-wal-senders">を、バックアップ用に少なくとも１つのセッションを残すように十分大きく設定する必要があります。
  </para>

  <para>
<!--
   There can be multiple <command>pg_basebackup</command>s running at the same time, but it is
   better from a performance point of view to take only one backup, and copy
   the result.
-->
同時に<command>pg_basebackup</command>を複数実行することができます。
しかし性能の観点からは、１つのバックアップのみを取り結果をコピーする方が優れています。
  </para>

  <para>
<!--
   <application>pg_basebackup</application> can make a base backup from
   not only the master but also the standby. To take a backup from the standby,
   set up the standby so that it can accept replication connections (that is, set
   <varname>max_wal_senders</> and <xref linkend="guc-hot-standby">,
   and configure <link linkend="auth-pg-hba-conf">host-based authentication</link>).
   You will also need to enable <xref linkend="guc-full-page-writes"> on the master.
-->
<application>pg_basebackup</application>は、マスタからだけではなくスタンバイからもベースバックアップを作成することができます。
スタンバイからバックアップを取得するためには、レプリケーション接続を受け付けられるようにスタンバイを設定してください（つまり<varname>max_wal_senders</>と<xref linkend="guc-hot-standby">を設定し、<link linkend="auth-pg-hba-conf">host-based authentication</link>を設定してください）。
またマスタで<xref linkend="guc-full-page-writes">を有効にする必要があります。
  </para>

  <para>
<!--
   Note that there are some limitations in an online backup from the standby:
-->
スタンバイからのオンラインバックアップではいくつかの制限があることに注意してください。

   <itemizedlist>
    <listitem>
     <para>
<!--
      The backup history file is not created in the database cluster backed up.
-->
バックアップ履歴ファイルはバックアップされるデータベースクラスタ内に作成されません。
     </para>
    </listitem>
    <listitem>
     <para>
<!--
      There is no guarantee that all WAL files required for the backup are archived
      at the end of backup. If you are planning to use the backup for an archive
      recovery and want to ensure that all required files are available at that moment,
      you need to include them into the backup by using the <literal>-x</> option.
-->
バックアップの終了時点で、バックアップに必要なすべてのWALファイルがアーカイブされている保証はありません。
アーカイブリカバリ用にこのバックアップを使用する予定で、かつ、その時点で必要なファイルすべてが利用できることを確実にしたい場合、
<literal>-x</>オプションを使用してバックアップに含めなければなりません。
     </para>
    </listitem>
    <listitem>
     <para>
<!--
      If the standby is promoted to the master during online backup, the backup fails.
-->
オンラインバックアップ中にスタンバイがマスタに昇格した場合、バックアップは失敗します。
     </para>
    </listitem>
    <listitem>
     <para>
<!--
      All WAL records required for the backup must contain sufficient full-page writes,
      which requires you to enable <varname>full_page_writes</> on the master and
      not to use a tool like <application>pg_compresslog</> as
      <varname>archive_command</> to remove full-page writes from WAL files.
-->
バックアップに必要なすべてのWALレコードは、必要なだけの完全ページ書き出しを含んでいなければなりません。
つまりこれは、マスタで<varname>full_page_writes</>を有効にし、<varname>archive_command</>としてWALファイルから完全ページ書き出しを取り除く<application>pg_compresslog</>のようなツールを使用しないことが要求されます。
     </para>
    </listitem>
   </itemizedlist>
  </para>
 </refsect1>

 <refsect1>
<!--
  <title>Options</title>
-->
  <title>オプション</title>

   <para>
<!--
    The following command-line options control the location and format of the
    output.
-->
以下のコマンドラインオプションは出力の場所と書式を制御します。

    <variablelist>
     <varlistentry>
      <term><option>-D <replaceable class="parameter">directory</replaceable></option></term>
      <term><option>--pgdata=<replaceable class="parameter">directory</replaceable></option></term>
      <listitem>
       <para>
<!--
        Directory to write the output to.
        <application>pg_basebackup</application> will create the directory and
        any parent directories if necessary.  The directory may already exist,
        but it is an error if the directory already exists and is not empty.
-->
出力を書き出すディレクトリです。
<application>pg_basebackup</application>は必要ならば、このディレクトリとその親ディレクトリすべてを作成します。
ディレクトリはすでに存在してもかまいませんが、存在しかつ空でない場合はエラーになります。
       </para>
       <para>
<!--
        When the backup is in tar mode, and the directory is specified as
        <literal>-</literal> (dash), the tar file will be written to
        <literal>stdout</literal>.
-->
バックアップがtarモードであり、かつ、指定したディレクトリが<literal>-</literal>（ダッシュ）の場合、tarファイルは<literal>stdout</literal>に書き出されます。
       </para>
       <para>
<!--
        This option is required.
-->
このオプションは必須です。
       </para>
      </listitem>
     </varlistentry>

     <varlistentry>
      <term><option>-F <replaceable class="parameter">format</replaceable></option></term>
      <term><option>--format=<replaceable class="parameter">format</replaceable></option></term>
      <listitem>
       <para>
<!--
        Selects the format for the output. <replaceable>format</replaceable>
        can be one of the following:
-->
出力形式を選択します。
<replaceable>format</replaceable>には以下のいずれかを取ることができます。

        <variablelist>
         <varlistentry>
          <term><literal>p</literal></term>
          <term><literal>plain</literal></term>
          <listitem>
           <para>
<!--
            Write the output as plain files, with the same layout as the
            current data directory and tablespaces. When the cluster has
            no additional tablespaces, the whole database will be placed in
            the target directory. If the cluster contains additional
            tablespaces, the main data directory will be placed in the
            target directory, but all other tablespaces will be placed
            in the same absolute path as they have on the server.
-->
普通のファイルとして、現在のデータディレクトリとテーブル空間と同じレイアウトで、出力を書き出します。
クラスタがテーブル空間を追加で持たない場合、データベース全体が指定したディレクトリに格納されます。
クラスタが追加のテーブル空間を持つ場合は、主データディレクトリは指定したディレクトリ内に格納されますが、他のテーブル空間はすべて、サーバ上の同じ絶対パスに格納されます。
           </para>
           <para>
<!--
            This is the default format.
-->
これがデフォルトの書式です。
           </para>
          </listitem>
         </varlistentry>

         <varlistentry>
          <term><literal>t</literal></term>
          <term><literal>tar</literal></term>
          <listitem>
           <para>
<!--
            Write the output as tar files in the target directory. The main
            data directory will be written to a file named
            <filename>base.tar</filename>, and all other tablespaces will
            be named after the tablespace OID.
-->
指定したディレクトリ内にtarファイルとして出力を書き出します。
主データディレクトリは<filename>base.tar</filename>という名前のファイルに書き出され、他のテーブル空間はすべてテーブル空間のOIDに因んだ名前のファイルに書き出されます。
            </para>
           <para>
<!--
            If the value <literal>-</literal> (dash) is specified as
            target directory, the tar contents will be written to
            standard output, suitable for piping to for example
            <productname>gzip</productname>. This is only possible if
            the cluster has no additional tablespaces.
-->
対象ディレクトリとして<literal>-</literal>（ダッシュ）という値が指定された場合、tarの内容は標準出力に書き出されます。
これは例えば<productname>gzip</productname>へのパイプ処理に適しています。
これはクラスタが追加テーブル空間を持たない場合のみ行うことができます。
           </para>
           </listitem>
         </varlistentry>
        </variablelist></para>
      </listitem>
     </varlistentry>

     <varlistentry>
      <term><option>-r <replaceable class="parameter">rate</replaceable></option></term>
      <term><option>--max-rate=<replaceable class="parameter">rate</replaceable></option></term>
      <listitem>
       <para>
<!--
        The maximum transfer rate of data transferred from the server.  Values are
        in kilobytes per second.  Use a suffix of <literal>M</> to indicate megabytes
        per second.  A suffix of <literal>k</> is also accepted, and has no effect.
        Valid values are between 32 kilobytes per second and 1024 megabytes per second.
-->
サーバから転送されるデータの最大転送速度です。
値は秒あたりのキロバイト数です。
添字<literal>M</>を使うと秒あたりのメガバイト数を指定できます。
添字<literal>k</>を使うこともできますが、効果はありません。
有効な値は秒あたり32キロバイトから秒あたり1024メガバイトまでです。
       </para>
       <para>
<!--
        The purpose is to limit the impact of <application>pg_basebackup</application>
        on the running server.
-->
この目的は、実行中のサーバに対する<application>pg_basebackup</application>の影響を制限することです。
       </para>
       <para>
<!--
        This option always affects transfer of the data directory. Transfer of
        WAL files is only affected if the collection method is <literal>fetch</literal>.
-->
このオプションはデータディレクトリの転送に対しては、常に影響があります。
WALファイルの転送については、収集方法が<literal>fetch</literal>の場合にのみ影響があります。
       </para>
      </listitem>
     </varlistentry>

     <varlistentry>
      <term><option>-R</option></term>
      <term><option>--write-recovery-conf</option></term>
      <listitem>

       <para>
<!--
        Write a minimal <filename>recovery.conf</filename> in the output
        directory (or into the base archive file when using tar format) to
        ease setting up a standby server.
        The <filename>recovery.conf</filename> file will record the connection
        settings and, if specified, the replication slot
        that <application>pg_basebackup</application> is using, so that the
        streaming replication will use the same settings later on.
-->
スタンバイサーバの設定を容易にするために、出力ディレクトリ（tar形式の場合はベースアーカイブファイルの中）に最低限の<filename>recovery.conf</filename>を書き出します。
<filename>recovery.conf</filename>ファイルは接続設定の情報、また、指定があれば<application>pg_basebackup</application>が使用しているレプリケーションスロットの情報を記録するので、ストリーミングレプリケーションは後で同じ設定を使用します。
       </para>

      </listitem>
     </varlistentry>

     <varlistentry>
      <term><option>-S <replaceable>slotname</replaceable></option></term>
      <term><option>--slot=<replaceable class="parameter">slotname</replaceable></option></term>
      <listitem>
       <para>
<!--
        This option can only be used together with <literal>-X
        stream</literal>.  It causes the WAL streaming to use the specified
        replication slot.  If the base backup is intended to be used as a
        streaming replication standby using replication slots, it should then
        use the same replication slot name
        in <filename>recovery.conf</filename>.  That way, it is ensured that
        the server does not remove any necessary WAL data in the time between
        the end of the base backup and the start of streaming replication.
-->
このオプションは<literal>-X stream</literal>と一緒にのみ使用できます。
これによりWALストリーミングが指定したレプリケーションスロットを使用することになります。
ベースバックアップがレプリケーションスロットを利用したストリーミングレプリケーションのスタンバイとしての使用を意図したものであるなら、<filename>recovery.conf</filename>内で同じレプリケーションスロット名を使用すべきです。
そうすることで、ベースバックアップの終了とストリーミングレプリケーションの開始の間の時間に、サーバが必要なWALデータを一切削除しないことが保証されます。
       </para>
      </listitem>
     </varlistentry>

     <varlistentry>
      <term><option>-T <replaceable class="parameter">olddir</replaceable>=<replaceable class="parameter">newdir</replaceable></option></term>
      <term><option>--tablespace-mapping=<replaceable class="parameter">olddir</replaceable>=<replaceable class="parameter">newdir</replaceable></option></term>
      <listitem>
       <para>
<!--
        Relocate the tablespace in directory <replaceable>olddir</replaceable>
        to <replaceable>newdir</replaceable> during the backup.  To be
        effective, <replaceable>olddir</replaceable> must exactly match the
        path specification of the tablespace as it is currently defined.  (But
        it is not an error if there is no tablespace
        in <replaceable>olddir</replaceable> contained in the backup.)
        Both <replaceable>olddir</replaceable>
        and <replaceable>newdir</replaceable> must be absolute paths.  If a
        path happens to contain a <literal>=</literal> sign, escape it with a
        backslash.  This option can be specified multiple times for multiple
        tablespaces.  See examples below.
--> 
ディレクトリ<replaceable>olddir</replaceable>にあるテーブル空間を、バックアップ中に<replaceable>newdir</replaceable>に再配置します。
これが有効であるためには、<replaceable>olddir</replaceable>が、現在のテーブル空間のパス定義と完全に一致している必要があります(ただし、バックアップに含まれる<replaceable>olddir</replaceable>内にテーブル空間がなくてもエラーにはなりません)。
<replaceable>olddir</replaceable>と<replaceable>newdir</replaceable>はいずれも絶対パスでなければなりません。
パス名に<literal>=</literal>記号が含まれるときは、バックスラッシュでエスケープしてください。
このオプションは、複数のテーブル空間に対して複数回指定することができます。
以下の例を参照してください。
       </para>

       <para>
<!--
        If a tablespace is relocated in this way, the symbolic links inside
        the main data directory are updated to point to the new location.  So
        the new data directory is ready to be used for a new server instance
        with all tablespaces in the updated locations.
--> 
この方法でテーブル空間を再配置すると、メインのデータディレクトリ内のシンボリックリンクは、新しい場所を指すように更新されます。
このため、新しいデータディレクトリは、すべてのテーブル空間が更新された場所にあり、新しいサーバインスタンスがすぐに使える状態になっています。
        </para>
      </listitem>
     </varlistentry>

     <varlistentry>
      <term><option>--xlogdir=<replaceable class="parameter">xlogdir</replaceable></option></term>
      <listitem>
       <para>
<!--
        Specifies the location for the transaction log directory.
        <replaceable>xlogdir</replaceable> must be an absolute path.
        The transaction log directory can only be specified when
        the backup is in plain mode.
--> 
トランザクションログのディレクトリの場所を指定します。
<replaceable>xlogdir</replaceable>は絶対パスでなければなりません。
トランザクションログのディレクトリは、バックアップがplainモードの場合にのみ指定できます。
       </para>
      </listitem>
     </varlistentry>

     <varlistentry>
      <term><option>-x</option></term>
      <term><option>--xlog</option></term>
      <listitem>
       <para>
<!--
        Using this option is equivalent of using <literal>-X</literal> with
        method <literal>fetch</literal>.
-->
このオプションの使用は、<literal>fetch</literal>方式の<literal>-X</literal>の使用と同一です。
       </para>
      </listitem>
     </varlistentry>

     <varlistentry>
      <term><option>-X <replaceable class="parameter">method</replaceable></option></term>
      <term><option>--xlog-method=<replaceable class="parameter">method</replaceable></option></term>
      <listitem>
       <para>
<!--
        Includes the required transaction log files (WAL files) in the
        backup. This will include all transaction logs generated during
        the backup. If this option is specified, it is possible to start
        a postmaster directly in the extracted directory without the need
        to consult the log archive, thus making this a completely standalone
        backup.
-->
必要なトランザクションログファイル（WALファイル）をバックアップに含めます。
これはバックアップ中に生成されたトランザクションログをすべて含みます。
このオプションが指定された場合、ログアーカイブを考慮することなく展開したディレクトリ内でそのままpostmasterを起動することができます。
つまりこれは完全なスタンドアローンバックアップを作成します。
       </para>
       <para>
<!--
        The following methods for collecting the transaction logs are
        supported:
-->
以下のトランザクションログを収集するための方法がサポートされます。

        <variablelist>
         <varlistentry>
          <term><literal>f</literal></term>
          <term><literal>fetch</literal></term>
          <listitem>
           <para>
<!--
            The transaction log files are collected at the end of the backup.
            Therefore, it is necessary for the
            <xref linkend="guc-wal-keep-segments"> parameter to be set high
             enough that the log is not removed before the end of the backup.
             If the log has been rotated when it's time to transfer it, the
             backup will fail and be unusable.
-->
トランザクションログファイルはバックアップの最後に収集されます。
したがって、<xref linkend="guc-wal-keep-segments">パラメータを、バックアップの最後までログが削除されない程度に十分大きくする必要があります。
ログの転送時点でそのログがローテートされていた場合、バックアップは失敗し、使用することができません。
           </para>
          </listitem>
         </varlistentry>

         <varlistentry>
          <term><literal>s</literal></term>
          <term><literal>stream</literal></term>
          <listitem>
           <para>
<!--
            Stream the transaction log while the backup is created. This will
            open a second connection to the server and start streaming the
            transaction log in parallel while running the backup. Therefore,
            it will use up two connections configured by the
            <xref linkend="guc-max-wal-senders"> parameter. As long as the
             client can keep up with transaction log received, using this mode
             requires no extra transaction logs to be saved on the master.
-->
バックアップを作成する時にトランザクションログをストリームします。
これは第二のサーバ接続を開き、バックアップを実行している間、並行してトランザクションログのストリーミングを始めます。
したがって、これは<xref linkend="guc-max-wal-senders">で設定される接続を２つ使用します。
クライアントが受け取ったトランザクションログに追従している限り、このモードを使用すれば、マスタ上に余分に保管されるトランザクションログは必要ありません。
           </para>
          </listitem>
         </varlistentry>
        </variablelist>
       </para>
      </listitem>
     </varlistentry>

     <varlistentry>
      <term><option>-z</option></term>
      <term><option>--gzip</option></term>
      <listitem>
       <para>
<!--
        Enables gzip compression of tar file output, with the default
        compression level. Compression is only available when using
        the tar format.
-->
tarファイル出力のデフォルトの圧縮レベルによるgzip圧縮を有効にします。
tarファイルを生成する場合のみ圧縮を利用することができます。
       </para>
      </listitem>
     </varlistentry>

     <varlistentry>
      <term><option>-Z <replaceable class="parameter">level</replaceable></option></term>
      <term><option>--compress=<replaceable class="parameter">level</replaceable></option></term>
      <listitem>
       <para>
<!--
        Enables gzip compression of tar file output, and specifies the
        compression level (0 through 9, 0 being no compression and 9 being best
        compression). Compression is only available when using the tar
        format.
-->
tarファイル出力のgzip圧縮を有効にします。
また圧縮レベル（0から9まで、0は圧縮なし、9が最高の圧縮レベル）を指定します。
tarファイルを生成する場合のみ圧縮を利用することができます。
       </para>
      </listitem>
     </varlistentry>
    </variablelist>
   </para>
   <para>
<!--
    The following command-line options control the generation of the
    backup and the running of the program.
-->
以下のコマンドラインオプションはバックアップの生成とこのプログラムの実行を制御します。

    <variablelist>
     <varlistentry>
      <term><option>-c <replaceable class="parameter">fast|spread</replaceable></option></term>
      <term><option>--checkpoint=<replaceable class="parameter">fast|spread</replaceable></option></term>
      <listitem>
       <para>
<<<<<<< HEAD
<!--
        Sets checkpoint mode to fast or spread (default) (see <xref linkend="backup-lowlevel-base-backup">).
-->
チェックポイントモードをfastまたはspread（デフォルト）に設定します(<xref linkend="backup-lowlevel-base-backup">を参照してください)。
=======
        Sets checkpoint mode to fast (immediate) or spread (default) (see <xref linkend="backup-lowlevel-base-backup">).
>>>>>>> ca9cfed8
       </para>
      </listitem>
     </varlistentry>

     <varlistentry>
      <term><option>-l <replaceable class="parameter">label</replaceable></option></term>
      <term><option>--label=<replaceable class="parameter">label</replaceable></option></term>
      <listitem>
       <para>
<!--
        Sets the label for the backup. If none is specified, a default value of
        <quote><literal>pg_basebackup base backup</literal></quote> will be used.
-->
バックアップのラベルを設定します。
何も指定がない場合、<quote><literal>pg_basebackup base backup</literal></quote>というデフォルト値が使用されます。
       </para>
      </listitem>
     </varlistentry>

     <varlistentry>
      <term><option>-P</option></term>
      <term><option>--progress</option></term>
      <listitem>
       <para>
<!--
        Enables progress reporting. Turning this on will deliver an approximate
        progress report during the backup. Since the database may change during
        the backup, this is only an approximation and may not end at exactly
        <literal>100%</literal>. In particular, when WAL log is included in the
        backup, the total amount of data cannot be estimated in advance, and
        in this case the estimated target size will increase once it passes the
        total estimate without WAL.
-->
進行状況報告を有効にします。
これを有効にすると、バックアップ中におおよその進行状況が報告されます。
データベースはバックアップ中に変更があるかもしれませんので、これはおおよそでしかなくちょうど<literal>100%</literal>では終わらないかもしれません。
特に、WALログがバックアップに含まれる場合、データ総量は前もって予測することはできません。
このためこの場合、推定対象容量はWALなしの総推定量を過ぎた後増加します。
       </para>
       <para>
<!--
        When this is enabled, the backup will start by enumerating the size of
        the entire database, and then go back and send the actual contents.
        This may make the backup take slightly longer, and in particular it
        will take longer before the first data is sent.
-->
これが有効な場合、バックアップはまずデータベース全体容量を計算し、その後バックアップに戻り、実際の内容を送信します。
バックアップに要する時間は少し長くなるかもしれません。特に最初のデータが送られるようになるまでの時間がより長くなります。
       </para>
      </listitem>
     </varlistentry>

     <varlistentry>
      <term><option>-v</option></term>
      <term><option>--verbose</option></term>
      <listitem>
       <para>
<!--
        Enables verbose mode. Will output some extra steps during startup and
        shutdown, as well as show the exact file name that is currently being
        processed if progress reporting is also enabled.
-->
冗長モードを有効にします。
開始時および終了段階でいくつか追加の段階が出力されます。
また進行状況報告も有効な場合、現在処理中のファイル名も正しく出力されます。
       </para>
      </listitem>
     </varlistentry>

    </variablelist>
   </para>

   <para>
<!--
    The following command-line options control the database connection parameters.
-->
以下のオプションはデータベース接続パラメータを制御します。

    <variablelist>
     <varlistentry>
      <term><option>-d <replaceable class="parameter">connstr</replaceable></option></term>
      <term><option>--dbname=<replaceable class="parameter">connstr</replaceable></option></term>
      <listitem>
       <para>
<!--
        Specifies parameters used to connect to the server, as a connection
        string. See <xref linkend="libpq-connstring"> for more information.
-->
サーバとの接続のために使用するパラメータを、接続文字列として指定します。
詳細については<xref linkend="libpq-connstring">を参照してください。
       </para>
       <para>
<!--
        The option is called <literal>&#045;-dbname</> for consistency with other
        client applications, but because <application>pg_basebackup</application>
        doesn't connect to any particular database in the cluster, database
        name in the connection string will be ignored.
-->
このオプションは他のクライアントアプリケーションとの整合性のために<literal>--dbname</>と呼ばれます。
しかし、<application>pg_basebackup</application>はクラスタ内の何らかの特定のデータベースに接続しませんので、接続文字列内のデータベース名は無視されます。
       </para>
      </listitem>
     </varlistentry>

     <varlistentry>
      <term><option>-h <replaceable class="parameter">host</replaceable></option></term>
      <term><option>--host=<replaceable class="parameter">host</replaceable></option></term>
      <listitem>
       <para>
<!--
        Specifies the host name of the machine on which the server is
        running.  If the value begins with a slash, it is used as the
        directory for the Unix domain socket. The default is taken
        from the <envar>PGHOST</envar> environment variable, if set,
        else a Unix domain socket connection is attempted.
-->
サーバが稼働しているマシンのホスト名を指定します。
この値がスラッシュから始まる場合、Unixドメインソケット用のディレクトリとして使用されます。
デフォルトは、設定されていれば環境変数<envar>PGHOST</envar>から取得されます。
設定されていなければ、Unixドメインソケット接続とみなされます。
       </para>
      </listitem>
     </varlistentry>

     <varlistentry>
      <term><option>-p <replaceable class="parameter">port</replaceable></option></term>
      <term><option>--port=<replaceable class="parameter">port</replaceable></option></term>
      <listitem>
       <para>
<!--
        Specifies the TCP port or local Unix domain socket file
        extension on which the server is listening for connections.
        Defaults to the <envar>PGPORT</envar> environment variable, if
        set, or a compiled-in default.
-->
サーバが接続を監視するTCPポートもしくはローカルUnixドメインソケットファイルの拡張子を指定します。
デフォルトは、設定されている場合、環境変数<envar>PGPORT</envar>の値となります。設定されていなければ、コンパイル時のデフォルト値となります。
       </para>
      </listitem>
     </varlistentry>

     <varlistentry>
      <term><option>-s <replaceable class="parameter">interval</replaceable></option></term>
      <term><option>--status-interval=<replaceable class="parameter">interval</replaceable></option></term>
      <listitem>
       <para>
<!--
        Specifies the number of seconds between status packets sent back to the
        server. This allows for easier monitoring of the progress from server.
        A value of zero disables the periodic status updates completely,
        although an update will still be sent when requested by the server, to
        avoid timeout disconnect. The default value is 10 seconds.
-->
状態パケットがサーバに返送される間隔を秒単位で指定します。
これにより簡単にサーバから進行状況を監視することができます。
ゼロという値は定期的な状態更新を完全に無効にします。
しかし、タイムアウトによる切断を防止するために、サーバにより要求された場合に更新は送信されます。
デフォルト値は１０秒です。
       </para>
      </listitem>
     </varlistentry>

     <varlistentry>
      <term><option>-U <replaceable>username</replaceable></option></term>
      <term><option>--username=<replaceable class="parameter">username</replaceable></option></term>
      <listitem>
       <para>
<!--
        User name to connect as.
-->
接続ユーザ名です。
       </para>
      </listitem>
     </varlistentry>

     <varlistentry>
      <term><option>-w</></term>
      <term><option>--no-password</></term>
      <listitem>
       <para>
<!--
        Never issue a password prompt.  If the server requires
        password authentication and a password is not available by
        other means such as a <filename>.pgpass</filename> file, the
        connection attempt will fail.  This option can be useful in
        batch jobs and scripts where no user is present to enter a
        password.
-->
パスワードの入力を促しません。
サーバがパスワード認証を必要とし、かつ、<filename>.pgpass</filename>ファイルなどの他の方法が利用できない場合、接続試行は失敗します。
バッチジョブやスクリプトなどパスワードを入力するユーザが存在しない場合にこのオプションは有用かもしれません。
       </para>
      </listitem>
     </varlistentry>

     <varlistentry>
      <term><option>-W</option></term>
      <term><option>--password</option></term>
      <listitem>
       <para>
<!--
        Force <application>pg_basebackup</application> to prompt for a
        password before connecting to a database.
-->
データベースに接続する前に、<application>pg_basebackup</application>は強制的にパスワード入力を促します。
       </para>

       <para>
<!--
        This option is never essential, since
        <application>pg_basebackup</application> will automatically prompt
        for a password if the server demands password authentication.
        However, <application>pg_basebackup</application> will waste a
        connection attempt finding out that the server wants a password.
        In some cases it is worth typing <option>-W</> to avoid the extra
        connection attempt.
-->
サーバがパスワード認証を要求する場合<application>pg_basebackup</application>は自動的にパスワード入力を促しますので、これが重要になることはありません。
しかし、<application>pg_basebackup</application>は、サーバにパスワードが必要かどうかを判断するための接続試行を無駄に行います。
こうした余計な接続試行を防ぐために<option>-W</>の入力が有意となる場合もあります。
       </para>
      </listitem>
     </varlistentry>
    </variablelist>
   </para>

   <para>
<!--
    Other options are also available:
-->
以下のその他のオプションも使用することができます。

    <variablelist>
     <varlistentry>
       <term><option>-V</></term>
       <term><option>--version</></term>
       <listitem>
       <para>
<!--
       Print the <application>pg_basebackup</application> version and exit.
-->
<application>pg_basebackup</application>のバージョンを表示し終了します。
       </para>
       </listitem>
     </varlistentry>

     <varlistentry>
       <term><option>-?</></term>
       <term><option>--help</></term>
       <listitem>
       <para>
<!--
       Show help about <application>pg_basebackup</application> command line
       arguments, and exit.
-->
<application>pg_basebackup</application>コマンドライン引数の使用方法を表示し、終了します。
       </para>
       </listitem>
     </varlistentry>

    </variablelist>
   </para>

 </refsect1>

 <refsect1>
<!--
  <title>Environment</title>
-->
  <title>環境</title>

  <para>
<!--
   This utility, like most other <productname>PostgreSQL</> utilities,
   uses the environment variables supported by <application>libpq</>
   (see <xref linkend="libpq-envars">).
-->
他のほとんどの<productname>PostgreSQL</>ユーティリティと同様このユーティリティは<application>libpq</>でサポートされる環境変数（<xref linkend="libpq-envars">参照）を使用します。
  </para>

 </refsect1>

 <refsect1>
<!--
  <title>Notes</title>
-->
  <title>注意</title>

  <para>
<<<<<<< HEAD
<!--
=======
   At the beginning of the backup, a checkpoint needs to be written on the
   server the backup is taken from.  Especially if the option
   <literal>--checkpoint=fast</literal> is not used, this can take some time
   during which <application>pg_basebackup</application> will be appear
   to be idle.
  </para>

  <para>
>>>>>>> ca9cfed8
   The backup will include all files in the data directory and tablespaces,
   including the configuration files and any additional files placed in the
   directory by third parties. But only regular files and directories are
   copied.  Symbolic links (other than those used for tablespaces) and special
   device files are skipped.  (See <xref linkend="protocol-replication"> for
   the precise details.)
-->
このバックアップには、設定ファイルやサードパーティによりディレクトリに格納された追加ファイルを含め、データディレクトリとテーブル空間内のすべてのファイルが含まれます。
しかし、通常ファイルとディレクトリのみがコピーされます。
シンボリックリンク(テーブル空間で利用されているものを除く)および特殊デバイスファイルはスキップされます。
(正確な詳細については<xref linkend="protocol-replication">を参照してください。)
  </para>

  <para>
<!--
   Tablespaces will in plain format by default be backed up to the same path
   they have on the server, unless the
   option <literal>&#045;&#045;tablespace-mapping</literal> is used.  Without
   this option, running a plain format base backup on the same host as the
   server will not work if tablespaces are in use, because the backup would
   have to be written to the same directory locations as the original
   tablespaces.
-->
オプション<literal>--tablespace-mapping</literal>が使われなければ、テーブル空間はデフォルトでサーバ上のと同じパスでplain形式でバックアップされます。
このオプションがないと、サーバと同じホスト上でのplain形式のベースバックアップの実行は動作しません、というのは、バックアップを元のテーブル空間と同じディレクトリに書き込まなければならないからです。
  </para>

  <para>
<!--
   When tar format mode is used, it is the user's responsibility to unpack each
   tar file before starting the PostgreSQL server. If there are additional tablespaces, the
   tar files for them need to be unpacked in the correct locations. In this
   case the symbolic links for those tablespaces will be created by the server
   according to the contents of the <filename>tablespace_map</> file that is
   included in the <filename>base.tar</> file.
-->
tar形式モードを使う場合、PostgreSQLサーバを起動する前に各tarファイルを解凍するのはユーザの責任です。
追加のテーブル空間がある場合、それについてのtarファイルは、正しい場所に解凍される必要があります。
この場合、テーブル空間へのシンボリックリンクは、<filename>base.tar</>ファイルに含まれる<filename>tablespace_map</>ファイルの内容に基づいて、サーバが作成します。
  </para>

  <para>
<!--
   <application>pg_basebackup</application> works with servers of the same
   or an older major version, down to 9.1. However, WAL streaming mode (<literal>-X
   stream</literal>) only works with server version 9.3 and later, and tar format mode
   (<literal>&#045;-format=tar</literal>) of the current version only works with server version 9.5
   or later.
-->
<application>pg_basebackup</application>は同じまたは9.1以降のより古いメジャーバージョンのサーバで動作します。
しかしWALストリーミングモード（<literal>-X stream</literal>）はバージョン9.3およびそれ以降のサーバでのみ動作します。
また、現在のバージョンのtar形式モード（<literal>--format=tar</literal>はバージョン9.5およびそれ以降のサーバでのみ動作します。
  </para>

 </refsect1>

 <refsect1>
<!--
  <title>Examples</title>
-->
  <title>例</title>

  <para>
<!--
   To create a base backup of the server at <literal>mydbserver</literal>
   and store it in the local directory
   <filename>/usr/local/pgsql/data</filename>:
-->
<literal>mydbserver</literal>で稼動するサーバのベースバックアップを作成し、ローカルディレクトリ<filename>/usr/local/pgsql/data</filename>に保管します。
<screen>
<prompt>$</prompt> <userinput>pg_basebackup -h mydbserver -D /usr/local/pgsql/data</userinput>
</screen>
  </para>

  <para>
<!--
   To create a backup of the local server with one compressed
   tar file for each tablespace, and store it in the directory
   <filename>backup</filename>, showing a progress report while running:
-->
各テーブル空間につき圧縮したtarファイルを1つ作成するようにローカルサーバをバックアップし、<filename>backup</filename>ディレクトリに保管します。
同時に実行時に進行状況を表示します。
<screen>
<prompt>$</prompt> <userinput>pg_basebackup -D backup -Ft -z -P</userinput>
</screen>
  </para>

  <para>
<!--
   To create a backup of a single-tablespace local database and compress
   this with <productname>bzip2</productname>:
-->
単一のテーブル空間を持つローカルデータベースのバックアップを作成し、それを<productname>bzip2</productname>で圧縮します。
<screen>
<prompt>$</prompt> <userinput>pg_basebackup -D - -Ft | bzip2 &gt; backup.tar.bz2</userinput>
</screen>
<!--
   (This command will fail if there are multiple tablespaces in the
   database.)
-->
（データベース内に複数のテーブル空間が存在する場合このコマンドは失敗します。）
  </para>

  <para>
<!--
   To create a backup of a local database where the tablespace in
   <filename>/opt/ts</filename> is relocated
   to <filename>./backup/ts</filename>:
-->
<filename>/opt/ts</filename>にあるテーブル空間を<filename>./backup/ts</filename>に再配置してローカルデータベースのバックアップを作成します。
<screen>
<prompt>$</prompt> <userinput>pg_basebackup -D backup/data -T /opt/ts=$(pwd)/backup/ts</userinput>
</screen>
  </para>
 </refsect1>

 <refsect1>
<!--
  <title>See Also</title>
-->
  <title>関連項目</title>

  <simplelist type="inline">
   <member><xref linkend="APP-PGDUMP"></member>
  </simplelist>
 </refsect1>

</refentry><|MERGE_RESOLUTION|>--- conflicted
+++ resolved
@@ -549,14 +549,10 @@
       <term><option>--checkpoint=<replaceable class="parameter">fast|spread</replaceable></option></term>
       <listitem>
        <para>
-<<<<<<< HEAD
-<!--
-        Sets checkpoint mode to fast or spread (default) (see <xref linkend="backup-lowlevel-base-backup">).
+<!--
+        Sets checkpoint mode to fast (immediate) or spread (default) (see <xref linkend="backup-lowlevel-base-backup">). ★変更あり
 -->
 チェックポイントモードをfastまたはspread（デフォルト）に設定します(<xref linkend="backup-lowlevel-base-backup">を参照してください)。
-=======
-        Sets checkpoint mode to fast (immediate) or spread (default) (see <xref linkend="backup-lowlevel-base-backup">).
->>>>>>> ca9cfed8
        </para>
       </listitem>
      </varlistentry>
@@ -846,9 +842,6 @@
   <title>注意</title>
 
   <para>
-<<<<<<< HEAD
-<!--
-=======
    At the beginning of the backup, a checkpoint needs to be written on the
    server the backup is taken from.  Especially if the option
    <literal>--checkpoint=fast</literal> is not used, this can take some time
@@ -857,7 +850,7 @@
   </para>
 
   <para>
->>>>>>> ca9cfed8
+<!--
    The backup will include all files in the data directory and tablespaces,
    including the configuration files and any additional files placed in the
    directory by third parties. But only regular files and directories are
