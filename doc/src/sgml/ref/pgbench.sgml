<!-- doc/src/sgml/ref/pgbench.sgml -->

<refentry id="pgbench">
 <indexterm zone="pgbench">
  <primary>pgbench</primary>
 </indexterm>

 <refmeta>
  <refentrytitle><application>pgbench</application></refentrytitle>
  <manvolnum>1</manvolnum>
<!--
  <refmiscinfo>Application</refmiscinfo>
-->
  <refmiscinfo>アプリケーション</refmiscinfo>
 </refmeta>

 <refnamediv>
  <refname>pgbench</refname>
<!--
  <refpurpose>run a benchmark test on <productname>PostgreSQL</productname></refpurpose>
-->
  <refpurpose><productname>PostgreSQL</productname>に対してベンチマーク試験を行う</refpurpose>
 </refnamediv>

 <refsynopsisdiv>
  <cmdsynopsis>
   <command>pgbench</command>
   <arg choice="plain"><option>-i</option></arg>
   <arg rep="repeat"><replaceable>option</replaceable></arg>
   <arg choice="opt"><replaceable>dbname</replaceable></arg>
  </cmdsynopsis>
  <cmdsynopsis>
   <command>pgbench</command>
   <arg rep="repeat"><replaceable>option</replaceable></arg>
   <arg choice="opt"><replaceable>dbname</replaceable></arg>
  </cmdsynopsis>
 </refsynopsisdiv>

 <refsect1>
<!--
  <title>Description</title>
-->
  <title>説明</title>
 <para>
<!--
  <application>pgbench</application> is a simple program for running benchmark
  tests on <productname>PostgreSQL</productname>.  It runs the same sequence of SQL
  commands over and over, possibly in multiple concurrent database sessions,
  and then calculates the average transaction rate (transactions per second).
  By default, <application>pgbench</application> tests a scenario that is
  loosely based on TPC-B, involving five <command>SELECT</command>,
  <command>UPDATE</command>, and <command>INSERT</command> commands per transaction.
  However, it is easy to test other cases by writing your own transaction
  script files.
-->
<application>pgbench</application>は<productname>PostgreSQL</productname>上でベンチマーク試験を行う単純なプログラムです。
これは同一のSQLコマンドの並びを何度も実行します。複数の同時実行データベースセッションで実行することもできます。
そして、トランザクションの速度（1秒当たりのトランザクション数）の平均を計算します。
デフォルトで<application>pgbench</application>は、1トランザクション当たり5つの<command>SELECT</command>、<command>UPDATE</command>、<command>INSERT</command>コマンドを含むおおよそTPC-Bに基いたシナリオを試験します。
しかし、独自のトランザクションスクリプトファイルを作成することで他の試験ケースを簡単に実行することができます。
 </para>

 <para>
<!--
  Typical output from <application>pgbench</application> looks like:
-->
pgbenchの典型的な出力を以下に示します。

<screen>
transaction type: &lt;builtin: TPC-B (sort of)&gt;
scaling factor: 10
query mode: simple
number of clients: 10
number of threads: 1
number of transactions per client: 1000
number of transactions actually processed: 10000/10000
tps = 85.184871 (including connections establishing)
tps = 85.296346 (excluding connections establishing)
</screen>

<!--
  The first six lines report some of the most important parameter
  settings.  The next line reports the number of transactions completed
  and intended (the latter being just the product of number of clients
  and number of transactions per client); these will be equal unless the run
  failed before completion.  (In <option>-T</option> mode, only the actual
  number of transactions is printed.)
  The last two lines report the number of transactions per second,
  figured with and without counting the time to start database sessions.
-->
最初の6行はいくつかの最重要パラメータの設定を表示しています。
次行が完了トランザクション数と予定トランザクション数です（後者は単なるクライアント数とクライアント毎のトランザクション数の積算結果です。）
実行が完了する前に失敗しない限りこれは等しくなります。
(<option>-T</option>モードでは、トランザクションの実際の数が表示されます)
最後の2行は、データベースセッションを開始するための時間を含める場合と含めない場合の1秒当たりのトランザクション数を示します。
 </para>

  <para>
<!--
   The default TPC-B-like transaction test requires specific tables to be
   set up beforehand.  <application>pgbench</application> should be invoked with
   the <option>-i</option> (initialize) option to create and populate these
   tables.  (When you are testing a custom script, you don't need this
   step, but will instead need to do whatever setup your test needs.)
   Initialization looks like:
-->
デフォルトのTPC-Bと似たトランザクション試験では、あらかじめ設定する特定のテーブルが必要です。
これらのテーブルを作成し、データを投入するためには、<option>-i</option>(初期化)オプションを付けて<application>pgbench</application>を呼び出さなければなりません。
(独自スクリプトを試験する場合、この手順は必要ありません。
しかし代わりに試験に必要な何らかの設定を行わなければならないでしょう。)
初期化は以下のようになります。

<programlisting>
pgbench -i <optional> <replaceable>other-options</replaceable> </optional> <replaceable>dbname</replaceable>
</programlisting>

<!--
   where <replaceable>dbname</replaceable> is the name of the already-created
   database to test in.  (You may also need <option>-h</option>,
   <option>-p</option>, and/or <option>-U</option> options to specify how to
   connect to the database server.)
-->
ここで<replaceable>dbname</replaceable>は試験用に前もって作成されたデータベースの名前です。
（またデータベースサーバの接続方法を指定するために、<option>-h</option>、<option>-p</option>、<option>-U</option>が必要になるかもしれません。）
  </para>

  <caution>
   <para>
<!--
    <literal>pgbench -i</literal> creates four tables <structname>pgbench_accounts</structname>,
    <structname>pgbench_branches</structname>, <structname>pgbench_history</structname>, and
    <structname>pgbench_tellers</structname>,
    destroying any existing tables of these names.
    Be very careful to use another database if you have tables having these
    names!
-->
<literal>pgbench -i</literal>は4つのテーブル<structname>pgbench_accounts</structname>、<structname>pgbench_branches</structname>、<structname>pgbench_history</structname>、<structname>pgbench_tellers</structname>を作成します。
もしあればこうした名前のテーブルは破壊されます。
もし同じ名前のテーブルが存在する場合にはよく注意してください。
   </para>
  </caution>

  <para>
<!--
   At the default <quote>scale factor</quote> of 1, the tables initially
   contain this many rows:
-->
デフォルトの<quote>倍数</quote>の1では、テーブルは初期状態で以下の行数を含みます。
<screen>
table                   # of rows
---------------------------------
pgbench_branches        1
pgbench_tellers         10
pgbench_accounts        100000
pgbench_history         0
</screen>
<!--
   You can (and, for most purposes, probably should) increase the number
   of rows by using the <option>-s</option> (scale factor) option.  The
   <option>-F</option> (fillfactor) option might also be used at this point.
-->
<option>-s</option>（倍数）オプションを使用して行数を増加させることができます（また、ほとんどの目的ではおそらく増加させるべきです）。
また、<option>-F</option> （フィルファクタ）オプションをここで使用しても構いません。
  </para>

  <para>
<!--
   Once you have done the necessary setup, you can run your benchmark
   with a command that doesn't include <option>-i</option>, that is
-->
一度この必要な設定を行った後、以下のように<option>-i</option>を持たないコマンドでベンチマークを行うことができます。

<programlisting>
pgbench <optional> <replaceable>options</replaceable> </optional> <replaceable>dbname</replaceable>
</programlisting>

<!--
   In nearly all cases, you'll need some options to make a useful test.
   The most important options are <option>-c</option> (number of clients),
   <option>-t</option> (number of transactions), <option>-T</option> (time limit),
   and <option>-f</option> (specify a custom script file).
   See below for a full list.
-->
ほとんどすべての場合、有用な試験とするためにいくつかのオプションが必要になります。
最重要オプションは<option>-c</option>（クライアント数）、<option>-t</option>（トランザクション数）、<option>-T</option> (制限時間)、<option>-f</option>（独自スクリプトファイルの指定）です。
以下の全一覧を参照してください。
  </para>
 </refsect1>

 <refsect1>
<!--
  <title>Options</title>
-->
  <title>オプション</title>

  <para>
<!--
   The following is divided into three subsections.  Different options are
   used during database initialization and while running benchmarks, but some
   options are useful in both cases.
-->
以下では、データベース初期化時に使用されるオプション、ベンチマーク実行時に使用されるオプション、どちらの場合でも使われるオプションの３つに分けて説明します。
  </para>

 <refsect2 id="pgbench-init-options">
<!--
  <title>Initialization Options</title>
-->
  <title>初期化用のオプション</title>

   <para>
<!--
    <application>pgbench</application> accepts the following command-line
    initialization arguments:
-->
<application>pgbench</application>は以下の初期化用のコマンドライン引数を受け付けます。

    <variablelist>

     <varlistentry>
      <term><option>-i</option></term>
      <term><option>--initialize</option></term>
      <listitem>
       <para>
<!--
        Required to invoke initialization mode.
-->
初期化モードを呼び出すために必要です。
       </para>
      </listitem>
     </varlistentry>

     <varlistentry>
      <term><option>-I <replaceable>init_steps</replaceable></option></term>
      <term><option>--init-steps=<replaceable>init_steps</replaceable></option></term>
      <listitem>
       <para>
<!--
        Perform just a selected set of the normal initialization steps.
        <replaceable>init_steps</replaceable> specifies the
        initialization steps to be performed, using one character per step.
        Each step is invoked in the specified order.
        The default is <literal>dtgvp</literal>.
        The available steps are:
-->
標準の初期化ステップの内、選択したものだけを実行します。
<replaceable>init_steps</replaceable>では、各ステップ毎に1文字を使って、実行する初期化ステップを指定します。
各ステップは指定した順で実行されます。
デフォルトは<literal>dtgvp</literal>です。
有効なステップは以下の通りです。

        <variablelist>
         <varlistentry>
          <term><literal>d</literal> (Drop)</term>
          <listitem>
           <para>
<!--
            Drop any existing <application>pgbench</application> tables.
-->
既存の<application>pgbench</application>のテーブルを全て削除します。
           </para>
          </listitem>
         </varlistentry>
         <varlistentry>
          <term><literal>t</literal> (create Tables)</term>
          <listitem>
           <para>
<!--
            Create the tables used by the
            standard <application>pgbench</application> scenario, namely
            <structname>pgbench_accounts</structname>,
            <structname>pgbench_branches</structname>,
            <structname>pgbench_history</structname>, and
            <structname>pgbench_tellers</structname>.
-->
標準の<application>pgbench</application>シナリオで使われるテーブル、すなわち<structname>pgbench_accounts</structname>、<structname>pgbench_branches</structname>、<structname>pgbench_history</structname>および<structname>pgbench_tellers</structname>を作成します。
           </para>
          </listitem>
         </varlistentry>
         <varlistentry>
          <term><literal>g</literal> (Generate data)</term>
          <listitem>
           <para>
<!--
            Generate data and load it into the standard tables,
            replacing any data already present.
-->
データを生成し、既存データを置き換えて、標準の各テーブルに読み込みます。
           </para>
          </listitem>
         </varlistentry>
         <varlistentry>
          <term><literal>v</literal> (Vacuum)</term>
          <listitem>
           <para>
<!--
            Invoke <command>VACUUM</command> on the standard tables.
-->
標準の各テーブルに対して<command>VACUUM</command>を実行します。
           </para>
          </listitem>
         </varlistentry>
         <varlistentry>
          <term><literal>p</literal> (create Primary keys)</term>
          <listitem>
           <para>
<!--
            Create primary key indexes on the standard tables.
-->
標準の各テーブルにプライマリキーインデックスを作成します。
           </para>
          </listitem>
         </varlistentry>
         <varlistentry>
         <term><literal>f</literal> (create Foreign keys)</term>
          <listitem>
           <para>
<!--
            Create foreign key constraints between the standard tables.
            (Note that this step is not performed by default.)
-->
標準のテーブル間に外部キー制約を作成します。
（このステップはデフォルトでは実行されないことに注意してください）
           </para>
          </listitem>
         </varlistentry>
        </variablelist>
       </para>
      </listitem>
     </varlistentry>

     <varlistentry>
      <term><option>-F</option> <replaceable>fillfactor</replaceable></term>
      <term><option>--fillfactor=</option><replaceable>fillfactor</replaceable></term>
      <listitem>
       <para>
<!--
        Create the <structname>pgbench_accounts</structname>,
        <structname>pgbench_tellers</structname> and
        <structname>pgbench_branches</structname> tables with the given fillfactor.
        Default is 100.
-->
指定したフィルファクタで<structname>pgbench_accounts</structname>、<structname>pgbench_tellers</structname>、<structname>pgbench_branches</structname>テーブルを作成します。
デフォルトは100です。
       </para>
      </listitem>
     </varlistentry>

     <varlistentry>
      <term><option>-n</option></term>
      <term><option>--no-vacuum</option></term>
      <listitem>
       <para>
<!--
        Perform no vacuuming during initialization.
        (This option suppresses the <literal>v</literal> initialization step,
        even if it was specified in <option>-I</option>.)
-->
初期化でバキュームを実行しません。
（このオプションは<option>-I</option>で指定されていたとしても初期化ステップ<literal>v</literal>を抑止します。）
       </para>
      </listitem>
     </varlistentry>

     <varlistentry>
      <term><option>-q</option></term>
      <term><option>--quiet</option></term>
      <listitem>
       <para>
<!--
        Switch logging to quiet mode, producing only one progress message per 5
        seconds. The default logging prints one message each 100000 rows, which
        often outputs many lines per second (especially on good hardware).
-->
ログ処理を、5秒に１つの進行メッセージのみを生成する静寂モードに切り替えます。
デフォルトのログ処理では、10000行毎にメッセージを１つ出力し、（特に優れたハードウェアでは）1秒当たりに多くのメッセージを出力します。
       </para>
      </listitem>
     </varlistentry>

     <varlistentry>
      <term><option>-s</option> <replaceable>scale_factor</replaceable></term>
      <term><option>--scale=</option><replaceable>scale_factor</replaceable></term>
      <listitem>
       <para>
<!--
        Multiply the number of rows generated by the scale factor.
        For example, <literal>-s 100</literal> will create 10,000,000 rows
        in the <structname>pgbench_accounts</structname> table. Default is 1.
        When the scale is 20,000 or larger, the columns used to
        hold account identifiers (<structfield>aid</structfield> columns)
        will switch to using larger integers (<type>bigint</type>),
        in order to be big enough to hold the range of account
        identifiers.
-->
この倍率で生成される行数を積算します。
例えば、<literal>-s 100</literal>は <structname>pgbench_accounts</structname>テーブルに10,000,000行を生成することを意味します。
デフォルトは1です。
この倍率が20000以上になると、アカウント識別子の範囲を保持できる程度に大きくなるように、アカウント識別子を保持するために使用される列（<structfield>aid</structfield>列）はより大きな整数（<type>bigint</type>）を使用するように切り替わります。
       </para>
      </listitem>
     </varlistentry>

     <varlistentry>
      <term><option>--foreign-keys</option></term>
      <listitem>
       <para>
<!--
        Create foreign key constraints between the standard tables.
        (This option adds the <literal>f</literal> step to the initialization
        step sequence, if it is not already present.)
-->
標準テーブル間で外部キー制約を作成します。
（このオプションは初期化ステップの並びに、もし無かったなら<literal>f</literal>ステップを追加します。）
       </para>
      </listitem>
     </varlistentry>

     <varlistentry>
      <term><option>--index-tablespace=<replaceable>index_tablespace</replaceable></option></term>
      <listitem>
       <para>
<!--
        Create indexes in the specified tablespace, rather than the default
        tablespace.
-->
デフォルトのテーブル空間ではなく、指定したテーブル空間の中にインデックスを作成します。
       </para>
      </listitem>
     </varlistentry>

     <varlistentry>
      <term><option>--tablespace=<replaceable>tablespace</replaceable></option></term>
      <listitem>
       <para>
<!--
        Create tables in the specified tablespace, rather than the default
        tablespace.
-->
デフォルトのテーブル空間ではなく、指定したテーブル空間の中にテーブルを作成します。
       </para>
      </listitem>
     </varlistentry>

     <varlistentry>
      <term><option>--unlogged-tables</option></term>
      <listitem>
       <para>
<!--
        Create all tables as unlogged tables, rather than permanent tables.
-->
永続テーブルではなくログを取らないテーブルとしてテーブルを作成します。
       </para>
      </listitem>
     </varlistentry>

    </variablelist>
   </para>

 </refsect2>

 <refsect2 id="pgbench-run-options">
<!--
  <title>Benchmarking Options</title>
-->
  <title>ベンチマーク用オプション</title>

   <para>
<!--
    <application>pgbench</application> accepts the following command-line
    benchmarking arguments:
-->
<application>pgbench</application>は以下のベンチマーク用コマンドライン引数を受け付けます。

    <variablelist>
     <varlistentry>
      <term><option>-b</option> <replaceable>scriptname[@weight]</replaceable></term>
      <term><option>--builtin</option>=<replaceable>scriptname[@weight]</replaceable></term>
      <listitem>
       <para>
<!--
        Add the specified built-in script to the list of executed scripts.
        An optional integer weight after <literal>@</literal> allows to adjust the
        probability of drawing the script.  If not specified, it is set to 1.
        Available built-in scripts are: <literal>tpcb-like</literal>,
        <literal>simple-update</literal> and <literal>select-only</literal>.
        Unambiguous prefixes of built-in names are accepted.
        With special name <literal>list</literal>, show the list of built-in scripts
        and exit immediately.
-->
指定の組み込みスクリプトを実行されたスクリプトのリストに追加します。
オプションで<literal>@</literal>の後に整数のweight（重み）をつけることで、そのスクリプトが選ばれる確率を調整することができます。
指定しなかった場合は1に設定されます。
利用可能な組み込みのスクリプトは、<literal>tpcb-like</literal>、<literal>simple-update</literal>、<literal>select-only</literal>です。
組み込みの名前の曖昧な接頭辞も受け付けられます。
特別な名前<literal>list</literal>を使うと、組み込みスクリプトのリストを表示して、即座に終了します。
       </para>
      </listitem>
     </varlistentry>


     <varlistentry>
      <term><option>-c</option> <replaceable>clients</replaceable></term>
      <term><option>--client=</option><replaceable>clients</replaceable></term>
      <listitem>
       <para>
<!--
        Number of clients simulated, that is, number of concurrent database
        sessions.  Default is 1.
-->
模擬するクライアント数、つまり、同時に実行されるデータベースセッション数です。
デフォルトは1です。
       </para>
      </listitem>
     </varlistentry>

     <varlistentry>
      <term><option>-C</option></term>
      <term><option>--connect</option></term>
      <listitem>
       <para>
<!--
        Establish a new connection for each transaction, rather than
        doing it just once per client session.
        This is useful to measure the connection overhead.
-->
各クライアントセッションが一度だけ接続を確立するのではなく、各トランザクションが新しい接続を確立します。
これは接続オーバーヘッドを測定する場合に有用です。
       </para>
      </listitem>
     </varlistentry>

     <varlistentry>
      <term><option>-d</option></term>
      <term><option>--debug</option></term>
      <listitem>
       <para>
<!--
        Print debugging output.
-->
デバッグ用出力を表示します。
       </para>
      </listitem>
     </varlistentry>

     <varlistentry>
      <term><option>-D</option> <replaceable>varname</replaceable><literal>=</literal><replaceable>value</replaceable></term>
      <term><option>--define=</option><replaceable>varname</replaceable><literal>=</literal><replaceable>value</replaceable></term>
      <listitem>
       <para>
<!--
        Define a variable for use by a custom script (see below).
        Multiple <option>-D</option> options are allowed.
-->
独自スクリプト（後述）で使用される変数を定義します。
複数の<option>-D</option>オプションを使用することができます。
       </para>
      </listitem>
     </varlistentry>

     <varlistentry>
      <term><option>-f</option> <replaceable>filename[@weight]</replaceable></term>
      <term><option>--file=</option><replaceable>filename[@weight]</replaceable></term>
      <listitem>
       <para>
<!--
        Add a transaction script read from <replaceable>filename</replaceable> to
        the list of executed scripts.
        An optional integer weight after <literal>@</literal> allows to adjust the
        probability of drawing the test.
        See below for details.
-->
<replaceable>filename</replaceable>から読み取ったトランザクションスクリプトを実行されたスクリプトのリストに追加します。
オプションで<literal>@</literal>の後に整数のweight（重み）をつけることで、そのテストが選ばれる確率を調整することができます。
詳細は後で説明します。
       </para>
      </listitem>
     </varlistentry>

     <varlistentry>
      <term><option>-j</option> <replaceable>threads</replaceable></term>
      <term><option>--jobs=</option><replaceable>threads</replaceable></term>
      <listitem>
       <para>
<!--
        Number of worker threads within <application>pgbench</application>.
        Using more than one thread can be helpful on multi-CPU machines.
        Clients are distributed as evenly as possible among available threads.
        Default is 1.
-->
<application>pgbench</application>内のワーカスレッド数です。
複数のスレッドを使用することはマルチCPUマシンで有用になります。
クライアントは利用可能なスレッドの間でできる限り均等に分散されます。
デフォルトは1です。
       </para>
      </listitem>
     </varlistentry>

     <varlistentry>
      <term><option>-l</option></term>
      <term><option>--log</option></term>
      <listitem>
       <para>
<!--
        Write information about each transaction to a log file.
        See below for details.
-->
各トランザクションに関する情報をログファイルに書き出します。
後で詳細を説明します。
       </para>
      </listitem>
     </varlistentry>

     <varlistentry>
      <term><option>-L</option> <replaceable>limit</replaceable></term>
      <term><option>--latency-limit=</option><replaceable>limit</replaceable></term>
      <listitem>
       <para>
<<<<<<< HEAD
<!--
        Transaction which last more than <replaceable>limit</replaceable> milliseconds
=======
        Transactions that last more than <replaceable>limit</replaceable> milliseconds
>>>>>>> e5f26d79
        are counted and reported separately, as <firstterm>late</firstterm>.
-->
<replaceable>limit</replaceable>ミリ秒以上続くトランザクションが計数され、別途<firstterm>遅いトランザクション</firstterm>として報告されます。
       </para>
       <para>
<!--
        When throttling is used (<option>&#045;&#045;rate=...</option>), transactions that
        lag behind schedule by more than <replaceable>limit</replaceable> ms, and thus
        have no hope of meeting the latency limit, are not sent to the server
        at all. They are counted and reported separately as
        <firstterm>skipped</firstterm>.
-->
制限が使用されると(<option>--rate=...</option>)、<replaceable>limit</replaceable>ミリ秒以上遅延がスケジュールされたトランザクションは遅延制限を満たす可能性がないため、サーバに送信されることは決してありません。
これらのトランザクションは計数され、別途<firstterm>スキップされた</firstterm>として報告されます。
       </para>
       </listitem>
     </varlistentry>

     <varlistentry>
      <term><option>-M</option> <replaceable>querymode</replaceable></term>
      <term><option>--protocol=</option><replaceable>querymode</replaceable></term>
      <listitem>
       <para>
<!--
        Protocol to use for submitting queries to the server:
-->
サーバへ問い合わせを送信するために使用するプロトコルです。
          <itemizedlist>
           <listitem>
<!--
            <para><literal>simple</literal>: use simple query protocol.</para>
-->
            <para><literal>simple</literal>: 簡易問い合わせプロトコルを使用します。</para>
           </listitem>
           <listitem>
<!--
            <para><literal>extended</literal>: use extended query protocol.</para>
-->
            <para><literal>extended</literal>: 拡張問い合わせプロトコルを使用します。</para>
           </listitem>
           <listitem>
<!--
            <para><literal>prepared</literal>: use extended query protocol with prepared statements.</para>
-->
            <para><literal>prepared</literal>: プリペアドステートメントを伴う拡張問い合わせプロトコルを使用します。</para>
           </listitem>
          </itemizedlist>
<!--
        The default is simple query protocol.  (See <xref linkend="protocol"/>
        for more information.)
-->
デフォルトは簡易問い合わせプロトコルです。
（詳しい情報は<xref linkend="protocol"/>を参照してください）
       </para>
      </listitem>
     </varlistentry>

     <varlistentry>
      <term><option>-n</option></term>
      <term><option>--no-vacuum</option></term>
      <listitem>
       <para>
<!--
        Perform no vacuuming before running the test.
        This option is <emphasis>necessary</emphasis>
        if you are running a custom test scenario that does not include
        the standard tables <structname>pgbench_accounts</structname>,
        <structname>pgbench_branches</structname>, <structname>pgbench_history</structname>, and
        <structname>pgbench_tellers</structname>.
-->
試験を実行する前にバキュームを行いません。
<structname>pgbench_accounts</structname>、<structname>pgbench_branches</structname>、<structname>pgbench_history</structname>、
<structname>pgbench_tellers</structname>標準テーブルを含まない独自試験シナリオを実行する場合、このオプションは<emphasis>必要</emphasis>です。
       </para>
      </listitem>
     </varlistentry>

     <varlistentry>
      <term><option>-N</option></term>
      <term><option>--skip-some-updates</option></term>
      <listitem>
       <para>
<!--
        Run built-in simple-update script.
        Shorthand for <option>-b simple-update</option>.
-->
組み込みのsimple-update（単純な更新）のスクリプトを実行します。
<option>-b simple-update</option>の短縮形です。
       </para>
      </listitem>
     </varlistentry>

     <varlistentry>
      <term><option>-P</option> <replaceable>sec</replaceable></term>
      <term><option>--progress=</option><replaceable>sec</replaceable></term>
      <listitem>
       <para>
<!--
        Show progress report every <replaceable>sec</replaceable> seconds.  The report
        includes the time since the beginning of the run, the TPS since the
        last report, and the transaction latency average and standard
        deviation since the last report.  Under throttling (<option>-R</option>),
        the latency is computed with respect to the transaction scheduled
        start time, not the actual transaction beginning time, thus it also
        includes the average schedule lag time.
-->
<replaceable>sec</replaceable>秒毎の進捗レポートを表示します。
レポートには起動からの経過時間、前回レポート時からのTPS、前回レポート時からのトランザクションの平均待ち時間、標準偏差を含んでいます。
(<option>-R</option>)オプションによる制限下では、待ち時間はトランザクションの実開始時間ではなく、予定開始時間で算出されていますので、平均予定遅延時間が含まれています。
       </para>
      </listitem>
     </varlistentry>

     <varlistentry>
      <term><option>-r</option></term>
      <term><option>--report-latencies</option></term>
      <listitem>
       <para>
<!--
        Report the average per-statement latency (execution time from the
        perspective of the client) of each command after the benchmark
        finishes.  See below for details.
-->
ベンチマーク完了後の各コマンドにおけるステートメント毎の平均レイテンシ(クライアントから見た実行時間)を報告します。詳しくは下を参照してください。
       </para>
      </listitem>
     </varlistentry>

     <varlistentry>
      <term><option>-R</option> <replaceable>rate</replaceable></term>
      <term><option>--rate=</option><replaceable>rate</replaceable></term>
      <listitem>
       <para>
<!--
        Execute transactions targeting the specified rate instead of running
        as fast as possible (the default).  The rate is given in transactions
        per second.  If the targeted rate is above the maximum possible rate,
        the rate limit won't impact the results.
-->
トランザクションを可能な限り高速（デフォルト）で実行するのではなく、指定された目標レートで実行します。
レートは1秒あたりのトランザクション数で与えられます。目標レートが実施可能な最大レートを越えている場合、レート制限は結果に影響を与えません。
       </para>
       <para>
<!--
        The rate is targeted by starting transactions along a
        Poisson-distributed schedule time line.  The expected start time
        schedule moves forward based on when the client first started, not
        when the previous transaction ended.  That approach means that when
        transactions go past their original scheduled end time, it is
        possible for later ones to catch up again.
-->
レートはトランザクションの開始予定タイムラインがポアソン分布に沿う事を目標としています。
期待される開始時刻の予定は、前トランザクションの終了時ではなくクライアントの初期起動時に基づいて動かします。
このアプローチはトランザクションがオリジナルの終了予定時刻を過ぎた場合でも、後でまた追い付けることを意味します。
       </para>
       <para>
<!--
        When throttling is active, the transaction latency reported at the
        end of the run is calculated from the scheduled start times, so it
        includes the time each transaction had to wait for the previous
        transaction to finish. The wait time is called the schedule lag time,
        and its average and maximum are also reported separately. The
        transaction latency with respect to the actual transaction start time,
        i.e. the time spent executing the transaction in the database, can be
        computed by subtracting the schedule lag time from the reported
        latency.
-->
制限がアクティブになると、実行終了時に報告されるトランザクション待ち時間は、予定開始時刻から計算されるので、
各トランザクションが前トランザクションの終了を待たねばならなかった時間を含んでいます。
この待ち時間はスケジュールラグタイムと呼ばれ、平均と最大値も別々に報告されます。
実トランザクション開始時刻についてのトランザクション待ち時間、つまりデータベース内でトランザクションの実行に要した時間は、報告された待ち時間からスケジュールラグタイムを減算することで算出することができます。
       </para>

       <para>
<!--
        If <option>#045;&#045;latency-limit</option> is used together with <option>#045;&#045;rate</option>,
        a transaction can lag behind so much that it is already over the
        latency limit when the previous transaction ends, because the latency
        is calculated from the scheduled start time. Such transactions are
        not sent to the server, but are skipped altogether and counted
        separately.
-->
<option>--latency-limit</option>が<option>--rate</option>と一緒に指定された場合、トランザクションは、先行するトランザクションが終了した際にすでに遅延制限を超えていて、非常に遅れてしまうことがあり得ます。
そのようなトランザクションはサーバに送信さることなくスキップされ、別途カウントされます。
       </para>

       <para>
<!--
        A high schedule lag time is an indication that the system cannot
        process transactions at the specified rate, with the chosen number of
        clients and threads. When the average transaction execution time is
        longer than the scheduled interval between each transaction, each
        successive transaction will fall further behind, and the schedule lag
        time will keep increasing the longer the test run is. When that
        happens, you will have to reduce the specified transaction rate.
-->
スケジュールラグタイムの高い値は、システムが選択されたクライアント数とスレッド数で、指定されたレートでトランザクションを処理できなかったことを示しています。
トランザクションの平均実行時間が各トランザクション間で予定されていた間隔より長い場合、各逐次トランザクションは更に遅くなり、
スケジュールラグタイムはテスト実行がより長く増加し続けます。
これが起こる場合、指定トランザクションレートを減らす必要があります。
       </para>
      </listitem>
     </varlistentry>

     <varlistentry>
      <term><option>-s</option> <replaceable>scale_factor</replaceable></term>
      <term><option>--scale=</option><replaceable>scale_factor</replaceable></term>
      <listitem>
       <para>
<!--
        Report the specified scale factor in <application>pgbench</application>'s
        output.  With the built-in tests, this is not necessary; the
        correct scale factor will be detected by counting the number of
        rows in the <structname>pgbench_branches</structname> table.
        However, when testing only custom benchmarks (<option>-f</option> option),
        the scale factor will be reported as 1 unless this option is used.
-->
<application>pgbench</application>の出力で指定した倍率を報告します。
これは組み込みの試験では必要ありません。
正確な倍率が<structname>pgbench_branches</structname>テーブルの行数を数えることで検出されます。
しかし、独自ベンチマーク（<option>-f</option>オプション）のみを試験している場合、このオプションを使用しない限り、倍率は1として報告されます。
       </para>
      </listitem>
     </varlistentry>

     <varlistentry>
      <term><option>-S</option></term>
      <term><option>--select-only</option></term>
      <listitem>
       <para>
<!--
        Run built-in select-only script.
        Shorthand for <option>-b select-only</option>.
-->
組み込みのselect-only（SELECTのみ）のスクリプトを実行します。
<option>-b select-only</option>の短縮形です。
       </para>
      </listitem>
     </varlistentry>

     <varlistentry>
      <term><option>-t</option> <replaceable>transactions</replaceable></term>
      <term><option>--transactions=</option><replaceable>transactions</replaceable></term>
      <listitem>
       <para>
<!--
        Number of transactions each client runs.  Default is 10.
-->
各クライアントが実行するトランザクション数です。
デフォルトは10です。
       </para>
      </listitem>
     </varlistentry>

     <varlistentry>
      <term><option>-T</option> <replaceable>seconds</replaceable></term>
      <term><option>--time=</option><replaceable>seconds</replaceable></term>
      <listitem>
       <para>
<!--
        Run the test for this many seconds, rather than a fixed number of
        transactions per client. <option>-t</option> and
        <option>-T</option> are mutually exclusive.
-->
クライアントあたりのトランザクション数を固定で指定するよりも長くテストを実行したい場合、ここに指定した秒数でテストを実行します。
<option>-t</option>と<option>-T</option>は互いに排他的です。
       </para>
      </listitem>
     </varlistentry>

     <varlistentry>
      <term><option>-v</option></term>
      <term><option>--vacuum-all</option></term>
      <listitem>
       <para>
<!--
        Vacuum all four standard tables before running the test.
        With neither <option>-n</option> nor <option>-v</option>, <application>pgbench</application> will vacuum the
        <structname>pgbench_tellers</structname> and <structname>pgbench_branches</structname>
        tables, and will truncate <structname>pgbench_history</structname>.
-->
試験前に4つの標準テーブルすべてをバキュームします。
<option>-n</option>も<option>-v</option>もなければ、pgbenchは<structname>pgbench_tellers</structname>と<structname>pgbench_branches</structname>テーブルをバキュームし、<structname>pgbench_history</structname>内のデータをすべて消去します。
       </para>
      </listitem>
     </varlistentry>

     <varlistentry>
      <term><option>--aggregate-interval=<replaceable>seconds</replaceable></option></term>
      <listitem>
       <para>
<!--
        Length of aggregation interval (in seconds).  May be used only
        with <option>-l</option> option.  With this option, the log contains
        per-interval summary data, as described below.
-->
集約間隔の長さ（秒単位）です。
これは<application>-l</application>と一緒でのみ使用できます。
このオプションを付けると、ログには以下で説明するような指定間隔単位の要約が含まれます。
       </para>
      </listitem>
     </varlistentry>

     <varlistentry>
      <term><option>--log-prefix=<replaceable>prefix</replaceable></option></term>
      <listitem>
       <para>
<!--
        Set the filename prefix for the log files created by
        <option>&#045;&#045;log</option>.  The default is <literal>pgbench_log</literal>.
-->
<option>--log</option>により作成されるログファイルのファイル名の先頭につける文字列を設定します。
デフォルトは<literal>pgbench_log</literal>です。
       </para>
      </listitem>
     </varlistentry>

     <varlistentry>
      <term><option>--progress-timestamp</option></term>
      <listitem>
       <para>
<!--
        When showing progress (option <option>-P</option>), use a timestamp
        (Unix epoch) instead of the number of seconds since the
        beginning of the run.  The unit is in seconds, with millisecond
        precision after the dot.
        This helps compare logs generated by various tools.
-->
進捗を表示（<option>-P</option>オプション）しているとき、実行開始以後の経過秒数の代わりにタイムスタンプ（Unixエポック時刻）を使用します。
単位は秒で、ドットの後にミリ秒の精度が付きます。
これは様々なツールで生成されたログを比較するのに役立つでしょう。
       </para>
      </listitem>
     </varlistentry>

     <varlistentry>
      <term><option>--random-seed=</option><replaceable>SEED</replaceable></term>
      <listitem>
       <para>
<!--
        Set random generator seed.  Seeds the system random number generator,
        which then produces a sequence of initial generator states, one for
        each thread.
        Values for <replaceable>SEED</replaceable> may be:
        <literal>time</literal> (the default, the seed is based on the current time),
        <literal>rand</literal> (use a strong random source, failing if none
        is available), or an unsigned decimal integer value.
        The random generator is invoked explicitly from a pgbench script
        (<literal>random...</literal> functions) or implicitly (for instance option
        <option>-&#045;rate</option> uses it to schedule transactions).
        When explicitly set, the value used for seeding is shown on the terminal.
        Any value allowed for <replaceable>SEED</replaceable> may also be
        provided through the environment variable
        <literal>PGBENCH_RANDOM_SEED</literal>.
        To ensure that the provided seed impacts all possible uses, put this option
        first or use the environment variable.
-->
ランダムジェネレータのシードを設定します。
各スレッド毎の初期ジェネレータ状態から一連の値を生成する、システム乱数ジェネレータの種となります。
<replaceable>SEED</replaceable>の値は以下が可能です。
<literal>time</literal>（デフォルト、現在時刻に基づくシード）、<literal>rand</literal>（強いランダムソースを使用、使用できなければ失敗します）、あるいは符号無し整数値です。
ランダムジェネレータはpgbenchスクリプト（<literal>random...</literal>関数）から明示的に、あるいは暗黙に（例えばオプション<option>--rate</option>がトランザクションのスケジュールに使用します）、実行されます。
明示的に設定した場合、シードに使われる値はターミナルにあらわれます。
<replaceable>SEED</replaceable>に与えることのできる値は何であれ、環境変数<literal>PGBENCH_RANDOM_SEED</literal>を通して付与しても良いです。
設定したシードがありうる全ての実行に影響を及ぼすようにするためには、本オプションを最初に置くか、環境変数を使ってください。
      </para>
      <para>
<!--
        Setting the seed explicitly allows to reproduce a <command>pgbench</command>
        run exactly, as far as random numbers are concerned.
        As the random state is managed per thread, this means the exact same
        <command>pgbench</command> run for an identical invocation if there is one
        client per thread and there are no external or data dependencies.
        From a statistical viewpoint reproducing runs exactly is a bad idea because
        it can hide the performance variability or improve performance unduly,
        e.g. by hitting the same pages as a previous run.
        However, it may also be of great help for debugging, for instance
        re-running a tricky case which leads to an error.
        Use wisely.
-->
明示的にシードを設定することは、乱数に関しては、正確に<command>pgbench</command>実行を再現することを可能にします。
ランダム状態はスレッド毎に制御されているので、スレッド毎に一つのクライアントであり、外的な依存やデータ依存が無い場合、同一の起動に対して正確に同じ<command>pgbench</command>実行することを意味します。
統計的観点からは、性能のばらつきを隠したり、例えば前回実行と同じページにヒットすることで不当に性能改善するので、正確な再現実行は悪い考えです。
しかしながら、例えばエラーを起こすトリッキーなケースを再実行するなど、デバッグには大きな助けとなるでしょう。
賢く使ってください。
       </para>
      </listitem>
     </varlistentry>

     <varlistentry>
      <term><option>--sampling-rate=<replaceable>rate</replaceable></option></term>
      <listitem>
       <para>
<!--
        Sampling rate, used when writing data into the log, to reduce the
        amount of log generated. If this option is given, only the specified
        fraction of transactions are logged. 1.0 means all transactions will
        be logged, 0.05 means only 5% of the transactions will be logged.
-->
データをログに書き出す際に使用される、生成されるログの量を減少するためのサンプリング割合です。
このオプションが指定された場合、指定された割合のトランザクションがログに残ります。
1.0はすべてのトランザクションが、0.05はトランザクションの5%のみがログに残ることを意味します。
       </para>
       <para>
<!--
        Remember to take the sampling rate into account when processing the
        log file. For example, when computing TPS values, you need to multiply
        the numbers accordingly (e.g. with 0.01 sample rate, you'll only get
        1/100 of the actual TPS).
-->
ログファイルを処理する際にはこのサンプリング割合を考慮することを忘れないでください。
例えば、TPS値を計算する際には、比例した数を掛け合わせなければなりません（例：サンプリング割合が0.01の場合実際のTPSの1/100を得るだけです。）
       </para>
      </listitem>
     </varlistentry>

    </variablelist>
   </para>

 </refsect2>

 <refsect2 id="pgbench-common-options">
<!--
  <title>Common Options</title>
-->
  <title>共通オプション</title>

   <para>
<!--
    <application>pgbench</application> accepts the following command-line
    common arguments:
-->
<application>pgbench</application>は以下の共通コマンドライン引数を受け付けます。

    <variablelist>

     <varlistentry>
      <term><option>-h</option> <replaceable>hostname</replaceable></term>
      <term><option>--host=</option><replaceable>hostname</replaceable></term>
      <listitem>
       <para>
<!--
        The database server's host name
-->
      データベースサーバのホスト名
       </para>
      </listitem>
     </varlistentry>

     <varlistentry>
      <term><option>-p</option> <replaceable>port</replaceable></term>
      <term><option>--port=</option><replaceable>port</replaceable></term>
      <listitem>
       <para>
<!--
        The database server's port number
-->
データベースサーバのポート番号
       </para>
      </listitem>
     </varlistentry>

     <varlistentry>
      <term><option>-U</option> <replaceable>login</replaceable></term>
      <term><option>--username=</option><replaceable>login</replaceable></term>
      <listitem>
       <para>
<!--
        The user name to connect as
-->
      接続ユーザ名
       </para>
      </listitem>
     </varlistentry>

     <varlistentry>
      <term><option>-V</option></term>
      <term><option>--version</option></term>
      <listitem>
       <para>
<!--
        Print the <application>pgbench</application> version and exit.
-->
<application>pgbench</application>のバージョンを表示し、終了します。
       </para>
      </listitem>
     </varlistentry>

     <varlistentry>
      <term><option>-?</option></term>
      <term><option>--help</option></term>
      <listitem>
       <para>
<!--
        Show help about <application>pgbench</application> command line
        arguments, and exit.
-->
<application>pgbench</application>のコマンドライン引数の説明を表示し、終了します。
       </para>
      </listitem>
     </varlistentry>
    </variablelist>
   </para>

 </refsect2>
 </refsect1>

 <refsect1>
<!--
  <title>Notes</title>
-->
  <title>注釈</title>

 <refsect2>
<!--
  <title>What is the <quote>Transaction</quote> Actually Performed in <application>pgbench</application>?</title>
-->
  <title><application>pgbench</application>で実際に実行される<quote>トランザクション</quote>は何か?</title>

  <para>
<!--
   <application>pgbench</application> executes test scripts chosen randomly
   from a specified list.
   They include built-in scripts with <option>-b</option> and
   user-provided custom scripts with <option>-f</option>.
   Each script may be given a relative weight specified after a
   <literal>@</literal> so as to change its drawing probability.
   The default weight is <literal>1</literal>.
   Scripts with a weight of <literal>0</literal> are ignored.
-->
<application>pgbench</application>は指定したリストからランダムに選択したテストスクリプトを実行します。
これには<option>-b</option>の組み込みスクリプトと<option>-f</option>のユーザ定義カスタムスクリプトが含まれます。
各スクリプトには<literal>@</literal>の後に指定される相対的な重みを与えることができ、それが選ばれる確率を変更することができます。
デフォルトの重みは<literal>1</literal>です。
重みが<literal>0</literal>のスクリプトは無視されます。
 </para>

  <para>
<!--
   The default built-in transaction script (also invoked with <option>-b tpcb-like</option>)
   issues seven commands per transaction over randomly chosen <literal>aid</literal>,
   <literal>tid</literal>, <literal>bid</literal> and <literal>balance</literal>.
   The scenario is inspired by the TPC-B benchmark, but is not actually TPC-B,
   hence the name.
-->
デフォルトの組み込みトランザクションスクリプト（<option>-b tpcb-like</option>とすることでも実行されます）は、<literal>aid</literal>、<literal>tid</literal>、<literal>bid</literal>、<literal>balance</literal>からランダムに選択され、トランザクション毎に7つのコマンドを発行します。
このシナリオはTPC-Bベンチマークに示唆を受けたものですが、実際にはTPC-Bではないので、この名前になっています。
  </para>

  <orderedlist>
   <listitem><para><literal>BEGIN;</literal></para></listitem>
   <listitem><para><literal>UPDATE pgbench_accounts SET abalance = abalance + :delta WHERE aid = :aid;</literal></para></listitem>
   <listitem><para><literal>SELECT abalance FROM pgbench_accounts WHERE aid = :aid;</literal></para></listitem>
   <listitem><para><literal>UPDATE pgbench_tellers SET tbalance = tbalance + :delta WHERE tid = :tid;</literal></para></listitem>
   <listitem><para><literal>UPDATE pgbench_branches SET bbalance = bbalance + :delta WHERE bid = :bid;</literal></para></listitem>
   <listitem><para><literal>INSERT INTO pgbench_history (tid, bid, aid, delta, mtime) VALUES (:tid, :bid, :aid, :delta, CURRENT_TIMESTAMP);</literal></para></listitem>
   <listitem><para><literal>END;</literal></para></listitem>
  </orderedlist>

  <para>
<!--
   If you select the <literal>simple-update</literal> built-in (also <option>-N</option>),
   steps 4 and 5 aren't included in the transaction.
   This will avoid update contention on these tables, but
   it makes the test case even less like TPC-B.
-->
<literal>simple-update</literal>の組み込みを選択した（あるいは<option>-N</option>を指定した）場合、第4ステップと第5ステップはトランザクションに含まれません。
これにより、これらのテーブルに対する更新の競合を避けられますが、テストケースはさらにTPC-Bらしくなくなります。
  </para>

  <para>
<!--
   If you select the <literal>select-only</literal> built-in (also <option>-S</option>),
   only the <command>SELECT</command> is issued.
-->
<literal>select-only</literal>の組み込みを選択した（あるいは<option>-S</option>を指定した）場合、<command>SELECT</command>のみが発行されます。
  </para>
 </refsect2>

 <refsect2>
<!--
  <title>Custom Scripts</title>
-->
  <title>独自スクリプト</title>

  <para>
<!--
   <application>pgbench</application> has support for running custom
   benchmark scenarios by replacing the default transaction script
   (described above) with a transaction script read from a file
   (<option>-f</option> option).  In this case a <quote>transaction</quote>
   counts as one execution of a script file.
-->
<application>pgbench</application>は、ファイルから読み込んだトランザクションスクリプト（<option>-f</option>オプション）でデフォルトのトランザクションスクリプト（上述）を置き換えて独自のベンチマークシナリオを実行する機能をサポートします。
この場合、<quote>トランザクション</quote>はスクリプトファイルの1回の実行として数えられます。
  </para>

  <para>
<!--
   A script file contains one or more SQL commands terminated by
   semicolons.  Empty lines and lines beginning with
   <literal>&#045;&#045;</literal> are ignored.  Script files can also contain
   <quote>meta commands</quote>, which are interpreted by <application>pgbench</application>
   itself, as described below.
-->
スクリプトファイルにはセミコロンで終了するSQLコマンドが1つ以上含まれます。
空行および<literal>--</literal>から始まる行は無視されます。
スクリプトファイルの行には、<application>pgbench</application>自身が解釈する<quote>メタコマンド</quote>（後述）も記述することができます。
  </para>

  <note>
   <para>
<!--
    Before <productname>PostgreSQL</productname> 9.6, SQL commands in script files
    were terminated by newlines, and so they could not be continued across
    lines.  Now a semicolon is <emphasis>required</emphasis> to separate consecutive
    SQL commands (though a SQL command does not need one if it is followed
    by a meta command).  If you need to create a script file that works with
    both old and new versions of <application>pgbench</application>, be sure to write
    each SQL command on a single line ending with a semicolon.
-->
<productname>PostgreSQL</productname>の9.6より前では、スクリプトファイル内のSQLコマンドは改行で終了しており、そのため行をまたがって継続することができませんでした。
これからは連続するSQLコマンドを区切るためにセミコロンが<emphasis>必要</emphasis>です（ただし、SQLコマンドの後にメタコマンドが続く場合は、セミコロンは必要ありません）。
<application>pgbench</application>の古いバージョンと新しいバージョンの両方で動作するスクリプトを作る必要があるなら、各SQLコマンドを1行で書き、終わりにセミコロンを付けるようにしてください。
   </para>
  </note>

  <para>
<!--
   There is a simple variable-substitution facility for script files.
   Variable names must consist of letters (including non-Latin letters),
   digits, and underscores.
   Variables can be set by the command-line <option>-D</option> option,
   explained above, or by the meta commands explained below.
   In addition to any variables preset by <option>-D</option> command-line options,
   there are a few variables that are preset automatically, listed in
   <xref linkend="pgbench-automatic-variables"/>. A value specified for these
   variables using <option>-D</option> takes precedence over the automatic presets.
   Once set, a variable's
   value can be inserted into a SQL command by writing
   <literal>:</literal><replaceable>variablename</replaceable>.  When running more than
   one client session, each session has its own set of variables.
-->
スクリプトファイル向けの簡単な変数置換機能があります。
変数名は文字（非ラテン文字を含む）、数字およびアンダースコアで構成されていなければなりません。
上で説明したように変数を<option>-D</option>コマンドラインオプションで設定することができます。
また、後で説明するようにメタコマンドで設定することもできます。
<option>-D</option>コマンドラインオプションで設定された変数の他に、<xref linkend="pgbench-automatic-variables"/>に記載されているように、自動的に設定される変数がいくつかあります。
<option>-D</option> を使ってこれらの変数に設定された値は、自動設定の値より優先されます。
一度設定すると、変数の値は、<literal>:</literal><replaceable>variablename</replaceable>と書かれてSQLコマンドに挿入されます。
1つ以上のクライアントセッションが実行される場合、セッション毎に独自の変数群を持ちます。
  </para>

   <table id="pgbench-automatic-variables">
<!--
    <title>Automatic Variables</title>
-->
    <title>自動変数</title>
    <tgroup cols="2">
     <thead>
      <row>
<!--
       <entry>Variable</entry>
       <entry>Description</entry>
-->
       <entry>変数</entry>
       <entry>説明</entry>
      </row>
     </thead>

     <tbody>
      <row>
       <entry> <literal>client_id</literal> </entry>
<!--
       <entry>unique number identifying the client session (starts from zero)</entry>
-->
       <entry>クライアントセッションを識別する一意の数値（ゼロから始まる）</entry>
      </row>

      <row>
       <entry> <literal>default_seed</literal> </entry>
<!--
       <entry>seed used in hash functions by default</entry>
-->
       <entry>デフォルトでハッシュ関数で使われるシード</entry>
      </row>

      <row>
       <entry> <literal>random_seed</literal> </entry>
<!--
       <entry>random generator seed (unless overwritten with <option>-D</option>)</entry>
-->
       <entry>ランダムジェネレータのシード（<option>-D</option>で上書きされていないなら）</entry>
      </row>

      <row>
       <entry> <literal>scale</literal> </entry>
<!--
       <entry>current scale factor</entry>
-->
       <entry>現在のスケールファクタ</entry>
      </row>
     </tbody>
    </tgroup>
   </table>

  <para>
<!--
   Script file meta commands begin with a backslash (<literal>\</literal>) and
   normally extend to the end of the line, although they can be continued
   to additional lines by writing backslash-return.
   Arguments to a meta command are separated by white space.
   These meta commands are supported:
-->
スクリプトファイルのメタコマンドはバックスラッシュ（<literal>\</literal>）から始まり、通常は行末まで続きますが、バックスラッシュと改行を書くことで、追加の行に続けることができます。
メタコマンドへの引数は空白文字で区切られます。
以下のメタコマンドがサポートされています。
  </para>

  <variablelist>
   <varlistentry>
    <term><literal>\if</literal> <replaceable class="parameter">expression</replaceable></term>
    <term><literal>\elif</literal> <replaceable class="parameter">expression</replaceable></term>
    <term><literal>\else</literal></term>
    <term><literal>\endif</literal></term>
    <listitem>
     <para>
<!--
      This group of commands implements nestable conditional blocks,
      similarly to <literal>psql</literal>'s <xref linkend="psql-metacommand-if"/>.
      Conditional expressions are identical to those with <literal>\set</literal>,
      with non-zero values interpreted as true.
-->
このコマンド群は<literal>psql</literal>の<xref linkend="psql-metacommand-if"/>と似た、入れ子にできる条件ブロックを実現します。
条件式は<literal>\set</literal>と同じで、非ゼロ値は真と解釈されます。
     </para>
    </listitem>
   </varlistentry>

   <varlistentry id='pgbench-metacommand-set'>
    <term>
     <literal>\set <replaceable>varname</replaceable> <replaceable>expression</replaceable></literal>
    </term>

    <listitem>
     <para>
<!--
      Sets variable <replaceable>varname</replaceable> to a value calculated
      from <replaceable>expression</replaceable>.
      The expression may contain the <literal>NULL</literal> constant,
      Boolean constants <literal>TRUE</literal> and <literal>FALSE</literal>,
      integer constants such as <literal>5432</literal>,
      double constants such as <literal>3.14159</literal>,
      references to variables <literal>:</literal><replaceable>variablename</replaceable>,
      <link linkend="pgbench-builtin-operators">operators</link>
      with their usual SQL precedence and associativity,
      <link linkend="pgbench-builtin-functions">function calls</link>,
      SQL <link linkend="functions-case"><token>CASE</token> generic conditional
      expressions</link> and parentheses.
-->
<replaceable>varname</replaceable>変数を<replaceable>expression</replaceable>から計算された値に設定します。
式（expression）には、<literal>NULL</literal>定数、真理値定数の<literal>TRUE</literal>と<literal>FALSE</literal>、<literal>5432</literal>のような整数の定数、<literal>3.14159</literal>のような倍精度実数の定数、変数を参照する <literal>:</literal><replaceable>variablename</replaceable>、通常のSQLの優先度と結合規則での<link linkend="pgbench-builtin-operators">演算子</link>、<link linkend="pgbench-builtin-functions">関数呼び出し</link>、SQLの<link linkend="functions-case"><token>CASE</token>一般条件式</link>および括弧を含むことができます。
     </para>

     <para>
<!--
      Functions and most operators return <literal>NULL</literal> on
      <literal>NULL</literal> input.
-->
関数と大部分の演算子は<literal>NULL</literal>入力に<literal>NULL</literal>を返します。
     </para>

     <para>
<!--
      For conditional purposes, non zero numerical values are
      <literal>TRUE</literal>, zero numerical values and <literal>NULL</literal>
      are <literal>FALSE</literal>.
-->
条件の用途では非ゼロの数値は<literal>TRUE</literal>、ゼロ数値と<literal>NULL</literal>は<literal>FALSE</literal>です。
     </para>

     <para>
<!--
      When no final <token>ELSE</token> clause is provided to a
      <token>CASE</token>, the default value is <literal>NULL</literal>.
-->
<token>CASE</token>に最後の<token>ELSE</token>句が与えられないとき、デフォルト値は<literal>NULL</literal>です。
     </para>

     <para>
<!--
      Examples:
-->
例
<programlisting>
\set ntellers 10 * :scale
\set aid (1021 * random(1, 100000 * :scale)) % \
           (100000 * :scale) + 1
\set divx CASE WHEN :x &lt;&gt; 0 THEN :y/:x ELSE NULL END
</programlisting></para>
    </listitem>
   </varlistentry>

   <varlistentry>
    <term>
     <literal>\sleep <replaceable>number</replaceable> [ us | ms | s ]</literal>
    </term>

    <listitem>
     <para>
<!--
      Causes script execution to sleep for the specified duration in
      microseconds (<literal>us</literal>), milliseconds (<literal>ms</literal>) or seconds
      (<literal>s</literal>).  If the unit is omitted then seconds are the default.
      <replaceable>number</replaceable> can be either an integer constant or a
      <literal>:</literal><replaceable>variablename</replaceable> reference to a variable
      having an integer value.
-->
スクリプトの実行をマイクロ秒（<literal>us</literal>）、ミリ秒（<literal>ms</literal>）、秒（<literal>s</literal>）単位で指定した間待機させます。
単位を省略した場合、デフォルトは秒です。
<replaceable>number</replaceable>は整数定数か整数値を持つ変数への<literal>:</literal><replaceable>variablename</replaceable>参照のいずれかです。
     </para>

     <para>
<!--
      Example:
-->
例
<programlisting>
\sleep 10 ms
</programlisting></para>
    </listitem>
   </varlistentry>

   <varlistentry>
    <term>
     <literal>\setshell <replaceable>varname</replaceable> <replaceable>command</replaceable> [ <replaceable>argument</replaceable> ... ]</literal>
    </term>

    <listitem>
     <para>
<!--
      Sets variable <replaceable>varname</replaceable> to the result of the shell command
      <replaceable>command</replaceable> with the given <replaceable>argument</replaceable>(s).
      The command must return an integer value through its standard output.
-->
<replaceable>command</replaceable>シェルコマンドを指定の<replaceable>argument</replaceable>で実行した結果を<replaceable>varname</replaceable>変数に設定します。
このコマンドは標準出力を通して整数値を返さなければなりません。
     </para>

     <para>
<!--
      <replaceable>command</replaceable> and each <replaceable>argument</replaceable> can be either
      a text constant or a <literal>:</literal><replaceable>variablename</replaceable> reference
      to a variable. If you want to use an <replaceable>argument</replaceable> starting
      with a colon, write an additional colon at the beginning of
      <replaceable>argument</replaceable>.
-->
<replaceable>command</replaceable>および各<replaceable>argument</replaceable>は、テキスト定数または変数を参照する<literal>:</literal><replaceable>variablename</replaceable>とすることができます。
コロンから始まる<replaceable>argument</replaceable>を使用したい場合、<replaceable>argument</replaceable>の先頭にさらにコロンを付けなければなりません。
     </para>

     <para>
<!--
      Example:
-->
例:
<programlisting>
\setshell variable_to_be_assigned command literal_argument :variable ::literal_starting_with_colon
</programlisting></para>
    </listitem>
   </varlistentry>

   <varlistentry>
    <term>
     <literal>\shell <replaceable>command</replaceable> [ <replaceable>argument</replaceable> ... ]</literal>
    </term>

    <listitem>
     <para>
<!--
      Same as <literal>\setshell</literal>, but the result of the command
      is discarded.
-->
<literal>\setshell</literal>と同じですが、コマンドの結果は廃棄されます。
     </para>

     <para>
<!--
      Example:
-->
例:
<programlisting>
\shell command literal_argument :variable ::literal_starting_with_colon
</programlisting></para>
    </listitem>
   </varlistentry>
  </variablelist>
 </refsect2>

 <refsect2 id="pgbench-builtin-operators">
<!--
  <title>Built-In Operators</title>
-->
  <title>組み込み演算子</title>

  <para>
<!--
   The arithmetic, bitwise, comparison and logical operators listed in
   <xref linkend="pgbench-operators"/> are built into <application>pgbench</application>
   and may be used in expressions appearing in
   <link linkend="pgbench-metacommand-set"><literal>\set</literal></link>.
-->
<xref linkend="pgbench-operators"/>に載っている算術、ビットごと、比較、論理の演算子は<application>pgbench</application>に組み込まれていて、<link linkend="pgbench-metacommand-set"><literal>\set</literal></link>の式で使用することができます。
  </para>

  <table id="pgbench-operators">
<!--
   <title>pgbench Operators by increasing precedence</title>
-->
   <title>pgbenchの演算子（優先度が低い順）</title>
   <tgroup cols="4">
    <thead>
     <row>
<!--
      <entry>Operator</entry>
      <entry>Description</entry>
      <entry>Example</entry>
      <entry>Result</entry>
-->
      <entry>演算子</entry>
      <entry>説明</entry>
      <entry>例</entry>
      <entry>結果</entry>
     </row>
    </thead>
    <tbody>
     <row>
      <entry><literal>OR</literal></entry>
<!--
      <entry>logical or</entry>
-->
      <entry>論理or</entry>
      <entry><literal>5 or 0</literal></entry>
      <entry><literal>TRUE</literal></entry>
     </row>
     <row>
      <entry><literal>AND</literal></entry>
<!--
      <entry>logical and</entry>
-->
      <entry>論理and</entry>
      <entry><literal>3 and 0</literal></entry>
      <entry><literal>FALSE</literal></entry>
     </row>
     <row>
      <entry><literal>NOT</literal></entry>
<!--
      <entry>logical not</entry>
-->
      <entry>論理not</entry>
      <entry><literal>not false</literal></entry>
      <entry><literal>TRUE</literal></entry>
     </row>
     <row>
      <entry><literal>IS [NOT] (NULL|TRUE|FALSE)</literal></entry>
<!--
      <entry>value tests</entry>
-->
      <entry>値のテスト</entry>
      <entry><literal>1 is null</literal></entry>
      <entry><literal>FALSE</literal></entry>
     </row>
     <row>
      <entry><literal>ISNULL|NOTNULL</literal></entry>
<!--
      <entry>null tests</entry>
-->
      <entry>NULLテスト</entry>
      <entry><literal>1 notnull</literal></entry>
      <entry><literal>TRUE</literal></entry>
     </row>
     <row>
      <entry><literal>=</literal></entry>
<!--
      <entry>is equal</entry>
-->
      <entry>等価</entry>
      <entry><literal>5 = 4</literal></entry>
      <entry><literal>FALSE</literal></entry>
     </row>
     <row>
      <entry><literal>&lt;&gt;</literal></entry>
<!--
      <entry>is not equal</entry>
-->
      <entry>不等</entry>
      <entry><literal>5 &lt;&gt; 4</literal></entry>
      <entry><literal>TRUE</literal></entry>
     </row>
     <row>
      <entry><literal>!=</literal></entry>
<!--
      <entry>is not equal</entry>
-->
      <entry>不等</entry>
      <entry><literal>5 != 5</literal></entry>
      <entry><literal>FALSE</literal></entry>
     </row>
     <row>
      <entry><literal>&lt;</literal></entry>
<!--
      <entry>lower than</entry>
-->
      <entry>より小さい</entry>
      <entry><literal>5 &lt; 4</literal></entry>
      <entry><literal>FALSE</literal></entry>
     </row>
     <row>
      <entry><literal>&lt;=</literal></entry>
<!--
      <entry>lower or equal</entry>
-->
      <entry>以下</entry>
      <entry><literal>5 &lt;= 4</literal></entry>
      <entry><literal>FALSE</literal></entry>
     </row>
     <row>
      <entry><literal>&gt;</literal></entry>
<!--
      <entry>greater than</entry>
-->
      <entry>より大きい</entry>
      <entry><literal>5 &gt; 4</literal></entry>
      <entry><literal>TRUE</literal></entry>
     </row>
     <row>
      <entry><literal>&gt;=</literal></entry>
<!--
      <entry>greater or equal</entry>
-->
      <entry>以上</entry>
      <entry><literal>5 &gt;= 4</literal></entry>
      <entry><literal>TRUE</literal></entry>
     </row>
     <row>
      <entry><literal>|</literal></entry>
<!--
      <entry>integer bitwise OR</entry>
-->
      <entry>整数のビット毎OR</entry>
      <entry><literal>1 | 2</literal></entry>
      <entry><literal>3</literal></entry>
     </row>
     <row>
      <entry><literal>#</literal></entry>
<!--
      <entry>integer bitwise XOR</entry>
-->
      <entry>整数のビット毎XOR</entry>
      <entry><literal>1 # 3</literal></entry>
      <entry><literal>2</literal></entry>
     </row>
     <row>
      <entry><literal>&amp;</literal></entry>
<!--
      <entry>integer bitwise AND</entry>
-->
      <entry>整数のビット毎AND</entry>
      <entry><literal>1 &amp; 3</literal></entry>
      <entry><literal>1</literal></entry>
     </row>
     <row>
      <entry><literal>~</literal></entry>
<!--
      <entry>integer bitwise NOT</entry>
-->
      <entry>整数のビット毎NOT</entry>
      <entry><literal>~ 1</literal></entry>
      <entry><literal>-2</literal></entry>
     </row>
     <row>
      <entry><literal>&lt;&lt;</literal></entry>
<!--
      <entry>integer bitwise shift left</entry>
-->
      <entry>整数のビット毎の左シフト</entry>
      <entry><literal>1 &lt;&lt; 2</literal></entry>
      <entry><literal>4</literal></entry>
     </row>
     <row>
      <entry><literal>&gt;&gt;</literal></entry>
<!--
      <entry>integer bitwise shift right</entry>
-->
      <entry>整数のビット毎の右シフト</entry>
      <entry><literal>8 &gt;&gt; 2</literal></entry>
      <entry><literal>2</literal></entry>
     </row>
     <row>
      <entry><literal>+</literal></entry>
<!--
      <entry>addition</entry>
-->
      <entry>加算</entry>
      <entry><literal>5 + 4</literal></entry>
      <entry><literal>9</literal></entry>
     </row>
     <row>
      <entry><literal>-</literal></entry>
<!--
      <entry>subtraction</entry>
-->
      <entry>減算</entry>
      <entry><literal>3 - 2.0</literal></entry>
      <entry><literal>1.0</literal></entry>
     </row>
     <row>
      <entry><literal>*</literal></entry>
<!--
      <entry>multiplication</entry>
-->
      <entry>乗算</entry>
      <entry><literal>5 * 4</literal></entry>
      <entry><literal>20</literal></entry>
     </row>
     <row>
      <entry><literal>/</literal></entry>
<!--
      <entry>division (integer truncates the results)</entry>
-->
      <entry>除算（整数切捨て)</entry>
      <entry><literal>5 / 3</literal></entry>
      <entry><literal>1</literal></entry>
     </row>
     <row>
      <entry><literal>%</literal></entry>
<!--
      <entry>modulo</entry>
-->
      <entry>剰余</entry>
      <entry><literal>3 % 2</literal></entry>
      <entry><literal>1</literal></entry>
     </row>
     <row>
      <entry><literal>-</literal></entry>
<!--
      <entry>opposite</entry>
-->
      <entry>反転</entry>
      <entry><literal>- 2.0</literal></entry>
      <entry><literal>-2.0</literal></entry>
     </row>
    </tbody>
   </tgroup>
  </table>
 </refsect2>

 <refsect2 id="pgbench-builtin-functions">
<!--
  <title>Built-In Functions</title>
-->
  <title>組み込み関数</title>

  <para>
<!--
   The functions listed in <xref linkend="pgbench-functions"/> are built
   into <application>pgbench</application> and may be used in expressions appearing in
   <link linkend="pgbench-metacommand-set"><literal>\set</literal></link>.
-->
<xref linkend="pgbench-functions"/>に示す関数は<application>pgbench</application>に組み込まれており、<link linkend="pgbench-metacommand-set"><literal>\set</literal></link>に現れる式の中で使うことができます。
  </para>

   <!-- list pgbench functions in alphabetical order -->
   <table id="pgbench-functions">
<!--
    <title>pgbench Functions</title>
-->
    <title>pgbenchの関数</title>
    <tgroup cols="5">
     <thead>
      <row>
<!--
       <entry>Function</entry>
       <entry>Return Type</entry>
       <entry>Description</entry>
       <entry>Example</entry>
       <entry>Result</entry>
-->
       <entry>関数</entry>
       <entry>戻り型</entry>
       <entry>説明</entry>
       <entry>例</entry>
       <entry>結果</entry>
      </row>
     </thead>
     <tbody>
      <row>
       <entry><literal><function>abs(<replaceable>a</replaceable>)</function></literal></entry>
<!--
       <entry>same as <replaceable>a</replaceable></entry>
       <entry>absolute value</entry>
-->
       <entry><replaceable>a</replaceable>と同じ</entry>
       <entry>絶対値</entry>
       <entry><literal>abs(-17)</literal></entry>
       <entry><literal>17</literal></entry>
      </row>
      <row>
       <entry><literal><function>debug(<replaceable>a</replaceable>)</function></literal></entry>
<!--
       <entry>same as <replaceable>a</replaceable> </entry>
       <entry>print <replaceable>a</replaceable> to <systemitem>stderr</systemitem>,
        and return <replaceable>a</replaceable></entry>
-->
       <entry><replaceable>a</replaceable>と同じ</entry>
       <entry><replaceable>a</replaceable>を<systemitem>stderr</systemitem>に出力し、<replaceable>a</replaceable>を返す</entry>
       <entry><literal>debug(5432.1)</literal></entry>
       <entry><literal>5432.1</literal></entry>
      </row>
      <row>
       <entry><literal><function>double(<replaceable>i</replaceable>)</function></literal></entry>
       <entry>double</entry>
<!--
       <entry>cast to double</entry>
-->
       <entry>倍精度実数にキャストする</entry>
       <entry><literal>double(5432)</literal></entry>
       <entry><literal>5432.0</literal></entry>
      </row>
      <row>
       <entry><literal><function>exp(<replaceable>x</replaceable>)</function></literal></entry>
       <entry>double</entry>
<!--
       <entry>exponential</entry>
-->
       <entry>指数</entry>
       <entry><literal>exp(1.0)</literal></entry>
       <entry><literal>2.718281828459045</literal></entry>
      </row>
      <row>
       <entry><literal><function>greatest(<replaceable>a</replaceable> [, <replaceable>...</replaceable> ] )</function></literal></entry>
<!--
       <entry>double if any <replaceable>a</replaceable> is double, else integer</entry>
       <entry>largest value among arguments</entry>
-->
       <entry><replaceable>a</replaceable>のどれかがdoubleならdouble、そうでなければinteger</entry>
       <entry>引数の中で最大の値</entry>
       <entry><literal>greatest(5, 4, 3, 2)</literal></entry>
       <entry><literal>5</literal></entry>
      </row>
      <row>
       <entry><literal><function>hash(<replaceable>a</replaceable> [, <replaceable>seed</replaceable> ] )</function></literal></entry>
       <entry>integer</entry>
<!--
       <entry>alias for <literal>hash_murmur2()</literal></entry>
-->
       <entry><literal>hash_murmur2()</literal>の別名</entry>
       <entry><literal>hash(10, 5432)</literal></entry>
       <entry><literal>-5817877081768721676</literal></entry>
      </row>
      <row>
       <entry><literal><function>hash_fnv1a(<replaceable>a</replaceable> [, <replaceable>seed</replaceable> ] )</function></literal></entry>
       <entry>integer</entry>
       <entry><ulink url="https://en.wikipedia.org/wiki/Fowler%E2%80%93Noll%E2%80%93Vo_hash_function">FNV-1a hash</ulink></entry>
       <entry><literal>hash_fnv1a(10, 5432)</literal></entry>
       <entry><literal>-7793829335365542153</literal></entry>
      </row>
      <row>
       <entry><literal><function>hash_murmur2(<replaceable>a</replaceable> [, <replaceable>seed</replaceable> ] )</function></literal></entry>
       <entry>integer</entry>
       <entry><ulink url="https://en.wikipedia.org/wiki/MurmurHash">MurmurHash2 hash</ulink></entry>
       <entry><literal>hash_murmur2(10, 5432)</literal></entry>
       <entry><literal>-5817877081768721676</literal></entry>
      </row>
      <row>
       <entry><literal><function>int(<replaceable>x</replaceable>)</function></literal></entry>
       <entry>integer</entry>
<!--
       <entry>cast to int</entry>
-->
       <entry>整数にキャストする</entry>
       <entry><literal>int(5.4 + 3.8)</literal></entry>
       <entry><literal>9</literal></entry>
      </row>
      <row>
       <entry><literal><function>least(<replaceable>a</replaceable> [, <replaceable>...</replaceable> ] )</function></literal></entry>
<!--
       <entry>double if any <replaceable>a</replaceable> is double, else integer</entry>
       <entry>smallest value among arguments</entry>
-->
       <entry><replaceable>a</replaceable>のどれかがdoubleならdouble、そうでなければinteger</entry>
       <entry>引数の中で最小の値</entry>
       <entry><literal>least(5, 4, 3, 2.1)</literal></entry>
       <entry><literal>2.1</literal></entry>
      </row>
      <row>
       <entry><literal><function>ln(<replaceable>x</replaceable>)</function></literal></entry>
       <entry>double</entry>
<!--
       <entry>natural logarithm</entry>
-->
       <entry>自然対数</entry>
       <entry><literal>ln(2.718281828459045)</literal></entry>
       <entry><literal>1.0</literal></entry>
      </row>
      <row>
       <entry><literal><function>mod(<replaceable>i</replaceable>, <replaceable>j</replaceable>)</function></literal></entry>
       <entry>integer</entry>
<!--
       <entry>modulo</entry>
-->
       <entry>剰余</entry>
       <entry><literal>mod(54, 32)</literal></entry>
       <entry><literal>22</literal></entry>
      </row>
      <row>
       <entry><literal><function>pi()</function></literal></entry>
       <entry>double</entry>
<!--
       <entry>value of the constant PI</entry>
-->
       <entry>定数PI（円周率）の値</entry>
       <entry><literal>pi()</literal></entry>
       <entry><literal>3.14159265358979323846</literal></entry>
      </row>
      <row>
       <entry><literal><function>pow(<replaceable>x</replaceable>, <replaceable>y</replaceable>)</function>, <function>power(<replaceable>x</replaceable>, <replaceable>y</replaceable>)</function></literal></entry>
       <entry>double</entry>
       <entry>exponentiation</entry>
       <entry><literal>pow(2.0, 10)</literal>, <literal>power(2.0, 10)</literal></entry>
       <entry><literal>1024.0</literal></entry>
      </row>
      <row>
       <entry><literal><function>random(<replaceable>lb</replaceable>, <replaceable>ub</replaceable>)</function></literal></entry>
       <entry>integer</entry>
<!--
       <entry>uniformly-distributed random integer in <literal>[lb, ub]</literal></entry>
-->
       <entry><literal>[lb, ub]</literal>内の一様分布の整数の乱数</entry>
       <entry><literal>random(1, 10)</literal></entry>
<!--
       <entry>an integer between <literal>1</literal> and <literal>10</literal></entry>
-->
       <entry><literal>1</literal>と<literal>10</literal>の間の整数</entry>
      </row>
      <row>
       <entry><literal><function>random_exponential(<replaceable>lb</replaceable>, <replaceable>ub</replaceable>, <replaceable>parameter</replaceable>)</function></literal></entry>
       <entry>integer</entry>
<!--
       <entry>exponentially-distributed random integer in <literal>[lb, ub]</literal>,
              see below</entry>
-->
       <entry><literal>[lb, ub]</literal>内の指数分布の整数の乱数、後述</entry>
       <entry><literal>random_exponential(1, 10, 3.0)</literal></entry>
       <entry>an integer between <literal>1</literal> and <literal>10</literal></entry>
      </row>
      <row>
       <entry><literal><function>random_gaussian(<replaceable>lb</replaceable>, <replaceable>ub</replaceable>, <replaceable>parameter</replaceable>)</function></literal></entry>
       <entry>integer</entry>
<!--
       <entry>Gaussian-distributed random integer in <literal>[lb, ub]</literal>,
              see below</entry>
-->
       <entry><literal>[lb, ub]</literal>内のガウス分布の整数の乱数、後述</entry>
       <entry><literal>random_gaussian(1, 10, 2.5)</literal></entry>
<!--
       <entry>an integer between <literal>1</literal> and <literal>10</literal></entry>
-->
       <entry><literal>1</literal>と<literal>10</literal>の間の整数</entry>
      </row>
      <row>
       <entry><literal><function>random_zipfian(<replaceable>lb</replaceable>, <replaceable>ub</replaceable>, <replaceable>parameter</replaceable>)</function></literal></entry>
       <entry>integer</entry>
<!--
       <entry>Zipfian-distributed random integer in <literal>[lb, ub]</literal>,
              see below</entry>
-->
       <entry><literal>[lb, ub]</literal>内のジップ分布のランダム整数、後述</entry>
       <entry><literal>random_zipfian(1, 10, 1.5)</literal></entry>
<!--
       <entry>an integer between <literal>1</literal> and <literal>10</literal></entry>
-->
       <entry><literal>1</literal>と<literal>10</literal>の間の整数</entry>
      </row>
      <row>
       <entry><literal><function>sqrt(<replaceable>x</replaceable>)</function></literal></entry>
       <entry>double</entry>
<!--
       <entry>square root</entry>
-->
       <entry>平方根</entry>
       <entry><literal>sqrt(2.0)</literal></entry>
       <entry><literal>1.414213562</literal></entry>
      </row>
     </tbody>
     </tgroup>
   </table>

   <para>
<!--
    The <literal>random</literal> function generates values using a uniform
    distribution, that is all the values are drawn within the specified
    range with equal probability. The <literal>random_exponential</literal>,
    <literal>random_gaussian</literal> and <literal>random_zipfian</literal>
    functions require an additional double parameter which determines the precise
    shape of the distribution.
-->
<literal>random</literal>関数は一様分布を使って値を生成します。
つまり、すべての値は指定された範囲内で同じ確率で発生します。
<literal>random_exponential</literal>、<literal>random_gaussian</literal>、および、<literal>random_zipfian</literal>関数は追加の倍精度実数のパラメータを必要とし、それによって分布の正確な形が決まります。
   </para>

   <itemizedlist>
    <listitem>
     <para>
<!--
      For an exponential distribution, <replaceable>parameter</replaceable>
      controls the distribution by truncating a quickly-decreasing
      exponential distribution at <replaceable>parameter</replaceable>, and then
      projecting onto integers between the bounds.
      To be precise, with
-->
指数分布では、<replaceable>parameter</replaceable>が分布を制御します。
急速に減少する指数分布を<replaceable>parameter</replaceable>で切り捨て、境界範囲内の整数に射影します。
正確には、以下の式に従います。
<literallayout>
f(x) = exp(-parameter * (x - min) / (max - min + 1)) / (1 - exp(-parameter))
</literallayout>
<!--
      Then value <replaceable>i</replaceable> between <replaceable>min</replaceable> and
      <replaceable>max</replaceable> inclusive is drawn with probability:
      <literal>f(i) - f(i + 1)</literal>.
-->
これにより、<replaceable>min</replaceable>と<replaceable>max</replaceable>の間（両端を含む）の間の値<replaceable>i</replaceable>が<literal>f(i) - f(i + 1)</literal>の確率で生成されます。
     </para>

     <para>
<!--
      Intuitively, the larger the <replaceable>parameter</replaceable>, the more
      frequently values close to <replaceable>min</replaceable> are accessed, and the
      less frequently values close to <replaceable>max</replaceable> are accessed.
      The closer to 0 <replaceable>parameter</replaceable> is, the flatter (more
      uniform) the access distribution.
      A crude approximation of the distribution is that the most frequent 1%
      values in the range, close to <replaceable>min</replaceable>, are drawn
      <replaceable>parameter</replaceable>% of the time.
      The <replaceable>parameter</replaceable> value must be strictly positive.
-->
直感的には、<replaceable>parameter</replaceable>が大きければ、<replaceable>min</replaceable>に近い値が発生する確率が高くなり、<replaceable>max</replaceable>に近い値が発生する確率が低くなります。
<replaceable>parameter</replaceable>が0に近ければ、発生の分布はより平ら（より一様）になります。
大雑把に分布を近似すると、<replaceable>min</replaceable>に近い最頻の1%の範囲の値は、<replaceable>parameter</replaceable>%の割合で発生します。
<replaceable>parameter</replaceable>の値は厳密に正でなければなりません。
     </para>
    </listitem>

    <listitem>
     <para>
<!--
      For a Gaussian distribution, the interval is mapped onto a standard
      normal distribution (the classical bell-shaped Gaussian curve) truncated
      at <literal>-parameter</literal> on the left and <literal>+parameter</literal>
      on the right.
      Values in the middle of the interval are more likely to be drawn.
      To be precise, if <literal>PHI(x)</literal> is the cumulative distribution
      function of the standard normal distribution, with mean <literal>mu</literal>
      defined as <literal>(max + min) / 2.0</literal>, with
-->
ガウス分布では、標準的な正規分布（古典的なベルの形をしたガウス曲線）で、左に<literal>-parameter</literal>、右に<literal>+parameter</literal>のところで切り捨てられたものに間隔が射影されます。
間隔の中間の値が発生する確率が最も高くなります。
正確に言うと、<literal>PHI(x)</literal>は標準正規分布の累積分布関数、平均値<literal>mu</literal>を<literal>(max + min) / 2.0</literal>と定義し、さらに
<literallayout>
f(x) = PHI(2.0 * parameter * (x - mu) / (max - min + 1)) /
       (2.0 * PHI(parameter) - 1)
</literallayout>
<!--
      then value <replaceable>i</replaceable> between <replaceable>min</replaceable> and
      <replaceable>max</replaceable> inclusive is drawn with probability:
      <literal>f(i + 0.5) - f(i - 0.5)</literal>.
      Intuitively, the larger the <replaceable>parameter</replaceable>, the more
      frequently values close to the middle of the interval are drawn, and the
      less frequently values close to the <replaceable>min</replaceable> and
      <replaceable>max</replaceable> bounds. About 67% of values are drawn from the
      middle <literal>1.0 / parameter</literal>, that is a relative
      <literal>0.5 / parameter</literal> around the mean, and 95% in the middle
      <literal>2.0 / parameter</literal>, that is a relative
      <literal>1.0 / parameter</literal> around the mean; for instance, if
      <replaceable>parameter</replaceable> is 4.0, 67% of values are drawn from the
      middle quarter (1.0 / 4.0) of the interval (i.e. from
      <literal>3.0 / 8.0</literal> to <literal>5.0 / 8.0</literal>) and 95% from
      the middle half (<literal>2.0 / 4.0</literal>) of the interval (second and third
      quartiles). The minimum <replaceable>parameter</replaceable> is 2.0 for performance
      of the Box-Muller transform.
-->
とすると、<replaceable>min</replaceable>と<replaceable>max</replaceable>の間（両端を含む）の値<replaceable>i</replaceable>が発生する確率は<literal>f(i + 0.5) - f(i - 0.5)</literal>になります。
直感的には、<replaceable>parameter</replaceable>が大きくなれば、間隔の中間に近い値になる確率が高く、また、<replaceable>min</replaceable>と<replaceable>max</replaceable>の境界に近い値になる確率は低くなります。
約67%の値は、中間の<literal>1.0 / parameter</literal>の範囲、つまり平均値から<literal>0.5 / parameter</literal>の範囲から、また95%は中間の<literal>2.0 / parameter</literal>の範囲、つまり平均値から<literal>1.0 / parameter</literal>の範囲に発生します。
例えば<replaceable>parameter</replaceable>が4.0なら、67%の値は間隔の中間の4分の1(1.0/4.0)から（つまり<literal>3.0 / 8.0</literal>から<literal>5.0 / 8.0</literal>まで）、95%は間隔の中間の半分（<literal>2.0 / 4.0</literal>）から（2番目と3番目の四分位）から発生します。
ボックス＝ミュラーの変換のパフォーマンスのため、最小の<replaceable>parameter</replaceable>は2.0です。
     </para>
    </listitem>
    <listitem>
     <para>
<!--
      <literal>random_zipfian</literal> generates an approximated bounded Zipfian
      distribution. For <replaceable>parameter</replaceable> in (0, 1), an
      approximated algorithm is taken from
      "Quickly Generating Billion-Record Synthetic Databases",
      Jim Gray et al, SIGMOD 1994. For <replaceable>parameter</replaceable>
      in (1, 1000), a rejection method is used, based on
      "Non-Uniform Random Variate Generation", Luc Devroye, p. 550-551,
      Springer 1986. The distribution is not defined when the parameter's
      value is 1.0. The function's performance is poor for parameter values
      close and above 1.0 and on a small range.
-->
<literal>random_zipfian</literal>は近似範囲のジフ分布を生成します。
(0, 1)の<replaceable>parameter</replaceable>に対して、
「Quickly Generating Billion-Record Synthetic Databases」Jim Gray(SIGMOD 1994)から近似アルゴリズムがとられています。
(0, 1000)の<replaceable>parameter</replaceable>に対しては、
「Non-Uniform Random Variate Generation」Luc Devroye(Springer 1986, p. 550-551)に基づく棄却法が用いられます。
パラメータの値が1.0のときには分布は定義されません。
パラメータ値が1.0を超えて1.0に近く小さい範囲に対しての関数の性能は劣ります。
     </para>
     <para>
<!--
      <replaceable>parameter</replaceable> defines how skewed the distribution
      is. The larger the <replaceable>parameter</replaceable>, the more
      frequently values closer to the beginning of the interval are drawn.
      The closer to 0 <replaceable>parameter</replaceable> is,
      the flatter (more uniform) the output distribution.
      The distribution is such that, assuming the range starts from 1,
      the ratio of the probability of drawing <replaceable>k</replaceable>
      versus drawing <replaceable>k+1</replaceable> is
      <literal>((<replaceable>k</replaceable>+1)/<replaceable>k</replaceable>)**<replaceable>parameter</replaceable></literal>.
      For example, <literal>random_zipfian(1, ..., 2.5)</literal> produces
      the value <literal>1</literal> about <literal>(2/1)**2.5 =
      5.66</literal> times more frequently than <literal>2</literal>, which
      itself is produced <literal>(3/2)**2.5 = 2.76</literal> times more
      frequently than <literal>3</literal>, and so on.
-->
<replaceable>parameter</replaceable>はどれほど歪んだ分布かを定義します。
より大きい<replaceable>parameter</replaceable>ほど、より高頻度に区間の始点に近い値が描かれます。
より0に近い<replaceable>parameter</replaceable>は、より平坦（より均一）な出力分布です。
範囲が1から始まるとして、<replaceable>k</replaceable>を描く確率と<replaceable>k+1</replaceable>を描く確率の比が<literal>((<replaceable>k</replaceable>+1)/<replaceable>k</replaceable>)**<replaceable>parameter</replaceable></literal>という分布になります。
例えば、<literal>random_zipfian(1, ..., 2.5)</literal>は、値<literal>1</literal>を<literal>2</literal>の約<literal>(2/1)**2.5 = 5.66</literal>倍高い頻度で生成し、値<literal>2</literal>を<literal>3</literal>の約<literal>(3/2)**2.5 = 2.76</literal>倍高い頻度で生成し、以下同様に続きます。
     </para>
    </listitem>
   </itemizedlist>

  <para>
<!--
    Hash functions <literal>hash</literal>, <literal>hash_murmur2</literal> and
    <literal>hash_fnv1a</literal> accept an input value and an optional seed parameter.
    In case the seed isn't provided the value of <literal>:default_seed</literal>
    is used, which is initialized randomly unless set by the command-line
    <literal>-D</literal> option. Hash functions can be used to scatter the
    distribution of random functions such as <literal>random_zipfian</literal> or
    <literal>random_exponential</literal>. For instance, the following pgbench
    script simulates possible real world workload typical for social media and
    blogging platforms where few accounts generate excessive load:
-->
ハッシュ関数<literal>hash</literal>、<literal>hash_murmur2</literal>および<literal>hash_fnv1a</literal>は入力値とオプションシードパラメータを受け付けます。
シードが与えられなかった場合、<literal>:default_seed</literal>の値が使われます。これは、コマンドライン<literal>-D</literal>オプションで設定されない限りランダムに初期化されたものです。
ハッシュ関数は<literal>random_zipfian</literal>や<literal>random_exponential</literal>などのランダム関数の分布を散らすのに使用できます。
例えば、以下のpgbenchスクリプトは起こりえる現実世界のソーシャルメディアとブログプラットフォームに対する僅かなアカウントしか過大な負荷をかけないという典型的な負荷をシミュレートします。

<programlisting>
\set r random_zipfian(0, 100000000, 1.07)
\set k abs(hash(:r)) % 1000000
</programlisting>

<!--
    In some cases several distinct distributions are needed which don't correlate
    with each other and this is when implicit seed parameter comes in handy:
-->
一部のケースでは、互いに無関係ないくつかの異なる分布が必要で、これは暗黙のシードパラメータが役立ちます。

<programlisting>
\set k1 abs(hash(:r, :default_seed + 123)) % 1000000
\set k2 abs(hash(:r, :default_seed + 321)) % 1000000
</programlisting>
  </para>

  <para>
<!--
   As an example, the full definition of the built-in TPC-B-like
   transaction is:
-->
例えば、組み込みのTPC-Bのようなトランザクションの完全な定義を示します。

<programlisting>
\set aid random(1, 100000 * :scale)
\set bid random(1, 1 * :scale)
\set tid random(1, 10 * :scale)
\set delta random(-5000, 5000)
BEGIN;
UPDATE pgbench_accounts SET abalance = abalance + :delta WHERE aid = :aid;
SELECT abalance FROM pgbench_accounts WHERE aid = :aid;
UPDATE pgbench_tellers SET tbalance = tbalance + :delta WHERE tid = :tid;
UPDATE pgbench_branches SET bbalance = bbalance + :delta WHERE bid = :bid;
INSERT INTO pgbench_history (tid, bid, aid, delta, mtime) VALUES (:tid, :bid, :aid, :delta, CURRENT_TIMESTAMP);
END;
</programlisting>

<!--
   This script allows each iteration of the transaction to reference
   different, randomly-chosen rows.  (This example also shows why it's
   important for each client session to have its own variables &mdash;
   otherwise they'd not be independently touching different rows.)
-->
 このスクリプトにより、トランザクションを繰り返す度に異なる、ランダムに選ばれた行を参照することができます。
 （この例はまた、各クライアントセッションがなぜ独自の変数を持つことが重要なのかも表しています。
 これがないと、異なる行を独立して参照することができないのです。）
  </para>

 </refsect2>

 <refsect2>
<!--
  <title>Per-Transaction Logging</title>
-->
  <title>トランザクション毎のログ処理</title>

  <para>
<!--
   With the <option>-l</option> option (but without
   the <option>&#045;&#045;aggregate-interval</option> option),
   <application>pgbench</application> writes information about each transaction
   to a log file.  The log file will be named
   <filename><replaceable>prefix</replaceable>.<replaceable>nnn</replaceable></filename>,
   where <replaceable>prefix</replaceable> defaults to <literal>pgbench_log</literal>, and
   <replaceable>nnn</replaceable> is the PID of the
   <application>pgbench</application> process.
   The prefix can be changed by using the <option>&#045;&#045;log-prefix</option> option.
   If the <option>-j</option> option is 2 or higher, so that there are multiple
   worker threads, each will have its own log file. The first worker will
   use the same name for its log file as in the standard single worker case.
   The additional log files for the other workers will be named
   <filename><replaceable>prefix</replaceable>.<replaceable>nnn</replaceable>.<replaceable>mmm</replaceable></filename>,
   where <replaceable>mmm</replaceable> is a sequential number for each worker starting
   with 1.
-->
（<option>--aggregate-interval</option>オプションなしで）<option>-l</option>オプションを使用すると、<application>pgbench</application>は各トランザクションに関する情報をログファイルに書き出します。
ログファイルの名前は<filename><replaceable>prefix</replaceable>.<replaceable>nnn</replaceable></filename>で、<replaceable>prefix</replaceable>のデフォルトは<literal>pgbench_log</literal>、<replaceable>nnn</replaceable>は<application>pgbench</application>プロセスのPIDです。
ファイル名の先頭の文字列は<option>--log-prefix</option>オプションを使って変更することができます。
<option>-j</option>オプションが2以上で複数のワーカスレッドがある場合、それぞれが独自のログファイルを持つことになります。
最初のワーカは標準的な単一ワーカの場合と同じ名前を持つログファイルを使用します。
他のワーカ用の追加のログファイルは<filename><replaceable>prefix</replaceable>.<replaceable>nnn</replaceable>.<replaceable>mmm</replaceable></filename>と命名され、ここで<replaceable>mmm</replaceable>は1から始まる各ワーカの連番です。
  </para>

  <para>
<!--
   The format of the log is:
-->
ログの書式は以下の通りです。

<synopsis>
<replaceable>client_id</replaceable> <replaceable>transaction_no</replaceable> <replaceable>time</replaceable> <replaceable>script_no</replaceable> <replaceable>time_epoch</replaceable> <replaceable>time_us</replaceable> <optional> <replaceable>schedule_lag</replaceable> </optional>
</synopsis>

<!--
   where
   <replaceable>client_id</replaceable> indicates which client session ran the transaction,
   <replaceable>transaction_no</replaceable> counts how many transactions have been
   run by that session,
   <replaceable>time</replaceable> is the total elapsed transaction time in microseconds,
   <replaceable>script_no</replaceable> identifies which script file was used (useful when
   multiple scripts were specified with <option>-f</option> or <option>-b</option>),
   and <replaceable>time_epoch</replaceable>/<replaceable>time_us</replaceable> are a
   Unix-epoch time stamp and an offset
   in microseconds (suitable for creating an ISO 8601
   time stamp with fractional seconds) showing when
   the transaction completed.
   The <replaceable>schedule_lag</replaceable> field is the difference between the
   transaction's scheduled start time, and the time it actually started, in
   microseconds. It is only present when the <option>&#045;&#045;rate</option> option is used.
   When both <option>&#045;&#045;rate</option> and <option>&#045;&#045;latency-limit</option> are used,
   the <replaceable>time</replaceable> for a skipped transaction will be reported as
   <literal>skipped</literal>.
-->
<replaceable>client_id</replaceable>はどのクライアントセッションがそのトランザクションを実行したかを示します。
<replaceable>transaction_no</replaceable>はそのセッションで何個のトランザクションが実行されたかを示します。
<replaceable>time</replaceable>はトランザクションの合計消費時間をミリ秒単位で示します。
<replaceable>script_no</replaceable>はどのスクリプトファイルが使用されたかを識別するものです（<option>-f</option>または<option>-b</option>で複数のスクリプトが指定された場合に有用です）。
<replaceable>time_epoch</replaceable>/<replaceable>time_us</replaceable>はトランザクション完了時のUnixエポック時間とマイクロ秒単位のオフセットです（小数秒付きのISO 8601タイムスタンプの作成に適します）。
<replaceable>schedule_lag</replaceable>フィールドは、マイクロ秒単位のトランザクションの予定開始時刻と実開始時刻の差です。
これは<option>--rate</option>オプションを使用した時だけ表示されます。
<option>--rate</option>と<option>--latency-limit</option>の両方のオプションを使用した時は、スキップされたトランザクションの<replaceable>time</replaceable>が<literal>skipped</literal>として表示されます。
  </para>

  <para>
<!--
   Here is a snippet of a log file generated in a single-client run:
-->
単一クライアントでの実行で生成されたログファイルの一部を示します。
<screen>
0 199 2241 0 1175850568 995598
0 200 2465 0 1175850568 998079
0 201 2513 0 1175850569 608
0 202 2038 0 1175850569 2663
</screen>

<!--
   Another example with <literal>&#045;&#045;rate=100</literal>
   and <literal>&#045;&#045;latency-limit=5</literal> (note the additional
   <replaceable>schedule_lag</replaceable> column):
-->
<literal>--rate=100</literal>と<literal>--latency-limit=5</literal>を指定した例を示します。(<replaceable>schedule_lag</replaceable>列が追加されていることに注意)
<screen>
0 81 4621 0 1412881037 912698 3005
0 82 6173 0 1412881037 914578 4304
0 83 skipped 0 1412881037 914578 5217
0 83 skipped 0 1412881037 914578 5099
0 83 4722 0 1412881037 916203 3108
0 84 4142 0 1412881037 918023 2333
0 85 2465 0 1412881037 919759 740
</screen>
<!--
   In this example, transaction 82 was late, because its latency (6.173 ms) was
   over the 5 ms limit. The next two transactions were skipped, because they
   were already late before they were even started.
-->
この例では、トランザクション82は遅延(6.173ミリ秒)が5ミリ秒を越えており、遅れています。
次の2つのトランザクションは、開始する前にすでに遅れてしまっているため、スキップされています。
  </para>

  <para>
<!--
   When running a long test on hardware that can handle a lot of transactions,
   the log files can become very large.  The <option>&#045;&#045;sampling-rate</option> option
   can be used to log only a random sample of transactions.
-->
大量のトランザクションを処理することができるハードウェアで長時間試験を実行する場合、ログファイルは非常に大きくなる可能性があります。
<option>--sampling-rate</option>オプションを使用して、トランザクションのランダムなサンプルだけをログに記録することができます。
  </para>
 </refsect2>

 <refsect2>
<!--
  <title>Aggregated Logging</title>
-->
  <title>ログ処理の集約</title>

  <para>
<!--
   With the <option>&#045;&#045;aggregate-interval</option> option, a different
   format is used for the log files:
-->
<option>--aggregate-interval</option>オプションを付ける場合、以下のようにログの書式が異なります。

<synopsis>
<replaceable>interval_start</replaceable> <replaceable>num_transactions</replaceable> <replaceable>sum_latency</replaceable> <replaceable>sum_latency_2</replaceable> <replaceable>min_latency</replaceable> <replaceable>max_latency</replaceable> <optional> <replaceable>sum_lag</replaceable> <replaceable>sum_lag_2</replaceable> <replaceable>min_lag</replaceable> <replaceable>max_lag</replaceable> <optional> <replaceable>skipped</replaceable> </optional> </optional>
</synopsis>

<!--
   where
   <replaceable>interval_start</replaceable> is the start of the interval (as a Unix
   epoch time stamp),
   <replaceable>num_transactions</replaceable> is the number of transactions
   within the interval,
   <replaceable>sum_latency</replaceable> is the sum of the transaction
   latencies within the interval,
   <replaceable>sum_latency_2</replaceable> is the sum of squares of the
   transaction latencies within the interval,
   <replaceable>min_latency</replaceable> is the minimum latency within the interval,
   and
   <replaceable>max_latency</replaceable> is the maximum latency within the interval.
   The next fields,
   <replaceable>sum_lag</replaceable>, <replaceable>sum_lag_2</replaceable>, <replaceable>min_lag</replaceable>,
   and <replaceable>max_lag</replaceable>, are only present if the <option>&#045;&#045;rate</option>
   option is used.
   They provide statistics about the time each transaction had to wait for the
   previous one to finish, i.e. the difference between each transaction's
   scheduled start time and the time it actually started.
   The very last field, <replaceable>skipped</replaceable>,
   is only present if the <option>&#045;&#045;latency-limit</option> option is used, too.
   It counts the number of transactions skipped because they would have
   started too late.
   Each transaction is counted in the interval when it was committed.
-->
<replaceable>interval_start</replaceable>はインターバルの開始時刻（Unixエポック時間）です。
<replaceable>num_of_transactions</replaceable>はインターバル内のトランザクション数です。
<replaceable>latency_sum</replaceable>はインターバル内のトランザクションレイテンシの総和です。
<replaceable>sum_latency_2</replaceable>はインターバル内のトランザクションレイテンシの2乗の総和です。
<replaceable>min_latency</replaceable>はインターバル内の最小レイテンシです。
<replaceable>max_latency</replaceable>はインターバル内の最大レイテンシです。
これに続くフィールド<replaceable>sum_lag</replaceable>、<replaceable>sum_lag_2</replaceable>、<replaceable>min_lag</replaceable>、<replaceable>max_lag</replaceable>は<option>--rate</option>オプションが指定された場合にのみ表示されます。
これらは、各トランザクションが直前のトランザクションの終了を待機しなければならなかった時間、つまりトランザクションの予定開始時刻と実際の開始時刻の差に関する統計を提供します。
一番最後のフィールド<replaceable>skipped</replaceable>は<option>--latency-limit</option>オプションも使用されたときにのみ表示されます。
これは開始時刻が遅くなったためにスキップされたトランザクションの数を数えます。
各トランザクションはインターバル内でコミットされた時に数えられます。
  </para>

  <para>
<!--
   Here is some example output:
-->
いくつか出力例を示します。
<screen>
1345828501 5601 1542744 483552416 61 2573
1345828503 7884 1979812 565806736 60 1479
1345828505 7208 1979422 567277552 59 1391
1345828507 7685 1980268 569784714 60 1398
1345828509 7073 1979779 573489941 236 1411
</screen></para>

  <para>
<!--
   Notice that while the plain (unaggregated) log file shows which script
   was used for each transaction, the aggregated log does not. Therefore if
   you need per-script data, you need to aggregate the data on your own.
-->
通常の（集約されていない）ログファイルは、各トランザクションについてどのスクリプトファイルが使用されたかを示しますが、集約されたログにはそれがないことに注意してください。
このためスクリプト単位のデータが必要な場合は、自身でデータを集約する必要があります。
  </para>

 </refsect2>

 <refsect2>
<!--
  <title>Per-Statement Latencies</title>
-->
  <title>ステートメント毎のレイテンシ</title>

  <para>
<!--
   With the <option>-r</option> option, <application>pgbench</application> collects
   the elapsed transaction time of each statement executed by every
   client.  It then reports an average of those values, referred to
   as the latency for each statement, after the benchmark has finished.
-->
<option>-r</option>オプションを付けると、<application>pgbench</application>は各クライアントにより実行されたトランザクションのステートメント毎の経過時間を収集します。
ベンチマークが終了した後、各値の平均値(各ステートメントのレイテンシと呼びます)が報告されます。
  </para>

  <para>
<!--
   For the default script, the output will look similar to this:
-->
標準スクリプトでは、次のような出力になります。
<screen>
starting vacuum...end.
transaction type: &lt;builtin: TPC-B (sort of)&gt;
scaling factor: 1
query mode: simple
number of clients: 10
number of threads: 1
number of transactions per client: 1000
number of transactions actually processed: 10000/10000
latency average = 15.844 ms
latency stddev = 2.715 ms
tps = 618.764555 (including connections establishing)
tps = 622.977698 (excluding connections establishing)
statement latencies in milliseconds:
        0.002  \set aid random(1, 100000 * :scale)
        0.005  \set bid random(1, 1 * :scale)
        0.002  \set tid random(1, 10 * :scale)
        0.001  \set delta random(-5000, 5000)
        0.326  BEGIN;
        0.603  UPDATE pgbench_accounts SET abalance = abalance + :delta WHERE aid = :aid;
        0.454  SELECT abalance FROM pgbench_accounts WHERE aid = :aid;
        5.528  UPDATE pgbench_tellers SET tbalance = tbalance + :delta WHERE tid = :tid;
        7.335  UPDATE pgbench_branches SET bbalance = bbalance + :delta WHERE bid = :bid;
        0.371  INSERT INTO pgbench_history (tid, bid, aid, delta, mtime) VALUES (:tid, :bid, :aid, :delta, CURRENT_TIMESTAMP);
        1.212  END;
</screen>
  </para>

  <para>
<!--
   If multiple script files are specified, the averages are reported
   separately for each script file.
-->
複数のスクリプトファイルが定義された場合、平均値はそれぞれのスクリプトファイル毎に分けて報告されます。
  </para>

  <para>
<!--
   Note that collecting the additional timing information needed for
   per-statement latency computation adds some overhead.  This will slow
   average execution speed and lower the computed TPS.  The amount
   of slowdown varies significantly depending on platform and hardware.
   Comparing average TPS values with and without latency reporting enabled
   is a good way to measure if the timing overhead is significant.
-->
ステートメント毎のレイテンシを計算するために必要となる、追加のタイミング情報を収集することは、オーバーヘッドが加わることに注意してください。
これは平均実行速度を遅くし、計測TPSを小さくするでしょう。
低下量はプラットフォームとハードウェアに依存して著しく変わります。
レイテンシの報告を有効にする、有効にしないで平均TPS値を比較することは、タイミング・オーバーヘッドが顕著かどうかを測定するには良い方法です。
  </para>
 </refsect2>

 <refsect2>
<!--
  <title>Good Practices</title>
-->
  <title>優れた実践</title>

  <para>
<!--
   It is very easy to use <application>pgbench</application> to produce completely
   meaningless numbers.  Here are some guidelines to help you get useful
   results.
-->
まったく無意味な数値を生み出すように<application>pgbench</application>を使用することは非常に簡単です。
以下に有意な結果を生み出す手助けとなるガイドラインをいくつか示します。
  </para>

  <para>
<!--
   In the first place, <emphasis>never</emphasis> believe any test that runs
   for only a few seconds.  Use the <option>-t</option> or <option>-T</option> option
   to make the run last at least a few minutes, so as to average out noise.
   In some cases you could need hours to get numbers that are reproducible.
   It's a good idea to try the test run a few times, to find out if your
   numbers are reproducible or not.
-->
まず第一に、数秒で終わる試験を<emphasis>決して</emphasis>信用しないでください。
<option>-t</option>または<option>-T</option>オプションを使って、雑音を取り除くために、少なくとも数分試験にかかるようにしてください。
再現可能な数値を得るために数時間必要になる場合もあります。
数回試験を繰り返し、数値が再現できるかどうか確認することを勧めます。
  </para>

  <para>
<!--
   For the default TPC-B-like test scenario, the initialization scale factor
   (<option>-s</option>) should be at least as large as the largest number of
   clients you intend to test (<option>-c</option>); else you'll mostly be
   measuring update contention.  There are only <option>-s</option> rows in
   the <structname>pgbench_branches</structname> table, and every transaction wants to
   update one of them, so <option>-c</option> values in excess of <option>-s</option>
   will undoubtedly result in lots of transactions blocked waiting for
   other transactions.
-->
デフォルトのTPC-Bのような試験シナリオでは、初期倍率（<option>-s</option>）を試験予定のクライアント数（<option>-c</option>）の最大値と同程度にしなければなりません。
<structname>pgbench_branches</structname>テーブルには<option>-s</option>行しかありません。
また、全トランザクションはその内の1つを更新しようとします。
ですので、<option>-c</option>値を<option>-s</option>より大きくすると、他のトランザクションを待機するためにブロックされるトランザクションが多くなることは間違いありません。
  </para>

  <para>
<!--
   The default test scenario is also quite sensitive to how long it's been
   since the tables were initialized: accumulation of dead rows and dead space
   in the tables changes the results.  To understand the results you must keep
   track of the total number of updates and when vacuuming happens.  If
   autovacuum is enabled it can result in unpredictable changes in measured
   performance.
-->
デフォルトの試験シナリオはまた、テーブルを初期化してからの経過時間に非常に敏感です。
テーブル内の不要行や不要空間の累積により結果が変わります。
結果を理解するためには、更新された行数とバキューム時期を把握する必要があります。
自動バキュームが有効な場合、性能を測定する上で結果は予測できないほど変わる可能性があります。
  </para>

  <para>
<!--
   A limitation of <application>pgbench</application> is that it can itself become
   the bottleneck when trying to test a large number of client sessions.
   This can be alleviated by running <application>pgbench</application> on a different
   machine from the database server, although low network latency will be
   essential.  It might even be useful to run several <application>pgbench</application>
   instances concurrently, on several client machines, against the same
   database server.
-->
<application>pgbench</application>の制限は、多くのクライアントセッションを試験しようとする際に<application>pgbench</application>自身がボトルネックになる可能性があることです。
これは、データベースサーバとは別のマシンで<application>pgbench</application>を実行することで緩和させることが可能です。
しかし、多少のネットワーク遅延が重要です。
同一データベースサーバに対し複数のクライアントマシンから複数の<application>pgbench</application>インスタンスを同時に実行することが有用かもしれません。
  </para>
 </refsect2>
 <refsect2>
<!--
  <title>Security</title>
-->
  <title>セキュリティ</title>

  <para>
<!--
    If untrusted users have access to a database that has not adopted a
    <link linkend="ddl-schemas-patterns">secure schema usage pattern</link>,
    do not run <application>pgbench</application> in that
    database.  <application>pgbench</application> uses unqualified names and
    does not manipulate the search path.
-->
<link linkend="ddl-schemas-patterns">安全なスキーマの利用パターン</link>を適用していないデータベースに信頼できないユーザがアクセス可能な場合、そのデータベースで<application>pgbench</application>を実行しないでください。
<application>pgbench</application>は修飾していない名前を使っており、またサーチパスを操作していません。
  </para>
 </refsect2>
 </refsect1>
</refentry><|MERGE_RESOLUTION|>--- conflicted
+++ resolved
@@ -616,12 +616,8 @@
       <term><option>--latency-limit=</option><replaceable>limit</replaceable></term>
       <listitem>
        <para>
-<<<<<<< HEAD
-<!--
-        Transaction which last more than <replaceable>limit</replaceable> milliseconds
-=======
+<!--
         Transactions that last more than <replaceable>limit</replaceable> milliseconds
->>>>>>> e5f26d79
         are counted and reported separately, as <firstterm>late</firstterm>.
 -->
 <replaceable>limit</replaceable>ミリ秒以上続くトランザクションが計数され、別途<firstterm>遅いトランザクション</firstterm>として報告されます。
