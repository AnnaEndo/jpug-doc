<!--
doc/src/sgml/ref/create_table.sgml
PostgreSQL documentation
-->

<refentry id="SQL-CREATETABLE">
 <indexterm zone="sql-createtable">
  <primary>CREATE TABLE</primary>
 </indexterm>

 <refmeta>
  <refentrytitle>CREATE TABLE</refentrytitle>
  <manvolnum>7</manvolnum>
<!--
  <refmiscinfo>SQL - Language Statements</refmiscinfo>
-->
<refmiscinfo>SQL - 言語</refmiscinfo>
 </refmeta>

 <refnamediv>
  <refname>CREATE TABLE</refname>
<!--
  <refpurpose>define a new table</refpurpose>
-->
<refpurpose>新しいテーブルを定義する</refpurpose>
 </refnamediv>

 <refsynopsisdiv>
<synopsis>
CREATE [ [ GLOBAL | LOCAL ] { TEMPORARY | TEMP } | UNLOGGED ] TABLE [ IF NOT EXISTS ] <replaceable class="PARAMETER">table_name</replaceable> ( [
  { <replaceable class="PARAMETER">column_name</replaceable> <replaceable class="PARAMETER">data_type</replaceable> [ COLLATE <replaceable>collation</replaceable> ] [ <replaceable class="PARAMETER">column_constraint</replaceable> [ ... ] ]
    | <replaceable>table_constraint</replaceable>
    | LIKE <replaceable>source_table</replaceable> [ <replaceable>like_option</replaceable> ... ] }
    [, ... ]
] )
[ INHERITS ( <replaceable>parent_table</replaceable> [, ... ] ) ]
[ WITH ( <replaceable class="PARAMETER">storage_parameter</replaceable> [= <replaceable class="PARAMETER">value</replaceable>] [, ... ] ) | WITH OIDS | WITHOUT OIDS ]
[ ON COMMIT { PRESERVE ROWS | DELETE ROWS | DROP } ]
[ TABLESPACE <replaceable class="PARAMETER">tablespace_name</replaceable> ]

CREATE [ [ GLOBAL | LOCAL ] { TEMPORARY | TEMP } | UNLOGGED ] TABLE [ IF NOT EXISTS ] <replaceable class="PARAMETER">table_name</replaceable>
    OF <replaceable class="PARAMETER">type_name</replaceable> [ (
  { <replaceable class="PARAMETER">column_name</replaceable> WITH OPTIONS [ <replaceable class="PARAMETER">column_constraint</replaceable> [ ... ] ]
    | <replaceable>table_constraint</replaceable> }
    [, ... ]
) ]
[ WITH ( <replaceable class="PARAMETER">storage_parameter</replaceable> [= <replaceable class="PARAMETER">value</replaceable>] [, ... ] ) | WITH OIDS | WITHOUT OIDS ]
[ ON COMMIT { PRESERVE ROWS | DELETE ROWS | DROP } ]
[ TABLESPACE <replaceable class="PARAMETER">tablespace_name</replaceable> ]

<!--
<phrase>where <replaceable class="PARAMETER">column_constraint</replaceable> is:</phrase>
-->
<phrase>ここで<replaceable class="PARAMETER">column_constraint</replaceable>には、次の構文が入ります。</phrase>

[ CONSTRAINT <replaceable class="PARAMETER">constraint_name</replaceable> ]
{ NOT NULL |
  NULL |
  CHECK ( <replaceable class="PARAMETER">expression</replaceable> ) [ NO INHERIT ] |
  DEFAULT <replaceable>default_expr</replaceable> |
  UNIQUE <replaceable class="PARAMETER">index_parameters</replaceable> |
  PRIMARY KEY <replaceable class="PARAMETER">index_parameters</replaceable> |
  REFERENCES <replaceable class="PARAMETER">reftable</replaceable> [ ( <replaceable class="PARAMETER">refcolumn</replaceable> ) ] [ MATCH FULL | MATCH PARTIAL | MATCH SIMPLE ]
    [ ON DELETE <replaceable class="parameter">action</replaceable> ] [ ON UPDATE <replaceable class="parameter">action</replaceable> ] }
[ DEFERRABLE | NOT DEFERRABLE ] [ INITIALLY DEFERRED | INITIALLY IMMEDIATE ]

<!--
<phrase>and <replaceable class="PARAMETER">table_constraint</replaceable> is:</phrase>
-->
<phrase>また、<replaceable class="PARAMETER">table_constraint</replaceable>には、次の構文が入ります。</phrase>

[ CONSTRAINT <replaceable class="PARAMETER">constraint_name</replaceable> ]
{ CHECK ( <replaceable class="PARAMETER">expression</replaceable> ) [ NO INHERIT ] |
  UNIQUE ( <replaceable class="PARAMETER">column_name</replaceable> [, ... ] ) <replaceable class="PARAMETER">index_parameters</replaceable> |
  PRIMARY KEY ( <replaceable class="PARAMETER">column_name</replaceable> [, ... ] ) <replaceable class="PARAMETER">index_parameters</replaceable> |
  EXCLUDE [ USING <replaceable class="parameter">index_method</replaceable> ] ( <replaceable class="parameter">exclude_element</replaceable> WITH <replaceable class="parameter">operator</replaceable> [, ... ] ) <replaceable class="parameter">index_parameters</replaceable> [ WHERE ( <replaceable class="parameter">predicate</replaceable> ) ] |
  FOREIGN KEY ( <replaceable class="PARAMETER">column_name</replaceable> [, ... ] ) REFERENCES <replaceable class="PARAMETER">reftable</replaceable> [ ( <replaceable class="PARAMETER">refcolumn</replaceable> [, ... ] ) ]
    [ MATCH FULL | MATCH PARTIAL | MATCH SIMPLE ] [ ON DELETE <replaceable class="parameter">action</replaceable> ] [ ON UPDATE <replaceable class="parameter">action</replaceable> ] }
[ DEFERRABLE | NOT DEFERRABLE ] [ INITIALLY DEFERRED | INITIALLY IMMEDIATE ]

<!--
<phrase>and <replaceable class="PARAMETER">like_option</replaceable> is:</phrase>
-->
<phrase>また<replaceable class="PARAMETER">like_option</replaceable>は、以下の通りです。</phrase>

{ INCLUDING | EXCLUDING } { DEFAULTS | CONSTRAINTS | INDEXES | STORAGE | COMMENTS | ALL }

<!--
<phrase><replaceable class="PARAMETER">index_parameters</replaceable> in <literal>UNIQUE</literal>, <literal>PRIMARY KEY</literal>, and <literal>EXCLUDE</literal> constraints are:</phrase>
-->
<phrase><literal>UNIQUE</literal>、<literal>PRIMARY KEY</literal>および<literal>EXCLUDE</literal>制約内の<replaceable class="PARAMETER">index_parameters</replaceable>は以下の通りです。</phrase>

[ WITH ( <replaceable class="PARAMETER">storage_parameter</replaceable> [= <replaceable class="PARAMETER">value</replaceable>] [, ... ] ) ]
[ USING INDEX TABLESPACE <replaceable class="PARAMETER">tablespace_name</replaceable> ]

<!--
<phrase><replaceable class="PARAMETER">exclude_element</replaceable> in an <literal>EXCLUDE</literal> constraint is:</phrase>
-->
<phrase><literal>EXCLUDE</literal>制約内の<replaceable class="PARAMETER">exclude_element</replaceable>は以下の通りです。</phrase>

{ <replaceable class="parameter">column_name</replaceable> | ( <replaceable class="parameter">expression</replaceable> ) } [ <replaceable class="parameter">opclass</replaceable> ] [ ASC | DESC ] [ NULLS { FIRST | LAST } ]
</synopsis>

 </refsynopsisdiv>

 <refsect1 id="SQL-CREATETABLE-description">
<!--
  <title>Description</title>
-->
  <title>説明</title>

  <para>
<!--
   <command>CREATE TABLE</command> will create a new, initially empty table
   in the current database. The table will be owned by the user issuing the
   command.
-->
<command>CREATE TABLE</command>は、現在のデータベースに新しい空のテーブルを作成します。
作成したテーブルはこのコマンドを実行したユーザが所有します。
  </para>

  <para>
<!--
   If a schema name is given (for example, <literal>CREATE TABLE
   myschema.mytable ...</>) then the table is created in the specified
   schema.  Otherwise it is created in the current schema.  Temporary
   tables exist in a special schema, so a schema name cannot be given
   when creating a temporary table.  The name of the table must be
   distinct from the name of any other table, sequence, index, view,
   or foreign table in the same schema.
-->
スキーマ名が付けられている場合（例えば、<literal>CREATE TABLE myschema.mytable ...</>）、テーブルは指定されたスキーマに作成されます。
スキーマ名がなければ、テーブルは現在のスキーマに作成されます。
また、一時テーブルは特別なスキーマに存在するため、一時テーブルの作成時にスキーマ名を与えることはできません。
テーブル名は、同じスキーマ内の他のテーブル、シーケンス、インデックス、ビュー、外部テーブルとは異なる名前にする必要があります。
  </para>

  <para>
<!--
   <command>CREATE TABLE</command> also automatically creates a data
   type that represents the composite type corresponding
   to one row of the table.  Therefore, tables cannot have the same
   name as any existing data type in the same schema.
-->
さらに、<command>CREATE TABLE</command>は、作成するテーブルの1行に対応する複合型のデータ型を作成します。
したがって、テーブルは、同じスキーマ内の既存のデータ型と同じ名前を持つことができません。

  </para>

  <para>
<!--
   The optional constraint clauses specify constraints (tests) that
   new or updated rows must satisfy for an insert or update operation
   to succeed.  A constraint is an SQL object that helps define the
   set of valid values in the table in various ways.
-->
制約句には、挿入、更新操作を行うときに、新しい行、または更新する行が満たさなければならない制約（検査項目）を指定します。制約句は省略可能です。
制約は、テーブル内で有効な値の集合を様々な方法で定義できるSQLオブジェクトです。
  </para>

  <para>
<!--
   There are two ways to define constraints: table constraints and
   column constraints.  A column constraint is defined as part of a
   column definition.  A table constraint definition is not tied to a
   particular column, and it can encompass more than one column.
   Every column constraint can also be written as a table constraint;
   a column constraint is only a notational convenience for use when the
   constraint only affects one column.
-->
制約の定義にはテーブル制約と列制約という2種類があります。
列制約は列定義の一部として定義されます。
テーブル制約定義は、特定の列とは結びつけられておらず、複数の列を含有することができます。
また、全ての列制約はテーブル制約として記述することができます。
列制約は、1つの列にのみ影響する制約のための、簡便な記述方法に過ぎません。
  </para>

  <para>
<!--
   To be able to create a table, you must have <literal>USAGE</literal>
   privilege on all column types or the type in the <literal>OF</literal>
   clause, respectively.
-->
テーブルを作成するためには、すべての列の型または<literal>OF</literal>句中の型に対する<literal>USAGE</literal>権限を持たなければなりません。
  </para>
 </refsect1>

 <refsect1>
<!--
  <title>Parameters</title>
-->
<title>パラメータ</title>

  <variablelist>

   <varlistentry id="SQL-CREATETABLE-TEMPORARY">
<!--
    <term><literal>TEMPORARY</> or <literal>TEMP</></term>
-->
    <term><literal>TEMPORARY</>または<literal>TEMP</></term>
    <listitem>
     <para>
<!--
      If specified, the table is created as a temporary table.
      Temporary tables are automatically dropped at the end of a
      session, or optionally at the end of the current transaction
      (see <literal>ON COMMIT</literal> below).  Existing permanent
      tables with the same name are not visible to the current session
      while the temporary table exists, unless they are referenced
      with schema-qualified names. Any indexes created on a temporary
      table are automatically temporary as well.
-->
このパラメータが指定された場合、テーブルは一時テーブルとして作成されます。
一時テーブルは、そのセッションの終わり、場合によっては、現在のトランザクションの終わり（後述の<literal>ON COMMIT</literal>を参照）に自動的に削除されます。
一時テーブルが存在する場合、同じ名前を持つ既存の永続テーブルは、スキーマ修飾名で参照されていない限り、現在のセッションでは非可視になります。
一時テーブルに作られるインデックスも、全て自動的に一時的なものとなります。
     </para>

     <para>
<!--
      The <link linkend="autovacuum">autovacuum daemon</link> cannot
      access and therefore cannot vacuum or analyze temporary tables.
      For this reason, appropriate vacuum and analyze operations should be
      performed via session SQL commands.  For example, if a temporary
      table is going to be used in complex queries, it is wise to run
      <command>ANALYZE</> on the temporary table after it is populated.
-->
<link linkend="autovacuum">自動バキュームデーモン</link>は一時テーブルにアクセスできないため、一時テーブルのバキュームや解析を行うことはできません。
このためセッションのSQLコマンドを用いて適切なバキュームと解析を実行しなければなりません。
例えば、一時テーブルが複雑な問い合わせで使用される場合、一時テーブルにデータを投入した後にそれに対し<command>ANALYZE</>を実行することを勧めます。
     </para>

     <para>
<!--
      Optionally, <literal>GLOBAL</literal> or <literal>LOCAL</literal>
      can be written before <literal>TEMPORARY</> or <literal>TEMP</>.
      This presently makes no difference in <productname>PostgreSQL</>
      and is deprecated; see
      <xref linkend="sql-createtable-compatibility"
      endterm="sql-createtable-compatibility-title">.
-->
オプションで、<literal>GLOBAL</literal>または<literal>LOCAL</literal>を<literal>TEMPORARY</>や<literal>TEMP</>の前に記述することができます。
<productname>PostgreSQL</>では、現在違いがなく、廃止予定です。
<xref linkend="sql-createtable-compatibility" endterm="sql-createtable-compatibility-title">を参照してください。
     </para>
    </listitem>
   </varlistentry>

   <varlistentry id="SQL-CREATETABLE-UNLOGGED">
    <term><literal>UNLOGGED</></term>
    <listitem>
     <para>
<!--
      If specified, the table is created as an unlogged table.  Data written
      to unlogged tables is not written to the write-ahead log (see <xref
      linkend="wal">), which makes them considerably faster than ordinary
      tables.  However, they are not crash-safe: an unlogged table is
      automatically truncated after a crash or unclean shutdown.  The contents
      of an unlogged table are also not replicated to standby servers.
      Any indexes created on an unlogged table are automatically unlogged as
      well.
-->
指定された場合、テーブルはログを取らないテーブルとして作成されます。
ログを取らないテーブルに書き出されたデータは先行書き込みログ（<xref linkend="wal">参照）には書き出されません。
このため通常のテーブルより相当高速になります。
しかしこれらはクラッシュ時に安全ではありません。
クラッシュまたは異常停止の後、ログを取らないテーブルは自動的に切り詰められます。
またログを取らないテーブルの内容はスタンバイサーバに複製されません。
ログを取らないテーブル上に作成されたインデックスはすべて同様に、ログを取らないようになります。
     </para>
    </listitem>
   </varlistentry>

   <varlistentry>
    <term><literal>IF NOT EXISTS</></term>
    <listitem>
     <para>
<!--
      Do not throw an error if a relation with the same name already exists.
      A notice is issued in this case.  Note that there is no guarantee that
      the existing relation is anything like the one that would have been
      created.
-->
同じ名前のリレーションがすでに存在していてもエラーとしません。
この場合注意が発せられます。
既存のリレーションが作成しようとしたものと何かしら似たものであることは保証されません。
     </para>
    </listitem>
   </varlistentry>

   <varlistentry>
    <term><replaceable class="PARAMETER">table_name</replaceable></term>
    <listitem>
     <para>
<!--
      The name (optionally schema-qualified) of the table to be created.
-->
作成するテーブルの名前です（スキーマ修飾名でも可）。
     </para>
    </listitem>
   </varlistentry>

   <varlistentry>
    <term><literal>OF <replaceable class="PARAMETER">type_name</replaceable></literal></term>
    <listitem>
     <para>
<!--
      Creates a <firstterm>typed table</firstterm>, which takes its
      structure from the specified composite type (name optionally
      schema-qualified).  A typed table is tied to its type; for
      example the table will be dropped if the type is dropped
      (with <literal>DROP TYPE ... CASCADE</literal>).
-->
指定した複合型(スキーマ修飾可能)から構造を取り出した<firstterm>型付きテーブル</firstterm>を作成します。
型付きテーブルはその型に束縛されます。
例えば、型が(<literal>DROP TYPE ... CASCADE</literal>で)削除されるとそのテーブルは削除されます。
     </para>

     <para>
<!--
      When a typed table is created, then the data types of the
      columns are determined by the underlying composite type and are
      not specified by the <literal>CREATE TABLE</literal> command.
      But the <literal>CREATE TABLE</literal> command can add defaults
      and constraints to the table and can specify storage parameters.
-->
型付きテーブルが作成されると、その列のデータ型は背後の複合型により決定され、<literal>CREATE TABLE</literal>コマンドでは指定されません。
しかし<literal>CREATE TABLE</literal>コマンドではテーブルにデフォルトと制約を追加できます。
また、格納パラメータの指定も可能です。
     </para>
    </listitem>
   </varlistentry>

   <varlistentry>
    <term><replaceable class="PARAMETER">column_name</replaceable></term>
    <listitem>
     <para>
<!--
      The name of a column to be created in the new table.
-->
新しいテーブルで作成される列の名前です。
     </para>
    </listitem>
   </varlistentry>

   <varlistentry>
    <term><replaceable class="PARAMETER">data_type</replaceable></term>
    <listitem>
     <para>
<!--
      The data type of the column. This can include array
      specifiers. For more information on the data types supported by
      <productname>PostgreSQL</productname>, refer to <xref
      linkend="datatype">.
-->
列のデータ型です。
これには、配列指定子を含めることができます。
<productname>PostgreSQL</productname>でサポートされるデータ型の情報に関する詳細は<xref linkend="datatype">を参照してください。
     </para>
    </listitem>
   </varlistentry>

   <varlistentry>
    <term><literal>COLLATE <replaceable>collation</replaceable></literal></term>
    <listitem>
     <para>
<!--
      The <literal>COLLATE</> clause assigns a collation to
      the column (which must be of a collatable data type).
      If not specified, the column data type's default collation is used.
-->
<literal>COLLATE</>句は列（照合順の設定が可能なデータ型でなければなりません）に照合順を割り当てます。
指定がなければ、列のデータ型のデフォルトの照合順が使用されます。
     </para>
    </listitem>
   </varlistentry>

   <varlistentry>
    <term><literal>INHERITS ( <replaceable>parent_table</replaceable> [, ... ] )</literal></term>
    <listitem>
     <para>
<!--
      The optional <literal>INHERITS</> clause specifies a list of
      tables from which the new table automatically inherits all
      columns.  Parent tables can be plain tables or foreign tables.
-->
オプションの<literal>INHERITS</>句でテーブルの一覧を指定すると、新しいテーブルは指定されたテーブルの全ての列を自動的に継承します。
親テーブルには通常のテーブルまたは外部テーブルを指定できます。
     </para>

     <para>
<!--
      Use of <literal>INHERITS</> creates a persistent relationship
      between the new child table and its parent table(s).  Schema
      modifications to the parent(s) normally propagate to children
      as well, and by default the data of the child table is included in
      scans of the parent(s).
-->
<literal>INHERITS</>を使用すると、新しい子テーブルとその親テーブル（複数可）との間に永続的な関連が作成されます。
通常、親へのスキーマ変更は子にも伝播します。また、デフォルトでは、親テーブルの走査結果には子テーブルのデータが含まれます。
     </para>

     <para>
<!--
      If the same column name exists in more than one parent
      table, an error is reported unless the data types of the columns
      match in each of the parent tables.  If there is no conflict,
      then the duplicate columns are merged to form a single column in
      the new table.  If the column name list of the new table
      contains a column name that is also inherited, the data type must
      likewise match the inherited column(s), and the column
      definitions are merged into one.  If the
      new table explicitly specifies a default value for the column,
      this default overrides any defaults from inherited declarations
      of the column.  Otherwise, any parents that specify default
      values for the column must all specify the same default, or an
      error will be reported.
-->
複数の親テーブルに同一名の列が存在する場合、それらのデータ型が一致していなければ、エラーとして報告されます。
競合がなければ、これらの重複した列は新しいテーブルで1つの列の形に融合されます。
新しいテーブルの列名の一覧に継承する列の名前が含まれる場合も、そのデータ型は継承する列のデータ型と一致していなければなりません。さらに、その列定義は1つに融合されます。
新しいテーブルで明示的に列のデフォルト値を指定した場合、継承した列宣言における全てのデフォルト値は上書きされます。
デフォルト値を指定しなかった場合、親側でデフォルト値が指定されている時は、それらのデフォルト値が全て同じ値でなければなりません。
値が違う場合はエラーになります。
     </para>

     <para>
<!--
      <literal>CHECK</> constraints are merged in essentially the same way as
      columns: if multiple parent tables and/or the new table definition
      contain identically-named <literal>CHECK</> constraints, these
      constraints must all have the same check expression, or an error will be
      reported.  Constraints having the same name and expression will
      be merged into one copy.  A constraint marked <literal>NO INHERIT</> in a
      parent will not be considered.  Notice that an unnamed <literal>CHECK</>
      constraint in the new table will never be merged, since a unique name
      will always be chosen for it.
-->
<literal>CHECK</>制約は、基本的には列と同様の方法でマージされます。
複数の親テーブル、新しいテーブル、またはその両方の定義に同じ名前の<literal>CHECK</>制約が存在した場合、これらの制約はすべて同じ検査式を持たなければなりません。
さもなくば、エラーが報告されます。
同じ名前と式を持つ制約は１つのコピーにまとめられます。
親テーブルで<literal>NO INHERIT</>と印が付いた制約は考慮されません。
新しいテーブル内の無名の<literal>CHECK</>制約は、一意な名前が必ず作られるため、マージされないことに注意してください。
     </para>

     <para>
<!--
      Column <literal>STORAGE</> settings are also copied from parent tables.
-->
列の<literal>STORAGE</>設定もまた親テーブルからコピーされます。
     </para>

    </listitem>
   </varlistentry>

   <varlistentry>
    <term><literal>LIKE <replaceable>source_table</replaceable> [ <replaceable>like_option</replaceable> ... ]</literal></term>
    <listitem>
     <para>
<!--
      The <literal>LIKE</literal> clause specifies a table from which
      the new table automatically copies all column names, their data types,
      and their not-null constraints.
-->
<literal>LIKE</literal>句にテーブルを指定すると、自動的にそのテーブルの全ての列名、そのデータ型、非NULL制約が新しいテーブルにコピーされます。
     </para>
     <para>
<!--
      Unlike <literal>INHERITS</literal>, the new table and original table
      are completely decoupled after creation is complete.  Changes to the
      original table will not be applied to the new table, and it is not
      possible to include data of the new table in scans of the original
      table.
-->
<literal>INHERITS</literal>とは違い、作成した後、新しいテーブルと元のテーブルが完全に分離されます。
元のテーブルへの変更は新しいテーブルには適用されません。また、元のテーブルを走査しても新しいテーブルのデータは見つかりません。
     </para>
     <para>
<<<<<<< HEAD
<!--
      Default expressions for the copied column definitions will only be
      copied if <literal>INCLUDING DEFAULTS</literal> is specified.
      Defaults that call database-modification functions, like
      <function>nextval</>, create a linkage between the original and
      new tables.  The
      default behavior is to exclude default expressions, resulting in the
      copied columns in the new table having null defaults.
-->
コピーする列のデフォルト式は、<literal>INCLUDING DEFAULTS</literal>が指定された場合にのみコピーされます。
デフォルトが<function>nextval</>のようにデータベースを変更する関数を呼び出す場合は、元のテーブルと新しいテーブルの間にリンクを作成します。
デフォルトでは、デフォルト式がコピーされないため、新しいテーブルのコピーされた列はデフォルト値としてNULLを持つことになります。
=======
      Default expressions for the copied column definitions will be copied
      only if <literal>INCLUDING DEFAULTS</literal> is specified.  The
      default behavior is to exclude default expressions, resulting in the
      copied columns in the new table having null defaults.
      Note that copying defaults that call database-modification functions,
      such as <function>nextval</>, may create a functional linkage between
      the original and new tables.
>>>>>>> eb4dfa23
     </para>
     <para>
<!--
      Not-null constraints are always copied to the new table.
      <literal>CHECK</literal> constraints will be copied only if
      <literal>INCLUDING CONSTRAINTS</literal> is specified.
      No distinction is made between column constraints and table
      constraints.
-->
非NULL制約は常に新しいテーブルにコピーされます。
<literal>CHECK</literal>制約は、<literal>INCLUDING CONSTRAINTS</literal>が指定された場合にのみコピーされます。
元のテーブル上のインデックス、<literal>PRIMARY KEY</>、および<literal>UNIQUE</>制約は、<literal>INCLUDING INDEXES</literal>が指定された場合にのみ新しいテーブル上に作成されます。
列制約とテーブル制約は区別されません。
     </para>
<<<<<<< HEAD
<!--
     <para><literal>STORAGE</> settings for the copied column definitions will only
      be copied if <literal>INCLUDING STORAGE</literal> is specified.  The
=======
     <para>
      Indexes, <literal>PRIMARY KEY</>, <literal>UNIQUE</>,
      and <literal>EXCLUDE</> constraints on the original table will be
      created on the new table only if <literal>INCLUDING INDEXES</literal>
      is specified.  Names for the new indexes and constraints are
      chosen according to the default rules, regardless of how the originals
      were named.  (This behavior avoids possible duplicate-name failures for
      the new indexes.)
     </para>
     <para>
      <literal>STORAGE</> settings for the copied column definitions will be
      copied only if <literal>INCLUDING STORAGE</literal> is specified.  The
>>>>>>> eb4dfa23
      default behavior is to exclude <literal>STORAGE</> settings, resulting
      in the copied columns in the new table having type-specific default
      settings.  For more on <literal>STORAGE</> settings, see
      <xref linkend="storage-toast">.
-->
<para>複製された列定義に関する<literal>STORAGE</>設定は、<literal>INCLUDING STORAGE</literal>が指定された場合のみコピーされます。
このデフォルトの動作では、<literal>STORAGE</>設定は除外され、新しいテーブルにおけるコピーされた列は型固有のデフォルトの設定を持つようになります。
<literal>STORAGE</>の詳細については<xref linkend="storage-toast">を参照してください。
     </para>
     <para>
<!--
      Comments for the copied columns, constraints, and indexes
      will be copied only if <literal>INCLUDING COMMENTS</literal>
      is specified. The default behavior is to exclude comments, resulting in
      the copied columns and constraints in the new table having no comments.
-->
コピーされた列、制約、インデックスについてのコメントは<literal>INCLUDING COMMENTS</literal>が指定された場合のみコピーされます。
このデフォルトの動作では、コメントは除外され、新しいテーブルにおけるコピーされた列や制約はコメントを持ちません。
     </para>
<<<<<<< HEAD
<!--
     <para><literal>INCLUDING ALL</literal> is an abbreviated form of
=======
     <para>
      <literal>INCLUDING ALL</literal> is an abbreviated form of
>>>>>>> eb4dfa23
      <literal>INCLUDING DEFAULTS INCLUDING CONSTRAINTS INCLUDING INDEXES INCLUDING STORAGE INCLUDING COMMENTS</literal>.
-->
<para><literal>INCLUDING ALL</literal>は<literal>INCLUDING DEFAULTS INCLUDING CONSTRAINTS INCLUDING INDEXES INCLUDING STORAGE INCLUDING COMMENTS</literal>の省略形です。
     </para>
     <para>
<<<<<<< HEAD
<!--
      Note also that unlike <literal>INHERITS</literal>, columns and
=======
      Note that unlike <literal>INHERITS</literal>, columns and
>>>>>>> eb4dfa23
      constraints copied by <literal>LIKE</> are not merged with similarly
      named columns and constraints.
      If the same name is specified explicitly or in another
      <literal>LIKE</literal> clause, an error is signaled.
-->
また、<literal>INHERITS</literal>と異なり、<literal>LIKE</>によりコピーされた列や制約は類似の名前の列や制約にまとめられません。
同じ名前が明示的に、あるいは他の<literal>LIKE</literal>句で指定された場合、エラーが通知されます。
     </para>
     <para>
<<<<<<< HEAD
<!--
      The <literal>LIKE</literal> clause can also be used to copy columns from
      views, foreign tables, or composite types.  Inapplicable options (e.g., <literal>INCLUDING
      INDEXES</literal> from a view) are ignored.
-->
また<literal>LIKE</literal>句をビュー、外部テーブル、複合型から列をコピーするために使用することができます。
不適切なオプション（ビューからの<literal>INCLUDING INDEXES</literal>など）は無視されます。
=======
      The <literal>LIKE</literal> clause can also be used to copy column
      definitions from views, foreign tables, or composite types.
      Inapplicable options (e.g., <literal>INCLUDING INDEXES</literal> from
      a view) are ignored.
>>>>>>> eb4dfa23
     </para>
    </listitem>
   </varlistentry>

   <varlistentry>
    <term><literal>CONSTRAINT <replaceable class="PARAMETER">constraint_name</replaceable></literal></term>
    <listitem>
     <para>
<!--
      An optional name for a column or table constraint.  If the
      constraint is violated, the constraint name is present in error messages,
      so constraint names like <literal>col must be positive</> can be used
      to communicate helpful constraint information to client applications.
      (Double-quotes are needed to specify constraint names that contain spaces.)
      If a constraint name is not specified, the system generates a name.
-->
列制約、テーブル制約の名前(省略可能)です。
制約に違反すると、制約名がエラーメッセージに含まれます。
ですので、<literal>col must be positive(正数でなければならない)</>といった名前の制約名を付与することで、クライアントアプリケーションへ有用な制約情報を渡すことができます。
（空白を含む制約名を指定する場合、二重引用符が必要です。）
指定されなければ、システムが名前を生成します。
     </para>
    </listitem>
   </varlistentry>

   <varlistentry>
    <term><literal>NOT NULL</></term>
    <listitem>
     <para>
<!--
      The column is not allowed to contain null values.
-->
その列がNULL値を持てないことを指定します。
     </para>
    </listitem>
   </varlistentry>

   <varlistentry>
    <term><literal>NULL</></term>
    <listitem>
     <para>
<!--
      The column is allowed to contain null values. This is the default.
-->
その列がNULL値を持てることを指定します。
これがデフォルトです。
     </para>

     <para>
<!--
      This clause is only provided for compatibility with
      non-standard SQL databases.  Its use is discouraged in new
      applications.
-->
この句は非標準的なSQLデータベースとの互換性のためだけに提供されています。
新しいアプリケーションでこれを使用するのはお勧めしません。
     </para>
    </listitem>
   </varlistentry>

   <varlistentry>
    <term><literal>CHECK ( <replaceable class="PARAMETER">expression</replaceable> ) [ NO INHERIT ] </literal></term>
    <listitem>
     <para>
<!--
      The <literal>CHECK</> clause specifies an expression producing a
      Boolean result which new or updated rows must satisfy for an
      insert or update operation to succeed.  Expressions evaluating
      to TRUE or UNKNOWN succeed.  Should any row of an insert or
      update operation produce a FALSE result, an error exception is
      raised and the insert or update does not alter the database.  A
      check constraint specified as a column constraint should
      reference that column's value only, while an expression
      appearing in a table constraint can reference multiple columns.
-->
<literal>CHECK</>句は、論理型の結果を生成する、新しい行または更新される行が挿入または更新処理を成功させるために満足しなければならない式を指定します。
TRUEまたはUNKNOWNと評価される式は成功します。
挿入または更新処理の行がFALSEという結果をもたらす場合はエラー例外が発生し、その挿入または更新によるデータベースの変更は行われません。
列制約として指定された検査制約は列の値のみを参照しなければなりません。
テーブル制約内の式は複数の列を参照できます。
     </para>

     <para>
<!--
      Currently, <literal>CHECK</literal> expressions cannot contain
      subqueries nor refer to variables other than columns of the
      current row.  The system column <literal>tableoid</literal>
      may be referenced, but not any other system column.
-->
現時点では、<literal>CHECK</literal>式には副問い合わせも現在の行の列以外の変数も含めることはできません。
システム列<literal>tableoid</literal>を参照することはできますが、他のシステム列は参照できません。
     </para>

     <para>
<!--
      A constraint marked with <literal>NO INHERIT</> will not propagate to
      child tables.
-->
<literal>NO INHERIT</>と印が付いた制約は子テーブルには伝搬しません。
     </para>

     <para>
<!--
      When a table has multiple <literal>CHECK</literal> constraints,
      they will be tested for each row in alphabetical order by name,
      after checking <literal>NOT NULL</> constraints.
      (<productname>PostgreSQL</> versions before 9.5 did not honor any
      particular firing order for <literal>CHECK</literal> constraints.)
-->
テーブルに複数の<literal>CHECK</literal>制約がある場合、それらは<literal>NOT NULL</>制約について検証した後で、各行について名前のアルファベット順に検証されます。
（<productname>PostgreSQL</>の9.5より前のバージョンでは、<literal>CHECK</literal>制約の実行について特定の順序はありませんでした。）
     </para>
    </listitem>
   </varlistentry>

   <varlistentry>
    <term><literal>DEFAULT
    <replaceable>default_expr</replaceable></literal></term>
    <listitem>
     <para>
<!--
      The <literal>DEFAULT</> clause assigns a default data value for
      the column whose column definition it appears within.  The value
      is any variable-free expression (subqueries and cross-references
      to other columns in the current table are not allowed).  The
      data type of the default expression must match the data type of the
      column.
-->
<literal>DEFAULT</>句を列定義に付けると、その列にデフォルトデータ値が割り当てられます。
値として指定するのは、任意の無変数式です（副問い合わせや現在のテーブル内の他の列へ交差参照はできません）。
デフォルト式のデータ型はその列のデータ型と一致する必要があります。
     </para>

     <para>
<!--
      The default expression will be used in any insert operation that
      does not specify a value for the column.  If there is no default
      for a column, then the default is null.
-->
デフォルト式は、全ての挿入操作において、その列に値が指定されていない場合に使用されます。
列にデフォルト値がない場合、デフォルト値はNULLになります。
     </para>
    </listitem>
   </varlistentry>

   <varlistentry>
<!--
    <term><literal>UNIQUE</> (column constraint)</term>
-->
    <term><literal>UNIQUE</> （列制約）</term>
<!--
    <term><literal>UNIQUE ( <replaceable class="PARAMETER">column_name</replaceable> [, ... ] )</> (table constraint)</term>
-->
    <term><literal>UNIQUE ( <replaceable class="PARAMETER">column_name</replaceable> [, ... ] )</> （表制約）</term>

    <listitem>
     <para>
<!--
      The <literal>UNIQUE</literal> constraint specifies that a
      group of one or more columns of a table can contain
      only unique values. The behavior of the unique table constraint
      is the same as that for column constraints, with the additional
      capability to span multiple columns.
-->
<literal>UNIQUE</literal>制約は、テーブルの1つまたは複数の列からなるグループが、一意な値のみを持つことができることを指定します。
一意性テーブル制約の動作は一意性列制約と同じですが、さらに複数列にまたがる機能を持ちます。
     </para>

     <para>
<!--
      For the purpose of a unique constraint, null values are not
      considered equal.
-->
一意性制約では、NULL値同士は等しいとはみなされなせん。
     </para>

     <para>
<!--
      Each unique table constraint must name a set of columns that is
      different from the set of columns named by any other unique or
      primary key constraint defined for the table.  (Otherwise it
      would just be the same constraint listed twice.)
-->
それぞれの一意性テーブル制約には、そのテーブルの他の一意性制約もしくは主キー制約によって指定された列の集合とは、異なる名前の列の集合を指定しなければなりません
（同じ名前を指定すると、同じ制約が2回現れるだけになります）。
     </para>
    </listitem>
   </varlistentry>

   <varlistentry>
<!--
    <term><literal>PRIMARY KEY</> (column constraint)</term>
-->
    <term><literal>PRIMARY KEY</> （列制約）</term>
<!--
    <term><literal>PRIMARY KEY ( <replaceable class="PARAMETER">column_name</replaceable> [, ... ] )</> (table constraint)</term>
-->
    <term><literal>PRIMARY KEY ( <replaceable class="PARAMETER">column_name</replaceable> [, ... ] )</> （表制約）</term>
    <listitem>
     <para>
<!--
      The <literal>PRIMARY KEY</> constraint specifies that a column or
      columns of a table can contain only unique (non-duplicate), nonnull
      values. Only one primary key can be specified for a table, whether as a
      column constraint or a table constraint.
-->
<literal>PRIMARY KEY</>制約はテーブルの一列または複数の列が一意（重複がない）で、非NULLの値のみを持つことを指定します。
列制約か表制約かに関わらず、１つのテーブルには主キーを１つだけ指定できます。
     </para>

     <para>
<!--
      The primary key constraint should name a set of columns that is
      different from the set of columns named by any unique
      constraint defined for the same table.  (Otherwise, the unique
      constraint is redundant and will be discarded.)
-->
主キー制約では、同じテーブルに一意制約で指定した列の集合とは異なる列の集合を指定します。
（そうでなければ、一意制約は冗長となり、捨てられます。）
     </para>

     <para>
<!--
      <literal>PRIMARY KEY</literal> enforces the same data constraints as
      a combination of <literal>UNIQUE</> and <literal>NOT NULL</>, but
      identifying a set of columns as the primary key also provides metadata
      about the design of the schema, since a primary key implies that other
      tables can rely on this set of columns as a unique identifier for rows.
-->
<literal>PRIMARY KEY</literal>は<literal>UNIQUE</>と<literal>NOT NULL</>の組み合わせと同じデータ制約を課しますが、列の集合を主キーと指定することは、スキーマの設計についてのメタデータを提供することにもなります。
なぜなら、主キーであることは、行を一意に特定するものとして、他のテーブルがその列の集合を当てにして良い、ということを意味するからです。
     </para>
    </listitem>
   </varlistentry>

   <varlistentry id="SQL-CREATETABLE-EXCLUDE">
    <term><literal>EXCLUDE [ USING <replaceable class="parameter">index_method</replaceable> ] ( <replaceable class="parameter">exclude_element</replaceable> WITH <replaceable class="parameter">operator</replaceable> [, ... ] ) <replaceable class="parameter">index_parameters</replaceable> [ WHERE ( <replaceable class="parameter">predicate</replaceable> ) ]</literal></term>
    <listitem>
     <para>
<!--
      The <literal>EXCLUDE</> clause defines an exclusion
      constraint, which guarantees that if
      any two rows are compared on the specified column(s) or
      expression(s) using the specified operator(s), not all of these
      comparisons will return <literal>TRUE</>.  If all of the
      specified operators test for equality, this is equivalent to a
      <literal>UNIQUE</> constraint, although an ordinary unique constraint
      will be faster.  However, exclusion constraints can specify
      constraints that are more general than simple equality.
      For example, you can specify a constraint that
      no two rows in the table contain overlapping circles
      (see <xref linkend="datatype-geometric">) by using the
      <literal>&amp;&amp;</> operator.
-->
<literal>EXCLUDE</>句は排他制約を定義し、任意の2行について指定した列(複数可)または式(複数可)を指定した演算子(複数可)を使用して比較した場合、比較結果のすべてが<literal>TRUE</>を返さないことを保証します。
指定した演算子のすべてが等価性を試験するものであれば、これは<literal>UNIQUE</>制約と同じですが、通常の一意性制約のほうが高速です。
しかし、排他制約では単純な等価性よりも一般的な制約を指定することができます。
例えば、テーブル内の2つの行が重複する円(<xref linkend="datatype-geometric">参照)を持たないといった制約を<literal>&amp;&amp;</>演算子を使用して指定することができます。
     </para>

     <para>
<!--
      Exclusion constraints are implemented using
      an index, so each specified operator must be associated with an
      appropriate operator class
      (see <xref linkend="indexes-opclass">) for the index access
      method <replaceable>index_method</>.
      The operators are required to be commutative.
      Each <replaceable class="parameter">exclude_element</replaceable>
      can optionally specify an operator class and/or ordering options;
      these are described fully under
      <xref linkend="sql-createindex">.
-->
排他制約はインデックスを使用して実装されています。
このため指定した演算子はそれぞれ適切な演算子クラス(<xref linkend="indexes-opclass">参照)で<replaceable>index_method</>インデックスアクセスメソッドと関連付けされていなければなりません。
演算子は交換可能でなければなりません。
オプションで、各<replaceable class="parameter">exclude_element</replaceable>は演算子クラス、順序付けオプション、またはその両方を指定することができます。
これらについては<xref linkend="sql-createindex">で説明します。
     </para>

     <para>
<!--
      The access method must support <literal>amgettuple</> (see <xref
      linkend="indexam">); at present this means <acronym>GIN</>
      cannot be used.  Although it's allowed, there is little point in using
      B-tree or hash indexes with an exclusion constraint, because this
      does nothing that an ordinary unique constraint doesn't do better.
      So in practice the access method will always be <acronym>GiST</> or
      <acronym>SP-GiST</>.
-->
アクセスメソッドは<literal>amgettuple</>をサポートしなければなりません(<xref linkend="indexam">参照)。
現時点では、これは<acronym>GIN</>を使用できないことを意味します。
B-treeやHashインデックスを排他制約で使用することは許容されますが、そうすることにあまり意味はありません。
これが通常の一意性制約より良いことは何もないからです。
このため現実的にはアクセスメソッドは常に<acronym>GiST</>もしくは<acronym>SP-GiST</>となります。
     </para>

     <para>
<!--
      The <replaceable class="parameter">predicate</> allows you to specify an
      exclusion constraint on a subset of the table; internally this creates a
      partial index. Note that parentheses are required around the predicate.
-->
<replaceable class="parameter">predicate</>により、排他制約をテーブルの部分集合に指定することができます。
内部的には、これは部分インデックスを作成します。
predicateの前後に括弧が必要であることに注意して下さい。
     </para>
    </listitem>
   </varlistentry>


   <varlistentry>
<!--
    <term><literal>REFERENCES <replaceable class="parameter">reftable</replaceable> [ ( <replaceable class="parameter">refcolumn</replaceable> ) ] [ MATCH <replaceable class="parameter">matchtype</replaceable> ] [ ON DELETE <replaceable class="parameter">action</replaceable> ] [ ON UPDATE <replaceable class="parameter">action</replaceable> ]</literal> (column constraint)</term>
-->
    <term><literal>REFERENCES <replaceable class="parameter">reftable</replaceable> [ ( <replaceable class="parameter">refcolumn</replaceable> ) ] [ MATCH <replaceable class="parameter">matchtype</replaceable> ] [ ON DELETE <replaceable class="parameter">action</replaceable> ] [ ON UPDATE <replaceable class="parameter">action</replaceable> ]</literal> （列制約）</term>

   <term><literal>FOREIGN KEY ( <replaceable class="parameter">column_name</replaceable> [, ... ] )
    REFERENCES <replaceable class="parameter">reftable</replaceable> [ ( <replaceable class="parameter">refcolumn</replaceable> [, ... ] ) ]
    [ MATCH <replaceable class="parameter">matchtype</replaceable> ]
    [ ON DELETE <replaceable class="parameter">action</replaceable> ]
    [ ON UPDATE <replaceable class="parameter">action</replaceable> ]</literal>
<!--
    (table constraint)</term>
-->
    （表制約）</term>

    <listitem>
     <para>
<!--
      These clauses specify a foreign key constraint, which requires
      that a group of one or more columns of the new table must only
      contain values that match values in the referenced
      column(s) of some row of the referenced table.  If the <replaceable
      class="parameter">refcolumn</replaceable> list is omitted, the
      primary key of the <replaceable class="parameter">reftable</replaceable>
      is used.  The referenced columns must be the columns of a non-deferrable
      unique or primary key constraint in the referenced table.  Note that
      foreign key constraints cannot be defined between temporary tables and
      permanent tables.
-->
これらの句は、外部キー制約を指定します。
外部キー制約は、新しいテーブルの1つまたは複数の列の集合が、被参照テーブルの一部の行の被参照列に一致する値を持たなければならないことを指定するものです。
<replaceable class="parameter">refcolumn</replaceable>リストが省略された場合、<replaceable class="parameter">reftable</replaceable>の主キーが使用されます。
被参照列は、被参照テーブルにおいて遅延不可の一意性制約もしくは主キー制約を持った列でなければなりません。
一時テーブルと永続テーブルとの間で外部キー制約を定義できないことに注意してください。
     </para>

     <para>
<!--
      A value inserted into the referencing column(s) is matched against the
      values of the referenced table and referenced columns using the
      given match type.  There are three match types: <literal>MATCH
      FULL</>, <literal>MATCH PARTIAL</>, and <literal>MATCH
      SIMPLE</literal> (which is the default).  <literal>MATCH
      FULL</> will not allow one column of a multicolumn foreign key
      to be null unless all foreign key columns are null; if they are all
      null, the row is not required to have a match in the referenced table.
      <literal>MATCH SIMPLE</literal> allows any of the foreign key columns
      to be null; if any of them are null, the row is not required to have a
      match in the referenced table.
      <literal>MATCH PARTIAL</> is not yet implemented.
      (Of course, <literal>NOT NULL</> constraints can be applied to the
      referencing column(s) to prevent these cases from arising.)
-->
参照列に挿入された値は、被参照テーブルと被参照列の値に対して、指定した照合型で照会されます。
照合型には3種類があります。
<literal>MATCH FULL</>、<literal>MATCH PARTIAL</>、<literal>MATCH SIMPLE</literal>（これがデフォルト）照合型です。
<literal>MATCH FULL</>は全ての外部キー列がNULLとなる場合を除き、複数列外部キーのある列がNULLとなることを許可しません。
それらがすべてNULLであれば、その行は被参照テーブル内で一致があることは要求されません。
<literal>MATCH SIMPLE</literal>は、外部キーの一部がNULLであることを許可します。
それらの一部がNULLであれば、その行は被参照テーブル内で一致があることは要求されません。
<literal>MATCH PARTIAL</>はまだ実装されていません。
（当然ですが、<literal>NOT NULL</>制約を参照列に適用し、こうした状態が発生することを防止することができます。）
     </para>

     <para>
<!--
      In addition, when the data in the referenced columns is changed,
      certain actions are performed on the data in this table's
      columns.  The <literal>ON DELETE</literal> clause specifies the
      action to perform when a referenced row in the referenced table is
      being deleted.  Likewise, the <literal>ON UPDATE</literal>
      clause specifies the action to perform when a referenced column
      in the referenced table is being updated to a new value. If the
      row is updated, but the referenced column is not actually
      changed, no action is done. Referential actions other than the
      <literal>NO ACTION</literal> check cannot be deferred, even if
      the constraint is declared deferrable. There are the following possible
      actions for each clause:
-->
さらに、被参照列のデータが変更された場合、このテーブルの列のデータに何らかの動作が発生します。
<literal>ON DELETE</literal>句は、被参照テーブルの被参照行が削除されようとした場合の動作を指定します。
同様に<literal>ON UPDATE</literal>句は、被参照テーブルの被参照列が新しい値に更新されようとした場合の動作を指定します。
行の更新があった場合でも、被参照列が実際に変更されない場合は、動作は実行されません。
制約が遅延可能と宣言されていても、<literal>NO ACTION</literal>検査以外の参照動作は遅延させられません。
各句について、以下の動作を指定可能です。

      <variablelist>
       <varlistentry>
        <term><literal>NO ACTION</literal></term>
        <listitem>
         <para>
<!--
          Produce an error indicating that the deletion or update
          would create a foreign key constraint violation.
          If the constraint is deferred, this
          error will be produced at constraint check time if there still
          exist any referencing rows.  This is the default action.
-->
削除もしくは更新により外部キー制約違反が起こることを示すエラーを発生します。
制約が遅延可能な場合、何らかの参照行が存在する限り、このエラーは制約の検査時点で発生します。
これはデフォルトの動作です。
         </para>
        </listitem>
       </varlistentry>

       <varlistentry>
        <term><literal>RESTRICT</literal></term>
        <listitem>
         <para>
<!--
          Produce an error indicating that the deletion or update
          would create a foreign key constraint violation.
          This is the same as <literal>NO ACTION</literal> except that
          the check is not deferrable.
-->
削除もしくは更新が外部キー制約違反となることを示すエラーを発生します。
検査が遅延できない点を除き、<literal>NO ACTION</literal>と同じです。
         </para>
        </listitem>
       </varlistentry>

       <varlistentry>
        <term><literal>CASCADE</literal></term>
        <listitem>
         <para>
<!--
          Delete any rows referencing the deleted row, or update the
          values of the referencing column(s) to the new values of the
          referenced columns, respectively.
-->
削除された行を参照している行は全て削除します。また、参照している列の値を、被参照列の新しい値にします。
         </para>
        </listitem>
       </varlistentry>

       <varlistentry>
        <term><literal>SET NULL</literal></term>
        <listitem>
         <para>
<!--
          Set the referencing column(s) to null.
-->
参照する列をNULLに設定します。
         </para>
        </listitem>
       </varlistentry>

       <varlistentry>
        <term><literal>SET DEFAULT</literal></term>
        <listitem>
         <para>
<!--
          Set the referencing column(s) to their default values.
          (There must be a row in the referenced table matching the default
          values, if they are not null, or the operation will fail.)
-->
参照する列をそのデフォルト値に設定します。
（デフォルト値がNULLでない場合は被参照テーブルの中にデフォルト値に一致する行が存在しなければなりません。さもないと操作が失敗します。）
         </para>
        </listitem>
       </varlistentry>
      </variablelist>
     </para>

     <para>
<!--
      If the referenced column(s) are changed frequently, it might be wise to
      add an index to the referencing column(s) so that referential actions
      associated with the foreign key constraint can be performed more
      efficiently.
-->
被参照列が頻繁に更新される場合、参照列にインデックスを付け、その外部キー制約に関連する参照動作がより効率的に実行できるようにする方が良いでしょう。
     </para>
    </listitem>
   </varlistentry>

   <varlistentry>
    <term><literal>DEFERRABLE</literal></term>
    <term><literal>NOT DEFERRABLE</literal></term>
    <listitem>
     <para>
<!--
      This controls whether the constraint can be deferred.  A
      constraint that is not deferrable will be checked immediately
      after every command.  Checking of constraints that are
      deferrable can be postponed until the end of the transaction
      (using the <xref linkend="sql-set-constraints"> command).
      <literal>NOT DEFERRABLE</literal> is the default.
      Currently, only <literal>UNIQUE</>, <literal>PRIMARY KEY</>,
      <literal>EXCLUDE</>, and
      <literal>REFERENCES</> (foreign key) constraints accept this
      clause.  <literal>NOT NULL</> and <literal>CHECK</> constraints are not
      deferrable.  Note that deferrable constraints cannot be used as
      conflict arbitrators in an <command>INSERT</command> statement that
      includes an <literal>ON CONFLICT DO UPDATE</> clause.
-->
制約を遅延させることが可能かどうかを制御します。
遅延不可の制約は各コマンドの後すぐに検査されます。
遅延可能な制約の検査は、（<xref linkend="sql-set-constraints">コマンドを使用して）トランザクションの終了時まで遅延させることができます。
<literal>NOT DEFERRABLE</literal>がデフォルトです。
現在、<literal>UNIQUE</>、<literal>PRIMARY KEY</>、<literal>EXCLUDE</>、<literal>REFERENCES</>（外部キー）制約のみがこの句を受け付けることができます。
<literal>NOT NULL</>および <literal>CHECK</>制約は遅延させることができません。
遅延可能な制約は<literal>ON CONFLICT DO UPDATE</>句を含む<command>INSERT</command>文において、競合解決のために使うことはできないことに注意してください。
     </para>
    </listitem>
   </varlistentry>

   <varlistentry>
    <term><literal>INITIALLY IMMEDIATE</literal></term>
    <term><literal>INITIALLY DEFERRED</literal></term>
    <listitem>
     <para>
<!--
      If a constraint is deferrable, this clause specifies the default
      time to check the constraint.  If the constraint is
      <literal>INITIALLY IMMEDIATE</literal>, it is checked after each
      statement. This is the default.  If the constraint is
      <literal>INITIALLY DEFERRED</literal>, it is checked only at the
      end of the transaction.  The constraint check time can be
      altered with the <xref linkend="sql-set-constraints"> command.
-->
制約が遅延可能な場合、この句は制約検査を行うデフォルトの時期を指定します。
制約が<literal>INITIALLY IMMEDIATE</literal>の場合、各文の実行後に検査されます。
これがデフォルトです。
制約が<literal>INITIALLY DEFERRED</literal>の場合、トランザクションの終了時にのみ検査されます。
制約検査の時期は<xref linkend="sql-set-constraints">コマンドを使用して変更することができます。
     </para>
    </listitem>
   </varlistentry>

   <varlistentry>
    <term><literal>WITH ( <replaceable class="PARAMETER">storage_parameter</replaceable> [= <replaceable class="PARAMETER">value</replaceable>] [, ... ] )</literal></term>
    <listitem>
     <para>
<!--
      This clause specifies optional storage parameters for a table or index;
      see <xref linkend="sql-createtable-storage-parameters"
      endterm="sql-createtable-storage-parameters-title"> for more
      information.  The <literal>WITH</> clause for a
      table can also include <literal>OIDS=TRUE</> (or just <literal>OIDS</>)
      to specify that rows of the new table
      should have OIDs (object identifiers) assigned to them, or
      <literal>OIDS=FALSE</> to specify that the rows should not have OIDs.
      If <literal>OIDS</> is not specified, the default setting depends upon
      the <xref linkend="guc-default-with-oids"> configuration parameter.
      (If the new table inherits from any tables that have OIDs, then
      <literal>OIDS=TRUE</> is forced even if the command says
      <literal>OIDS=FALSE</>.)
-->
この句は、テーブルまたはインデックスに対して格納パラメータ(省略可能)を指定します。
詳細は<xref linkend="sql-createtable-storage-parameters" endterm="sql-createtable-storage-parameters-title">を参照してください。
テーブルについての<literal>WITH</>には、<literal>OIDS=TRUE</>（もしくは単に<literal>OIDS</>）を含めて、新しいテーブルの行が行に割り当てられたOID（オブジェクト識別子）を持たなければならないことを指定することもできます。
また、<literal>OIDS=FALSE</>を含めて、OIDを持たないことを指定することもできます。
<literal>OIDS</>が指定されない場合、デフォルトの設定は設定パラメータ<xref linkend="guc-default-with-oids">に依存します。
（新しいテーブルがOIDを持つテーブルから継承する場合、コマンドで<literal>OIDS=FALSE</>と指定しても強制的に<literal>OIDS=TRUE</> となります。）
     </para>

     <para>
<!--
      If <literal>OIDS=FALSE</literal> is specified or implied, the new
      table does not store OIDs and no OID will be assigned for a row inserted
      into it. This is generally considered worthwhile, since it
      will reduce OID consumption and thereby postpone the wraparound
      of the 32-bit OID counter. Once the counter wraps around, OIDs
      can no longer be assumed to be unique, which makes them
      considerably less useful. In addition, excluding OIDs from a
      table reduces the space required to store the table on disk by
      4 bytes per row (on most machines), slightly improving performance.
-->
<literal>OIDS=FALSE</>が明示的または暗黙的に指定されている場合、新しいテーブルはOIDを格納しません。また、挿入される行にはOIDが割り当てられません。
このような動作は一般的に有益であると考えられます。それは、OIDの使用を抑え、32ビットのOIDカウンタの回転周期を延長できるためです。
カウンタが一周するとOIDの一意性を保証できなくなるので、その有用性を減少させることになります。
また、OIDをなくすことで、テーブル1行当たり（ほとんどのマシンで）4バイト分、テーブルをディスクに格納するための容量を軽減するので、多少性能が向上します。

     </para>

     <para>
<!--
      To remove OIDs from a table after it has been created, use <xref
      linkend="sql-altertable">.
-->
テーブルの作成後にOIDを削除するには、<xref linkend="sql-altertable">を使用してください。
     </para>
    </listitem>
   </varlistentry>

   <varlistentry>
    <term><literal>WITH OIDS</></term>
    <term><literal>WITHOUT OIDS</></term>
    <listitem>
     <para>
<!--
      These are obsolescent syntaxes equivalent to <literal>WITH (OIDS)</>
      and <literal>WITH (OIDS=FALSE)</>, respectively.  If you wish to give
      both an <literal>OIDS</> setting and storage parameters, you must use
      the <literal>WITH ( ... )</> syntax; see above.
-->
これは古い構文で、それぞれ<literal>WITH (OIDS)</>および<literal>WITH (OIDS=FALSE)</>と同じです。
<literal>OIDS</>の設定と格納パラメータの設定の両方を指定したい場合は、上述の<literal>WITH ( ... )</>を使用しなければなりません。
     </para>
    </listitem>
   </varlistentry>

   <varlistentry>
    <term><literal>ON COMMIT</literal></term>
    <listitem>
     <para>
<!--
      The behavior of temporary tables at the end of a transaction
      block can be controlled using <literal>ON COMMIT</literal>.
      The three options are:
-->
<literal>ON COMMIT</literal>を使用して、トランザクションブロックの終了時点での一時テーブルの動作を制御することができます。
以下の3つのオプションがあります。

      <variablelist>
       <varlistentry>
        <term><literal>PRESERVE ROWS</literal></term>
        <listitem>
         <para>
<!--
          No special action is taken at the ends of transactions.
          This is the default behavior.
-->
トランザクションの終了時点で、特別な動作は行われません。
これがデフォルトの動作です。
         </para>
        </listitem>
       </varlistentry>

       <varlistentry>
        <term><literal>DELETE ROWS</literal></term>
        <listitem>
         <para>
<!--
          All rows in the temporary table will be deleted at the end
          of each transaction block.  Essentially, an automatic <xref
          linkend="sql-truncate"> is done
          at each commit.
-->
一時テーブル内の全ての行は、各トランザクションブロックの終わりで削除されます。
実質的には、コミットの度に自動的に<xref linkend="sql-truncate">が実行されます。
         </para>
        </listitem>
       </varlistentry>

       <varlistentry>
        <term><literal>DROP</literal></term>
        <listitem>
         <para>
<!--
          The temporary table will be dropped at the end of the current
          transaction block.
-->
一時テーブルは、現在のトランザクションブロックの終了時点で削除されます。
         </para>
        </listitem>
       </varlistentry>
      </variablelist></para>
    </listitem>
   </varlistentry>

   <varlistentry>
    <term><literal>TABLESPACE <replaceable class="PARAMETER">tablespace_name</replaceable></literal></term>
    <listitem>
     <para>
<!--
      The <replaceable class="PARAMETER">tablespace_name</replaceable> is the name
      of the tablespace in which the new table is to be created.
      If not specified,
      <xref linkend="guc-default-tablespace"> is consulted, or
      <xref linkend="guc-temp-tablespaces"> if the table is temporary.
-->
<replaceable class="PARAMETER">tablespace_name</replaceable>は、新しいテーブルが作成されるテーブル空間名です。
指定されていない場合、<xref linkend="guc-default-tablespace">が、また一時テーブルの場合は<xref linkend="guc-temp-tablespaces">が考慮されます。
     </para>
    </listitem>
   </varlistentry>

   <varlistentry>
    <term><literal>USING INDEX TABLESPACE <replaceable class="PARAMETER">tablespace_name</replaceable></literal></term>
    <listitem>
     <para>
<!--
      This clause allows selection of the tablespace in which the index
      associated with a <literal>UNIQUE</literal>, <literal>PRIMARY
      KEY</literal>, or <literal>EXCLUDE</> constraint will be created.
      If not specified,
      <xref linkend="guc-default-tablespace"> is consulted, or
      <xref linkend="guc-temp-tablespaces"> if the table is temporary.
-->
この句により、<literal>UNIQUE</literal>、<literal>PRIMARY KEY</literal>、または<literal>EXCLUDE</>制約に関連したインデックスを作成するテーブル空間を選択することができます。
指定されていない場合、<xref linkend="guc-default-tablespace">が、また一時テーブルであれば<xref linkend="guc-temp-tablespaces">が考慮されます。
     </para>
    </listitem>
   </varlistentry>

  </variablelist>

  <refsect2 id="SQL-CREATETABLE-storage-parameters">
<!--
   <title id="SQL-CREATETABLE-storage-parameters-title">Storage Parameters</title>
-->
   <title id="SQL-CREATETABLE-storage-parameters-title">格納パラメータ</title>

 <indexterm zone="sql-createtable-storage-parameters">
<!--
  <primary>storage parameters</primary>
-->
  <primary>格納パラメータ</primary>
 </indexterm>

   <para>
<!--
    The <literal>WITH</> clause can specify <firstterm>storage parameters</>
    for tables, and for indexes associated with a <literal>UNIQUE</literal>,
    <literal>PRIMARY KEY</literal>, or <literal>EXCLUDE</> constraint.
    Storage parameters for
    indexes are documented in <xref linkend="SQL-CREATEINDEX">.
    The storage parameters currently
    available for tables are listed below.  For many of these parameters, as
    shown, there is an additional parameter with the same name prefixed with
    <literal>toast.</literal>, which controls the behavior of the
    table's secondary <acronym>TOAST</> table, if any
    (see <xref linkend="storage-toast"> for more information about TOAST).
    If a table parameter value is set and the
    equivalent <literal>toast.</literal> parameter is not, the TOAST table
    will use the table's parameter value.
-->
<literal>WITH</>句により、テーブルおよび<literal>UNIQUE</literal>、<literal>PRIMARY KEY</literal>、または<literal>EXCLUDE</>制約と関連づいたインデックスの<firstterm>格納パラメータ</>を指定することができます。
インデックスの格納パラメータについては<xref linkend="SQL-CREATEINDEX">で説明します。
現在テーブルで設定可能な格納パラメータの一覧を以下に示します。
これらのパラメータの多くに対して、示した通り、さらに<literal>toast</literal>という接頭辞のついた、同一の名前のパラメータがあります。
これはもしあれば、テーブルの補助<acronym>TOAST</>テーブルの動作を制御します。
(TOASTに関する詳細については<xref linkend="storage-toast">を参照してください。)
テーブルのパラメータ値が設定され、それと同等の<literal>toast.</literal>パラメータが設定されていない場合、TOASTテーブルはテーブルのパラメータ値を利用します。
   </para>

   <variablelist>

   <varlistentry>
    <term><literal>fillfactor</> (<type>integer</>)</term>
    <listitem>
     <para>
<!--
      The fillfactor for a table is a percentage between 10 and 100.
      100 (complete packing) is the default.  When a smaller fillfactor
      is specified, <command>INSERT</> operations pack table pages only
      to the indicated percentage; the remaining space on each page is
      reserved for updating rows on that page.  This gives <command>UPDATE</>
      a chance to place the updated copy of a row on the same page as the
      original, which is more efficient than placing it on a different page.
      For a table whose entries are never updated, complete packing is the
      best choice, but in heavily updated tables smaller fillfactors are
      appropriate.  This parameter cannot be set for TOAST tables.
-->
テーブルのフィルファクタ(fillfactor)は10から100までの間の割合（パーセント）です。
100（すべて使用）がデフォルトです。
より小さな値を指定すると、<command>INSERT</>操作は指定した割合までしかテーブルページを使用しません。
各ページの残りの部分は、そのページ内の行の更新用に予約されます。
これにより<command>UPDATE</>は、元の行と同じページ上に更新済みの行を格納することができるようになります。
これは別のページに更新済みの行を格納することよりも効率的です。
項目の更新がまったくないテーブルでは、すべてを使用することが最善の選択ですが、更新が非常に多いテーブルではより小さめのフィルファクタが適切です。
TOASTテーブルではこのパラメータを設定できません。
     </para>
    </listitem>
   </varlistentry>

   <varlistentry>
    <term><literal>autovacuum_enabled</>, <literal>toast.autovacuum_enabled</literal> (<type>boolean</>)</term>
    <listitem>
     <para>
<!--
     Enables or disables the autovacuum daemon for a particular table.
     If true, the autovacuum daemon will perform automatic <command>VACUUM</>
     and/or <command>ANALYZE</> operations on this table following the rules
     discussed in <xref linkend="autovacuum">.
     If false, this table will not be autovacuumed, except to prevent
     transaction ID wraparound. See <xref linkend="vacuum-for-wraparound"> for
     more about wraparound prevention.
     Note that the autovacuum daemon does not run at all (except to prevent
     transaction ID wraparound) if the <xref linkend="guc-autovacuum">
     parameter is false; setting individual tables' storage parameters does
     not override that.  Therefore there is seldom much point in explicitly
     setting this storage parameter to <literal>true</>, only
     to <literal>false</>.
-->
特定のテーブルに対する自動バキュームデーモンを有効または無効にします。
trueの場合、自動バキュームデーモンは、更新または削除されたタプル数が<literal>autovacuum_vacuum_threshold</>＋<literal>autovacuum_vacuum_scale_factor</>×リレーション内の推定有効タプル数を超えたときに、特定のテーブルに対する<command>VACUUM</>操作を始めます。
trueの場合、自動バキュームデーモンは、<xref linkend="autovacuum">に記述されたルールに従って、このテーブルに対して自動的に<command>VACUUM</>あるいは<command>ANALYZE</>またはその両方の操作を行います。
falseの場合、トランザクションIDの周回問題を回避するためを除き自動バキュームは行われません。
周回問題の回避については<xref linkend="vacuum-for-wraparound">を参照してください。
<xref linkend="guc-autovacuum">パラメータがfalseの場合、（トランザクションIDの周回問題を回避する場合を除き）自動バキュームデーモンはまったく実行されないことに注意して下さい。
個々のテーブルの格納パラメータを設定しても、それは優先されません。
従って、この格納パラメータを明示的に<literal>true</>に設定することにはほとんど意味はなく、<literal>false</>に設定することのみが意味を持ちます。
     </para>
    </listitem>
   </varlistentry>

   <varlistentry>
    <term><literal>autovacuum_vacuum_threshold</>, <literal>toast.autovacuum_vacuum_threshold</literal> (<type>integer</>)</term>
    <listitem>
     <para>
<!--
      Per-table value for <xref linkend="guc-autovacuum-vacuum-threshold">
      parameter.
-->
<xref linkend="guc-autovacuum-vacuum-threshold">パラメータについて、テーブル毎に設定する値です。
     </para>
    </listitem>
   </varlistentry>

   <varlistentry>
    <term><literal>autovacuum_vacuum_scale_factor</>, <literal>toast.autovacuum_vacuum_scale_factor</literal> (<type>float4</>)</term>
    <listitem>
     <para>
<!--
      Per-table value for <xref linkend="guc-autovacuum-vacuum-scale-factor">
      parameter.
-->
<xref linkend="guc-autovacuum-vacuum-scale-factor">パラメータについて、テーブル毎に設定する値です。
     </para>
    </listitem>
   </varlistentry>

   <varlistentry>
    <term><literal>autovacuum_analyze_threshold</> (<type>integer</>)</term>
    <listitem>
     <para>
<!--
      Per-table value for <xref linkend="guc-autovacuum-analyze-threshold">
      parameter.
-->
<xref linkend="guc-autovacuum-analyze-threshold">パラメータについて、テーブル毎に設定する値です。
     </para>
    </listitem>
   </varlistentry>

   <varlistentry>
    <term><literal>autovacuum_analyze_scale_factor</> (<type>float4</>)</term>
    <listitem>
     <para>
<!--
      Per-table value for <xref linkend="guc-autovacuum-analyze-scale-factor">
      parameter.
-->
<xref linkend="guc-autovacuum-analyze-scale-factor">パラメータについて、テーブル毎に設定する値です。
     </para>
    </listitem>
   </varlistentry>

   <varlistentry>
    <term><literal>autovacuum_vacuum_cost_delay</>, <literal>toast.autovacuum_vacuum_cost_delay</literal> (<type>integer</>)</term>
    <listitem>
     <para>
<!--
      Per-table value for <xref linkend="guc-autovacuum-vacuum-cost-delay">
      parameter.
-->
<xref linkend="guc-autovacuum-vacuum-cost-delay">パラメータについて、テーブル毎に設定する値です。
     </para>
    </listitem>
   </varlistentry>

   <varlistentry>
    <term><literal>autovacuum_vacuum_cost_limit</>, <literal>toast.autovacuum_vacuum_cost_limit</literal> (<type>integer</>)</term>
    <listitem>
     <para>
<!--
      Per-table value for <xref linkend="guc-autovacuum-vacuum-cost-limit">
      parameter.
-->
<xref linkend="guc-autovacuum-vacuum-cost-limit">パラメータについて、テーブル毎に設定する値です。
     </para>
    </listitem>
   </varlistentry>

   <varlistentry>
    <term><literal>autovacuum_freeze_min_age</>, <literal>toast.autovacuum_freeze_min_age</literal> (<type>integer</>)</term>
    <listitem>
     <para>
<!--
      Per-table value for <xref linkend="guc-vacuum-freeze-min-age">
      parameter.  Note that autovacuum will ignore
      per-table <literal>autovacuum_freeze_min_age</> parameters that are
      larger than half the
      system-wide <xref linkend="guc-autovacuum-freeze-max-age"> setting.
-->
<xref linkend="guc-vacuum-freeze-min-age">パラメータについて、テーブル毎に設定する値です。
テーブル単位の<literal>autovacuum_freeze_min_age</>パラメータをシステム全体の<xref linkend="guc-autovacuum-freeze-max-age">設定の1/2より大きく設定しても、自動バキュームが無視することに注意してください。
     </para>
    </listitem>
   </varlistentry>

   <varlistentry>
    <term><literal>autovacuum_freeze_max_age</>, <literal>toast.autovacuum_freeze_max_age</literal> (<type>integer</>)</term>
    <listitem>
     <para>
<!--
      Per-table value for <xref linkend="guc-autovacuum-freeze-max-age">
      parameter.  Note that autovacuum will ignore
      per-table <literal>autovacuum_freeze_max_age</> parameters that are
      larger than the system-wide setting (it can only be set smaller).
-->
<xref linkend="guc-autovacuum-freeze-max-age">パラメータについて、テーブル毎に設定する値です。
テーブル単位の<literal>autovacuum_freeze_max_age</>パラメータをシステム全体に対する設定より大きく設定しても、自動バキュームが無視することに注意してください（より小さな値しか設定できません）。
     </para>
    </listitem>
   </varlistentry>

   <varlistentry>
    <term><literal>autovacuum_freeze_table_age</literal>, <literal>toast.autovacuum_freeze_table_age</literal> (<type>integer</type>)</term>
    <listitem>
     <para>
<!--
      Per-table value for <xref linkend="guc-vacuum-freeze-table-age">
      parameter.

-->
<xref linkend="guc-vacuum-freeze-table-age">パラメータについて、テーブル毎に設定する値です。
     </para>
    </listitem>
   </varlistentry>

   <varlistentry>
    <term><literal>autovacuum_multixact_freeze_min_age</literal>, <literal>toast.autovacuum_multixact_freeze_min_age</literal> (<type>integer</type>)</term>
    <listitem>
     <para>
<!--
      Per-table value for <xref linkend="guc-vacuum-multixact-freeze-min-age">
      parameter.  Note that autovacuum will ignore
      per-table <literal>autovacuum_multixact_freeze_min_age</> parameters
      that are larger than half the
      system-wide <xref linkend="guc-autovacuum-multixact-freeze-max-age">
      setting.
-->
<xref linkend="guc-vacuum-multixact-freeze-min-age">パラメータについて、テーブル毎に設定する値です。
テーブル単位の<literal>autovacuum_multixact_freeze_min_age</>パラメータをシステム全体の<xref linkend="guc-autovacuum-multixact-freeze-max-age">の半分より大きく設定しても、自動バキュームが無視することに注意してください。
     </para>
    </listitem>
   </varlistentry>

   <varlistentry>
    <term><literal>autovacuum_multixact_freeze_max_age</literal>, <literal>toast.autovacuum_multixact_freeze_max_age</literal> (<type>integer</type>)</term>
    <listitem>
     <para>
<!--
      Per-table value
      for <xref linkend="guc-autovacuum-multixact-freeze-max-age"> parameter.
      Note that autovacuum will ignore
      per-table <literal>autovacuum_multixact_freeze_max_age</> parameters
      that are larger than the system-wide setting (it can only be set
      smaller).
-->
<xref linkend="guc-autovacuum-multixact-freeze-max-age">パラメータについて、テーブル毎に設定する値です。
テーブル単位の<literal>autovacuum_multixact_freeze_max_age</>をシステム全体に対する設定より大きくしても、自動バキュームが無視することに注意してください（より小さな値しか設定できません）。
     </para>
    </listitem>
   </varlistentry>

   <varlistentry>
    <term><literal>autovacuum_multixact_freeze_table_age</literal>, <literal>toast.autovacuum_multixact_freeze_table_age</literal> (<type>integer</type>)</term>
    <listitem>
     <para>
<!--
      Per-table value
      for <xref linkend="guc-vacuum-multixact-freeze-table-age"> parameter.
-->
<xref linkend="guc-vacuum-multixact-freeze-table-age">パラメータについて、テーブル毎に設定する値です。
     </para>
    </listitem>
   </varlistentry>

   <varlistentry>
    <term><literal>log_autovacuum_min_duration</literal>, <literal>toast.log_autovacuum_min_duration</literal> (<type>integer</type>)</term>
    <listitem>
     <para>
<!--
      Per-table value for <xref linkend="guc-log-autovacuum-min-duration">
      parameter.
-->
<xref linkend="guc-log-autovacuum-min-duration">パラメータについて、テーブル毎に設定する値です。
     </para>
    </listitem>
   </varlistentry>

   <varlistentry>
    <term><literal>user_catalog_table</literal> (<type>boolean</type>)</term>
    <listitem>
     <para>
<!--
      Declare the table as an additional catalog table for purposes of
      logical replication. See
      <xref linkend="logicaldecoding-capabilities"> for details.
      This parameter cannot be set for TOAST tables.
-->
テーブルを論理レプリケーションのための追加のカタログテーブルとして宣言します。
詳しくは<xref linkend="logicaldecoding-capabilities">を参照してください。
このパラメータはTOASTテーブルには設定できません。
     </para>
    </listitem>
   </varlistentry>

   </variablelist>

  </refsect2>
 </refsect1>

 <refsect1 id="SQL-CREATETABLE-notes">
<!--
  <title>Notes</title>
-->
  <title>注釈</title>

    <para>
<!--
     Using OIDs in new applications is not recommended: where
     possible, using a <literal>SERIAL</literal> or other sequence
     generator as the table's primary key is preferred. However, if
     your application does make use of OIDs to identify specific
     rows of a table, it is recommended to create a unique constraint
     on the <structfield>oid</> column of that table, to ensure that
     OIDs in the table will indeed uniquely identify rows even after
     counter wraparound.  Avoid assuming that OIDs are unique across
     tables; if you need a database-wide unique identifier, use the
     combination of <structfield>tableoid</> and row OID for the
     purpose.
-->
新規のアプリケーションでOIDを使用するのはお勧めしません。
可能であれば、テーブルの主キーとして<literal>SERIAL</literal>や他のシーケンスジェネレータを使用する方が望ましいです。
しかし、アプリケーションがテーブルの特定の行を識別するためにOIDを使用する場合は、そのテーブルの<structfield>oid</>列に一意性制約を作成することを推奨します。
これにより、カウンタが一周してしまった場合でも、テーブル内のOIDで一意に行を識別できることが保証されるからです。
OIDがテーブルをまたがって一意であると考えるのは止めてください。
データベース全体で一意な識別子が必要な場合は、<structfield>tableoid</>と行のOIDの組み合わせを使用してください。
    </para>

    <tip>
     <para>
<!--
      The use of <literal>OIDS=FALSE</literal> is not recommended
      for tables with no primary key, since without either an OID or a
      unique data key, it is difficult to identify specific rows.
-->
<literal>OIDS=FALSE</literal>の使用は、主キーのないテーブルでは推奨されません。
OIDも一意なデータキーも存在しないと、特定行を識別することが難しくなるからです。
     </para>
    </tip>

    <para>
<!--
     <productname>PostgreSQL</productname> automatically creates an
     index for each unique constraint and primary key constraint to
     enforce uniqueness.  Thus, it is not necessary to create an
     index explicitly for primary key columns.  (See <xref
     linkend="sql-createindex"> for more information.)
-->
<productname>PostgreSQL</productname>は自動的に各一意性制約と主キー制約に対してインデックスを作成し、その一意性を確実なものにします。
したがって、主キーの列に明示的にインデックスを作成することは必要ありません
（詳細については<xref linkend="sql-createindex">を参照してください）。
    </para>

    <para>
<!--
     Unique constraints and primary keys are not inherited in the
     current implementation.  This makes the combination of
     inheritance and unique constraints rather dysfunctional.
-->
現在の実装では、一意性制約と主キーは継承されません。
これは、継承と一意性制約を組み合わせると障害が発生するからです。
    </para>

    <para>
<!--
     A table cannot have more than 1600 columns.  (In practice, the
     effective limit is usually lower because of tuple-length constraints.)
-->
テーブルは1600列以上の列を持つことはできません
（タプル長の制限により実際の制限はもっと小さくなります）。
    </para>

 </refsect1>


 <refsect1 id="SQL-CREATETABLE-examples">
<!--
  <title>Examples</title>
-->
<title>例</title>

  <para>
<!--
   Create table <structname>films</> and table
   <structname>distributors</>:
-->
<structname>films</>テーブルと<structname>distributors</>テーブルを作成します。

<programlisting>
CREATE TABLE films (
    code        char(5) CONSTRAINT firstkey PRIMARY KEY,
    title       varchar(40) NOT NULL,
    did         integer NOT NULL,
    date_prod   date,
    kind        varchar(10),
    len         interval hour to minute
);

CREATE TABLE distributors (
     did    integer PRIMARY KEY DEFAULT nextval('serial'),
     name   varchar(40) NOT NULL CHECK (name &lt;&gt; '')
);
</programlisting>
  </para>

  <para>
<!--
   Create a table with a 2-dimensional array:
-->
2次元配列を持つテーブルを作成します。

<programlisting>
CREATE TABLE array_int (
    vector  int[][]
);
</programlisting>
  </para>

  <para>
<!--
   Define a unique table constraint for the table
   <literal>films</literal>.  Unique table constraints can be defined
   on one or more columns of the table:
-->
<literal>films</literal>テーブルに 一意性テーブル制約を定義します。
一意性テーブル制約はテーブルの1つ以上の列に定義することができます。

<programlisting>
CREATE TABLE films (
    code        char(5),
    title       varchar(40),
    did         integer,
    date_prod   date,
    kind        varchar(10),
    len         interval hour to minute,
    CONSTRAINT production UNIQUE(date_prod)
);
</programlisting>
  </para>

  <para>
<!--
   Define a check column constraint:
-->
検査列制約を定義します。

<programlisting>
CREATE TABLE distributors (
    did     integer CHECK (did &gt; 100),
    name    varchar(40)
);
</programlisting>
  </para>

  <para>
<!--
   Define a check table constraint:
-->
検査テーブル制約を定義します。

<programlisting>
CREATE TABLE distributors (
    did     integer,
    name    varchar(40)
    CONSTRAINT con1 CHECK (did &gt; 100 AND name &lt;&gt; '')
);
</programlisting>
  </para>

  <para>
<!--
   Define a primary key table constraint for the table
   <structname>films</>:
-->
<structname>films</>テーブルに主キーテーブル制約を定義します。

<programlisting>
CREATE TABLE films (
    code        char(5),
    title       varchar(40),
    did         integer,
    date_prod   date,
    kind        varchar(10),
    len         interval hour to minute,
    CONSTRAINT code_title PRIMARY KEY(code,title)
);
</programlisting>
  </para>

  <para>
<!--
   Define a primary key constraint for table
   <structname>distributors</>.  The following two examples are
   equivalent, the first using the table constraint syntax, the second
   the column constraint syntax:
-->
<structname>distributors</>テーブルに主キー制約を定義します。
以下の2つの例は同等で、前者はテーブル制約構文を使用し、後者は列制約構文を使用します。

<programlisting>
CREATE TABLE distributors (
    did     integer,
    name    varchar(40),
    PRIMARY KEY(did)
);

CREATE TABLE distributors (
    did     integer PRIMARY KEY,
    name    varchar(40)
);
</programlisting>
  </para>

  <para>
<!--
   Assign a literal constant default value for the column
   <literal>name</literal>, arrange for the default value of column
   <literal>did</literal> to be generated by selecting the next value
   of a sequence object, and make the default value of
   <literal>modtime</literal> be the time at which the row is
   inserted:
-->
以下では、<literal>name</literal>列のデフォルト値にリテラル定数を割り当てています。また、<literal>did</literal>列のデフォルト値として、シーケンスオブジェクトの次の値が生成されるように調整しています。
<literal>modtime</literal>のデフォルト値は、その行が挿入された時刻となります。

<programlisting>
CREATE TABLE distributors (
    name      varchar(40) DEFAULT 'Luso Films',
    did       integer DEFAULT nextval('distributors_serial'),
    modtime   timestamp DEFAULT current_timestamp
);
</programlisting>
  </para>

  <para>
<!--
   Define two <literal>NOT NULL</> column constraints on the table
   <classname>distributors</classname>, one of which is explicitly
   given a name:
-->
2つの<literal>NOT NULL</>列制約を<classname>distributors</classname>テーブルに定義します。
そのうち1つには明示的な名前を付けています。

<programlisting>
CREATE TABLE distributors (
    did     integer CONSTRAINT no_null NOT NULL,
    name    varchar(40) NOT NULL
);
</programlisting>
    </para>

    <para>
<!--
     Define a unique constraint for the <literal>name</literal> column:
-->
<literal>name</literal>列に対し、一意性制約を定義します。

<programlisting>
CREATE TABLE distributors (
    did     integer,
    name    varchar(40) UNIQUE
);
</programlisting>

<!--
     The same, specified as a table constraint:
-->
上と同じですが、テーブル制約として指定します。

<programlisting>
CREATE TABLE distributors (
    did     integer,
    name    varchar(40),
    UNIQUE(name)
);
</programlisting>
  </para>

  <para>
<!--
   Create the same table, specifying 70% fill factor for both the table
   and its unique index:
-->
テーブルとその一意性インデックスの両方に70%のフィルファクタを指定して、同じテーブルを作成します。

<programlisting>
CREATE TABLE distributors (
    did     integer,
    name    varchar(40),
    UNIQUE(name) WITH (fillfactor=70)
)
WITH (fillfactor=70);
</programlisting>
  </para>

  <para>
<!--
   Create table <structname>circles</> with an exclusion
   constraint that prevents any two circles from overlapping:
-->
2つの円の重複を許さない排他制約を持つ<structname>circles</>テーブルを作成します。

<programlisting>
CREATE TABLE circles (
    c circle,
    EXCLUDE USING gist (c WITH &amp;&amp;)
);
</programlisting>
  </para>

  <para>
<!--
   Create table <structname>cinemas</> in tablespace <structname>diskvol1</>:
-->
<structname>diskvol1</>テーブル空間に<structname>cinemas</>テーブルを作成します。

<programlisting>
CREATE TABLE cinemas (
        id serial,
        name text,
        location text
) TABLESPACE diskvol1;
</programlisting>
  </para>

  <para>
<!--
   Create a composite type and a typed table:
-->
複合型と型付きテーブルを作成します。
<programlisting>
CREATE TYPE employee_type AS (name text, salary numeric);

CREATE TABLE employees OF employee_type (
    PRIMARY KEY (name),
    salary WITH OPTIONS DEFAULT 1000
);
</programlisting></para>
 </refsect1>

 <refsect1 id="SQL-CREATETABLE-compatibility">
<!--
  <title id="SQL-CREATETABLE-compatibility-title">Compatibility</title>
-->
<title id="SQL-CREATETABLE-compatibility-title">互換性</title>

  <para>
<!--
   The <command>CREATE TABLE</command> command conforms to the
   <acronym>SQL</acronym> standard, with exceptions listed below.
-->
<command>CREATE TABLE</command>は、以下に挙げるものを除いて、標準<acronym>SQL</acronym>に従います。
  </para>

  <refsect2>
<!--
   <title>Temporary Tables</title>
-->
<title>一時テーブル</title>

   <para>
<!--
    Although the syntax of <literal>CREATE TEMPORARY TABLE</literal>
    resembles that of the SQL standard, the effect is not the same.  In the
    standard,
    temporary tables are defined just once and automatically exist (starting
    with empty contents) in every session that needs them.
    <productname>PostgreSQL</productname> instead
    requires each session to issue its own <literal>CREATE TEMPORARY
    TABLE</literal> command for each temporary table to be used.  This allows
    different sessions to use the same temporary table name for different
    purposes, whereas the standard's approach constrains all instances of a
    given temporary table name to have the same table structure.
-->
<literal>CREATE TEMPORARY TABLE</literal>は標準SQLに類似していますが、その効果は同じではありません。
標準では、一時テーブルは一度だけ定義され、それを必要とするセッションごとに自動的に（空の内容で始まる形で）出現します。
<productname>PostgreSQL</productname>では、これと異なり、各セッションで独自に、使用する一時テーブル用の<literal>CREATE TEMPORARY TABLE</literal>コマンドを発行しなければなりません。
これにより、異なるセッションで同じ名前の一時テーブルを異なる目的で使用することができます。
一方、標準の方法では、ある一時テーブル名を持つインスタンスが、全て同一のテーブル構造を持つという制限があります。
   </para>

   <para>
<!--
    The standard's definition of the behavior of temporary tables is
    widely ignored.  <productname>PostgreSQL</productname>'s behavior
    on this point is similar to that of several other SQL databases.
-->
標準における一時テーブルの動作定義の多くは無視されています。
この点での<productname>PostgreSQL</productname>の動作は、他の多くのSQLデータベースと似ています。
   </para>

   <para>
<!--
    The SQL standard also distinguishes between global and local temporary
    tables, where a local temporary table has a separate set of contents for
    each SQL module within each session, though its definition is still shared
    across sessions.  Since <productname>PostgreSQL</productname> does not
    support SQL modules, this distinction is not relevant in
    <productname>PostgreSQL</productname>.
-->
また標準SQLではグローバル一時テーブルとローカル一時テーブルを区別しています。
ローカル一時テーブルは各セッション内のSQLモジュールそれぞれ用に内容の集合を分離しますが、その定義はセッション全体で共有されます。
<productname>PostgreSQL</productname>はSQLモジュールをサポートしませんので、<productname>PostgreSQL</productname>ではこの区別は適切ではありません。
   </para>

   <para>
<!--
    For compatibility's sake, <productname>PostgreSQL</productname> will
    accept the <literal>GLOBAL</literal> and <literal>LOCAL</literal> keywords
    in a temporary table declaration, but they currently have no effect.
    Use of these keywords is discouraged, since future versions of
    <productname>PostgreSQL</productname> might adopt a more
    standard-compliant interpretation of their meaning.
-->
互換性を保持するため、<productname>PostgreSQL</productname>は一時テーブルの宣言において<literal>GLOBAL</literal>と<literal>LOCAL</literal>キーワードを受け付けますが、これらには現在、何の効果もありません。
<productname>PostgreSQL</productname>の今後のバージョンでは、これらの意味についてより標準に近い実装を取り入れる可能性がありますので、これらのキーワードの使用は勧めません。
   </para>

   <para>
<!--
    The <literal>ON COMMIT</literal> clause for temporary tables
    also resembles the SQL standard, but has some differences.
    If the <literal>ON COMMIT</> clause is omitted, SQL specifies that the
    default behavior is <literal>ON COMMIT DELETE ROWS</>.  However, the
    default behavior in <productname>PostgreSQL</productname> is
    <literal>ON COMMIT PRESERVE ROWS</literal>.  The <literal>ON COMMIT
    DROP</literal> option does not exist in SQL.
-->
一時テーブル用の<literal>ON COMMIT</literal>句もまた、標準SQLに類似していますが、いくつか違いがあります。
<literal>ON COMMIT</literal>句が省略された場合、SQLでは、デフォルトの動作は<literal>ON COMMIT DELETE ROWS</>であると規定しています。
しかし、<productname>PostgreSQL</productname>でのデフォルトの動作は<literal>ON COMMIT PRESERVE ROWS</literal>です。
また、<literal>ON COMMIT DROP</literal>はSQLにはありません。
   </para>
  </refsect2>

  <refsect2>
<!--
   <title>Non-deferred Uniqueness Constraints</title>
-->
   <title>非遅延一意性制約</title>

   <para>
<!--
    When a <literal>UNIQUE</> or <literal>PRIMARY KEY</> constraint is
    not deferrable, <productname>PostgreSQL</productname> checks for
    uniqueness immediately whenever a row is inserted or modified.
    The SQL standard says that uniqueness should be enforced only at
    the end of the statement; this makes a difference when, for example,
    a single command updates multiple key values.  To obtain
    standard-compliant behavior, declare the constraint as
    <literal>DEFERRABLE</> but not deferred (i.e., <literal>INITIALLY
    IMMEDIATE</>).  Be aware that this can be significantly slower than
    immediate uniqueness checking.
-->
<literal>UNIQUE</>または<literal>PRIMARY KEY</>制約が非遅延の場合、<productname>PostgreSQL</productname>は行が挿入または変更されると即座に一意性を検査します。
標準SQLでは一意性は文が完了した時にのみ強制されなければならないと記述しています。
これにより、たとえば、1つのコマンドが複数のキー値を更新する時に違いが現れます。
標準互換の動作をさせるためには、非遅延（つまり<literal>INITIALLY IMMEDIATE</>）ではなく<literal>DEFERRABLE</>として制約を宣言してください。
これが即座に行われる一意性検査よりかなり低速になる可能性があることに注意してください。
   </para>
  </refsect2>

  <refsect2>
<!--
   <title>Column Check Constraints</title>
-->
   <title>列検査制約</title>

   <para>
<!--
    The SQL standard says that <literal>CHECK</> column constraints
    can only refer to the column they apply to; only <literal>CHECK</>
    table constraints can refer to multiple columns.
    <productname>PostgreSQL</productname> does not enforce this
    restriction; it treats column and table check constraints alike.
-->
標準SQLでは、<literal>CHECK</>列制約はそれを適用する列のみを参照でき、複数の列を参照できるのは<literal>CHECK</>テーブル制約のみであるとされています。
<productname>PostgreSQL</productname>にはこの制限はありません。
列検査制約とテーブル検査制約を同様のものとして扱っています。
   </para>
  </refsect2>

  <refsect2>
<!--
   <title><literal>EXCLUDE</literal> Constraint</title>
-->
   <title><literal>EXCLUDE</literal>制約</title>

   <para>
<!--
    The <literal>EXCLUDE</> constraint type is a
    <productname>PostgreSQL</productname> extension.
-->
<literal>EXCLUDE</>という種類の制約は<productname>PostgreSQL</productname>の拡張です。
   </para>
  </refsect2>

  <refsect2>
<!--
   <title><literal>NULL</literal> <quote>Constraint</quote></title>
-->
   <title><literal>NULL</literal> <quote>制約</quote></title>

   <para>
<!--
    The <literal>NULL</> <quote>constraint</quote> (actually a
    non-constraint) is a <productname>PostgreSQL</productname>
    extension to the SQL standard that is included for compatibility with some
    other database systems (and for symmetry with the <literal>NOT
    NULL</literal> constraint).  Since it is the default for any
    column, its presence is simply noise.
-->
<literal>NULL</><quote>制約</quote>（実際には非制約）は、標準SQLに対する<productname>PostgreSQL</productname>の拡張で、他のいくつかのデータベースシステムとの互換性（および <literal>NOT NULL</literal>制約との対称性）のために含まれています。
どんな列に対してもデフォルトとなるため、これには意味はありません。
   </para>
  </refsect2>

  <refsect2>
<!--
   <title>Inheritance</title>
-->
<title>継承</title>

   <para>
<!--
    Multiple inheritance via the <literal>INHERITS</literal> clause is
    a <productname>PostgreSQL</productname> language extension.
    SQL:1999 and later define single inheritance using a
    different syntax and different semantics.  SQL:1999-style
    inheritance is not yet supported by
    <productname>PostgreSQL</productname>.
-->
<literal>INHERITS</literal>句による複数継承は、<productname>PostgreSQL</productname>の言語拡張です。
SQL:1999以降では、異なる構文と意味体系による単一継承を定義しています。
今のところ、SQL:1999方式の継承は<productname>PostgreSQL</productname>ではサポートされていません。
   </para>
  </refsect2>

  <refsect2>
<!--
   <title>Zero-column Tables</title>
-->
   <title>列を持たないテーブル</title>

   <para>
<!--
    <productname>PostgreSQL</productname> allows a table of no columns
    to be created (for example, <literal>CREATE TABLE foo();</>).  This
    is an extension from the SQL standard, which does not allow zero-column
    tables.  Zero-column tables are not in themselves very useful, but
    disallowing them creates odd special cases for <command>ALTER TABLE
    DROP COLUMN</>, so it seems cleaner to ignore this spec restriction.
-->
<productname>PostgreSQL</productname>では、列を持たないテーブルを作成することができます
（例えば、<literal>CREATE TABLE foo();</>）。
これは標準SQLからの拡張です。
標準SQLでは列を持たないテーブルは許されません。
列を持たないテーブルそれ自体は役に立ちませんが、これを無効とすると、<command>ALTER TABLE DROP COLUMN</>に対して奇妙な特例を生成することになります。
したがって、この仕様上の制限を無視する方が簡潔であると考えます。
   </para>
  </refsect2>

  <refsect2>
<<<<<<< HEAD
<!--
=======
   <title><literal>LIKE</> Clause</title>

   <para>
    While a <literal>LIKE</> clause exists in the SQL standard, many of the
    options that <productname>PostgreSQL</productname> accepts for it are not
    in the standard, and some of the standard's options are not implemented
    by <productname>PostgreSQL</productname>.
   </para>
  </refsect2>

  <refsect2>
>>>>>>> eb4dfa23
   <title><literal>WITH</> Clause</title>
-->
   <title><literal>WITH</>句</title>

   <para>
<!--
    The <literal>WITH</> clause is a <productname>PostgreSQL</productname>
    extension; neither storage parameters nor OIDs are in the standard.
-->
<literal>WITH</>句は<productname>PostgreSQL</productname>の拡張です。
格納パラメータもOIDも標準にはありません。
   </para>
  </refsect2>

  <refsect2>
<!--
   <title>Tablespaces</title>
-->
   <title>テーブル空間</title>

   <para>
<!--
    The <productname>PostgreSQL</productname> concept of tablespaces is not
    part of the standard.  Hence, the clauses <literal>TABLESPACE</literal>
    and <literal>USING INDEX TABLESPACE</literal> are extensions.
-->
<productname>PostgreSQL</productname>のテーブル空間の概念は標準にはありません。
したがって、<literal>TABLESPACE</literal>と<literal>USING INDEX TABLESPACE</literal>は、<productname>PostgreSQL</productname>における拡張です。
   </para>
  </refsect2>

  <refsect2>
<!--
   <title>Typed Tables</title>
-->
   <title>型付きテーブル</title>

   <para>
<!--
    Typed tables implement a subset of the SQL standard.  According to
    the standard, a typed table has columns corresponding to the
    underlying composite type as well as one other column that is
    the <quote>self-referencing column</quote>.  PostgreSQL does not
    support these self-referencing columns explicitly, but the same
    effect can be had using the OID feature.
-->
型付きテーブルは標準SQLのサブセットを実装します。
標準に従うと、型付きテーブルは背後の複合型に対応した列の他に<quote>自己参照列</quote>という列も持ちます。
PostgreSQLはこうした自己参照列を明示的にサポートしません。
しかし、OID機能を使用して同様の効果を持たせることができます。
   </para>
  </refsect2>
 </refsect1>


 <refsect1>
<!--
  <title>See Also</title>
-->
  <title>関連項目</title>

  <simplelist type="inline">
   <member><xref linkend="sql-altertable"></member>
   <member><xref linkend="sql-droptable"></member>
   <member><xref linkend="sql-createtableas"></member>
   <member><xref linkend="sql-createtablespace"></member>
   <member><xref linkend="sql-createtype"></member>
  </simplelist>
 </refsect1>
</refentry><|MERGE_RESOLUTION|>--- conflicted
+++ resolved
@@ -477,20 +477,7 @@
 元のテーブルへの変更は新しいテーブルには適用されません。また、元のテーブルを走査しても新しいテーブルのデータは見つかりません。
      </para>
      <para>
-<<<<<<< HEAD
-<!--
-      Default expressions for the copied column definitions will only be
-      copied if <literal>INCLUDING DEFAULTS</literal> is specified.
-      Defaults that call database-modification functions, like
-      <function>nextval</>, create a linkage between the original and
-      new tables.  The
-      default behavior is to exclude default expressions, resulting in the
-      copied columns in the new table having null defaults.
--->
-コピーする列のデフォルト式は、<literal>INCLUDING DEFAULTS</literal>が指定された場合にのみコピーされます。
-デフォルトが<function>nextval</>のようにデータベースを変更する関数を呼び出す場合は、元のテーブルと新しいテーブルの間にリンクを作成します。
-デフォルトでは、デフォルト式がコピーされないため、新しいテーブルのコピーされた列はデフォルト値としてNULLを持つことになります。
-=======
+<!--
       Default expressions for the copied column definitions will be copied
       only if <literal>INCLUDING DEFAULTS</literal> is specified.  The
       default behavior is to exclude default expressions, resulting in the
@@ -498,7 +485,10 @@
       Note that copying defaults that call database-modification functions,
       such as <function>nextval</>, may create a functional linkage between
       the original and new tables.
->>>>>>> eb4dfa23
+-->
+コピーする列のデフォルト式は、<literal>INCLUDING DEFAULTS</literal>が指定された場合にのみコピーされます。
+デフォルトが<function>nextval</>のようにデータベースを変更する関数を呼び出す場合は、元のテーブルと新しいテーブルの間にリンクを作成します。
+デフォルトでは、デフォルト式がコピーされないため、新しいテーブルのコピーされた列はデフォルト値としてNULLを持つことになります。★変更あり
      </para>
      <para>
 <!--
@@ -513,11 +503,7 @@
 元のテーブル上のインデックス、<literal>PRIMARY KEY</>、および<literal>UNIQUE</>制約は、<literal>INCLUDING INDEXES</literal>が指定された場合にのみ新しいテーブル上に作成されます。
 列制約とテーブル制約は区別されません。
      </para>
-<<<<<<< HEAD
-<!--
-     <para><literal>STORAGE</> settings for the copied column definitions will only
-      be copied if <literal>INCLUDING STORAGE</literal> is specified.  The
-=======
+<!--
      <para>
       Indexes, <literal>PRIMARY KEY</>, <literal>UNIQUE</>,
       and <literal>EXCLUDE</> constraints on the original table will be
@@ -526,11 +512,13 @@
       chosen according to the default rules, regardless of how the originals
       were named.  (This behavior avoids possible duplicate-name failures for
       the new indexes.)
-     </para>
-     <para>
-      <literal>STORAGE</> settings for the copied column definitions will be
-      copied only if <literal>INCLUDING STORAGE</literal> is specified.  The
->>>>>>> eb4dfa23
+-->
+★翻訳必要あり
+     </para>
+     <para>
+<!--
+      <literal>STORAGE</> settings for the copied column definitions will be ★変更あり
+      copied only if <literal>INCLUDING STORAGE</literal> is specified.  The　★変更あり
       default behavior is to exclude <literal>STORAGE</> settings, resulting
       in the copied columns in the new table having type-specific default
       settings.  For more on <literal>STORAGE</> settings, see
@@ -550,24 +538,16 @@
 コピーされた列、制約、インデックスについてのコメントは<literal>INCLUDING COMMENTS</literal>が指定された場合のみコピーされます。
 このデフォルトの動作では、コメントは除外され、新しいテーブルにおけるコピーされた列や制約はコメントを持ちません。
      </para>
-<<<<<<< HEAD
-<!--
-     <para><literal>INCLUDING ALL</literal> is an abbreviated form of
-=======
+<!--
      <para>
       <literal>INCLUDING ALL</literal> is an abbreviated form of
->>>>>>> eb4dfa23
       <literal>INCLUDING DEFAULTS INCLUDING CONSTRAINTS INCLUDING INDEXES INCLUDING STORAGE INCLUDING COMMENTS</literal>.
 -->
 <para><literal>INCLUDING ALL</literal>は<literal>INCLUDING DEFAULTS INCLUDING CONSTRAINTS INCLUDING INDEXES INCLUDING STORAGE INCLUDING COMMENTS</literal>の省略形です。
      </para>
      <para>
-<<<<<<< HEAD
-<!--
-      Note also that unlike <literal>INHERITS</literal>, columns and
-=======
+<!--
       Note that unlike <literal>INHERITS</literal>, columns and
->>>>>>> eb4dfa23
       constraints copied by <literal>LIKE</> are not merged with similarly
       named columns and constraints.
       If the same name is specified explicitly or in another
@@ -577,20 +557,14 @@
 同じ名前が明示的に、あるいは他の<literal>LIKE</literal>句で指定された場合、エラーが通知されます。
      </para>
      <para>
-<<<<<<< HEAD
-<!--
-      The <literal>LIKE</literal> clause can also be used to copy columns from
-      views, foreign tables, or composite types.  Inapplicable options (e.g., <literal>INCLUDING
-      INDEXES</literal> from a view) are ignored.
--->
-また<literal>LIKE</literal>句をビュー、外部テーブル、複合型から列をコピーするために使用することができます。
-不適切なオプション（ビューからの<literal>INCLUDING INDEXES</literal>など）は無視されます。
-=======
+<!--
       The <literal>LIKE</literal> clause can also be used to copy column
       definitions from views, foreign tables, or composite types.
       Inapplicable options (e.g., <literal>INCLUDING INDEXES</literal> from
       a view) are ignored.
->>>>>>> eb4dfa23
+-->
+また<literal>LIKE</literal>句をビュー、外部テーブル、複合型から列をコピーするために使用することができます。
+不適切なオプション（ビューからの<literal>INCLUDING INDEXES</literal>など）は無視されます。★変更あり
      </para>
     </listitem>
    </varlistentry>
@@ -2174,21 +2148,18 @@
   </refsect2>
 
   <refsect2>
-<<<<<<< HEAD
-<!--
-=======
+<!--
    <title><literal>LIKE</> Clause</title>
 
    <para>
     While a <literal>LIKE</> clause exists in the SQL standard, many of the
     options that <productname>PostgreSQL</productname> accepts for it are not
     in the standard, and some of the standard's options are not implemented
-    by <productname>PostgreSQL</productname>.
+    by <productname>PostgreSQL</productname>. ★翻訳が必要
    </para>
   </refsect2>
 
   <refsect2>
->>>>>>> eb4dfa23
    <title><literal>WITH</> Clause</title>
 -->
    <title><literal>WITH</>句</title>
