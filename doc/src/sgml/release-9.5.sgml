--- conflicted
+++ resolved
@@ -3530,13 +3530,9 @@
      <para>
 <!--
       This dodges a portability problem on FreeBSD-derived platforms
-<<<<<<< HEAD
-      (including OS X).
--->
-これにより（OS Xを含む）FreeBSD派生のプラットフォームにおける移植性の問題を回避します。
-=======
       (including macOS).
->>>>>>> 16e7c02c
+-->
+これにより（macOS Xを含む）FreeBSD派生のプラットフォームにおける移植性の問題を回避します。 ★コンフリクト解消時に併せて修正
      </para>
     </listitem>
 
