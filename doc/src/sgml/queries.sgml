<!-- doc/src/sgml/queries.sgml -->

<chapter id="queries">
<!--
 <title>Queries</title>
-->
 <title>問い合わせ</title>

 <indexterm zone="queries">
<!--
  <primary>query</primary>
-->
  <primary>問い合わせ</primary>
 </indexterm>

 <indexterm zone="queries">
  <primary>SELECT</primary>
 </indexterm>

 <para>
<!--
  The previous chapters explained how to create tables, how to fill
  them with data, and how to manipulate that data.  Now we finally
  discuss how to retrieve the data from the database.
-->
前章までで、テーブルを作成し、これにデータを挿入し、さらに挿入したデータを操作する方法について説明しました。
本章では、データベースからデータを取り出す方法について説明します。
 </para>


 <sect1 id="queries-overview">
<!--
  <title>Overview</title>
-->
  <title>概要</title>

  <para>
<!--
   The process of retrieving or the command to retrieve data from a
   database is called a <firstterm>query</firstterm>.  In SQL the
   <xref linkend="sql-select"> command is
   used to specify queries.  The general syntax of the
   <command>SELECT</command> command is
-->
データベースからデータを取り出す処理、または、取り出すためのコマンドを<firstterm>問い合わせ</firstterm>と言います。
SQLでは、<xref linkend="sql-select">コマンドを、問い合わせを指定するために使います。
<command>SELECT</command>コマンドの一般的な構文は次の通りです。
<synopsis>
<optional>WITH <replaceable>with_queries</replaceable></optional> SELECT <replaceable>select_list</replaceable> FROM <replaceable>table_expression</replaceable> <optional><replaceable>sort_specification</replaceable></optional>
</synopsis>
<!--
   The following sections describe the details of the select list, the
   table expression, and the sort specification.  <literal>WITH</>
   queries are treated last since they are an advanced feature.
-->
以降の節では、選択リスト、テーブル式、並べ替えの仕様について詳細に説明します。
<literal>WITH</>問い合わせは、より進んだ機能のため最後で扱います。
  </para>

  <para>
<!--
   A simple kind of query has the form:
-->
単純な問い合わせの形式は次のようなものです。
<programlisting>
SELECT * FROM table1;
</programlisting>
<!--
  Assuming that there is a table called <literal>table1</literal>,
  this command would retrieve all rows and all user-defined columns from
  <literal>table1</literal>.  (The method of retrieval depends on the
  client application.  For example, the
  <application>psql</application> program will display an ASCII-art
  table on the screen, while client libraries will offer functions to
  extract individual values from the query result.)  The select list
  specification <literal>*</literal> means all columns that the table
  expression happens to provide.  A select list can also select a
  subset of the available columns or make calculations using the
  columns.  For example, if
  <literal>table1</literal> has columns named <literal>a</>,
  <literal>b</>, and <literal>c</> (and perhaps others) you can make
  the following query:
-->
<literal>table1</literal>というテーブルがあるとして、このコマンドは<literal>table1</literal>からすべてのユーザ定義の列を全行取り出します。
（検索する方法はクライアントアプリケーションに依存します。
クライアントライブラリは、問い合わせ結果から個々の値を抽出する機能を提供する一方、例えば<application>psql</application>プログラムでは、アスキーアートで表組を画面上に表示します。）
選択リストの指定における<literal>*</literal>は、テーブル式が持つすべての列を提供することを意味します。
選択リストでは、選択可能な列の一部を選択することも、選択可能な列を使用して計算することもできます。
例えば、<literal>table1</literal>に<literal>a</>、<literal>b</>、<literal>c</>という名前の列がある場合（他の列があっても構いません）、以下のような問い合わせができます。
<programlisting>
SELECT a, b + c FROM table1;
</programlisting>
<!--
  (assuming that <literal>b</> and <literal>c</> are of a numerical
  data type).
  See <xref linkend="queries-select-lists"> for more details.
-->
（ここでは<literal>b</>および<literal>c</>は数値型のデータであると仮定しています。）
詳細については<xref linkend="queries-select-lists">を参照してください。
 </para>

 <para>
<!--
  <literal>FROM table1</literal> is a simple kind of
  table expression: it reads just one table.  In general, table
  expressions can be complex constructs of base tables, joins, and
  subqueries.  But you can also omit the table expression entirely and
  use the <command>SELECT</command> command as a calculator:
-->
<literal>FROM table1</literal>は、単純な形のテーブル式で、読み込むテーブルは1つだけです。
一般にテーブル式は基本テーブルや結合そして副問い合わせなどで複雑に構成されることがあります。
しかし、以下のように、テーブル式をすべて省略し、<command>SELECT</command>コマンドを電卓として使用することもできます。
<programlisting>
SELECT 3 * 4;
</programlisting>
<!--
  This is more useful if the expressions in the select list return
  varying results.  For example, you could call a function this way:
-->
選択リストの式が返す結果が変化する場合、これはさらに有用です。
例えば、関数を次のように呼び出すことができます。
<programlisting>
SELECT random();
</programlisting>
  </para>
 </sect1>


 <sect1 id="queries-table-expressions">
<!--
  <title>Table Expressions</title>
-->
  <title>テーブル式</title>

  <indexterm zone="queries-table-expressions">
<!--
   <primary>table expression</primary>
-->
   <primary>テーブル式</primary>
  </indexterm>

  <para>
<!--
   A <firstterm>table expression</firstterm> computes a table.  The
   table expression contains a <literal>FROM</> clause that is
   optionally followed by <literal>WHERE</>, <literal>GROUP BY</>, and
   <literal>HAVING</> clauses.  Trivial table expressions simply refer
   to a table on disk, a so-called base table, but more complex
   expressions can be used to modify or combine base tables in various
   ways.
-->
<firstterm>テーブル式</firstterm>はテーブルを計算するためのものです。
テーブル式には<literal>FROM</>句が含まれており、その後ろにオプションとして<literal>WHERE</>句、<literal>GROUP BY</>句、<literal>HAVING</>句を付けることができます。
単純なテーブル式は、単にディスク上のいわゆる基本テーブルと呼ばれるテーブルを参照するだけです。
しかし複雑な式では、様々な方法で基本テーブルを修正したり、結合させて使用することができます。
  </para>

  <para>
<!--
   The optional <literal>WHERE</>, <literal>GROUP BY</>, and
   <literal>HAVING</> clauses in the table expression specify a
   pipeline of successive transformations performed on the table
   derived in the <literal>FROM</> clause.  All these transformations
   produce a virtual table that provides the rows that are passed to
   the select list to compute the output rows of the query.
-->
テーブル式のオプション<literal>WHERE</>句、<literal>GROUP BY</>句、および<literal>HAVING</>句は、<literal>FROM</>句で派生したテーブル上に対して次々に変換を実行するパイプラインを指定します。
これらの変換によって仮想テーブルが1つ生成されます。
そしてこの仮想テーブルの行が選択リストに渡され、問い合わせの出力行が計算されます。
  </para>

  <sect2 id="queries-from">
<!--
   <title>The <literal>FROM</literal> Clause</title>
-->
   <title><literal>FROM</literal>句</title>

   <para>
<!--
    The <xref linkend="sql-from" endterm="sql-from-title"> derives a
    table from one or more other tables given in a comma-separated
    table reference list.
-->
<xref linkend="sql-from" endterm="sql-from-title">は、カンマで分けられたテーブル参照リストで与えられる1つ以上のテーブルから、1つのテーブルを派生します。
<synopsis>
FROM <replaceable>table_reference</replaceable> <optional>, <replaceable>table_reference</replaceable> <optional>, ...</optional></optional>
</synopsis>

<!--
    A table reference can be a table name (possibly schema-qualified),
    or a derived table such as a subquery, a <literal>JOIN</> construct, or
    complex combinations of these.  If more than one table reference is
    listed in the <literal>FROM</> clause, the tables are cross-joined
    (that is, the Cartesian product of their rows is formed; see below).
    The result of the <literal>FROM</> list is an intermediate virtual
    table that can then be subject to
    transformations by the <literal>WHERE</>, <literal>GROUP BY</>,
    and <literal>HAVING</> clauses and is finally the result of the
    overall table expression.
-->
テーブル参照は、テーブル名（スキーマで修飾することもできます）、あるいは、副問い合わせ、<literal>JOIN</>による結合、これらの複雑な組み合わせなどの派生テーブルとすることができます。
<literal>FROM</>句に複数のテーブル参照がある場合、クロス結合されます（テーブルの行のデカルト積が形成されます。下記を参照）。
<literal>FROM</>リストの結果は<literal>WHERE</>句、<literal>GROUP BY</>句、および<literal>HAVING</>句での変換対象となる中間的な仮想テーブルになり、最終的にはテーブル式全体の結果となります。
   </para>

   <indexterm>
    <primary>ONLY</primary>
   </indexterm>

   <para>
<!--
    When a table reference names a table that is the parent of a
    table inheritance hierarchy, the table reference produces rows of
    not only that table but all of its descendant tables, unless the
    key word <literal>ONLY</> precedes the table name.  However, the
    reference produces only the columns that appear in the named table
    &mdash; any columns added in subtables are ignored.
-->
テーブル参照で、テーブルの継承階層の親テーブルの名前を指定すると、テーブル名の前に<literal>ONLY</>キーワードがない場合は、テーブル参照はそのテーブルだけでなくその子テーブルに継承されたすべての行を生成します。
しかし、この参照は名前を指定したテーブルに現れる列のみを生成し、子テーブルで追加された列は無視されます。
   </para>

   <para>
<!--
    Instead of writing <literal>ONLY</> before the table name, you can write
    <literal>*</> after the table name to explicitly specify that descendant
    tables are included.  Writing <literal>*</> is not necessary since that
    behavior is the default (unless you have changed the setting of the <xref
    linkend="guc-sql-inheritance"> configuration option).  However writing
    <literal>*</> might be useful to emphasize that additional tables will be
    searched.
-->
テーブル名の前に<literal>ONLY</>を記述する代わりに、テーブル名の後に<literal>*</>を記述して、子テーブルが含まれることを明示的に指定することができます。
この動作は（<xref linkend="guc-sql-inheritance">設定オプションの設定を変更していない限り）デフォルトですので、<literal>*</>を記述することは必要ありません。
しかし<literal>*</>を記述してさらにテーブルが検索されることを強調することができますので有用かもしれません。
   </para>

   <sect3 id="queries-join">
<!--
    <title>Joined Tables</title>
-->
    <title>結合テーブル</title>

    <indexterm zone="queries-join">
<!--
     <primary>join</primary>
-->
     <primary>結合</primary>
    </indexterm>

    <para>
<!--
     A joined table is a table derived from two other (real or
     derived) tables according to the rules of the particular join
     type.  Inner, outer, and cross-joins are available.
     The general syntax of a joined table is
-->
結合テーブルは、2つの（実または派生）テーブルから、指定した結合種類の規則に従って派生したテーブルです。
内部結合、外部結合、およびクロス結合が使用可能です。
テーブル結合の一般的な構文は次のとおりです
<synopsis>
<replaceable>T1</replaceable> <replaceable>join_type</replaceable> <replaceable>T2</replaceable> <optional> <replaceable>join_condition</replaceable> </optional>
</synopsis>
<!--
     Joins of all types can be chained together, or nested: either or
     both <replaceable>T1</replaceable> and
     <replaceable>T2</replaceable> can be joined tables.  Parentheses
     can be used around <literal>JOIN</> clauses to control the join
     order.  In the absence of parentheses, <literal>JOIN</> clauses
     nest left-to-right.
-->
すべての結合は、互いに結び付けたり、あるいは入れ子にしたりすることができます。
<replaceable>T1</replaceable>と<replaceable>T2</replaceable>のどちらか、あるいは両方が、結合テーブルになることがあります。
括弧で<literal>JOIN</>句を括ることで結合の順序を制御することができます。
括弧がない場合、<literal>JOIN</>句は左から右に入れ子にします。
    </para>

    <variablelist>
<!--
     <title>Join Types</title>
-->
     <title>結合の種類</title>

     <varlistentry>
<!--
      <term>Cross join
-->
      <term>クロス結合
      <indexterm>
<!--
       <primary>join</primary>
       <secondary>cross</secondary>
-->
       <primary>結合</primary>
       <secondary>クロス</secondary>
      </indexterm>

      <indexterm>
<!--
       <primary>cross join</primary>
-->
       <primary>クロス結合</primary>
      </indexterm>
      </term>

      <listitem>
<synopsis>
<replaceable>T1</replaceable> CROSS JOIN <replaceable>T2</replaceable>
</synopsis>

       <para>
<!--
        For every possible combination of rows from
        <replaceable>T1</replaceable> and
        <replaceable>T2</replaceable> (i.e., a Cartesian product),
        the joined table will contain a
        row consisting of all columns in <replaceable>T1</replaceable>
        followed by all columns in <replaceable>T2</replaceable>.  If
        the tables have N and M rows respectively, the joined
        table will have N * M rows.
-->
<replaceable>T1</replaceable>および<replaceable>T2</replaceable>からのすべての可能な行の組み合わせ（つまりデカルト積）に対し、結合されたテーブルは<replaceable>T1</replaceable>のすべての列の後に<replaceable>T2</replaceable>のすべての列が続く行を含みます。
テーブルがそれぞれN行とM行で構成されているとすると、結合されたテーブルの行数は N * M 行となります。
       </para>

       <para>
<!--
        <literal>FROM <replaceable>T1</replaceable> CROSS JOIN
        <replaceable>T2</replaceable></literal> is equivalent to
        <literal>FROM <replaceable>T1</replaceable> INNER JOIN
        <replaceable>T2</replaceable> ON TRUE</literal> (see below).
        It is also equivalent to
        <literal>FROM <replaceable>T1</replaceable>,
        <replaceable>T2</replaceable></literal>.
-->
<literal>FROM <replaceable>T1</replaceable> CROSS JOIN <replaceable>T2</replaceable></literal> は <literal>FROM <replaceable>T1</replaceable> INNER JOIN <replaceable>T2</replaceable> ON TRUE</literal> と同じです（下記を参照）。
また <literal>FROM <replaceable>T1</replaceable>, <replaceable>T2</replaceable></literal> とも同じです。
        <note>
        <para>
<!--
         This latter equivalence does not hold exactly when more than two
         tables appear, because <literal>JOIN</> binds more tightly than
         comma.  For example
         <literal>FROM <replaceable>T1</replaceable> CROSS JOIN
         <replaceable>T2</replaceable> INNER JOIN <replaceable>T3</replaceable>
         ON <replaceable>condition</replaceable></literal>
         is not the same as
         <literal>FROM <replaceable>T1</replaceable>,
         <replaceable>T2</replaceable> INNER JOIN <replaceable>T3</replaceable>
         ON <replaceable>condition</replaceable></literal>
         because the <replaceable>condition</replaceable> can
         reference <replaceable>T1</replaceable> in the first case but not
         the second.
-->
３つ以上のテーブルが現れた場合、この後者の等価性は厳密には保たれてはいません。
なぜなら、<literal>JOIN</>はカンマより強固に結合するためです。
例えば
<literal>FROM <replaceable>T1</replaceable> CROSS JOIN
<replaceable>T2</replaceable> INNER JOIN <replaceable>T3</replaceable>
ON <replaceable>condition</replaceable></literal>
は
<literal>FROM <replaceable>T1</replaceable>,
<replaceable>T2</replaceable> INNER JOIN <replaceable>T3</replaceable>
ON <replaceable>condition</replaceable></literal>
と同じではありません。
なぜなら最初のケースでは<replaceable>condition</replaceable>が<replaceable>T1</replaceable>を参照できますが、2番目ではできないからです。
        </para>
        </note>
       </para>
      </listitem>
     </varlistentry>

     <varlistentry>
<!--
      <term>Qualified joins
-->
      <term>限定的な結合
      <indexterm>
<!--
       <primary>join</primary>
       <secondary>outer</secondary>
-->
       <primary>結合</primary>
       <secondary>外部</secondary>
      </indexterm>

      <indexterm>
<!--
       <primary>outer join</primary>
-->
       <primary>外部結合</primary>
      </indexterm>
      </term>

      <listitem>
<synopsis>
<replaceable>T1</replaceable> { <optional>INNER</optional> | { LEFT | RIGHT | FULL } <optional>OUTER</optional> } JOIN <replaceable>T2</replaceable> ON <replaceable>boolean_expression</replaceable>
<replaceable>T1</replaceable> { <optional>INNER</optional> | { LEFT | RIGHT | FULL } <optional>OUTER</optional> } JOIN <replaceable>T2</replaceable> USING ( <replaceable>join column list</replaceable> )
<replaceable>T1</replaceable> NATURAL { <optional>INNER</optional> | { LEFT | RIGHT | FULL } <optional>OUTER</optional> } JOIN <replaceable>T2</replaceable>
</synopsis>

       <para>
<!--
        The words <literal>INNER</literal> and
        <literal>OUTER</literal> are optional in all forms.
        <literal>INNER</literal> is the default;
        <literal>LEFT</literal>, <literal>RIGHT</literal>, and
        <literal>FULL</literal> imply an outer join.
-->
<literal>INNER</literal>や<literal>OUTER</literal>は省略可能です。
<literal>INNER</literal>がデフォルトとなります。
<literal>LEFT</literal>、<literal>RIGHT</literal>、<literal>FULL</literal>は外部結合を意味します。
       </para>

       <para>
<!--
        The <firstterm>join condition</firstterm> is specified in the
        <literal>ON</> or <literal>USING</> clause, or implicitly by
        the word <literal>NATURAL</>.  The join condition determines
        which rows from the two source tables are considered to
        <quote>match</quote>, as explained in detail below.
-->
<firstterm>結合条件</firstterm>は、<literal>ON</>句か<literal>USING</>句で指定するか、または<literal>NATURAL</>記述で暗黙的に指定します。
結合条件は、以下で詳しく説明するように、2つの元となるテーブルのどの行が<quote>一致するか</quote>を決めます。
       </para>

       <para>
<!--
        The possible types of qualified join are:
-->
限定的な結合には次のものがあります。

       <variablelist>
        <varlistentry>
<!--
         <term><literal>INNER JOIN</></term>
-->
         <term><literal>INNER JOIN</>（内部結合）</term>

         <listitem>
          <para>
<!--
           For each row R1 of T1, the joined table has a row for each
           row in T2 that satisfies the join condition with R1.
-->
T1の各行R1に対して、T2において行R1との結合条件を満たしている各行が、結合されたテーブルに含まれます。
          </para>
         </listitem>
        </varlistentry>

        <varlistentry>
<!--
         <term><literal>LEFT OUTER JOIN</>
-->
         <term><literal>LEFT OUTER JOIN</>（左外部結合）
         <indexterm>
<!--
          <primary>join</primary>
          <secondary>left</secondary>
-->
          <primary>結合</primary>
          <secondary>左</secondary>
         </indexterm>

         <indexterm>
<!--
          <primary>left join</primary>
-->
          <primary>左結合</primary>
         </indexterm>
         </term>

         <listitem>
          <para>
<!--
           First, an inner join is performed.  Then, for each row in
           T1 that does not satisfy the join condition with any row in
           T2, a joined row is added with null values in columns of
           T2.  Thus, the joined table always has at least
           one row for each row in T1.
-->
まず、内部結合が行われます。
その後、T2のどの行との結合条件も満たさないT1の各行については、T2の列をNULL値として結合行が追加されます。
したがって、連結されたテーブルは常にT1の行それぞれに少なくとも1つの行があります。
          </para>
         </listitem>
        </varlistentry>

        <varlistentry>
<!--
         <term><literal>RIGHT OUTER JOIN</>
-->
         <term><literal>RIGHT OUTER JOIN</>（右外部結合）
         <indexterm>
<!--
          <primary>join</primary>
          <secondary>right</secondary>
-->
          <primary>結合</primary>
          <secondary>右</secondary>
         </indexterm>

         <indexterm>
<!--
          <primary>right join</primary>
-->
          <primary>右結合</primary>
         </indexterm>
         </term>

         <listitem>
          <para>
<!--
           First, an inner join is performed.  Then, for each row in
           T2 that does not satisfy the join condition with any row in
           T1, a joined row is added with null values in columns of
           T1.  This is the converse of a left join: the result table
           will always have a row for each row in T2.
-->
まず、内部結合が行われます。
その後、T1のどの行の結合条件も満たさないT2の各行については、T1の列をNULL値として結合行が追加されます。
これは左結合の反対です。
結果のテーブルは、T2の行が常に入ります。
          </para>
         </listitem>
        </varlistentry>

        <varlistentry>
<!--
         <term><literal>FULL OUTER JOIN</></term>
-->
         <term><literal>FULL OUTER JOIN</>（完全外部結合）</term>

         <listitem>
          <para>
<!--
           First, an inner join is performed.  Then, for each row in
           T1 that does not satisfy the join condition with any row in
           T2, a joined row is added with null values in columns of
           T2.  Also, for each row of T2 that does not satisfy the
           join condition with any row in T1, a joined row with null
           values in the columns of T1 is added.
-->
まず、内部結合が行われます。
その後、T2のどの行の結合条件も満たさないT1の各行については、T2の列をNULL値として結合行が追加されます。
さらに、T1のどの行でも結合条件を満たさないT2の各行に対して、T1の列をNULL値として結合行が追加されます。
          </para>
         </listitem>
        </varlistentry>
       </variablelist>
       </para>

       <para>
<!--
        The <literal>ON</> clause is the most general kind of join
        condition: it takes a Boolean value expression of the same
        kind as is used in a <literal>WHERE</> clause.  A pair of rows
        from <replaceable>T1</> and <replaceable>T2</> match if the
        <literal>ON</> expression evaluates to true.
-->
<literal>ON</>句は最も汎用的な結合条件であり、<literal>WHERE</>句で使われるものと同じ論理値評価式となります。
<literal>ON</>式の評価が真となる場合、<replaceable>T1</>および<replaceable>T2</>の対応する行が一致します。
       </para>

       <para>
<!--
        The <literal>USING</> clause is a shorthand that allows you to take
        advantage of the specific situation where both sides of the join use
        the same name for the joining column(s).  It takes a
        comma-separated list of the shared column names
        and forms a join condition that includes an equality comparison
        for each one.  For example, joining <replaceable>T1</>
        and <replaceable>T2</> with <literal>USING (a, b)</> produces
        the join condition <literal>ON <replaceable>T1</>.a
        = <replaceable>T2</>.a AND <replaceable>T1</>.b
        = <replaceable>T2</>.b</literal>.
-->
<literal>USING</>句は、結合の両側で結合列に同じ名前を使っているという特別な状況の利点を活かすことができる省略形です。
それは、結合テーブルが共通で持つ列名をカンマで区切ったリストから、それぞれの列の等価性を結合条件として生成します。
例えば, <replaceable>T1</>と<replaceable>T2</>を<literal>USING (a, b)</>を使用して結合する場合は、<literal>ON <replaceable>T1</>.a = <replaceable>T2</>.a AND <replaceable>T1</>.b = <replaceable>T2</>.b</literal>という結合条件を生成します。
       </para>

       <para>
<!--
        Furthermore, the output of <literal>JOIN USING</> suppresses
        redundant columns: there is no need to print both of the matched
        columns, since they must have equal values.  While <literal>JOIN
        ON</> produces all columns from <replaceable>T1</> followed by all
        columns from <replaceable>T2</>, <literal>JOIN USING</> produces one
        output column for each of the listed column pairs (in the listed
        order), followed by any remaining columns from <replaceable>T1</>,
        followed by any remaining columns from <replaceable>T2</>.
-->
さらに、<literal>JOIN USING</>の出力は、冗長列を抑制します。マッチした列は両方が同じ値を待つので両方を出力する必要がありません。
<literal>JOIN ON</> は <replaceable>T1</> からのすべての列と、それに続く <replaceable>T2</> からのすべての列を生成します。
<literal>JOIN USING</>は指定された列のペアのそれぞれについて１つの出力（結合リストでの指定順）、続いて<replaceable>T1</>の残りの列、その後に<replaceable>T2</>の残りの列を出力します。
       </para>

       <para>
        <indexterm>
<!--
         <primary>join</primary>
         <secondary>natural</secondary>
-->
         <primary>結合</primary>
         <secondary>自然</secondary>
        </indexterm>
        <indexterm>
<!--
         <primary>natural join</primary>
-->
         <primary>自然結合</primary>
        </indexterm>
<!--
        Finally, <literal>NATURAL</> is a shorthand form of
        <literal>USING</>: it forms a <literal>USING</> list
        consisting of all column names that appear in both
        input tables.  As with <literal>USING</>, these columns appear
        only once in the output table.  If there are no common
<<<<<<< HEAD
        column names, <literal>NATURAL</literal> behaves like
        <literal>CROSS JOIN</literal>.
-->
最後に、<literal>NATURAL</>は<literal>USING</>の略記形式で、２つの入力テーブルの両方に含まれているすべての列名で構成される<literal>USING</>リストを形成します。
<literal>USING</>と同様、これらの列は出力テーブルに一度だけ現れます。
共通する列が存在しない場合、<literal>NATURAL</literal>は<literal>CROSS JOIN</literal>と同様に動作します。
=======
        column names, <literal>NATURAL JOIN</literal> behaves like
        <literal>JOIN ... ON TRUE</literal>, producing a cross-product join.
>>>>>>> eca2f8a7
       </para>

       <note>
        <para>
<!--
         <literal>USING</literal> is reasonably safe from column changes
         in the joined relations since only the listed columns
         are combined.  <literal>NATURAL</> is considerably more risky since
         any schema changes to either relation that cause a new matching
         column name to be present will cause the join to combine that new
         column as well.
-->
<literal>USING</literal>は、リストされている列のみ結合するのでリレーションの列の変更から適度に安全です。
<literal>NATURAL</>は、<literal>USING</literal>よりもかなり危険です。
いずれかのリレーションのスキーマ変更により新しくマッチする列名が作られると、結合にその新しい列も使われるようになってしまうからです。
        </para>
       </note>
      </listitem>
     </varlistentry>
    </variablelist>

    <para>
<!--
     To put this together, assume we have tables <literal>t1</literal>:
-->
まとめとして、 以下のテーブル<literal>t1</literal>
<programlisting>
 num | name
-----+------
   1 | a
   2 | b
   3 | c
</programlisting>
<!--
     and <literal>t2</literal>:
-->
および、テーブル<literal>t2</literal>
<programlisting>
 num | value
-----+-------
   1 | xxx
   3 | yyy
   5 | zzz
</programlisting>
<!--
     then we get the following results for the various joins:
-->
を想定すると、以下のように様々な結合に関する結果が得られます。
<screen>
<prompt>=&gt;</> <userinput>SELECT * FROM t1 CROSS JOIN t2;</>
 num | name | num | value
-----+------+-----+-------
   1 | a    |   1 | xxx
   1 | a    |   3 | yyy
   1 | a    |   5 | zzz
   2 | b    |   1 | xxx
   2 | b    |   3 | yyy
   2 | b    |   5 | zzz
   3 | c    |   1 | xxx
   3 | c    |   3 | yyy
   3 | c    |   5 | zzz
(9 rows)

<prompt>=&gt;</> <userinput>SELECT * FROM t1 INNER JOIN t2 ON t1.num = t2.num;</>
 num | name | num | value
-----+------+-----+-------
   1 | a    |   1 | xxx
   3 | c    |   3 | yyy
(2 rows)

<prompt>=&gt;</> <userinput>SELECT * FROM t1 INNER JOIN t2 USING (num);</>
 num | name | value
-----+------+-------
   1 | a    | xxx
   3 | c    | yyy
(2 rows)

<prompt>=&gt;</> <userinput>SELECT * FROM t1 NATURAL INNER JOIN t2;</>
 num | name | value
-----+------+-------
   1 | a    | xxx
   3 | c    | yyy
(2 rows)

<prompt>=&gt;</> <userinput>SELECT * FROM t1 LEFT JOIN t2 ON t1.num = t2.num;</>
 num | name | num | value
-----+------+-----+-------
   1 | a    |   1 | xxx
   2 | b    |     |
   3 | c    |   3 | yyy
(3 rows)

<prompt>=&gt;</> <userinput>SELECT * FROM t1 LEFT JOIN t2 USING (num);</>
 num | name | value
-----+------+-------
   1 | a    | xxx
   2 | b    |
   3 | c    | yyy
(3 rows)

<prompt>=&gt;</> <userinput>SELECT * FROM t1 RIGHT JOIN t2 ON t1.num = t2.num;</>
 num | name | num | value
-----+------+-----+-------
   1 | a    |   1 | xxx
   3 | c    |   3 | yyy
     |      |   5 | zzz
(3 rows)

<prompt>=&gt;</> <userinput>SELECT * FROM t1 FULL JOIN t2 ON t1.num = t2.num;</>
 num | name | num | value
-----+------+-----+-------
   1 | a    |   1 | xxx
   2 | b    |     |
   3 | c    |   3 | yyy
     |      |   5 | zzz
(4 rows)
</screen>
    </para>

    <para>
<!--
     The join condition specified with <literal>ON</> can also contain
     conditions that do not relate directly to the join.  This can
     prove useful for some queries but needs to be thought out
     carefully.  For example:
-->
<literal>ON</>で指定される結合条件には、結合に直接関係しない条件も含めることができます。
これは一部の問い合わせにおいては便利ですが、使用の際には注意が必要です。
例を示します。
<screen>
<prompt>=&gt;</> <userinput>SELECT * FROM t1 LEFT JOIN t2 ON t1.num = t2.num AND t2.value = 'xxx';</>
 num | name | num | value
-----+------+-----+-------
   1 | a    |   1 | xxx
   2 | b    |     |
   3 | c    |     |
(3 rows)
</screen>
<!--
     Notice that placing the restriction in the <literal>WHERE</> clause
     produces a different result:
-->
<literal>WHERE</>句の中に制約を記述すると異なる結果になることに注意してください。
<screen>
<prompt>=&gt;</> <userinput>SELECT * FROM t1 LEFT JOIN t2 ON t1.num = t2.num WHERE t2.value = 'xxx';</>
 num | name | num | value
-----+------+-----+-------
   1 | a    |   1 | xxx
(1 row)
</screen>
<!--
     This is because a restriction placed in the <literal>ON</>
     clause is processed <emphasis>before</> the join, while
     a restriction placed in the <literal>WHERE</> clause is processed
     <emphasis>after</> the join.
     That does not matter with inner joins, but it matters a lot with outer
     joins.
-->
この理由は<literal>ON</>句の中の制約は結合の<emphasis>前</>に処理され、一方<literal>WHERE</>句の中の制約は結合の<emphasis>後</>に処理されることによります。
これは内部結合には影響がありませんが、外部結合には大きな影響があります。
    </para>
   </sect3>

   <sect3 id="queries-table-aliases">
<!--
    <title>Table and Column Aliases</title>
-->
    <title>テーブルと列の別名</title>

    <indexterm zone="queries-table-aliases">
<!--
     <primary>alias</primary>
     <secondary>in the FROM clause</secondary>
-->
     <primary>別名</primary>
     <secondary>FROM句内の</secondary>
    </indexterm>

    <indexterm>
<!--
     <primary>label</primary>
     <see>alias</see>
-->
     <primary>ラベル</primary>
     <see>別名</see>
    </indexterm>

    <para>
<!--
     A temporary name can be given to tables and complex table
     references to be used for references to the derived table in
     the rest of the query.  This is called a <firstterm>table
     alias</firstterm>.
-->
テーブルや複雑なテーブル参照に一時的な名前を付与し、問い合わせの以降の部分では、その名前を使ってテーブルや複雑なテーブル参照を利用することができます。
これを<firstterm>テーブルの別名</firstterm>と呼びます。
    </para>

    <para>
<!--
     To create a table alias, write
-->
テーブルの別名を作成するには以下のようにします。
<synopsis>
FROM <replaceable>table_reference</replaceable> AS <replaceable>alias</replaceable>
</synopsis>
<!--
     or
-->
もしくは
<synopsis>
FROM <replaceable>table_reference</replaceable> <replaceable>alias</replaceable>
</synopsis>
<!--
     The <literal>AS</literal> key word is optional noise.
     <replaceable>alias</replaceable> can be any identifier.
-->
<literal>AS</literal>キーワードはなくても構わないノイズです。
<replaceable>alias</replaceable>は任意の識別子になります。
    </para>

    <para>
<!--
     A typical application of table aliases is to assign short
     identifiers to long table names to keep the join clauses
     readable.  For example:
-->
テーブルの別名の一般的な適用法は、長いテーブル名に短縮した識別子を割り当てて結合句を読みやすくすることです。
例を示します。
<programlisting>
SELECT * FROM some_very_long_table_name s JOIN another_fairly_long_name a ON s.id = a.num;
</programlisting>
    </para>

    <para>
<!--
     The alias becomes the new name of the table reference so far as the
     current query is concerned &mdash; it is not allowed to refer to the
     table by the original name elsewhere in the query.  Thus, this is not
     valid:
-->
現在の問い合わせに関しては、別名がテーブル参照をする時の新しい名前になります。
問い合わせの他の場所で元々の名前でテーブルを参照することはできなくなります。
よって、次の例は有効ではありません。
<programlisting>
<!--
SELECT * FROM my_table AS m WHERE my_table.a &gt; 5;    &#045;&#045; wrong
-->
SELECT * FROM my_table AS m WHERE my_table.a &gt; 5;    -- 間違い
</programlisting>
    </para>

    <para>
<!--
     Table aliases are mainly for notational convenience, but it is
     necessary to use them when joining a table to itself, e.g.:
-->
テーブルの別名は主に表記を簡単にするためにあります。
しかし次のように、1つのテーブルが自分自身と結合する場合は、必須となります。
<programlisting>
SELECT * FROM people AS mother JOIN people AS child ON mother.id = child.mother_id;
</programlisting>
<!--
     Additionally, an alias is required if the table reference is a
     subquery (see <xref linkend="queries-subqueries">).
-->
さらに、テーブル参照が副問い合わせ（<xref linkend="queries-subqueries">を参照）の場合に別名が必要になります。
    </para>

    <para>
<!--
     Parentheses are used to resolve ambiguities.  In the following example,
     the first statement assigns the alias <literal>b</literal> to the second
     instance of <literal>my_table</>, but the second statement assigns the
     alias to the result of the join:
-->
括弧は曖昧さをなくすために使われます。
次の例では、最初の文で2つ目の<literal>my_table</>のインスタンスに<literal>b</literal>という別名を付与し、一方、2つ目の文では結合結果に対して別名を付与しています。
<programlisting>
SELECT * FROM my_table AS a CROSS JOIN my_table AS b ...
SELECT * FROM (my_table AS a CROSS JOIN my_table) AS b ...
</programlisting>
    </para>

    <para>
<!--
     Another form of table aliasing gives temporary names to the columns of
     the table, as well as the table itself:
-->
次のような形式でテーブル別名を付けて、テーブル自身と同様にテーブルの列に一時的な名前を付けることができます。
<synopsis>
FROM <replaceable>table_reference</replaceable> <optional>AS</optional> <replaceable>alias</replaceable> ( <replaceable>column1</replaceable> <optional>, <replaceable>column2</replaceable> <optional>, ...</optional></optional> )
</synopsis>
<!--
     If fewer column aliases are specified than the actual table has
     columns, the remaining columns are not renamed.  This syntax is
     especially useful for self-joins or subqueries.
-->
もし、実際のテーブルが持つ列よりも少ない数の列の別名が与えられる場合、残りの列は改名されません。
この構文は、自己結合あるいは副問い合わせで特に役立ちます。
    </para>

    <para>
<!--
     When an alias is applied to the output of a <literal>JOIN</>
     clause, the alias hides the original
     name(s) within the <literal>JOIN</>.  For example:
-->
別名が<literal>JOIN</>句の結果に適用される場合、別名は<literal>JOIN</>内で参照される元々の名を隠します。
以下に例を示します。
<programlisting>
SELECT a.* FROM my_table AS a JOIN your_table AS b ON ...
</programlisting>
<!--
     is valid SQL, but:
-->
は有効なSQLですが、
<programlisting>
SELECT a.* FROM (my_table AS a JOIN your_table AS b ON ...) AS c
</programlisting>
<!--
     is not valid; the table alias <literal>a</> is not visible
     outside the alias <literal>c</>.
-->
は有効ではありません。
テーブルの別名<literal>a</>は、別名<literal>c</>の外側では参照することができません。
    </para>
   </sect3>

   <sect3 id="queries-subqueries">
<!--
    <title>Subqueries</title>
-->
    <title>副問い合わせ</title>

    <indexterm zone="queries-subqueries">
<!--
     <primary>subquery</primary>
-->
     <primary>副問い合わせ</primary>
    </indexterm>

    <para>
<!--
     Subqueries specifying a derived table must be enclosed in
     parentheses and <emphasis>must</emphasis> be assigned a table
     alias name (as in <xref linkend="queries-table-aliases">).  For
     example:
-->
派生テーブルを指定する副問い合わせは括弧で囲む必要があります。
また、（<xref linkend="queries-table-aliases">にあるように）<emphasis>必ず</emphasis>テーブル別名が割り当てられている必要があります。
例を示します。
<programlisting>
FROM (SELECT * FROM table1) AS alias_name
</programlisting>
    </para>

    <para>
<!--
     This example is equivalent to <literal>FROM table1 AS
     alias_name</literal>.  More interesting cases, which cannot be
     reduced to a plain join, arise when the subquery involves
     grouping or aggregation.
-->
この例は<literal>FROM table1 AS alias_name</literal>と同じです。
副問い合わせがグループ化や集約を含んでいる場合は、単純結合にまとめることはできない、より重要な例が発生します。
    </para>

    <para>
<!--
     A subquery can also be a <command>VALUES</> list:
-->
また、副問い合わせを<command>VALUES</>リストとすることもできます。
<programlisting>
FROM (VALUES ('anne', 'smith'), ('bob', 'jones'), ('joe', 'blow'))
     AS names(first, last)
</programlisting>
<!--
     Again, a table alias is required.  Assigning alias names to the columns
     of the <command>VALUES</> list is optional, but is good practice.
     For more information see <xref linkend="queries-values">.
-->
繰り返しますが、テーブルの別名が必要です。
<command>VALUES</>リストの列に別名を付与することは省略することもできますが、付与することを勧めます。
<xref linkend="queries-values">を参照してください。
    </para>
   </sect3>

   <sect3 id="queries-tablefunctions">
<!--
    <title>Table Functions</title>
-->
    <title>テーブル関数</title>

<!--
    <indexterm zone="queries-tablefunctions"><primary>table function</></>
-->
    <indexterm zone="queries-tablefunctions"><primary>テーブル関数</></>

    <indexterm zone="queries-tablefunctions">
<!--
     <primary>function</>
     <secondary>in the FROM clause</>
-->
     <primary>関数</>
     <secondary>FROM句内の</>
    </indexterm>

    <para>
<!--
     Table functions are functions that produce a set of rows, made up
     of either base data types (scalar types) or composite data types
     (table rows).  They are used like a table, view, or subquery in
     the <literal>FROM</> clause of a query. Columns returned by table
     functions can be included in <literal>SELECT</>,
     <literal>JOIN</>, or <literal>WHERE</> clauses in the same manner
     as columns of a table, view, or subquery.
-->
テーブル関数は、基本データ型（スカラ型）、もしくは複合データ型（テーブル行）からなる行の集合を生成する関数です。
これらは、問い合わせの<literal>FROM</>句内でテーブル、ビュー、副問い合わせのように使用されます。
テーブル関数から返される列は、テーブル、ビュー、副問い合わせの列と同様の手順で、<literal>SELECT</>、<literal>JOIN</>、<literal>WHERE</>の中に含めることができます。
    </para>

    <para>
<!--
     Table functions may also be combined using the <literal>ROWS FROM</>
     syntax, with the results returned in parallel columns; the number of
     result rows in this case is that of the largest function result, with
     smaller results padded with null values to match.
-->
テーブル関数は<literal>ROWS FROM</>構文を使用することで、それらの返却列を一緒に組み合わせることもできます。
このときの結果の行数は、行数が最大となる関数の結果と同じになり、少ない結果側は多い結果に合わせてnull値で埋められます。
    </para>

<synopsis>
<replaceable>function_call</replaceable> <optional>WITH ORDINALITY</optional> <optional><optional>AS</optional> <replaceable>table_alias</replaceable> <optional>(<replaceable>column_alias</replaceable> <optional>, ... </optional>)</optional></optional>
ROWS FROM( <replaceable>function_call</replaceable> <optional>, ... </optional> ) <optional>WITH ORDINALITY</optional> <optional><optional>AS</optional> <replaceable>table_alias</replaceable> <optional>(<replaceable>column_alias</replaceable> <optional>, ... </optional>)</optional></optional>
</synopsis>

    <para>
<!--
     If the <literal>WITH ORDINALITY</literal> clause is specified, an
     additional column of type <type>bigint</type> will be added to the
     function result columns.  This column numbers the rows of the function
     result set, starting from 1. (This is a generalization of the
     SQL-standard syntax for <literal>UNNEST ... WITH ORDINALITY</literal>.)
     By default, the ordinal column is called <literal>ordinality</>, but
     a different column name can be assigned to it using
     an <literal>AS</literal> clause.
-->
WITH ORDINALITY句が指定されている場合、関数の結果の列に<type>bigint</type>型の列が追加されます。
この列は関数の結果の行を1から数えます。
（これは標準SQLの構文<literal>UNNEST ... WITH ORDINALITY</literal>の一般化です。）
デフォルトでは、この序数(ordinal)の列は<literal>ordinality</>になります。しかし別の名前を<literal>AS</literal>句を使用して別名を割り当てることができます。
    </para>

    <para>
<!--
     The special table function <literal>UNNEST</literal> may be called with
     any number of array parameters, and it returns a corresponding number of
     columns, as if <literal>UNNEST</literal>
     (<xref linkend="functions-array">) had been called on each parameter
     separately and combined using the <literal>ROWS FROM</literal> construct.
-->
特別なテーブル関数<literal>UNNEST</literal>は、任意の数の配列パラメータで呼ぶことができます。
そしてそれは、対応する数の列を返し、あたかも<literal>UNNEST</literal>(<xref linkend="functions-array">)が各パラメータ毎に<literal>ROWS FROM</literal>構文を使用して結合されているかのようになります。
    </para>

<synopsis>
UNNEST( <replaceable>array_expression</replaceable> <optional>, ... </optional> ) <optional>WITH ORDINALITY</optional> <optional><optional>AS</optional> <replaceable>table_alias</replaceable> <optional>(<replaceable>column_alias</replaceable> <optional>, ... </optional>)</optional></optional>
</synopsis>

    <para>
<!--
     If no <replaceable>table_alias</replaceable> is specified, the function
     name is used as the table name; in the case of a <literal>ROWS FROM()</>
     construct, the first function's name is used.
-->
<replaceable>table_alias</replaceable>が指定されない場合、テーブル名として関数名が使用されます。
<literal>ROWS FROM()</>の場合は最初の関数名が使用されます。
    </para>

    <para>
<!--
     If column aliases are not supplied, then for a function returning a base
     data type, the column name is also the same as the function name.  For a
     function returning a composite type, the result columns get the names
     of the individual attributes of the type.
-->
列に別名が提供されない場合、基本データ型を返す関数に対しては、列名も関数名と同じになります。
複合型を返す関数の場合は、結果の列は型の個々の属性の名前を取得します。
    </para>

    <para>
<!--
     Some examples:
-->
以下に数例示します。
<programlisting>
CREATE TABLE foo (fooid int, foosubid int, fooname text);

CREATE FUNCTION getfoo(int) RETURNS SETOF foo AS $$
    SELECT * FROM foo WHERE fooid = $1;
$$ LANGUAGE SQL;

SELECT * FROM getfoo(1) AS t1;

SELECT * FROM foo
    WHERE foosubid IN (
                        SELECT foosubid
                        FROM getfoo(foo.fooid) z
                        WHERE z.fooid = foo.fooid
                      );

CREATE VIEW vw_getfoo AS SELECT * FROM getfoo(1);

SELECT * FROM vw_getfoo;
</programlisting>
    </para>

    <para>
<!--
     In some cases it is useful to define table functions that can
     return different column sets depending on how they are invoked.
     To support this, the table function can be declared as returning
     the pseudotype <type>record</>.  When such a function is used in
     a query, the expected row structure must be specified in the
     query itself, so that the system can know how to parse and plan
     the query.  This syntax looks like:
-->
呼び出し方法に応じて異なる列集合を返すテーブル関数を定義することが役に立つ場合があります。
これをサポートするために、テーブル関数を<type>record</>擬似型を返すものと宣言することができます。
こうした関数を問い合わせで使用する場合、システムがその問い合わせをどのように解析し計画を作成すればよいのかが判断できるように、想定した行構造を問い合わせ自身内に指定しなければなりません。
この構文は次のようになります。
    </para>

<synopsis>
<replaceable>function_call</replaceable> <optional>AS</optional> <replaceable>alias</replaceable> (<replaceable>column_definition</replaceable> <optional>, ... </optional>)
<replaceable>function_call</replaceable> AS <optional><replaceable>alias</replaceable></optional> (<replaceable>column_definition</replaceable> <optional>, ... </optional>)
ROWS FROM( ... <replaceable>function_call</replaceable> AS (<replaceable>column_definition</replaceable> <optional>, ... </optional>) <optional>, ... </optional> )
</synopsis>

    <para>
<!--
     When not using the <literal>ROWS FROM()</> syntax,
     the <replaceable>column_definition</replaceable> list replaces the column
     alias list that could otherwise be attached to the <literal>FROM</>
     item; the names in the column definitions serve as column aliases.
     When using the <literal>ROWS FROM()</> syntax,
     a <replaceable>column_definition</replaceable> list can be attached to
     each member function separately; or if there is only one member function
     and no <literal>WITH ORDINALITY</> clause,
     a <replaceable>column_definition</replaceable> list can be written in
     place of a column alias list following <literal>ROWS FROM()</>.
-->
<literal>ROWS FROM()</>構文を使用しない場合は、<replaceable>column_definition</replaceable>のリストが<literal>FROM</>項目に取り付けることができる列の別名の代わりとなります。
列の定義内の名前は、列の別名として機能します。
<literal>ROWS FROM()</>構文を使用する場合は、<replaceable>column_definition</replaceable>リストを個別に各メンバー関数に添付することができます。
またはメンバ関数が1つだけしかなく、かつ<literal>WITH ORDINALITY</>句がない場合は、<replaceable>column_definition</replaceable>リストを、<literal>ROWS FROM()</>の後ろの列別名のリストの場所に書くことができます。
    </para>

    <para>
<!--
     Consider this example:
-->
以下の例を考えます。

<programlisting>
SELECT *
    FROM dblink('dbname=mydb', 'SELECT proname, prosrc FROM pg_proc')
      AS t1(proname name, prosrc text)
    WHERE proname LIKE 'bytea%';
</programlisting>
<!--
     The <xref linkend="CONTRIB-DBLINK-FUNCTION"> function
     (part of the <xref linkend="dblink"> module) executes
     a remote query.  It is declared to return
     <type>record</> since it might be used for any kind of query.
     The actual column set must be specified in the calling query so
     that the parser knows, for example, what <literal>*</> should
     expand to.
-->
<xref linkend="CONTRIB-DBLINK-FUNCTION">関数（<xref linkend="dblink">モジュールの一部）は遠隔問い合わせを実行します。
これは任意の問い合わせで使用できるように、<type>record</>を返すものと宣言されています。
実際の列集合は、パーサが例えば<literal>*</>がどのように展開されるかを理解できるように、呼び出した問い合わせ内で指定されなければなりません。
    </para>
   </sect3>

   <sect3 id="queries-lateral">
   <!--
    <title><literal>LATERAL</> Subqueries</title>
    -->
    <title><literal>LATERAL</> 副問い合わせ</title>

    <indexterm zone="queries-lateral">
     <primary>LATERAL</>
     <!--
     <secondary>in the FROM clause</>
     -->
     <secondary>FROM 句における</>
    </indexterm>

    <para>
    <!--
     Subqueries appearing in <literal>FROM</> can be
     preceded by the key word <literal>LATERAL</>.  This allows them to
     reference columns provided by preceding <literal>FROM</> items.
     (Without <literal>LATERAL</literal>, each subquery is
     evaluated independently and so cannot cross-reference any other
     <literal>FROM</> item.)
     -->
<literal>FROM</>に現れる副問い合わせの前にキーワード<literal>LATERAL</>を置くことができます。
こうすると、副問い合わせは先行する<literal>FROM</>項目によって提供される列を参照できます。
（<literal>LATERAL</literal>がない場合、それぞれの副問い合わせは個別に評価され、従ってその他の<literal>FROM</>項目を相互参照できません。）
    </para>

    <para>
    <!--
     Table functions appearing in <literal>FROM</> can also be
     preceded by the key word <literal>LATERAL</>, but for functions the
     key word is optional; the function's arguments can contain references
     to columns provided by preceding <literal>FROM</> items in any case.
     -->
<literal>FROM</>に現れるテーブル関数の前にもキーワード<literal>LATERAL</>を置くことが可能ですが、関数に対してこのキーワードは省略可能です。
どんな場合であっても、関数の引数は先行する <literal>FROM</>項目により提供される列の参照を含むことができます。
    </para>

    <para>
    <!--
     A <literal>LATERAL</literal> item can appear at top level in the
     <literal>FROM</> list, or within a <literal>JOIN</> tree.  In the latter
     case it can also refer to any items that are on the left-hand side of a
     <literal>JOIN</> that it is on the right-hand side of.
     -->
<literal>LATERAL</literal>項目は<literal>FROM</>リストの最上層、または<literal>JOIN</>木の中で表示することができます。
後者の場合、右側にある<literal>JOIN</>の左側のすべての項目を参照することが可能です。
    </para>

    <para>
    <!--
     When a <literal>FROM</> item contains <literal>LATERAL</literal>
     cross-references, evaluation proceeds as follows: for each row of the
     <literal>FROM</> item providing the cross-referenced column(s), or
     set of rows of multiple <literal>FROM</> items providing the
     columns, the <literal>LATERAL</literal> item is evaluated using that
     row or row set's values of the columns.  The resulting row(s) are
     joined as usual with the rows they were computed from.  This is
     repeated for each row or set of rows from the column source table(s).
     -->
<literal>FROM</>項目が<literal>LATERAL</literal>相互参照を含む場合の評価は以下のようになります。
相互参照される列（複数可）を提供する<literal>FROM</>項目のそれぞれの行、もしくは列を提供する複数の<literal>FROM</>項目の行一式に対し、<literal>LATERAL</literal>項目は列の行または複数行の一式の値により評価されます。
結果行（複数可）は通常のように演算された行と結合されます。
元となるテーブル（複数可）の列からそれぞれの行、または行の一式に対し反復されます。
    </para>

    <para>
    <!--
     A trivial example of <literal>LATERAL</literal> is
     -->
<literal>LATERAL</literal>の些細な例としては以下があげられます。
<programlisting>
SELECT * FROM foo, LATERAL (SELECT * FROM bar WHERE bar.id = foo.bar_id) ss;
</programlisting>
<!--
     This is not especially useful since it has exactly the same result as
     the more conventional
     -->
上記は以下のより伝統的なやり方と全く同じ結果をもたらしますので特別に有用ではありません。
<programlisting>
SELECT * FROM foo, bar WHERE bar.id = foo.bar_id;
</programlisting>
<!--
     <literal>LATERAL</literal> is primarily useful when the cross-referenced
     column is necessary for computing the row(s) to be joined.  A common
     application is providing an argument value for a set-returning function.
     For example, supposing that <function>vertices(polygon)</> returns the
     set of vertices of a polygon, we could identify close-together vertices
     of polygons stored in a table with:
     -->
<literal>LATERAL</literal>は、結合される行を計算するために相互参照する列を必須とする場合、第一義的に有用です。
一般的な利用方法は、集合を返す関数に対して引数の値を提供することです。
例えば、<function>vertices(polygon)</>が多角形の頂点の組みを返す関数だとして、以下のようにしてテーブルに格納されている多角形の互いに近接する頂点を特定できます。
<programlisting>
SELECT p1.id, p2.id, v1, v2
FROM polygons p1, polygons p2,
     LATERAL vertices(p1.poly) v1,
     LATERAL vertices(p2.poly) v2
WHERE (v1 &lt;-&gt; v2) &lt; 10 AND p1.id != p2.id;
</programlisting>
<!--
     This query could also be written
     -->
この問い合わせは以下のようにも書くことができます。
<programlisting>
SELECT p1.id, p2.id, v1, v2
FROM polygons p1 CROSS JOIN LATERAL vertices(p1.poly) v1,
     polygons p2 CROSS JOIN LATERAL vertices(p2.poly) v2
WHERE (v1 &lt;-&gt; v2) &lt; 10 AND p1.id != p2.id;
</programlisting>
<!--
     or in several other equivalent formulations.  (As already mentioned,
     the <literal>LATERAL</> key word is unnecessary in this example, but
     we use it for clarity.)
     -->
そのほか幾つかの同等の定式化が考えられます。
（既に言及したとおり、<literal>LATERAL</>キーワードはこの例に於いて必要ではありませんが、明確に示すために使用しました。）
    </para>

    <para>
    <!--
     It is often particularly handy to <literal>LEFT JOIN</> to a
     <literal>LATERAL</literal> subquery, so that source rows will appear in
     the result even if the <literal>LATERAL</literal> subquery produces no
     rows for them.  For example, if <function>get_product_names()</> returns
     the names of products made by a manufacturer, but some manufacturers in
     our table currently produce no products, we could find out which ones
     those are like this:
     -->
<literal>LATERAL</literal>副問い合わせは<literal>LEFT JOIN</>の対象として、しばしば特に重宝します。
たとえ<literal>LATERAL</literal>副問い合わせがそこから行を生成しない場合に於いても元となった行が結果に現れるからです。
たとえば、<function>get_product_names()</>が製造者により生産された製品名を返すとして、テーブル内のいくつかの製造者が現在製品を製造していない場合、それらは何であるかを以下のようにして見つけることができます。
<programlisting>
SELECT m.name
FROM manufacturers m LEFT JOIN LATERAL get_product_names(m.id) pname ON true
WHERE pname IS NULL;
</programlisting>
    </para>
   </sect3>
  </sect2>

  <sect2 id="queries-where">
<!--
   <title>The <literal>WHERE</literal> Clause</title>
-->
   <title><literal>WHERE</literal>句</title>

   <indexterm zone="queries-where">
    <primary>WHERE</primary>
   </indexterm>

   <para>
<!--
    The syntax of the <xref linkend="sql-where"
    endterm="sql-where-title"> is
-->
<xref linkend="sql-where" endterm="sql-where-title">の構文は以下の通りです。
<synopsis>
WHERE <replaceable>search_condition</replaceable>
</synopsis>
<!--
    where <replaceable>search_condition</replaceable> is any value
    expression (see <xref linkend="sql-expressions">) that
    returns a value of type <type>boolean</type>.
-->
ここで、<replaceable>search_condition</replaceable>には<type>boolean</type>型を返すどのような評価式（<xref linkend="sql-expressions">を参照）も指定できます。
   </para>

   <para>
<!--
    After the processing of the <literal>FROM</> clause is done, each
    row of the derived virtual table is checked against the search
    condition.  If the result of the condition is true, the row is
    kept in the output table, otherwise (i.e., if the result is
    false or null) it is discarded.  The search condition typically
    references at least one column of the table generated in the
    <literal>FROM</> clause; this is not required, but otherwise the
    <literal>WHERE</> clause will be fairly useless.
-->
<literal>FROM</>句の処理が終わった後、派生した仮想テーブルの各行は検索条件と照合されます。
条件の結果が真の場合、その行は出力されます。
そうでない（すなわち結果が偽またはNULLの）場合は、その行は捨てられます。
一般的に検索条件は、<literal>FROM</>句で生成されたテーブルの最低１列を参照します。
これは必須ではありませんが、そうしないと<literal>WHERE</>句はまったく意味がなくなります。
   </para>

   <note>
    <para>
<!--
     The join condition of an inner join can be written either in
     the <literal>WHERE</> clause or in the <literal>JOIN</> clause.
     For example, these table expressions are equivalent:
-->
内部結合の結合条件は、<literal>WHERE</>句でも<literal>JOIN</>句でも記述することができます。
例えば、以下のテーブル式は等価です。
<programlisting>
FROM a, b WHERE a.id = b.id AND b.val &gt; 5
</programlisting>
<!--
     and:
-->
および
<programlisting>
FROM a INNER JOIN b ON (a.id = b.id) WHERE b.val &gt; 5
</programlisting>
<!--
     or perhaps even:
-->
また、以下でも同じです。
<programlisting>
FROM a NATURAL JOIN b WHERE b.val &gt; 5
</programlisting>
<!--
     Which one of these you use is mainly a matter of style.  The
     <literal>JOIN</> syntax in the <literal>FROM</> clause is
     probably not as portable to other SQL database management systems,
     even though it is in the SQL standard.  For
     outer joins there is no choice:  they must be done in
     the <literal>FROM</> clause.  The <literal>ON</> or <literal>USING</>
     clause of an outer join is <emphasis>not</> equivalent to a
     <literal>WHERE</> condition, because it results in the addition
     of rows (for unmatched input rows) as well as the removal of rows
     in the final result.
-->
どれを使うかは、主にスタイルの問題です。
<literal>FROM</>句の<literal>JOIN</>構文はSQL標準であるにも関わらず、おそらく他のSQLデータベース管理システムへの移植性では劣るでしょう。
外部結合については、<literal>FROM</>句以外に選択の余地はありません。
外部結合の<literal>ON</>句または<literal>USING</>句は、<literal>WHERE</>条件とは等しく<emphasis>ありません</>。
なぜなら、最終結果での行を除去すると同様に、（一致しない入力行に対する）行の追加となるからです。
    </para>
   </note>

   <para>
<!--
    Here are some examples of <literal>WHERE</literal> clauses:
-->
<literal>WHERE</literal>句の例を以下に示します。
<programlisting>
SELECT ... FROM fdt WHERE c1 &gt; 5

SELECT ... FROM fdt WHERE c1 IN (1, 2, 3)

SELECT ... FROM fdt WHERE c1 IN (SELECT c1 FROM t2)

SELECT ... FROM fdt WHERE c1 IN (SELECT c3 FROM t2 WHERE c2 = fdt.c1 + 10)

SELECT ... FROM fdt WHERE c1 BETWEEN (SELECT c3 FROM t2 WHERE c2 = fdt.c1 + 10) AND 100

SELECT ... FROM fdt WHERE EXISTS (SELECT c1 FROM t2 WHERE c2 &gt; fdt.c1)
</programlisting>
<!--
    <literal>fdt</literal> is the table derived in the
    <literal>FROM</> clause. Rows that do not meet the search
    condition of the <literal>WHERE</> clause are eliminated from
    <literal>fdt</literal>. Notice the use of scalar subqueries as
    value expressions.  Just like any other query, the subqueries can
    employ complex table expressions.  Notice also how
    <literal>fdt</literal> is referenced in the subqueries.
    Qualifying <literal>c1</> as <literal>fdt.c1</> is only necessary
    if <literal>c1</> is also the name of a column in the derived
    input table of the subquery.  But qualifying the column name adds
    clarity even when it is not needed.  This example shows how the column
    naming scope of an outer query extends into its inner queries.
-->
<literal>fdt</literal>は<literal>FROM</>句で派生されたテーブルです。
<literal>WHERE</>句の検索条件を満たさなかった行は、<literal>fdt</literal>から削除されます。
評価式としてのスカラ副問い合わせの使い方に注目してください。
他の問い合わせのように、副問い合わせは複雑なテーブル式を使うことができます。
副問い合わせの中でどのように<literal>fdt</literal>が参照されるかにも注意してください。
<literal>c1</>を<literal>fdt.c1</>のように修飾することは、<literal>c1</>が副問い合わせの入力テーブルから派生した列名でもある時にだけ必要です。
列名の修飾は、必須の場合ではなくても、明確にするために役立ちます。
この例は、外側の問い合わせの列名の有効範囲を、どのようにして内側の問い合わせまで拡張するかを示します。
   </para>
  </sect2>


  <sect2 id="queries-group">
<!--
   <title>The <literal>GROUP BY</literal> and <literal>HAVING</literal> Clauses</title>
-->
   <title><literal>GROUP BY</literal>句と<literal>HAVING</literal>句</title>

   <indexterm zone="queries-group">
    <primary>GROUP BY</primary>
   </indexterm>

   <indexterm zone="queries-group">
<!--
    <primary>grouping</primary>
-->
    <primary>グループ化</primary>
   </indexterm>

   <para>
<!--
    After passing the <literal>WHERE</> filter, the derived input
    table might be subject to grouping, using the <literal>GROUP BY</>
    clause, and elimination of group rows using the <literal>HAVING</>
    clause.
-->
<literal>WHERE</>フィルタを通した後、派生された入力テーブルを<literal>GROUP BY</>句でグループ化し、また、<literal>HAVING</>句を使用して不要なグループを取り除くことができます。
   </para>

<synopsis>
SELECT <replaceable>select_list</replaceable>
    FROM ...
    <optional>WHERE ...</optional>
    GROUP BY <replaceable>grouping_column_reference</replaceable> <optional>, <replaceable>grouping_column_reference</replaceable></optional>...
</synopsis>

   <para>
<!--
    The <xref linkend="sql-groupby" endterm="sql-groupby-title"> is
    used to group together those rows in a table that have the same
    values in all the columns listed. The order in which the columns
    are listed does not matter.  The effect is to combine each set
    of rows having common values into one group row that
    represents all rows in the group.  This is done to
    eliminate redundancy in the output and/or compute aggregates that
    apply to these groups.  For instance:
-->
<xref linkend="sql-groupby" endterm="sql-groupby-title">は、GROUP BY句で列挙されたすべての列で同じ値を所有する行をまとめてグループ化するために使用されます。
列の列挙順は関係ありません。
これは共通する値を持つそれぞれの行の集合をグループ内のすべての行を代表する１つのグループ行にまとめるものです。
これは、出力の冗長度を排除したり、それぞれのグループに適用される集約計算を行うためのものです。
以下に例を示します。
<screen>
<prompt>=&gt;</> <userinput>SELECT * FROM test1;</>
 x | y
---+---
 a | 3
 c | 2
 b | 5
 a | 1
(4 rows)

<prompt>=&gt;</> <userinput>SELECT x FROM test1 GROUP BY x;</>
 x
---
 a
 b
 c
(3 rows)
</screen>
   </para>

   <para>
<!--
    In the second query, we could not have written <literal>SELECT *
    FROM test1 GROUP BY x</literal>, because there is no single value
    for the column <literal>y</> that could be associated with each
    group.  The grouped-by columns can be referenced in the select list since
    they have a single value in each group.
-->
2番目の問い合わせでは、<literal>SELECT * FROM test1 GROUP BY x</literal>と書くことはできません。
各グループに関連付けられる列<literal>y</>の単一の値がないからです。
<literal>GROUP BY</>で指定した列はグループごとに単一の値を持つので、選択リストで参照することができます。
   </para>

   <para>
<!--
    In general, if a table is grouped, columns that are not
    listed in <literal>GROUP BY</> cannot be referenced except in aggregate
    expressions.  An example with aggregate expressions is:
-->
一般的に、テーブルがグループ化されている場合、<literal>GROUP BY</>でリストされていない列は集約式を除いて参照することはできません。
集約式の例は以下の通りです。
<screen>
<prompt>=&gt;</> <userinput>SELECT x, sum(y) FROM test1 GROUP BY x;</>
 x | sum
---+-----
 a |   4
 b |   5
 c |   2
(3 rows)
</screen>
<!--
    Here <literal>sum</literal> is an aggregate function that
    computes a single value over the entire group.  More information
    about the available aggregate functions can be found in <xref
    linkend="functions-aggregate">.
-->
上記で<literal>sum()</literal> は、グループ全体について単一の値を計算する集約関数です。
使用可能な集約関数の詳細については、<xref linkend="functions-aggregate">を参照してください。
   </para>

   <tip>
    <para>
<!--
     Grouping without aggregate expressions effectively calculates the
     set of distinct values in a column.  This can also be achieved
     using the <literal>DISTINCT</> clause (see <xref
     linkend="queries-distinct">).
-->
集約式を使用しないグループ化は、列内の重複しない値の集合を効率良く計算します。
これは<literal>DISTINCT</>句（<xref linkend="queries-distinct">を参照）の使用で同じように達成することができます。
    </para>
   </tip>

   <para>
<!--
    Here is another example:  it calculates the total sales for each
    product (rather than the total sales of all products):
-->
別の例を示します。
これは各製品の総売上を計算します
（全製品の総売上ではありません）。
<programlisting>
SELECT product_id, p.name, (sum(s.units) * p.price) AS sales
    FROM products p LEFT JOIN sales s USING (product_id)
    GROUP BY product_id, p.name, p.price;
</programlisting>
<!--
    In this example, the columns <literal>product_id</literal>,
    <literal>p.name</literal>, and <literal>p.price</literal> must be
    in the <literal>GROUP BY</> clause since they are referenced in
    the query select list (but see below).  The column
    <literal>s.units</> does not have to be in the <literal>GROUP
    BY</> list since it is only used in an aggregate expression
    (<literal>sum(...)</literal>), which represents the sales
    of a product.  For each product, the query returns a summary row about
    all sales of the product.
-->
この例では、<literal>product_id</literal>列、<literal>p.name</literal>列、<literal>p.price</literal>列は必ず<literal>GROUP BY</>句で指定する必要があります。
なぜなら、これらは問い合わせ選択リストの中で使われているからです（ただし、以下を参照）。
<literal>s.units</>列は<literal>GROUP BY</>で指定する必要はありません。
これは、製品ごとの売上計算の集約式（<function>sum(...)</function>）の中だけで使われるためです。
この問い合わせは、各製品に対して製品の全販売に関する合計行が返されます。
   </para>

<!--
   <indexterm><primary>functional dependency</primary></indexterm>
-->
   <indexterm><primary>関数依存</primary></indexterm>

   <para>
<!--
    If the products table is set up so that, say,
    <literal>product_id</literal> is the primary key, then it would be
    enough to group by <literal>product_id</literal> in the above example,
    since name and price would be <firstterm>functionally
    dependent</firstterm> on the product ID, and so there would be no
    ambiguity about which name and price value to return for each product
    ID group.
-->
productsテーブルが、例えば、<literal>product_id</literal>が主キーであるように設定されている場合、nameとprice列は製品ID（product_id）に<firstterm>関数依存</firstterm>しており、このため製品IDグループそれぞれに対してどのnameとpriceの値を返すかに関するあいまいさがありませんので、上の例では<literal>product_id</literal>でグループ化することで十分です。
   </para>

   <para>
<!--
    In strict SQL, <literal>GROUP BY</> can only group by columns of
    the source table but <productname>PostgreSQL</productname> extends
    this to also allow <literal>GROUP BY</> to group by columns in the
    select list.  Grouping by value expressions instead of simple
    column names is also allowed.
-->
厳密なSQLでは、<literal>GROUP BY</>は、元となるテーブルの列によってのみグループ化できますが、<productname>PostgreSQL</productname>では、選択リストの列によるグループ化もできるように拡張されています。
単純な列名の代わりに、評価式でグループ化することもできます。
   </para>

   <indexterm>
    <primary>HAVING</primary>
   </indexterm>

   <para>
<!--
    If a table has been grouped using <literal>GROUP BY</literal>,
    but only certain groups are of interest, the
    <literal>HAVING</literal> clause can be used, much like a
    <literal>WHERE</> clause, to eliminate groups from the result.
    The syntax is:
-->
<literal>GROUP BY</literal>を使ってグループ化されたテーブルで特定のグループのみ必要な場合、結果から不要なグループを除くのに、<literal>WHERE</>句のように<literal>HAVING</literal>句を使うことができます。
構文は以下の通りです。
<synopsis>
SELECT <replaceable>select_list</replaceable> FROM ... <optional>WHERE ...</optional> GROUP BY ... HAVING <replaceable>boolean_expression</replaceable>
</synopsis>
<!--
    Expressions in the <literal>HAVING</> clause can refer both to
    grouped expressions and to ungrouped expressions (which necessarily
    involve an aggregate function).
-->
<literal>HAVING</>句内の式は、グループ化された式とグループ化されてない式（この場合は集約関数が必要になります）の両方を参照することができます。
   </para>

   <para>
<!--
    Example:
-->
例を示します。
<screen>
<prompt>=&gt;</> <userinput>SELECT x, sum(y) FROM test1 GROUP BY x HAVING sum(y) &gt; 3;</>
 x | sum
---+-----
 a |   4
 b |   5
(2 rows)

<prompt>=&gt;</> <userinput>SELECT x, sum(y) FROM test1 GROUP BY x HAVING x &lt; 'c';</>
 x | sum
---+-----
 a |   4
 b |   5
(2 rows)
</screen>
   </para>

   <para>
<!--
    Again, a more realistic example:
-->
次に、より現実的な例を示します。
<programlisting>
SELECT product_id, p.name, (sum(s.units) * (p.price - p.cost)) AS profit
    FROM products p LEFT JOIN sales s USING (product_id)
    WHERE s.date &gt; CURRENT_DATE - INTERVAL '4 weeks'
    GROUP BY product_id, p.name, p.price, p.cost
    HAVING sum(p.price * s.units) &gt; 5000;
</programlisting>
<!--
    In the example above, the <literal>WHERE</> clause is selecting
    rows by a column that is not grouped (the expression is only true for
    sales during the last four weeks), while the <literal>HAVING</>
    clause restricts the output to groups with total gross sales over
    5000.  Note that the aggregate expressions do not necessarily need
    to be the same in all parts of the query.
-->
上の例で、<literal>WHERE</>句は、グループ化されていない列によって行を選択している（この式では最近の4週間の売上のみが真になります）のに対し、<literal>HAVING</>句は出力を売上高が5000を超えるグループに制限しています。
集約式が、問い合わせ内で常に同じである必要がないことに注意してください。
   </para>

   <para>
<!--
    If a query contains aggregate function calls, but no <literal>GROUP BY</>
    clause, grouping still occurs: the result is a single group row (or
    perhaps no rows at all, if the single row is then eliminated by
    <literal>HAVING</>).
    The same is true if it contains a <literal>HAVING</> clause, even
    without any aggregate function calls or <literal>GROUP BY</> clause.
-->
ある問い合わせが集約関数を含んでいるが<literal>GROUP BY</>句がない場合でも、グループ化は依然として行われます。
結果は単一グループ行（または<literal>HAVING</>で単一行が削除されれば、行が全くなくなるかもしれません）となります。
<literal>HAVING</>句を含んでいれば、集約関数呼び出しや<literal>GROUP BY</>句がまったく存在しなくても同じことが言えます。
   </para>
  </sect2>

  <sect2 id="queries-grouping-sets">
<!--
   <title><literal>GROUPING SETS</>, <literal>CUBE</>, and <literal>ROLLUP</></title>
-->
   <title><literal>GROUPING SETS</>、<literal>CUBE</>、<literal>ROLLUP</></title>

   <indexterm zone="queries-grouping-sets">
    <primary>GROUPING SETS</primary>
   </indexterm>
   <indexterm zone="queries-grouping-sets">
    <primary>CUBE</primary>
   </indexterm>
   <indexterm zone="queries-grouping-sets">
    <primary>ROLLUP</primary>
   </indexterm>

   <para>
<!--
    More complex grouping operations than those described above are possible
    using the concept of <firstterm>grouping sets</>.  The data selected by
    the <literal>FROM</> and <literal>WHERE</> clauses is grouped separately
    by each specified grouping set, aggregates computed for each group just as
    for simple <literal>GROUP BY</> clauses, and then the results returned.
    For example:
-->
上述のものよりも複雑なグループ化の操作は、<firstterm>グループ化セット</>の概念を用いることで可能です。
<literal>FROM</>句と<literal>WHERE</>句によって選択されたデータは、指定されたグループ化セットによってそれぞれグループ化され、単純な<literal>GROUP BY</>句と同じように集約計算され、その後結果が返されます。
例を示します。
<screen>
<prompt>=&gt;</> <userinput>SELECT * FROM items_sold;</>
 brand | size | sales
-------+------+-------
 Foo   | L    |  10
 Foo   | M    |  20
 Bar   | M    |  15
 Bar   | L    |  5
(4 rows)

<prompt>=&gt;</> <userinput>SELECT brand, size, sum(sales) FROM items_sold GROUP BY GROUPING SETS ((brand), (size), ());</>
 brand | size | sum
-------+------+-----
 Foo   |      |  30
 Bar   |      |  20
       | L    |  15
       | M    |  35
       |      |  50
(5 rows)
</screen>
   </para>

   <para>
<!--
    Each sublist of <literal>GROUPING SETS</> may specify zero or more columns
    or expressions and is interpreted the same way as though it were directly
    in the <literal>GROUP BY</> clause.  An empty grouping set means that all
    rows are aggregated down to a single group (which is output even if no
    input rows were present), as described above for the case of aggregate
    functions with no <literal>GROUP BY</> clause.
-->
<literal>GROUPING SETS</>の各サブリストはゼロ個以上の列または式を指定することが出来ます。
そして、それが直接<literal>GROUP BY</>句で指定したのと同じように解釈されます。
空のグループ化セットは、全行が一つのグループにまで集約されることを意味します（何も入力行が存在しない場合でも出力されます）。
これは、上述した<literal>GROUP BY</>句がない集約関数の場合と同様です。
   </para>

   <para>
<!--
    References to the grouping columns or expressions are replaced
    by null values in result rows for grouping sets in which those
    columns do not appear.  To distinguish which grouping a particular output
    row resulted from, see <xref linkend="functions-grouping-table">.
-->
グループ化している列または式の参照は、その列が現われないグループ化セットの結果行ではNULL値に置き換えられます。
特定の出力行が、どのグループ化から生じたかを識別するには<xref linkend="functions-grouping-table">を参照して下さい。
   </para>

   <para>
<!--
    A shorthand notation is provided for specifying two common types of grouping set.
    A clause of the form
-->
グループ化セットの中で一般的な２種類については、略記法での指定方法が提供されています。
<programlisting>
ROLLUP ( <replaceable>e1</>, <replaceable>e2</>, <replaceable>e3</>, ... )
</programlisting>
<!--
    represents the given list of expressions and all prefixes of the list including
    the empty list; thus it is equivalent to
-->
上の句は、式の指定されたリストと空のリストを含めたリストのすべてのプレフィックスを表します。
したがって、以下と同等です。
<programlisting>
GROUPING SETS (
    ( <replaceable>e1</>, <replaceable>e2</>, <replaceable>e3</>, ... ),
    ...
    ( <replaceable>e1</>, <replaceable>e2</> ),
    ( <replaceable>e1</> ),
    ( )
)
</programlisting>
<!--
    This is commonly used for analysis over hierarchical data; e.g. total
    salary by department, division, and company-wide total.
-->
これは一般に、階層データに対する分析のために使用されます。例えば、部署、部門、全社合計による総給与を出します。
   </para>

   <para>
<!--
    A clause of the form
-->
<programlisting>
CUBE ( <replaceable>e1</>, <replaceable>e2</>, ... )
</programlisting>
<!--
    represents the given list and all of its possible subsets (i.e. the power
    set).  Thus
-->
上の句は、与えられたリストとその可能な部分集合（サブセット）のすべて（すなわち、べき集合）を表します。
したがって
<programlisting>
CUBE ( a, b, c )
</programlisting>
<!--
    is equivalent to
-->
は以下と同等です。
<programlisting>
GROUPING SETS (
    ( a, b, c ),
    ( a, b    ),
    ( a,    c ),
    ( a       ),
    (    b, c ),
    (    b    ),
    (       c ),
    (         )
)
</programlisting>
   </para>

   <para>
<!--
    The individual elements of a <literal>CUBE</> or <literal>ROLLUP</>
    clause may be either individual expressions, or sublists of elements in
    parentheses.  In the latter case, the sublists are treated as single
    units for the purposes of generating the individual grouping sets.
    For example:
-->
<literal>CUBE</>句や<literal>ROLLUP</>句の各要素は、個々の式、または括弧で囲まれた要素のサブリスト、どちらかに出来ます。
後者の場合には、サブリストは個々のグループ化セットを生成する目的において一つの単位として扱われます。
例えば
<programlisting>
CUBE ( (a, b), (c, d) )
</programlisting>
<!--
    is equivalent to
-->
は以下と同等です。
<programlisting>
GROUPING SETS (
    ( a, b, c, d ),
    ( a, b       ),
    (       c, d ),
    (            )
)
</programlisting>
<!--
    and
-->
そして
<programlisting>
ROLLUP ( a, (b, c), d )
</programlisting>
<!--
    is equivalent to
-->
は以下と同等です。
<programlisting>
GROUPING SETS (
    ( a, b, c, d ),
    ( a, b, c    ),
    ( a          ),
    (            )
)
</programlisting>
   </para>

   <para>
<!--
    The <literal>CUBE</> and <literal>ROLLUP</> constructs can be used either
    directly in the <literal>GROUP BY</> clause, or nested inside a
    <literal>GROUPING SETS</> clause.  If one <literal>GROUPING SETS</> clause
    is nested inside another, the effect is the same as if all the elements of
    the inner clause had been written directly in the outer clause.
-->
<literal>CUBE</>と<literal>ROLLUP</>構文は、<literal>GROUP BY</>句の中で直接使用、または<literal>GROUPING SETS</>句の中で入れ子に出来ます。
<literal>GROUPING SETS</>句が別の内側に入れ子になっている場合、内側の句が外側の句に直接書かれている場合と効果は同じになります。
   </para>

   <para>
<!--
    If multiple grouping items are specified in a single <literal>GROUP BY</>
    clause, then the final list of grouping sets is the cross product of the
    individual items.  For example:
-->
複数の集約項目が<literal>GROUP BY</>句一つで指定されている場合、グループ化セットの最終的なリストは、個々の項目の外積（クロス積）です。
例えば
<programlisting>
GROUP BY a, CUBE (b, c), GROUPING SETS ((d), (e))
</programlisting>
<!--
    is equivalent to
-->
は以下と同等です。
<programlisting>
GROUP BY GROUPING SETS (
    (a, b, c, d), (a, b, c, e),
    (a, b, d),    (a, b, e),
    (a, c, d),    (a, c, e),
    (a, d),       (a, e)
)
</programlisting>
   </para>

  <note>
   <para>
<!--
    The construct <literal>(a, b)</> is normally recognized in expressions as
    a <link linkend="sql-syntax-row-constructors">row constructor</link>.
    Within the <literal>GROUP BY</> clause, this does not apply at the top
    levels of expressions, and <literal>(a, b)</> is parsed as a list of
    expressions as described above.  If for some reason you <emphasis>need</>
    a row constructor in a grouping expression, use <literal>ROW(a, b)</>.
-->
<literal>(a, b)</>という構文は通常<link linkend="sql-syntax-row-constructors">行コンストラクタ</link>として式に認識されます。
<literal>GROUP BY</>句の中では、トップレベルの式の場合これは適用されず、<literal>(a, b)</>は上記のような式のリストとして解析されます。
何らかの理由で、グループ化式の中で行コンストラクタが<emphasis>必要</>になった場合は、<literal>ROW(a, b)</>を使用して下さい。
   </para>
  </note>
  </sect2>

  <sect2 id="queries-window">
<!--
   <title>Window Function Processing</title>
-->
   <title>ウィンドウ関数処理</>

   <indexterm zone="queries-window">
<!--
    <primary>window function</primary>
    <secondary>order of execution</>
-->
    <primary>ウィンドウ関数</primary>
    <secondary>実行順</>
   </indexterm>

   <para>
<!--
    If the query contains any window functions (see
    <xref linkend="tutorial-window">,
    <xref linkend="functions-window"> and
    <xref linkend="syntax-window-functions">), these functions are evaluated
    after any grouping, aggregation, and <literal>HAVING</> filtering is
    performed.  That is, if the query uses any aggregates, <literal>GROUP
    BY</>, or <literal>HAVING</>, then the rows seen by the window functions
    are the group rows instead of the original table rows from
    <literal>FROM</>/<literal>WHERE</>.
-->
問い合わせがウィンドウ関数（<xref linkend="tutorial-window">、<xref linkend="functions-window">と<xref linkend="syntax-window-functions">を参照）を含んでいれば、これらの関数はグループ化、集約および<literal>HAVING</>条件検索が行われた後に評価されます。
つまり、問い合わせが何らかの集約、<literal>GROUP BY</>または<literal>HAVING</>を使用していれば、ウィンドウ関数により見える行は<literal>FROM</>/<literal>WHERE</>での本来のテーブル行ではなく、グループ行となります。
   </para>

   <para>
<!--
    When multiple window functions are used, all the window functions having
    syntactically equivalent <literal>PARTITION BY</> and <literal>ORDER BY</>
    clauses in their window definitions are guaranteed to be evaluated in a
    single pass over the data. Therefore they will see the same sort ordering,
    even if the <literal>ORDER BY</> does not uniquely determine an ordering.
    However, no guarantees are made about the evaluation of functions having
    different <literal>PARTITION BY</> or <literal>ORDER BY</> specifications.
    (In such cases a sort step is typically required between the passes of
    window function evaluations, and the sort is not guaranteed to preserve
    ordering of rows that its <literal>ORDER BY</> sees as equivalent.)
-->
複数のウィンドウ関数が使用された場合、そのウィンドウ定義にある構文的に同等である<literal>PARTITION BY</>および<literal>ORDER BY</>句を持つすべてのウィンドウ関数は、データ全体に渡って単一の実行手順により評価されることが保証されています。
したがって、<literal>ORDER BY</>が一意に順序付けを決定しなくても同一の並べ替え順序付けを見ることができます。
しかし、異なる<literal>PARTITION BY</>または<literal>ORDER BY</>仕様を持つ関数の評価については保証されません。
（このような場合、並べ替え手順がウィンドウ関数評価の諸手順間で一般的に必要となり、<literal>ORDER BY</>が等価と判断する行の順序付けを保存するような並べ替えは保証されません。）
   </para>

   <para>
<!--
    Currently, window functions always require presorted data, and so the
    query output will be ordered according to one or another of the window
    functions' <literal>PARTITION BY</>/<literal>ORDER BY</> clauses.
    It is not recommended to rely on this, however.  Use an explicit
    top-level <literal>ORDER BY</> clause if you want to be sure the
    results are sorted in a particular way.
-->
現時点では、ウィンドウ関数は常に事前に並べ替えられたデータを必要とするので、問い合わせ出力はウィンドウ関数の<literal>PARTITION BY</>/<literal>ORDER BY</>句のどれか１つに従って順序付けされます。
とはいえ、これに依存することは薦められません。
確実に結果が特定の方法で並べ替えられるようにしたいのであれば、明示的な最上階層の<literal>ORDER BY</>を使用します。
   </para>
  </sect2>
 </sect1>


 <sect1 id="queries-select-lists">
<!--
  <title>Select Lists</title>
-->
  <title>選択リスト</title>

  <indexterm>
   <primary>SELECT</primary>
<!--
   <secondary>select list</secondary>
-->
   <secondary>選択リスト</secondary>
  </indexterm>

  <para>
<!--
   As shown in the previous section,
   the table expression in the <command>SELECT</command> command
   constructs an intermediate virtual table by possibly combining
   tables, views, eliminating rows, grouping, etc.  This table is
   finally passed on to processing by the <firstterm>select list</firstterm>.  The select
   list determines which <emphasis>columns</emphasis> of the
   intermediate table are actually output.
-->
前節で示したように、<command>SELECT</command>コマンド中のテーブル式は、テーブルやビューの結合、行の抽出、グループ化などにより中間の仮想テーブルを作ります。
このテーブルは最終的に<firstterm>選択リスト</firstterm>による処理に渡されます。
選択リストは、中間のテーブルのどの<emphasis>列</emphasis>を実際に出力するかを決めます。
  </para>

  <sect2 id="queries-select-list-items">
<!--
   <title>Select-List Items</title>
-->
   <title>選択リスト項目</title>

   <indexterm>
    <primary>*</primary>
   </indexterm>

   <para>
<!--
    The simplest kind of select list is <literal>*</literal> which
    emits all columns that the table expression produces.  Otherwise,
    a select list is a comma-separated list of value expressions (as
    defined in <xref linkend="sql-expressions">).  For instance, it
    could be a list of column names:
-->
テーブル式が生成するすべての列を出力する<literal>*</literal>が最も簡単な選択リストです。
そうでなければ、選択リストは、カンマで区切られた（<xref linkend="sql-expressions">で定義された）評価式のリストです。
例えば、以下のような列名のリストであっても構いません。
<programlisting>
SELECT a, b, c FROM ...
</programlisting>
<!--
     The columns names <literal>a</>, <literal>b</>, and <literal>c</>
     are either the actual names of the columns of tables referenced
     in the <literal>FROM</> clause, or the aliases given to them as
     explained in <xref linkend="queries-table-aliases">.  The name
     space available in the select list is the same as in the
     <literal>WHERE</> clause, unless grouping is used, in which case
     it is the same as in the <literal>HAVING</> clause.
-->
<literal>a</>、<literal>b</>、<literal>c</>という列名は、<literal>FROM</>句で参照されるテーブルの実際の列名か、あるいは<xref linkend="queries-table-aliases">で説明したような列名に対する別名です。
グループ化されていなければ、選択リストで使用可能な名前空間は<literal>WHERE</>句と同じです。
グループ化されている場合は、<literal>HAVING</>句と同じとなります。
   </para>

   <para>
<!--
    If more than one table has a column of the same name, the table
    name must also be given, as in:
-->
もし、2つ以上のテーブルで同じ名前の列がある場合は、次のように、テーブル名を必ず指定しなければいけません。
<programlisting>
SELECT tbl1.a, tbl2.a, tbl1.b FROM ...
</programlisting>
<!--
    When working with multiple tables, it can also be useful to ask for
    all the columns of a particular table:
-->
複数のテーブルを使用する場合、特定のテーブルのすべての列を求める方法も便利かもしれません。
<programlisting>
SELECT tbl1.*, tbl2.a FROM ...
</programlisting>
<!--
    See <xref linkend="rowtypes-usage"> for more about
    the <replaceable>table_name</><literal>.*</> notation.
    (See also <xref linkend="queries-where">.)
-->
<replaceable>table_name</><literal>.*</>という指定方法の詳細については、<xref linkend="rowtypes-usage">を参照してください。
（<xref linkend="queries-where">も参照してください。）
   </para>

   <para>
<!--
    If an arbitrary value expression is used in the select list, it
    conceptually adds a new virtual column to the returned table.  The
    value expression is evaluated once for each result row, with
    the row's values substituted for any column references.  But the
    expressions in the select list do not have to reference any
    columns in the table expression of the <literal>FROM</> clause;
    they can be constant arithmetic expressions, for instance.
-->
任意の評価式が選択リストで使われる場合、返されるテーブルは、概念的には新たに仮想的な列を追加したものとなります。
評価式は、それぞれの結果行で、その列参照を置換した行の値としていったん評価されます。
しかし、選択リストの式は<literal>FROM</>句で指定されたテーブル式内の列を参照するものである必要はありません。例えば、定数算術式であっても構いません。
   </para>
  </sect2>

  <sect2 id="queries-column-labels">
<!--
   <title>Column Labels</title>
-->
   <title>列ラベル</title>

   <indexterm zone="queries-column-labels">
<!--
    <primary>alias</primary>
    <secondary>in the select list</secondary>
-->
    <primary>別名</primary>
    <secondary>選択リスト内の</secondary>
   </indexterm>

   <para>
<!--
    The entries in the select list can be assigned names for subsequent
    processing, such as for use in an <literal>ORDER BY</> clause
    or for display by the client application.  For example:
-->
選択リスト中の項目は、<literal>ORDER BY</>句の中での参照、もしくはクライアントアプリケーションによる表示での使用など、それに続く処理のために名前を割り当てることができます。
例を示します。
<programlisting>
SELECT a AS value, b + c AS sum FROM ...
</programlisting>
   </para>

   <para>
<!--
    If no output column name is specified using <literal>AS</>,
    the system assigns a default column name.  For simple column references,
    this is the name of the referenced column.  For function
    calls, this is the name of the function.  For complex expressions,
    the system will generate a generic name.
-->
<literal>AS</>を使った出力列名の指定がない場合、システムはデフォルトの列名を割り当てます。
単純な列参照では参照された列名となります。
関数呼び出しでは関数名となります。
複雑な表現についてはシステムが汎用の名前を生成します。
   </para>

   <para>
<!--
    The <literal>AS</> keyword is optional, but only if the new column
    name does not match any
    <productname>PostgreSQL</productname> keyword (see <xref
    linkend="sql-keywords-appendix">).  To avoid an accidental match to
    a keyword, you can double-quote the column name.  For example,
    <literal>VALUE</> is a keyword, so this does not work:
-->
<literal>AS</>キーワードは省略することができますが、新規列名が<productname>PostgreSQL</productname>キーワード（<xref linkend="sql-keywords-appendix">を参照）のいかなるものとも一致しない場合のみです。
あるキーワードと予測外の一致を防ぐために、列名を二重引用符で囲むことができます。
例えば、<literal>VALUE</>はキーワードですのでうまく動作しません。
<programlisting>
SELECT a value, b + c AS sum FROM ...
</programlisting>
<!--
    but this does:
-->
しかしこれは動きます。
<programlisting>
SELECT a "value", b + c AS sum FROM ...
</programlisting>
<!--
    For protection against possible
    future keyword additions, it is recommended that you always either
    write <literal>AS</literal> or double-quote the output column name.
-->
将来のキーワードの追加に対する保護のため、<literal>AS</literal>を記述するか、出力列名を二重引用符で囲むかのどちらかを推奨します。
   </para>

   <note>
    <para>
<!--
     The naming of output columns here is different from that done in
     the <literal>FROM</> clause (see <xref
     linkend="queries-table-aliases">).  It is possible
     to rename the same column twice, but the name assigned in
     the select list is the one that will be passed on.
-->
ここでの出力列の名前の指定は、<literal>FROM</>句での名前の指定（<xref linkend="queries-table-aliases">を参照）とは異なります。
同じ列の名前を2度変更することができますが、渡されるのは選択リストの中で割り当てられたものです。
    </para>
   </note>
  </sect2>

  <sect2 id="queries-distinct">
   <title><literal>DISTINCT</literal></title>

   <indexterm zone="queries-distinct">
    <primary>DISTINCT</primary>
   </indexterm>

   <indexterm zone="queries-distinct">
<!--
    <primary>duplicates</primary>
-->
    <primary>重複</primary>
   </indexterm>

   <para>
<!--
    After the select list has been processed, the result table can
    optionally be subject to the elimination of duplicate rows.  The
    <literal>DISTINCT</literal> key word is written directly after
    <literal>SELECT</literal> to specify this:
-->
選択リストが処理された後、結果テーブルの重複行を削除の対象にすることもできます。
これを指定するためには、<literal>SELECT</literal>の直後に<literal>DISTINCT</literal>キーワードを記述します。
<synopsis>
SELECT DISTINCT <replaceable>select_list</replaceable> ...
</synopsis>
<!--
    (Instead of <literal>DISTINCT</> the key word <literal>ALL</literal>
    can be used to specify the default behavior of retaining all rows.)
-->
（<literal>DISTINCT</>の代わりに<literal>ALL</literal>キーワードを使用して、すべての行が保持されるというデフォルトの動作を指定することができます。）
   </para>

   <indexterm>
<!--
    <primary>null value</>
    <secondary sortas="DISTINCT">in DISTINCT</>
-->
    <primary>NULL値</>
    <secondary sortas="DISTINCT">DISTINCT内の</>
   </indexterm>

   <para>
<!--
    Obviously, two rows are considered distinct if they differ in at
    least one column value.  Null values are considered equal in this
    comparison.
-->
少なくとも1つの列の値が異なる場合、もちろん、それら2行は異なるとみなされます。
NULL値同士は、この比較において等しいとみなされます。
   </para>

   <para>
<!--
    Alternatively, an arbitrary expression can determine what rows are
    to be considered distinct:
-->
また、任意の式を使用して、どの行が別であるかを決定することもできます。
<synopsis>
SELECT DISTINCT ON (<replaceable>expression</replaceable> <optional>, <replaceable>expression</replaceable> ...</optional>) <replaceable>select_list</replaceable> ...
</synopsis>
<!--
    Here <replaceable>expression</replaceable> is an arbitrary value
    expression that is evaluated for all rows.  A set of rows for
    which all the expressions are equal are considered duplicates, and
    only the first row of the set is kept in the output.  Note that
    the <quote>first row</quote> of a set is unpredictable unless the
    query is sorted on enough columns to guarantee a unique ordering
    of the rows arriving at the <literal>DISTINCT</> filter.
    (<literal>DISTINCT ON</> processing occurs after <literal>ORDER
    BY</> sorting.)
-->
ここで<replaceable>expression</replaceable>は、すべての行で評価される任意の評価式です。
すべての式が等しくなる行の集合は、重複しているとみなされ、集合の最初の行だけが出力内に保持されます。
<literal>DISTINCT</>フィルタに掛けられる行の順序の一意性を保証できるよう十分な数の列で問い合わせを並べ替えない限り、出力される集合の<quote>最初の行</quote>は予想不可能であることに注意してください。
（<literal>DISTINCT ON</>処理は、<literal>ORDER BY</>による並べ替えの後に行われます。）
   </para>

   <para>
<!--
    The <literal>DISTINCT ON</> clause is not part of the SQL standard
    and is sometimes considered bad style because of the potentially
    indeterminate nature of its results.  With judicious use of
    <literal>GROUP BY</> and subqueries in <literal>FROM</>, this
    construct can be avoided, but it is often the most convenient
    alternative.
-->
<literal>DISTINCT ON</>句は標準SQLではありません。
さらに、結果が不定となる可能性があるため、好ましくないスタイルとみなされることもあります。
<literal>GROUP BY</>と<literal>FROM</>中の副問い合わせをうまく使うことにより、この構文を使わずに済みますが、<literal>DISTINCT ON</>句はしばしば非常に便利な代案となります。
   </para>
  </sect2>
 </sect1>


 <sect1 id="queries-union">
<!--
  <title>Combining Queries</title>
-->
  <title>問い合わせの結合</title>

  <indexterm zone="queries-union">
   <primary>UNION</primary>
  </indexterm>
  <indexterm zone="queries-union">
   <primary>INTERSECT</primary>
  </indexterm>
  <indexterm zone="queries-union">
   <primary>EXCEPT</primary>
  </indexterm>
  <indexterm zone="queries-union">
<!--
   <primary>set union</primary>
-->
   <primary>集合和</primary>
  </indexterm>
  <indexterm zone="queries-union">
<!--
   <primary>set intersection</primary>
-->
   <primary>集合積</primary>
  </indexterm>
  <indexterm zone="queries-union">
<!--
   <primary>set difference</primary>
-->
   <primary>集合差</primary>
  </indexterm>
  <indexterm zone="queries-union">
<!--
   <primary>set operation</primary>
-->
   <primary>集合操作</primary>
  </indexterm>

  <para>
<!--
   The results of two queries can be combined using the set operations
   union, intersection, and difference.  The syntax is
-->
2つの問い合わせの結果は、和、積、差の集合演算を使って結合することができます。
構文は以下の通りです。
<synopsis>
<replaceable>query1</replaceable> UNION <optional>ALL</optional> <replaceable>query2</replaceable>
<replaceable>query1</replaceable> INTERSECT <optional>ALL</optional> <replaceable>query2</replaceable>
<replaceable>query1</replaceable> EXCEPT <optional>ALL</optional> <replaceable>query2</replaceable>
</synopsis>
<!--
   <replaceable>query1</replaceable> and
   <replaceable>query2</replaceable> are queries that can use any of
   the features discussed up to this point.  Set operations can also
   be nested and chained, for example
-->
<replaceable>query1</replaceable>と<replaceable>query2</replaceable>は、これまで説明した機能をすべて使用することができる問い合わせです。
集合演算は入れ子にしたり、繋げたりすることができます。
例えば、以下の文を見てみましょう。
<synopsis>
<replaceable>query1</replaceable> UNION <replaceable>query2</replaceable> UNION <replaceable>query3</replaceable>
</synopsis>
<!--
   which is executed as:
-->
上記の文は以下のように実行されます。
<synopsis>
(<replaceable>query1</replaceable> UNION <replaceable>query2</replaceable>) UNION <replaceable>query3</replaceable>
</synopsis>
  </para>

  <para>
<!--
   <literal>UNION</> effectively appends the result of
   <replaceable>query2</replaceable> to the result of
   <replaceable>query1</replaceable> (although there is no guarantee
   that this is the order in which the rows are actually returned).
   Furthermore, it eliminates duplicate rows from its result, in the same
   way as <literal>DISTINCT</>, unless <literal>UNION ALL</> is used.
-->
<literal>UNION</>は、<replaceable>query2</replaceable>の結果を<replaceable>query1</replaceable>の結果に付加します（しかし、この順序で実際に行が返される保証はありません）。
さらに、<literal>UNION ALL</>を指定しないと、<literal>DISTINCT</>と同様に、結果から重複している行を削除します。
  </para>

  <para>
<!--
   <literal>INTERSECT</> returns all rows that are both in the result
   of <replaceable>query1</replaceable> and in the result of
   <replaceable>query2</replaceable>.  Duplicate rows are eliminated
   unless <literal>INTERSECT ALL</> is used.
-->
<literal>INTERSECT</>は、<replaceable>query1</replaceable>の結果と<replaceable>query2</replaceable>の結果の両方に含まれているすべての行を返します。
<literal>INTERSECT ALL</>を使用しないと、重複している行は削除されます。
  </para>

  <para>
<!--
   <literal>EXCEPT</> returns all rows that are in the result of
   <replaceable>query1</replaceable> but not in the result of
   <replaceable>query2</replaceable>.  (This is sometimes called the
   <firstterm>difference</> between two queries.)  Again, duplicates
   are eliminated unless <literal>EXCEPT ALL</> is used.
-->
<literal>EXCEPT</>は、<replaceable>query1</replaceable>の結果には含まれているけれども、<replaceable>query2</replaceable>の結果には含まれていないすべての行を返します。
（これが2つの問い合わせの<firstterm>差</>であると言われることがあります。）
この場合も、<literal>EXCEPT ALL</> を使用しないと、重複している行は削除されます。
  </para>

  <para>
<!--
   In order to calculate the union, intersection, or difference of two
   queries, the two queries must be <quote>union compatible</quote>,
   which means that they return the same number of columns and
   the corresponding columns have compatible data types, as
   described in <xref linkend="typeconv-union-case">.
-->
2つの問い合わせの和、積、差を算出するために、そこの2つの問い合わせは<quote>union互換</quote>でなければいけません。
つまり、その問い合わせが同じ数の列を返し、対応する列は互換性のあるデータ型（<xref linkend="typeconv-union-case">を参照）でなければなりません。
  </para>
 </sect1>


 <sect1 id="queries-order">
<!--
  <title>Sorting Rows</title>
-->
  <title>行の並べ替え</title>

  <indexterm zone="queries-order">
<!--
   <primary>sorting</primary>
-->
   <primary>並べ替え</primary>
  </indexterm>

  <indexterm zone="queries-order">
   <primary>ORDER BY</primary>
  </indexterm>

  <para>
<!--
   After a query has produced an output table (after the select list
   has been processed) it can optionally be sorted.  If sorting is not
   chosen, the rows will be returned in an unspecified order.  The actual
   order in that case will depend on the scan and join plan types and
   the order on disk, but it must not be relied on.  A particular
   output ordering can only be guaranteed if the sort step is explicitly
   chosen.
-->
ある問い合わせが1つの出力テーブルを生成した後（選択リストの処理が完了した後）、並べ替えることができます。
並べ替えが選ばれなかった場合、行は無規則な順序で返されます。
そのような場合、実際の順序は、スキャンや結合計画の種類や、ディスク上に格納されている順序に依存します。
しかし、当てにしてはいけません。
明示的に並べ替え手続きを選択した場合にのみ、特定の出力順序は保証されます。
  </para>

  <para>
<!--
   The <literal>ORDER BY</> clause specifies the sort order:
-->
<literal>ORDER BY</>句は並べ替えの順番を指定します。
<synopsis>
SELECT <replaceable>select_list</replaceable>
    FROM <replaceable>table_expression</replaceable>
    ORDER BY <replaceable>sort_expression1</replaceable> <optional>ASC | DESC</optional> <optional>NULLS { FIRST | LAST }</optional>
             <optional>, <replaceable>sort_expression2</replaceable> <optional>ASC | DESC</optional> <optional>NULLS { FIRST | LAST }</optional> ...</optional>
</synopsis>
<!--
   The sort expression(s) can be any expression that would be valid in the
   query's select list.  An example is:
-->
並べ替え式(複数可)は問い合わせの選択リスト内で使用可能な任意の式を取ることができます。
以下に例を示します。
<programlisting>
SELECT a, b FROM table1 ORDER BY a + b, c;
</programlisting>
<!--
   When more than one expression is specified,
   the later values are used to sort rows that are equal according to the
   earlier values.  Each expression can be followed by an optional
   <literal>ASC</> or <literal>DESC</> keyword to set the sort direction to
   ascending or descending.  <literal>ASC</> order is the default.
   Ascending order puts smaller values first, where
   <quote>smaller</quote> is defined in terms of the
   <literal>&lt;</literal> operator.  Similarly, descending order is
   determined with the <literal>&gt;</literal> operator.
-->
複数の式が指定された場合、前の式の値が等しい行を並べ替える際に後の式の値が使用されます。
列指定の後にオプションで<literal>ASC</>もしくは<literal>DESC</>を付与することで、並べ替えの方向を昇順、降順にするかを設定することができます。
<literal>ASC</>順がデフォルトです。
昇順では、小さな値を先に出力します。
ここでの<quote>小さい</quote>とは、<literal>&lt;</literal>演算子によって決定されます。
同様に降順では<literal>&gt;</literal>演算子で決定されます。
    <footnote>
     <para>
<!--
      Actually, <productname>PostgreSQL</> uses the <firstterm>default B-tree
      operator class</> for the expression's data type to determine the sort
      ordering for <literal>ASC</> and <literal>DESC</>.  Conventionally,
      data types will be set up so that the <literal>&lt;</literal> and
      <literal>&gt;</literal> operators correspond to this sort ordering,
      but a user-defined data type's designer could choose to do something
      different.
-->
実際、<productname>PostgreSQL</>は、<literal>ASC</>と<literal>DESC</>の並べ替え順を決定するために、式のデータ型用の<firstterm>デフォルトのB-tree演算子クラス</>を使用します。
慣習的に、データ型は<literal>&lt;</literal>と<literal>&gt;</literal>演算子をこの並べ替え順になるように設定されます。
しかし、ユーザ定義データ型の設計者は異なるものを選択することができます。
     </para>
    </footnote>
  </para>

  <para>
<!--
   The <literal>NULLS FIRST</> and <literal>NULLS LAST</> options can be
   used to determine whether nulls appear before or after non-null values
   in the sort ordering.  By default, null values sort as if larger than any
   non-null value; that is, <literal>NULLS FIRST</> is the default for
   <literal>DESC</> order, and <literal>NULLS LAST</> otherwise.
-->
<literal>NULLS FIRST</>および<literal>NULLS LAST</>オプションを使用して、その並べ替え順においてNULL値を非NULL値の前にするか後にするかを決定することができます。
デフォルトでは、NULL値はあたかもすべての非NULL値よりも大きいとみなして並べ替えます。
と言うことは、<literal>NULLS FIRST</>は<literal>DESC</>順序付けのデフォルトで、そうでなければ<literal>NULLS LAST</>です。
  </para>

  <para>
<!--
   Note that the ordering options are considered independently for each
   sort column.  For example <literal>ORDER BY x, y DESC</> means
   <literal>ORDER BY x ASC, y DESC</>, which is not the same as
   <literal>ORDER BY x DESC, y DESC</>.
-->
この順序づけオプションは、並べ替えで使用される各列に個別に適用されることに注意してください。
例えば、<literal>ORDER BY x, y DESC</>は、<literal>ORDER BY x DESC, y DESC</>と同じではなく、<literal>ORDER BY x ASC, y DESC</>を意味します。
  </para>

  <para>
<!--
   A <replaceable>sort_expression</> can also be the column label or number
   of an output column, as in:
-->
<replaceable>sort_expression</>は以下のように列ラベルもしくは出力列の番号で指定することができます。
<programlisting>
SELECT a + b AS sum, c FROM table1 ORDER BY sum;
SELECT a, max(b) FROM table1 GROUP BY a ORDER BY 1;
</programlisting>
<!--
   both of which sort by the first output column.  Note that an output
   column name has to stand alone, that is, it cannot be used in an expression
   &mdash; for example, this is <emphasis>not</> correct:
-->
両方とも最初の出力列で並べ替えられます。
出力列名は単体でなければなりません。つまり式としては使用できないことに注意してください。
例えば以下は<emphasis>間違い</>です。
<programlisting>
<!--
SELECT a + b AS sum, c FROM table1 ORDER BY sum + c;          &#045;&#045; wrong
-->
SELECT a + b AS sum, c FROM table1 ORDER BY sum + c;          -- 間違い
</programlisting>
<!--
   This restriction is made to reduce ambiguity.  There is still
   ambiguity if an <literal>ORDER BY</> item is a simple name that
   could match either an output column name or a column from the table
   expression.  The output column is used in such cases.  This would
   only cause confusion if you use <literal>AS</> to rename an output
   column to match some other table column's name.
-->
これは曖昧さを減らすための制限です。
<literal>ORDER BY</>項目が単純な名前であっても、出力列名とテーブル式による列と同じ名前となる場合、曖昧さはまだ存在します。
この場合、出力列名が使用されます。
<literal>AS</>を使用して他のテーブル列の名前と同じ名前に出力列を変名した場合にのみ混乱が発生します。
  </para>

  <para>
<!--
   <literal>ORDER BY</> can be applied to the result of a
   <literal>UNION</>, <literal>INTERSECT</>, or <literal>EXCEPT</>
   combination, but in this case it is only permitted to sort by
   output column names or numbers, not by expressions.
-->
<literal>ORDER BY</>を、<literal>UNION</>、<literal>INTERSECT</>、<literal>EXCEPT</>組み合わせの結果に適用することができます。
しかしこの場合、出力列の名前または番号でのみ並べ替えることができ、式では並べ替えることができません。
  </para>
 </sect1>


 <sect1 id="queries-limit">
<!--
  <title><literal>LIMIT</literal> and <literal>OFFSET</literal></title>
-->
  <title><literal>LIMIT</literal>と<literal>OFFSET</literal></title>

  <indexterm zone="queries-limit">
   <primary>LIMIT</primary>
  </indexterm>

  <indexterm zone="queries-limit">
   <primary>OFFSET</primary>
  </indexterm>

  <para>
<!--
   <literal>LIMIT</> and <literal>OFFSET</> allow you to retrieve just
   a portion of the rows that are generated by the rest of the query:
-->
<literal>LIMIT</>および<literal>OFFSET</>を使うことで、問い合わせの実行で生成された行の一部だけを取り出すことができます。
<synopsis>
SELECT <replaceable>select_list</replaceable>
    FROM <replaceable>table_expression</replaceable>
    <optional> ORDER BY ... </optional>
    <optional> LIMIT { <replaceable>number</replaceable> | ALL } </optional> <optional> OFFSET <replaceable>number</replaceable> </optional>
</synopsis>
  </para>

  <para>
<!--
   If a limit count is given, no more than that many rows will be
   returned (but possibly fewer, if the query itself yields fewer rows).
   <literal>LIMIT ALL</> is the same as omitting the <literal>LIMIT</>
   clause, as is <literal>LIMIT</> with a NULL argument.
-->
限度(limit)数を指定すると、指定した行数より多くの行が返されることはありません（しかし、問い合わせの結果が指定した行数より少なければ、それより少なくなります）。
<literal>LIMIT ALL</>は、<literal>LIMIT</>句を省略した場合と同じです。<literal>LIMIT</>の引数がNULLの場合も同様です。
  </para>

  <para>
<!--
   <literal>OFFSET</> says to skip that many rows before beginning to
   return rows.  <literal>OFFSET 0</> is the same as omitting the
   <literal>OFFSET</> clause, as is <literal>OFFSET</> with a NULL argument.
-->
<literal>OFFSET</>は、行を返し始める前に飛ばす行数を指定します。
<literal>OFFSET 0</>は、<literal>OFFSET</>句を省略した場合と同じです。<literal>OFFSET</>の引数がNULLの場合も同様です。
  </para>

  <para>
<!--
   If both <literal>OFFSET</>
   and <literal>LIMIT</> appear, then <literal>OFFSET</> rows are
   skipped before starting to count the <literal>LIMIT</> rows that
   are returned.
-->
<literal>OFFSET</>および<literal>LIMIT</>の両者が指定された場合、<literal>OFFSET</>分の行を飛ばしてから、返される<literal>LIMIT</>行を数え始めます。
  </para>

  <para>
<!--
   When using <literal>LIMIT</>, it is important to use an
   <literal>ORDER BY</> clause that constrains the result rows into a
   unique order.  Otherwise you will get an unpredictable subset of
   the query's rows. You might be asking for the tenth through
   twentieth rows, but tenth through twentieth in what ordering? The
   ordering is unknown, unless you specified <literal>ORDER BY</>.
-->
<literal>LIMIT</>を使用する時は、結果の行を一意な順序に制御する<literal>ORDER BY</>句を使用することが重要です。
<literal>ORDER BY</>を使わなければ、問い合わせの行について予測不能な部分集合を得ることになるでしょう。
10番目から20番目の行を問い合わせることもあるでしょうが、どういう並び順での10番目から20番目の行でしょうか？
<literal>ORDER BY</>を指定しなければ、並び順はわかりません。
  </para>

  <para>
<!--
   The query optimizer takes <literal>LIMIT</> into account when
   generating query plans, so you are very likely to get different
   plans (yielding different row orders) depending on what you give
   for <literal>LIMIT</> and <literal>OFFSET</>.  Thus, using
   different <literal>LIMIT</>/<literal>OFFSET</> values to select
   different subsets of a query result <emphasis>will give
   inconsistent results</emphasis> unless you enforce a predictable
   result ordering with <literal>ORDER BY</>.  This is not a bug; it
   is an inherent consequence of the fact that SQL does not promise to
   deliver the results of a query in any particular order unless
   <literal>ORDER BY</> is used to constrain the order.
-->
問い合わせオプティマイザは、問い合わせ計画を生成する時に<literal>LIMIT</>を考慮します。
そのため、<literal>LIMIT</>と<literal>OFFSET</>に指定した値によって、異なった計画（得られる行の順序も異なります）が得られる可能性が高いです。
従って、1つの問い合わせ結果から異なる部分集合を選び出すために、異なる<literal>LIMIT</>/<literal>OFFSET</>の値を使用すると、<literal>ORDER BY</>で結果の順序を制御しなければ、<emphasis>一貫しない結果が生じるでしょう</emphasis>。
これは不具合ではありません。
<literal>ORDER BY</>を使って順序を制御しない限り、SQLは必ずしも特定の順序で問い合わせの結果を渡さないという特性の必然的な結果です。
  </para>

  <para>
<!--
   The rows skipped by an <literal>OFFSET</> clause still have to be
   computed inside the server; therefore a large <literal>OFFSET</>
   might be inefficient.
-->
<literal>OFFSET</>句で飛ばされる行を、実際にはサーバ内で計算しなければなりません。
そのため、大きな値の<literal>OFFSET</>は非効率的になることがあります。
  </para>
 </sect1>


 <sect1 id="queries-values">
<!--
  <title><literal>VALUES</literal> Lists</title>
-->
  <title><literal>VALUES</literal>リスト</title>

  <indexterm zone="queries-values">
   <primary>VALUES</primary>
  </indexterm>

  <para>
<!--
   <literal>VALUES</> provides a way to generate a <quote>constant table</>
   that can be used in a query without having to actually create and populate
   a table on-disk.  The syntax is
-->
<literal>VALUES</>は、<quote>定数テーブル</>を生成する方法を提供します。
それは実際にはディスク上に作成して配置することなく、問い合わせで使用することができます。
構文を以下に示します。
<synopsis>
VALUES ( <replaceable class="PARAMETER">expression</replaceable> [, ...] ) [, ...]
</synopsis>
<!--
   Each parenthesized list of expressions generates a row in the table.
   The lists must all have the same number of elements (i.e., the number
   of columns in the table), and corresponding entries in each list must
   have compatible data types.  The actual data type assigned to each column
   of the result is determined using the same rules as for <literal>UNION</>
   (see <xref linkend="typeconv-union-case">).
-->
括弧で括られた式のリストがそれぞれ、テーブルの行を生成します。
リストは同一の要素数（つまり、テーブルの列数）を持たなければなりません。
また、各リストで対応する項目のデータ型に互換性がなければなりません。
最終的に各列に割り当てられる実際のデータ型は、<literal>UNION</>と同様の規則に従って決定されます。
（<xref linkend="typeconv-union-case">を参照してください。）
  </para>

  <para>
<!--
   As an example:
-->
以下に例を示します。
<programlisting>
VALUES (1, 'one'), (2, 'two'), (3, 'three');
</programlisting>

<!--
   will return a table of two columns and three rows.  It's effectively
   equivalent to:
-->
これは、2列3行のテーブルを返します。
実質的に、以下と同じです。
<programlisting>
SELECT 1 AS column1, 'one' AS column2
UNION ALL
SELECT 2, 'two'
UNION ALL
SELECT 3, 'three';
</programlisting>

<!--
   By default, <productname>PostgreSQL</productname> assigns the names
   <literal>column1</>, <literal>column2</>, etc. to the columns of a
   <literal>VALUES</> table.  The column names are not specified by the
   SQL standard and different database systems do it differently, so
   it's usually better to override the default names with a table alias
   list, like this:
-->
デフォルトでは、<productname>PostgreSQL</productname>は<literal>VALUES</>テーブルの各列に<literal>column1</>、<literal>column2</>といった名前をつけます。
標準SQLではこれらの列名は規定されていませんので、データベースシステムの種類によって異なる名前を付与しています。
そのため、通常はテーブル別名リストを使用して、以下のようにデフォルトの名前を上書きする方がよいでしょう。
<programlisting>
=&gt; SELECT * FROM (VALUES (1, 'one'), (2, 'two'), (3, 'three')) AS t (num,letter);
 num | letter
-----+--------
   1 | one
   2 | two
   3 | three
(3 rows)
</programlisting>
  </para>

  <para>
<!--
   Syntactically, <literal>VALUES</> followed by expression lists is
   treated as equivalent to:
-->
文法的には、<literal>VALUES</>の後に式のリストがあるものは、以下と同様に扱われます。
<synopsis>
SELECT <replaceable>select_list</replaceable> FROM <replaceable>table_expression</replaceable>
</synopsis>
<!--
   and can appear anywhere a <literal>SELECT</> can.  For example, you can
   use it as part of a <literal>UNION</>, or attach a
   <replaceable>sort_specification</replaceable> (<literal>ORDER BY</>,
   <literal>LIMIT</>, and/or <literal>OFFSET</>) to it.  <literal>VALUES</>
   is most commonly used as the data source in an <command>INSERT</> command,
   and next most commonly as a subquery.
-->
そして、<literal>SELECT</>が記述できるところであれば、どこにでも記述することができます。
例えば、<literal>UNION</>の一部として使用することもできますし、<replaceable>sort_specification</replaceable> (<literal>ORDER BY</>、<literal>LIMIT</>、<literal>OFFSET</>)を付けることもできます。
<literal>VALUES</>は<command>INSERT</>コマンドの元データとしてもっとも頻繁に使用されます。
次に使用頻度が高いのは副問い合わせとしての使用です。
  </para>

  <para>
<!--
   For more information see <xref linkend="sql-values">.
-->
詳しくは<xref linkend="sql-values">を参照してください。
  </para>

 </sect1>


 <sect1 id="queries-with">
<!--
  <title><literal>WITH</literal> Queries (Common Table Expressions)</title>
-->
  <title><literal>WITH</literal>問い合わせ（共通テーブル式）</title>

  <indexterm zone="queries-with">
   <primary>WITH</primary>
<!--
   <secondary>in SELECT</secondary>
-->
   <secondary>SELECTにおける</secondary>
  </indexterm>

  <indexterm>
<!--
   <primary>common table expression</primary>
-->
   <primary>共通テーブル式</primary>
   <see>WITH</see>
  </indexterm>

  <para>
<!--
   <literal>WITH</> provides a way to write auxiliary statements for use in a
   larger query.  These statements, which are often referred to as Common
   Table Expressions or <acronym>CTE</acronym>s, can be thought of as defining
   temporary tables that exist just for one query.  Each auxiliary statement
   in a <literal>WITH</> clause can be a <command>SELECT</>,
   <command>INSERT</>, <command>UPDATE</>, or <command>DELETE</>; and the
   <literal>WITH</> clause itself is attached to a primary statement that can
   also be a <command>SELECT</>, <command>INSERT</>, <command>UPDATE</>, or
   <command>DELETE</>.
-->
<literal>WITH</>は、より大規模な問い合わせで使用される補助文を記述する方法を提供します。
これらの文は共通テーブル式(Common Table Expressions)または<acronym>CTE</acronym>とよく呼ばれるものであり、１つの問い合わせのために存在する一時テーブルを定義すると考えることができます。
<literal>WITH</>句内の補助文はそれぞれ<command>SELECT</>、<command>INSERT</>、<command>UPDATE</>または<command>DELETE</>を取ることができます。
そして<literal>WITH</>句自身は、これも<command>SELECT</>、<command>INSERT</>、<command>UPDATE</>または<command>DELETE</>を取ることができる主文に付与されます。
  </para>

 <sect2 id="queries-with-select">
<!--
   <title><command>SELECT</> in <literal>WITH</></title>
-->
   <title><literal>WITH</>内の<command>SELECT</></title>

  <para>
<!--
   The basic value of <command>SELECT</> in <literal>WITH</> is to
   break down complicated queries into simpler parts.  An example is:
-->
<literal>WITH</>内の<command>SELECT</>の基本的な価値は、複雑な問い合わせをより単純な部品に分解することです。
以下に例を示します。

<programlisting>
WITH regional_sales AS (
        SELECT region, SUM(amount) AS total_sales
        FROM orders
        GROUP BY region
     ), top_regions AS (
        SELECT region
        FROM regional_sales
        WHERE total_sales &gt; (SELECT SUM(total_sales)/10 FROM regional_sales)
     )
SELECT region,
       product,
       SUM(quantity) AS product_units,
       SUM(amount) AS product_sales
FROM orders
WHERE region IN (SELECT region FROM top_regions)
GROUP BY region, product;
</programlisting>

<!--
   which displays per-product sales totals in only the top sales regions.
   The <literal>WITH</> clause defines two auxiliary statements named
   <structname>regional_sales</> and <structname>top_regions</>,
   where the output of <structname>regional_sales</> is used in
   <structname>top_regions</> and the output of <structname>top_regions</>
   is used in the primary <command>SELECT</> query.
   This example could have been written without <literal>WITH</>,
   but we'd have needed two levels of nested sub-<command>SELECT</command>s.  It's a bit
   easier to follow this way.
-->
これは販売トップの地域（region）のみから製品ごとの売上高を表示します。
<literal>WITH</>句は、<structname>regional_sales</>、<structname>top_regions</>という名前の２つの補助文を定義します。
ここで、<structname>regional_sales</>の出力は<structname>top_regions</>内で使用され、<structname>top_regions</>は<command>SELECT</>主問い合わせで使用されます。
この例は <literal>WITH</>なしでも記述できますが、二階層の入れ子の副<command>SELECT</command>を必要とします。この方法に従うほうが多少扱いやすいです。
  </para>

  <para>
<!--
   The optional <literal>RECURSIVE</> modifier changes <literal>WITH</>
   from a mere syntactic convenience into a feature that accomplishes
   things not otherwise possible in standard SQL.  Using
   <literal>RECURSIVE</>, a <literal>WITH</> query can refer to its own
   output.  A very simple example is this query to sum the integers from 1
   through 100:
-->
オプションの<literal>RECURSIVE</>修飾子は、<literal>WITH</>を、単に構文上の利便性の高めるだけでなく標準的なSQLでは不可能な機能を実現させます。
<literal>RECURSIVE</>を使用すれば、<literal>WITH</>問い合わせが行った自己の結果を参照できるようになります。1から100までの数を合計する非常に単純な問い合わせは以下のようなものです。

<programlisting>
WITH RECURSIVE t(n) AS (
    VALUES (1)
  UNION ALL
    SELECT n+1 FROM t WHERE n &lt; 100
)
SELECT sum(n) FROM t;
</programlisting>

<!--
   The general form of a recursive <literal>WITH</> query is always a
   <firstterm>non-recursive term</>, then <literal>UNION</> (or
   <literal>UNION ALL</>), then a
   <firstterm>recursive term</>, where only the recursive term can contain
   a reference to the query's own output.  Such a query is executed as
   follows:
-->
再帰的<literal>WITH</>問い合わせの汎用形式は常に、<firstterm>非再帰的表現（non-recursiveterm）</>、そして<literal>UNION</>（または<literal>UNION ALL</>）、そして<firstterm>再帰的表現（recursive term）</>です。
再帰的表現だけが、その問い合わせ自身の出力への参照を含むことができます。
このような問い合わせは以下のように実行されます。
  </para>

  <procedure>
<!--
   <title>Recursive Query Evaluation</title>
-->
   <title>再帰的問い合わせの評価</title>

   <step performance="required">
    <para>
<!--
     Evaluate the non-recursive term.  For <literal>UNION</> (but not
     <literal>UNION ALL</>), discard duplicate rows.  Include all remaining
     rows in the result of the recursive query, and also place them in a
     temporary <firstterm>working table</>.
-->
非再帰的表現を評価します。
<literal>UNION</>（ただし<literal>UNION ALL</>は除きます）では、重複行を廃棄します。
その再帰的問い合わせの結果の残っているすべての行を盛り込み、同時にそれらを一時<firstterm>作業テーブル</>に置きます。
    </para>
   </step>

   <step performance="required">
    <para>
<!--
     So long as the working table is not empty, repeat these steps:
-->
作業テーブルが空でないのであれば以下の手順を繰り返します。
    </para>
    <substeps>
     <step performance="required">
      <para>
<!--
       Evaluate the recursive term, substituting the current contents of
       the working table for the recursive self-reference.
       For <literal>UNION</> (but not <literal>UNION ALL</>), discard
       duplicate rows and rows that duplicate any previous result row.
       Include all remaining rows in the result of the recursive query, and
       also place them in a temporary <firstterm>intermediate table</>.
-->
再帰自己参照を作業テーブルの実行中の内容で置換し、再帰的表現を評価します。
<literal>UNION</>（ただし<literal>UNION ALL</>は除きます）に対し、重複行と前の結果行と重複する行を破棄します。
その再帰的問い合わせの結果の残っているすべての行を盛り込み、同時にそれらを一時<firstterm>中間テーブル</>に置きます。
      </para>
     </step>

     <step performance="required">
      <para>
<!--
       Replace the contents of the working table with the contents of the
       intermediate table, then empty the intermediate table.
-->
中間テーブルの内容で作業テーブルの内容を差し替え、中間テーブルを空にします。
      </para>
     </step>
    </substeps>
   </step>
  </procedure>

  <note>
   <para>
<!--
    Strictly speaking, this process is iteration not recursion, but
    <literal>RECURSIVE</> is the terminology chosen by the SQL standards
    committee.
-->
厳密には、この手順は反復(iteration)であって再帰(recursion)ではありませんが、<literal>RECURSIVE</>はSQL標準化委員会で選ばれた用語です。
   </para>
  </note>

  <para>
<!--
   In the example above, the working table has just a single row in each step,
   and it takes on the values from 1 through 100 in successive steps.  In
   the 100th step, there is no output because of the <literal>WHERE</>
   clause, and so the query terminates.
-->
上記の例で、作業テーブルはそれぞれの手順での単なる単一行で、引き続く作業で1から100までの値を獲得します。
100番目の作業で、<literal>WHERE</>句による出力が無くなり、問い合わせが終了します。
  </para>

  <para>
<!--
   Recursive queries are typically used to deal with hierarchical or
   tree-structured data.  A useful example is this query to find all the
   direct and indirect sub-parts of a product, given only a table that
   shows immediate inclusions:
-->
再帰的問い合わせは階層的、またはツリー構造データに対処するため一般的に使用されます。
実用的な例は、直接使用する部品を表すテーブル１つのみが与えられ、そこから製品すべての直接・間接部品を見つける次の問い合わせです。

<programlisting>
WITH RECURSIVE included_parts(sub_part, part, quantity) AS (
    SELECT sub_part, part, quantity FROM parts WHERE part = 'our_product'
  UNION ALL
    SELECT p.sub_part, p.part, p.quantity
    FROM included_parts pr, parts p
    WHERE p.part = pr.sub_part
  )
SELECT sub_part, SUM(quantity) as total_quantity
FROM included_parts
GROUP BY sub_part
</programlisting>
  </para>

  <para>
<!--
   When working with recursive queries it is important to be sure that
   the recursive part of the query will eventually return no tuples,
   or else the query will loop indefinitely.  Sometimes, using
   <literal>UNION</> instead of <literal>UNION ALL</> can accomplish this
   by discarding rows that duplicate previous output rows.  However, often a
   cycle does not involve output rows that are completely duplicate: it may be
   necessary to check just one or a few fields to see if the same point has
   been reached before.  The standard method for handling such situations is
   to compute an array of the already-visited values.  For example, consider
   the following query that searches a table <structname>graph</> using a
   <structfield>link</> field:
-->
再帰的問い合わせを扱う場合、問い合わせの再帰部分が最終的にはタプルを返さないようにすることが重要です。
そうしなければ、問い合わせが永久にループしてしまうからです。
<literal>UNION ALL</>の替わりに<literal>UNION</>を使用することで、重複する前回の出力行が廃棄され、これを実現できることもあるでしょう。
しかし、各周期が完全に重複している行を含まないこともよくあり、そのような場合は、1つまたは少数のフィールドを検査して、同じ場所に既に到達したかどうかを調べる必要があるかもしれません。
このような状態を取り扱う標準手法は、既に巡回された値の配列を計算することです。
例えば、<structfield>link</>フィールドを使ってテーブル<structname>graph</>を検索する以下の問い合わせを考えて見ます。

<programlisting>
WITH RECURSIVE search_graph(id, link, data, depth) AS (
        SELECT g.id, g.link, g.data, 1
        FROM graph g
      UNION ALL
        SELECT g.id, g.link, g.data, sg.depth + 1
        FROM graph g, search_graph sg
        WHERE g.id = sg.link
)
SELECT * FROM search_graph;
</programlisting>

<!--
   This query will loop if the <structfield>link</> relationships contain
   cycles.  Because we require a <quote>depth</> output, just changing
   <literal>UNION ALL</> to <literal>UNION</> would not eliminate the looping.
   Instead we need to recognize whether we have reached the same row again
   while following a particular path of links.  We add two columns
   <structfield>path</> and <structfield>cycle</> to the loop-prone query:
-->
この問い合わせは<structfield>link</>関係が循環を含んでいればループします。
<quote>depth</>出力を要求しているので、<literal>UNION ALL</>を<literal>UNION</>に変えるだけでは、ループを取り除くことができません。
その代わり、linkの特定の経路をたどっている間に、同じ行に到達したかどうかを認識する必要があります。
このループしやすい問い合わせに、<structfield>path</>と<structfield>cycle</>の２列を加えます。

<programlisting>
WITH RECURSIVE search_graph(id, link, data, depth, path, cycle) AS (
        SELECT g.id, g.link, g.data, 1,
          ARRAY[g.id],
          false
        FROM graph g
      UNION ALL
        SELECT g.id, g.link, g.data, sg.depth + 1,
          path || g.id,
          g.id = ANY(path)
        FROM graph g, search_graph sg
        WHERE g.id = sg.link AND NOT cycle
)
SELECT * FROM search_graph;
</programlisting>

<!--
   Aside from preventing cycles, the array value is often useful in its own
   right as representing the <quote>path</> taken to reach any particular row.
-->
巡回防止の他に、特定行に到達する際に選ばれた<quote>path</> それ自体を表示するため、配列値はしばしば利用価値があります。
  </para>

  <para>
<!--
   In the general case where more than one field needs to be checked to
   recognize a cycle, use an array of rows.  For example, if we needed to
   compare fields <structfield>f1</> and <structfield>f2</>:
-->
循環を認識するために検査するために必要なフィールドが複数存在する一般的な状況では、行の配列を使用します。
例えば、フィールド<structfield>f1</>と<structfield>f2</>を比較する必要があるときは次のようにします。

<programlisting>
WITH RECURSIVE search_graph(id, link, data, depth, path, cycle) AS (
        SELECT g.id, g.link, g.data, 1,
          ARRAY[ROW(g.f1, g.f2)],
          false
        FROM graph g
      UNION ALL
        SELECT g.id, g.link, g.data, sg.depth + 1,
          path || ROW(g.f1, g.f2),
          ROW(g.f1, g.f2) = ANY(path)
        FROM graph g, search_graph sg
        WHERE g.id = sg.link AND NOT cycle
)
SELECT * FROM search_graph;
</programlisting>
  </para>

  <tip>
   <para>
<!--
    Omit the <literal>ROW()</> syntax in the common case where only one field
    needs to be checked to recognize a cycle.  This allows a simple array
    rather than a composite-type array to be used, gaining efficiency.
-->
循環を認識するために検査するために必要なフィールドが１つだけである一般的な場合では、<literal>ROW()</>構文を削除します。
これで、複合型配列ではなく単純配列で済むので、効率も上がります。
   </para>
  </tip>

  <tip>
   <para>
<!--
    The recursive query evaluation algorithm produces its output in
    breadth-first search order.  You can display the results in depth-first
    search order by making the outer query <literal>ORDER BY</> a
    <quote>path</> column constructed in this way.
-->
再帰的問い合わせ評価アルゴリズムは、幅優先探索順でその出力を作成します。
このようにして作られた<quote>path</>列を外側問い合わせで<literal>ORDER BY</>すれば、深さ優先探索順の結果の表示が可能です。
   </para>
  </tip>

  <para>
<!--
   A helpful trick for testing queries
   when you are not certain if they might loop is to place a <literal>LIMIT</>
   in the parent query.  For example, this query would loop forever without
   the <literal>LIMIT</>:
-->
ループするかどうか確信が持てない問い合わせをテストする有益な秘訣として、親問い合わせに<literal>LIMIT</>を配置します。
例えば、以下の問い合わせは<literal>LIMIT</>がないと永久にループします。

<programlisting>
WITH RECURSIVE t(n) AS (
    SELECT 1
  UNION ALL
    SELECT n+1 FROM t
)
SELECT n FROM t LIMIT 100;
</programlisting>

<!--
   This works because <productname>PostgreSQL</productname>'s implementation
   evaluates only as many rows of a <literal>WITH</> query as are actually
   fetched by the parent query.  Using this trick in production is not
   recommended, because other systems might work differently.  Also, it
   usually won't work if you make the outer query sort the recursive query's
   results or join them to some other table, because in such cases the
   outer query will usually try to fetch all of the <literal>WITH</> query's
   output anyway.
-->
これが動作するのは、<productname>PostgreSQL</productname>の実装が、実際に親問い合わせで取り出されるのと同じ数の<literal>WITH</>問い合わせの行のみを評価するからです。
この秘訣を実稼動環境で使用することは勧められません。
他のシステムでは異なった動作をする可能性があるからです。
同時に、もし外部問い合わせを再帰的問い合わせの結果を並べ替えたり、またはそれらを他のテーブルと結合するような書き方をした場合、動作しません。
このような場合、外部問い合わせは通常、<literal>WITH</>問い合わせの出力をとにかくすべて取り込もうとするからです。
  </para>

  <para>
<!--
   A useful property of <literal>WITH</> queries is that they are evaluated
   only once per execution of the parent query, even if they are referred to
   more than once by the parent query or sibling <literal>WITH</> queries.
   Thus, expensive calculations that are needed in multiple places can be
   placed within a <literal>WITH</> query to avoid redundant work.  Another
   possible application is to prevent unwanted multiple evaluations of
   functions with side-effects.
   However, the other side of this coin is that the optimizer is less able to
   push restrictions from the parent query down into a <literal>WITH</> query
   than an ordinary subquery.  The <literal>WITH</> query will generally be
   evaluated as written, without suppression of rows that the parent query
   might discard afterwards.  (But, as mentioned above, evaluation might stop
   early if the reference(s) to the query demand only a limited number of
   rows.)
-->
有用な<literal>WITH</>問い合わせの特性は、親問い合わせ、もしくは兄弟<literal>WITH</>問い合わせによりたとえ１回以上参照されるとしても、親問い合わせ実行でたった１回だけ評価されることです。
したがって、複数の場所で必要な高価な計算は、冗長作業を防止するため<literal>WITH</>問い合わせの中に配置することができます。
他にありうる適用としては、望まれない副作用のある関数の多重評価を避けることです。
しかし、反対の見方をすれば、親問い合わせからの制約を<literal>WITH</>問い合わせに押し下げることについて、オプティマイザの能力は通常の副問い合わせに対するものより劣ります。
<literal>WITH</>問い合わせは一般的に、親問い合わせが後で破棄するであろう行を抑制せずに、書かれた通りに評価されます。
（しかし、上で述べたように、問い合わせの参照が限定された数の行のみを要求する場合、評価は早期に停止します。）
  </para>

  <para>
<!--
   The examples above only show <literal>WITH</> being used with
   <command>SELECT</>, but it can be attached in the same way to
   <command>INSERT</>, <command>UPDATE</>, or <command>DELETE</>.
   In each case it effectively provides temporary table(s) that can
   be referred to in the main command.
-->
上の例では<command>SELECT</>を使用する<literal>WITH</>のみを示しています。
しかし、同じ方法で<command>INSERT</>、<command>UPDATE</>、または<command>DELETE</>に対して付与することができます。
それぞれの場合において、これは主コマンド内で参照可能な一時テーブルを実質的に提供します。
  </para>
 </sect2>

 <sect2 id="queries-with-modifying">
<!--
   <title>Data-Modifying Statements in <literal>WITH</></title>
-->
   <title><literal>WITH</>内のデータ変更文</title>

   <para>
<!--
    You can use data-modifying statements (<command>INSERT</>,
    <command>UPDATE</>, or <command>DELETE</>) in <literal>WITH</>.  This
    allows you to perform several different operations in the same query.
    An example is:
-->
<literal>WITH</>内でデータ変更文（<command>INSERT</>、<command>UPDATE</>、<command>DELETE</>）を使用することができます。
これにより同じ問い合わせ内で複数の異なる操作を行うことができます。

<programlisting>
WITH moved_rows AS (
    DELETE FROM products
    WHERE
        "date" &gt;= '2010-10-01' AND
        "date" &lt; '2010-11-01'
    RETURNING *
)
INSERT INTO products_log
SELECT * FROM moved_rows;
</programlisting>

<!--
    This query effectively moves rows from <structname>products</> to
    <structname>products_log</>.  The <command>DELETE</> in <literal>WITH</>
    deletes the specified rows from <structname>products</>, returning their
    contents by means of its <literal>RETURNING</> clause; and then the
    primary query reads that output and inserts it into
    <structname>products_log</>.
-->
この問い合わせは実質、<structname>products</>から<structname>products_log</>に行を移動します。
<literal>WITH</>内の<command>DELETE</>は<structname>products</>から指定した行を削除し、その<literal>RETURNING</>句により削除した内容を返します。
その後、主問い合わせはその出力を読み取り、それを<structname>products_log</>に挿入します。
   </para>

   <para>
<!--
    A fine point of the above example is that the <literal>WITH</> clause is
    attached to the <command>INSERT</>, not the sub-<command>SELECT</> within
    the <command>INSERT</>.  This is necessary because data-modifying
    statements are only allowed in <literal>WITH</> clauses that are attached
    to the top-level statement.  However, normal <literal>WITH</> visibility
    rules apply, so it is possible to refer to the <literal>WITH</>
    statement's output from the sub-<command>SELECT</>.
-->
上の例の見事なところは、<literal>WITH</>句が<command>INSERT</>内の副<command>SELECT</>ではなく、<command>INSERT</>に付与されていることです。
これは、データ更新文は最上位レベルの文に付与される<literal>WITH</>句内でのみ許されているため必要です。
しかし、通常の<literal>WITH</>の可視性規則が適用されますので、副<command>SELECT</>から<literal>WITH</>文の出力を参照することができます。
   </para>

   <para>
<!--
    Data-modifying statements in <literal>WITH</> usually have
    <literal>RETURNING</> clauses (see <xref linkend="dml-returning">),
    as shown in the example above.
    It is the output of the <literal>RETURNING</> clause, <emphasis>not</> the
    target table of the data-modifying statement, that forms the temporary
    table that can be referred to by the rest of the query.  If a
    data-modifying statement in <literal>WITH</> lacks a <literal>RETURNING</>
    clause, then it forms no temporary table and cannot be referred to in
    the rest of the query.  Such a statement will be executed nonetheless.
    A not-particularly-useful example is:
-->
上の例で示したように、<literal>WITH</>内のデータ変更文は通常<literal>RETURNING</>句（<xref linkend="dml-returning">を参照）を持ちます。
問い合わせの残りの部分で参照することができる一時テーブルを形成するのは、<literal>RETURNING</>句の出力の出力であって、データ変更文の対象テーブルでは<emphasis>ありません</>。
<literal>WITH</>内のデータ変更文が<literal>RETURNING</>句を持たない場合、一時テーブルを形成しませんので、問い合わせの残りの部分で参照することができません。
これにもかかわらずこうした文は実行されます。
特別有用でもない例を以下に示します。

<programlisting>
WITH t AS (
    DELETE FROM foo
)
DELETE FROM bar;
</programlisting>

<!--
    This example would remove all rows from tables <structname>foo</> and
    <structname>bar</>.  The number of affected rows reported to the client
    would only include rows removed from <structname>bar</>.
-->
この例は<structname>foo</>テーブルと<structname>bar</>テーブルからすべての行を削除します。
クライアントに報告される影響を受けた行数には<structname>bar</>から削除された行のみが含まれます。
   </para>

   <para>
<!--
    Recursive self-references in data-modifying statements are not
    allowed.  In some cases it is possible to work around this limitation by
    referring to the output of a recursive <literal>WITH</>, for example:
-->
データ変更文内の再帰的な自己参照は許されません。
一部の場合において、再帰的な<literal>WITH</>の出力を参照することで、この制限を回避することができます。
以下に例を示します。

<programlisting>
WITH RECURSIVE included_parts(sub_part, part) AS (
    SELECT sub_part, part FROM parts WHERE part = 'our_product'
  UNION ALL
    SELECT p.sub_part, p.part
    FROM included_parts pr, parts p
    WHERE p.part = pr.sub_part
  )
DELETE FROM parts
  WHERE part IN (SELECT part FROM included_parts);
</programlisting>

<!--
    This query would remove all direct and indirect subparts of a product.
-->
この問い合わせはある製品の直接的な部品と間接的な部品をすべて削除します。
   </para>

   <para>
<!--
    Data-modifying statements in <literal>WITH</> are executed exactly once,
    and always to completion, independently of whether the primary query
    reads all (or indeed any) of their output.  Notice that this is different
    from the rule for <command>SELECT</> in <literal>WITH</>: as stated in the
    previous section, execution of a <command>SELECT</> is carried only as far
    as the primary query demands its output.
-->
<literal>WITH</>内のデータ変更文は正確に１回のみ実行され、主問い合わせがその出力をすべて（実際にはいずれか）を呼び出したかどうかに関係なく、常に完了します。
これが、前節で説明した主問い合わせがその出力を要求した時のみに<command>SELECT</>の実行が行われるという<literal>WITH</>内の<command>SELECT</>についての規則と異なることに注意してください。
   </para>

   <para>
<!--
    The sub-statements in <literal>WITH</> are executed concurrently with
    each other and with the main query.  Therefore, when using data-modifying
    statements in <literal>WITH</>, the order in which the specified updates
    actually happen is unpredictable.  All the statements are executed with
    the same <firstterm>snapshot</> (see <xref linkend="mvcc">), so they
    cannot <quote>see</> one another's effects on the target tables.  This
    alleviates the effects of the unpredictability of the actual order of row
    updates, and means that <literal>RETURNING</> data is the only way to
    communicate changes between different <literal>WITH</> sub-statements and
    the main query.  An example of this is that in
-->
<literal>WITH</>内の副文はそれぞれと主問い合わせで同時に実行されます。
したがって<literal>WITH</>内のデータ変更文を使用する時、指定したデータ変更文が実際に実行される順序は予測できません。
すべての文は同じ<firstterm>スナップショット</>（<xref linkend="mvcc">参照）を用いて実行されます。
このため互いが対象テーブルに行った影響を<quote>見る</>ことはできません。これは、行の更新に関する実際の順序が予測できないという影響を軽減し、<literal>RETURNING</>データが別の<literal>WITH</>副文と主問い合わせとの間で変更を伝える唯一の手段であることを意味します。
この例を以下に示します。

<programlisting>
WITH t AS (
    UPDATE products SET price = price * 1.05
    RETURNING *
)
SELECT * FROM products;
</programlisting>

<!--
    the outer <command>SELECT</> would return the original prices before the
    action of the <command>UPDATE</>, while in
-->
外側の<command>SELECT</>は<command>UPDATE</>の動作前の元々の価格を返します。

<programlisting>
WITH t AS (
    UPDATE products SET price = price * 1.05
    RETURNING *
)
SELECT * FROM t;
</programlisting>

<!--
    the outer <command>SELECT</> would return the updated data.
-->
一方こちらでは外側の<command>SELECT</>は更新されたデータを返します。
   </para>

   <para>
<!--
    Trying to update the same row twice in a single statement is not
    supported.  Only one of the modifications takes place, but it is not easy
    (and sometimes not possible) to reliably predict which one.  This also
    applies to deleting a row that was already updated in the same statement:
    only the update is performed.  Therefore you should generally avoid trying
    to modify a single row twice in a single statement.  In particular avoid
    writing <literal>WITH</> sub-statements that could affect the same rows
    changed by the main statement or a sibling sub-statement.  The effects
    of such a statement will not be predictable.
-->
単一の文で同じ行を２回更新しようとすることはサポートされていません。
変更のうちの１つだけが行われますが、どれが実行されるを確実に予測することは簡単ではありません（場合によっては不可能です）。
これはまた、同じ文内ですでに更新された行を削除する場合でも当てはまり、更新のみが実行されます。
したがって一般的には単一の文で１つの行を２回変更しようと試みることを避けなければなりません。
具体的には主文または同レベルの副文で変更される行と同じ行に影響を与える<literal>WITH</>副文を記述することは避けてください。
こうした文の影響は予測することはできません。
   </para>

   <para>
<!--
    At present, any table used as the target of a data-modifying statement in
    <literal>WITH</> must not have a conditional rule, nor an <literal>ALSO</>
    rule, nor an <literal>INSTEAD</> rule that expands to multiple statements.
-->
現状、<literal>WITH</>内のデータ変更文の対象として使用されるテーブルはすべて、複数の文に展開される条件付きルール、<literal>ALSO</>ルール、<literal>INSTEAD</>ルールを持ってはなりません。
   </para>

  </sect2>

 </sect1>

</chapter><|MERGE_RESOLUTION|>--- conflicted
+++ resolved
@@ -617,17 +617,12 @@
         consisting of all column names that appear in both
         input tables.  As with <literal>USING</>, these columns appear
         only once in the output table.  If there are no common
-<<<<<<< HEAD
-        column names, <literal>NATURAL</literal> behaves like
-        <literal>CROSS JOIN</literal>.
+        column names, <literal>NATURAL JOIN</literal> behaves like
+        <literal>JOIN ... ON TRUE</literal>, producing a cross-product join.
 -->
 最後に、<literal>NATURAL</>は<literal>USING</>の略記形式で、２つの入力テーブルの両方に含まれているすべての列名で構成される<literal>USING</>リストを形成します。
 <literal>USING</>と同様、これらの列は出力テーブルに一度だけ現れます。
 共通する列が存在しない場合、<literal>NATURAL</literal>は<literal>CROSS JOIN</literal>と同様に動作します。
-=======
-        column names, <literal>NATURAL JOIN</literal> behaves like
-        <literal>JOIN ... ON TRUE</literal>, producing a cross-product join.
->>>>>>> eca2f8a7
        </para>
 
        <note>
