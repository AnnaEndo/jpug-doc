<!-- doc/src/sgml/xfunc.sgml -->

 <sect1 id="xfunc">
<!--
  <title>User-defined Functions</title>
-->
  <title>ユーザ定義関数</title>

  <indexterm zone="xfunc">
<!--
   <primary>function</primary>
   <secondary>user-defined</secondary>
-->
   <primary>関数</primary>
   <secondary>ユーザ定義</secondary>
  </indexterm>

  <para>
<!--
   <productname>PostgreSQL</productname> provides four kinds of
   functions:
-->
<productname>PostgreSQL</productname>は4種類の関数を提供します。

   <itemizedlist>
    <listitem>
     <para>
<!--
      query language functions (functions written in
      <acronym>SQL</acronym>) (<xref linkend="xfunc-sql">)
-->
問い合わせ言語関数（<acronym>SQL</acronym>で作成された関数）（<xref linkend="xfunc-sql">）
     </para>
    </listitem>
    <listitem>
     <para>
<!--
      procedural language functions (functions written in, for
      example, <application>PL/pgSQL</> or <application>PL/Tcl</>)
      (<xref linkend="xfunc-pl">)
-->
手続型言語関数（<application>PL/pgSQL</>や<application>PL/Tcl</>などで作成された関数）（<xref linkend="xfunc-pl">）
     </para>
    </listitem>
    <listitem>
     <para>
<!--
      internal functions (<xref linkend="xfunc-internal">)
-->
内部関数（<xref linkend="xfunc-internal">）
     </para>
    </listitem>
    <listitem>
     <para>
<!--
      C-language functions (<xref linkend="xfunc-c">)
-->
C言語関数（<xref linkend="xfunc-c">）
     </para>
    </listitem>
   </itemizedlist>
  </para>

  <para>
<!--
   Every kind
   of  function  can take base types, composite types, or
   combinations of these as arguments (parameters). In addition,
   every kind of function can return a base type or
   a composite type.  Functions can also be defined to return
   sets of base or composite values.
-->
すべての関数は、基本型、複合型、またはこの組み合わせを引数（パラメータ）として受け付けることが可能です。
また、すべての関数は基本型または複合型を返すことが可能です。
関数は、基本型の集合または複合型の集合を返すように定義することもできます。
  </para>

  <para>
<!--
   Many kinds of functions can take or return certain pseudo-types
   (such as polymorphic types), but the available facilities vary.
   Consult the description of each kind of function for more details.
-->
多くの関数は（多様型のような）特定の疑似型を引数としたり返したりすることができます。
しかし、利用できる機能は様々です。
詳細は各関数の種類の説明を参照してください。
  </para>

  <para>
<!--
   It's easiest to define <acronym>SQL</acronym>
   functions, so we'll start by discussing those.
   Most of the concepts presented for <acronym>SQL</acronym> functions
   will carry over to the other types of functions.
-->
<acronym>SQL</acronym>関数の定義の方法が最も簡単ですので、そちらから説明します。
<acronym>SQL</acronym>関数にある概念のほとんどは、他の種類の関数にも適用できます。
  </para>

  <para>
<!--
   Throughout this chapter, it can be useful to look at the reference
   page of the <xref linkend="sql-createfunction"> command to
   understand the examples better.  Some examples from this chapter
   can be found in <filename>funcs.sql</filename> and
   <filename>funcs.c</filename> in the <filename>src/tutorial</>
   directory in the <productname>PostgreSQL</productname> source
   distribution.
-->
本章の全体に関して、その例をより理解するために、<xref linkend="sql-createfunction">コマンドのマニュアルページを一読することが有用です。
本章の例のいくつかは<productname>PostgreSQL</productname>ソース配布物内の<filename>src/tutorial</>ディレクトリにある<filename>funcs.sql</filename>と<filename>funcs.c</filename>でも参照することができます。
  </para>
  </sect1>

  <sect1 id="xfunc-sql">
<!--
   <title>Query Language (<acronym>SQL</acronym>) Functions</title>
-->
<title>問い合わせ言語（<acronym>SQL</acronym>）関数</title>

   <indexterm zone="xfunc-sql">
<!--
    <primary>function</primary>
    <secondary>user-defined</secondary>
    <tertiary>in SQL</tertiary>
-->
    <primary>関数</primary>
    <secondary>ユーザ定義</secondary>
    <tertiary>SQLで作成した</tertiary>
   </indexterm>

   <para>
<!--
    SQL functions execute an arbitrary list of SQL statements, returning
    the result of the last query in the list.
    In the simple (non-set)
    case, the first row of the last query's result will be returned.
    (Bear in mind that <quote>the first row</quote> of a multirow
    result is not well-defined unless you use <literal>ORDER BY</>.)
    If the last query happens
    to return no rows at all, the null value will be returned.
-->
SQL関数は、任意のSQL文のリストを実行し、そのリストの最後の問い合わせの結果を返します。
単純な（集合ではない）場合、最後の問い合わせの結果の最初の行が返されます。
（複数行の結果のうちの<quote>最初の行</quote>は、<literal>ORDER BY</>を使用しない限り定義付けることができないことを覚えておいてください。）
最後の問い合わせが何も行を返さない時はNULL値が返されます。
   </para>

   <para>
<!--
    Alternatively, an SQL function can be declared to return a set (that is,
    multiple rows) by specifying the function's return type as <literal>SETOF
    <replaceable>sometype</></literal>, or equivalently by declaring it as
    <literal>RETURNS TABLE(<replaceable>columns</>)</literal>.  In this case
    all rows of the last query's result are returned.  Further details appear
    below.
-->
他にも、SQL関数は、<literal>SETOF</literal> <replaceable>sometype</>型を返すように指定すること、または同意の<literal>RETURNS TABLE(<replaceable>columns</>)</literal>と宣言することにより、集合（つまり複数の行）を返すように宣言することもできます。
この場合、最後の問い合わせの結果のすべての行が返されます。
詳細は後で説明します。
   </para>

   <para>
<!--
    The body of an SQL function must be a list of SQL
    statements separated by semicolons.  A semicolon after the last
    statement is optional.  Unless the function is declared to return
    <type>void</>, the last statement must be a <command>SELECT</>,
    or an <command>INSERT</>, <command>UPDATE</>, or <command>DELETE</>
    that has a <literal>RETURNING</> clause.
-->
SQL関数の本体は、セミコロンで区切ったSQL文のリストでなければなりません。
最後の文の後のセミコロンは省略可能です。
関数が<type>void</>を返すものと宣言されていない限り、最後の文は<command>SELECT</>、または<literal>RETURNING</>句を持つ<command>INSERT</>、<command>UPDATE</>、または<command>DELETE</>でなければなりません。
   </para>

    <para>
<!--
     Any collection of commands in the  <acronym>SQL</acronym>
     language can be packaged together and defined as a function.
     Besides <command>SELECT</command> queries, the commands can include data
     modification queries (<command>INSERT</command>,
     <command>UPDATE</command>, and <command>DELETE</command>), as well as
     other SQL commands. (You cannot use transaction control commands, e.g.
     <command>COMMIT</>, <command>SAVEPOINT</>, and some utility
     commands, e.g.  <literal>VACUUM</>, in <acronym>SQL</acronym> functions.)
     However, the final command
     must be a <command>SELECT</command> or have a <literal>RETURNING</>
     clause that returns whatever is
     specified as the function's return type.  Alternatively, if you
     want to define a SQL function that performs actions but has no
     useful value to return, you can define it as returning <type>void</>.
     For example, this function removes rows with negative salaries from
     the <literal>emp</> table:
-->
<acronym>SQL</acronym>言語で作成された、任意のコマンド群はまとめて、関数として定義することができます。
<command>SELECT</command>問い合わせ以外に、データ変更用の問い合わせ（つまり、<command>INSERT</command>、<command>UPDATE</command>、<command>DELETE</command>）やその他のSQLコマンドを含めることができます。
（<acronym>SQL</acronym>関数では<command>COMMIT</>、<command>SAVEPOINT</>などのトランザクション制御コマンドおよび<literal>VACUUM</>などのユーティリティコマンドは使用することはできません。）
しかし、最後のコマンドは、関数の戻り値型として定義したものを返す<command>SELECT</command>、または<literal>RETURNING</>句があるものでなければなりません。
その他にも、何か動作をさせるが、有用な値を返さないSQL関数を定義したいのであれば、<type>void</>を返すものと定義することで実現可能です。
たとえば、以下の関数は<literal>emp</>テーブルから負の給料となっている行を削除します。

<screen>
CREATE FUNCTION clean_emp() RETURNS void AS '
    DELETE FROM emp
        WHERE salary &lt; 0;
' LANGUAGE SQL;

SELECT clean_emp();

 clean_emp
-----------

(1 row)
</screen>
    </para>

    <note>
     <para>
<!--
      The entire body of a SQL function is parsed before any of it is
      executed.  While a SQL function can contain commands that alter
      the system catalogs (e.g., <command>CREATE TABLE</>), the effects
      of such commands will not be visible during parse analysis of
      later commands in the function.  Thus, for example,
      <literal>CREATE TABLE foo (...); INSERT INTO foo VALUES(...);</literal>
      will not work as desired if packaged up into a single SQL function,
      since <structname>foo</> won't exist yet when the <command>INSERT</>
      command is parsed.  It's recommended to use <application>PL/PgSQL</>
      instead of a SQL function in this type of situation.
-->
SQL関数の本体全体は、その一部が実行される前に解析されます。
SQL関数はシステムカタログを変更するコマンド(例えば<command>CREATE TABLE</>)を含むことができますので、そのようなコマンドの効果は関数の以降のコマンドの解析中は可視ではありません。
それゆえ、例えば、<literal>CREATE TABLE foo (...); INSERT INTO foo VALUES(...);</literal>は単一のSQL関数にまとめられていると期待したようには動作しません。<command>INSERT</>コマンドが解析されている時には<structname>foo</>がまだ存在しないからです。
このような場合にはSQL関数の代わりに<application>PL/PgSQL</>を使うことを薦めます。
     </para>
   </note>

   <para>
<!--
    The syntax of the <command>CREATE FUNCTION</command> command requires
    the function body to be written as a string constant.  It is usually
    most convenient to use dollar quoting (see <xref
    linkend="sql-syntax-dollar-quoting">) for the string constant.
    If you choose to use regular single-quoted string constant syntax,
    you must double single quote marks (<literal>'</>) and backslashes
    (<literal>\</>) (assuming escape string syntax) in the body of
    the function (see <xref linkend="sql-syntax-strings">).
-->
<command>CREATE FUNCTION</command>コマンドの構文では、関数本体は文字列定数として作成される必要があります。
この文字列定数の記述には、通常、ドル引用符付け（<xref linkend="sql-syntax-dollar-quoting">）が最も便利です。
文字列定数を単一引用符で括る通常の構文では、関数本体中で使用される単一引用符（<literal>'</>）とバックスラッシュ（<literal>\</>）（エスケープ文字列構文を仮定）を二重にしなければなりません（<xref linkend="sql-syntax-strings">を参照）。
   </para>

   <sect2 id="xfunc-sql-function-arguments">
<!--
    <title>Arguments for <acronym>SQL</acronym> Functions</title>
-->
    <title><acronym>SQL</acronym>関数用の引数</title>

   <indexterm>
<!--
    <primary>function</primary>
    <secondary>named argument</secondary>
-->
    <primary>関数</primary>
    <secondary>名前付き引数</secondary>
   </indexterm>

    <para>
<!--
     Arguments of a SQL function can be referenced in the function
     body using either names or numbers.  Examples of both methods appear
     below.
-->
SQL関数の引数は関数本体内で名前または番号を用いて参照することができます。
両方の方法の例を後で示します。
    </para>

    <para>
<!--
     To use a name, declare the function argument as having a name, and
     then just write that name in the function body.  If the argument name
     is the same as any column name in the current SQL command within the
     function, the column name will take precedence.  To override this,
     qualify the argument name with the name of the function itself, that is
     <literal><replaceable>function_name</>.<replaceable>argument_name</></literal>.
     (If this would conflict with a qualified column name, again the column
     name wins.  You can avoid the ambiguity by choosing a different alias for
     the table within the SQL command.)
-->
名前を使用するためには、関数引数を名前を持つものとして宣言し、その名前を関数本体内で記述するだけです。
引数名が関数内の現在のSQLコマンドにおける任意の列名と同じ場合は、列名が優先されます。
これを上書きするためには、<literal><replaceable>function_name</>.<replaceable>argument_name</></literal>のように、引数名を関数自身の名前を付けて修飾してください。
(もしこれも修飾された列名と競合する場合は、列名が優先されます。
SQLコマンド内でテーブルに他の別名を付けることで、この曖昧さを防止することができます。)
    </para>

    <para>
<!--
     In the older numeric approach, arguments are referenced using the syntax
     <literal>$<replaceable>n</></>: <literal>$1</> refers to the first input
     argument, <literal>$2</> to the second, and so on.  This will work
     whether or not the particular argument was declared with a name.
-->
古い番号による方法では、引数は関数本体内で<literal>$<replaceable>n</></>という構文を用いて表すことができます。
つまり、$1は第1引数を示し、$2は第2引数のようになります。
これは特定の引数が名前付きで宣言されているかどうかに関係なく動作します。
    </para>

    <para>
<!--
     If an argument is of a composite type, then the dot notation,
     e.g., <literal><replaceable>argname</>.<replaceable>fieldname</></literal> or
     <literal>$1.<replaceable>fieldname</></literal>, can be used to access attributes of the
     argument.  Again, you might need to qualify the argument's name with the
     function name to make the form with an argument name unambiguous.
-->
引数が複合型の場合、<literal><replaceable>argname</>.<replaceable>fieldname</></literal>や<literal>$1.<replaceable>fieldname</></literal>のようなドット表記を用いて引数の属性にアクセスすることができます。
ここでも、引数名を持つ形式で曖昧さが発生する場合には関数名で引数名を修飾してください。
    </para>

    <para>
<!--
     SQL function arguments can only be used as data values,
     not as identifiers.  Thus for example this is reasonable:
-->
SQL関数の引数は、識別子としてではなく、データ値としてのみ使用することができます。
したがって、例えば
<programlisting>
INSERT INTO mytable VALUES ($1);
</programlisting>
<!--
but this will not work:
-->
は正しいものですが、以下は動作しません。
<programlisting>
INSERT INTO $1 VALUES (42);
</programlisting>
    </para>

    <note>
     <para>
<!--
      The ability to use names to reference SQL function arguments was added
      in <productname>PostgreSQL</productname> 9.2.  Functions to be used in
      older servers must use the <literal>$<replaceable>n</></> notation.
-->
SQL関数の引数を参照するために名前を使用できる機能は、<productname>PostgreSQL</productname> 9.2で追加されました。
これより古いサーバ内で使われる関数は<literal>$<replaceable>n</></>記法を使用しなければなりません。
     </para>
    </note>
   </sect2>

   <sect2 id="xfunc-sql-base-functions">
<!--
    <title><acronym>SQL</acronym> Functions on Base Types</title>
-->
    <title>基本型を使用する<acronym>SQL</acronym>関数</title>

    <para>
<!--
     The simplest possible <acronym>SQL</acronym> function has no arguments and
     simply returns a base type, such as <type>integer</type>:
-->
最も簡単な<acronym>SQL</acronym>関数は、引数を取らずに単に<type>integer</type>のような基本型を返すものです。

<screen>
CREATE FUNCTION one() RETURNS integer AS $$
    SELECT 1 AS result;
$$ LANGUAGE SQL;

<!--
&#045;&#045; Alternative syntax for string literal:
-->
-- 文字列リテラルの別の構文では
CREATE FUNCTION one() RETURNS integer AS '
    SELECT 1 AS result;
' LANGUAGE SQL;

SELECT one();

 one
-----
   1
</screen>
    </para>

    <para>
<!--
     Notice that we defined a column alias within the function body for the result of the function
     (with  the  name <literal>result</>),  but this column alias is not visible
     outside the function.  Hence,  the  result  is labeled <literal>one</>
     instead of <literal>result</>.
-->
関数本体内で関数の結果用に列の別名を（<literal>result</>という名前で）定義したことに注目してください。
しかし、この列の別名はこの関数の外部からは可視ではありません。
したがって、その結果は<literal>result</>ではなく、<literal>one</>というラベルで表示されています。
    </para>

    <para>
<!--
     It is almost as easy to define <acronym>SQL</acronym> functions
     that take base types as arguments:
-->
基本型を引数として取る、<acronym>SQL</acronym>関数を定義することはほとんどの場合簡単です。

<screen>
CREATE FUNCTION add_em(x integer, y integer) RETURNS integer AS $$
    SELECT x + y;
$$ LANGUAGE SQL;

SELECT add_em(1, 2) AS answer;

 answer
--------
      3
</screen>
    </para>

    <para>
<!--
     Alternatively, we could dispense with names for the arguments and
     use numbers:
-->
この他に、引数に名前を付けることを省くことができます。この場合は番号を使用します。

<screen>
CREATE FUNCTION add_em(integer, integer) RETURNS integer AS $$
    SELECT $1 + $2;
$$ LANGUAGE SQL;

SELECT add_em(1, 2) AS answer;

 answer
--------
      3
</screen>
    </para>

    <para>
<!--
     Here is a more useful function, which might be used to debit a
     bank account:
-->
以下にもう少し役に立つ関数を示します。
これは銀行口座からの引き落としに使用できます。

<programlisting>
CREATE FUNCTION tf1 (accountno integer, debit numeric) RETURNS integer AS $$
    UPDATE bank
        SET balance = balance - debit
        WHERE accountno = tf1.accountno;
    SELECT 1;
$$ LANGUAGE SQL;
</programlisting>

<!--
     A user could execute this function to debit account 17 by $100.00 as
     follows:
-->
以下のように、ユーザはこの関数を使用して、口座番号17から100ドルを引き出すことが可能です。

<programlisting>
SELECT tf1(17, 100.0);
</programlisting>
    </para>

    <para>
<!--
     In this example, we chose the name <literal>accountno</> for the first
     argument, but this is the same as the name of a column in the
     <literal>bank</> table.  Within the <command>UPDATE</> command,
     <literal>accountno</> refers to the column <literal>bank.accountno</>,
     so <literal>tf1.accountno</> must be used to refer to the argument.
     We could of course avoid this by using a different name for the argument.
-->
この例では、第一引数の名前に<literal>accountno</>を選びましたが、これは<literal>bank</>テーブルの列の名前と同じです。
<command>UPDATE</>コマンドの中では、<literal>accountno</>は<literal>bank.accountno</>列を参照しますので、引数を参照するためには<literal>tf1.accountno</>を使用しなければなりません。
もちろんこれは、引数に別の名前を使用することで防ぐことができます。
    </para>

    <para>
<!--
     In practice one would probably like a more useful result from the
     function than a constant 1, so a more likely definition
     is:
-->
実際には、関数の結果を定数1よりもわかりやすい形にするために、以下のように定義するとよいでしょう。

<programlisting>
CREATE FUNCTION tf1 (accountno integer, debit numeric) RETURNS integer AS $$
    UPDATE bank
        SET balance = balance - debit
        WHERE accountno = tf1.accountno;
    SELECT balance FROM bank WHERE accountno = tf1.accountno;
$$ LANGUAGE SQL;
</programlisting>

<!--
     which adjusts the balance and returns the new balance.
     The same thing could be done in one command using <literal>RETURNING</>:
-->
これは残高を調整し、更新後の残高を返します。
同じことは<literal>RETURNING</>を使用して１つのコマンドで行えます。

<programlisting>
CREATE FUNCTION tf1 (accountno integer, debit numeric) RETURNS integer AS $$
    UPDATE bank
        SET balance = balance - debit
        WHERE accountno = tf1.accountno
    RETURNING balance;
$$ LANGUAGE SQL;
</programlisting>
    </para>
   </sect2>

   <sect2 id="xfunc-sql-composite-functions">
<!--
    <title><acronym>SQL</acronym> Functions on Composite Types</title>
-->
    <title>複合型を使用する<acronym>SQL</acronym>関数</title>

    <para>
<!--
     When writing functions with arguments of composite types, we must not
     only specify which argument we want but also the desired attribute
     (field) of that argument.  For example, suppose that
     <type>emp</type> is a table containing employee data, and therefore
     also the name of the composite type of each row of the table.  Here
     is a function <function>double_salary</function> that computes what someone's
     salary would be if it were doubled:
-->
関数の引数に複合型を記述した場合、必要な引数を指定するだけではなく、必要とする引数の属性（フィールド）も指定する必要があります。
例えば、<type>emp</type>が従業員データを持つテーブルとすると、この名前はそのテーブル内の各行を表す複合型の名前でもあります。
以下に示す<function>double_salary</function>関数は、該当する従業員の給料が倍増したらどうなるかを計算します。

<screen>
CREATE TABLE emp (
    name        text,
    salary      numeric,
    age         integer,
    cubicle     point
);

INSERT INTO emp VALUES ('Bill', 4200, 45, '(2,1)');

CREATE FUNCTION double_salary(emp) RETURNS numeric AS $$
    SELECT $1.salary * 2 AS salary;
$$ LANGUAGE SQL;

SELECT name, double_salary(emp.*) AS dream
    FROM emp
    WHERE emp.cubicle ~= point '(2,1)';

 name | dream
------+-------
 Bill |  8400
</screen>
    </para>

    <para>
<!--
     Notice the use of the syntax <literal>$1.salary</literal>
     to select one field of the argument row value.  Also notice
     how the calling <command>SELECT</> command
     uses <replaceable>table_name</><literal>.*</> to select
     the entire current row of a table as a composite value.  The table
     row can alternatively be referenced using just the table name,
     like this:
-->
<literal>$1.salary</literal>という構文を使用して、引数の行値の1フィールドを選択していることに注目してください。
また、<literal>*</>を使用した<command>SELECT</>コマンドの呼び出しでは、複合型の値として、現在のテーブル行全体を表すテーブル名を使用していることにも注目してください。
別の方法として、テーブル行は以下のようにテーブル名だけを使用して参照することができます。
<screen>
SELECT name, double_salary(emp) AS dream
    FROM emp
    WHERE emp.cubicle ~= point '(2,1)';
</screen>
<!--
     but this usage is deprecated since it's easy to get confused.
<<<<<<< HEAD
-->
しかし、この使用方法は混乱しやすいためお勧めしません。
=======
     (See <xref linkend="rowtypes-usage"> for details about these
     two notations for the composite value of a table row.)
>>>>>>> 6a18e4bc
    </para>

    <para>
<!--
     Sometimes it is handy to construct a composite argument value
     on-the-fly.  This can be done with the <literal>ROW</> construct.
     For example, we could adjust the data being passed to the function:
-->
その場で複合型の引数値を作成することが便利な場合があります。
これは<literal>ROW</>式で行うことができます。
例えば、以下のようにして関数に渡すデータを調整することができます。
<screen>
SELECT name, double_salary(ROW(name, salary*1.1, age, cubicle)) AS dream
    FROM emp;
</screen>
    </para>

    <para>
<!--
     It is also possible to build a function that returns a composite type.
     This is an example of a function
     that returns a single <type>emp</type> row:
-->
複合型を返す関数を作成することもできます。
以下に単一の<type>emp</type>行を返す関数の例を示します。

<programlisting>
CREATE FUNCTION new_emp() RETURNS emp AS $$
    SELECT text 'None' AS name,
        1000.0 AS salary,
        25 AS age,
        point '(2,2)' AS cubicle;
$$ LANGUAGE SQL;
</programlisting>

<!--
     In this example we have specified each of  the  attributes
     with  a  constant value, but any computation
     could have been substituted for these constants.
-->
ここでは、各属性を定数で指定していますが、この定数を何らかの演算に置き換えることもできます。
    </para>

    <para>
<!--
     Note two important things about defining the function:
-->
関数を定義する上で、2つの重要な注意点を以下に示します。

     <itemizedlist>
      <listitem>
       <para>
<!--
        The select list order in the query must be exactly the same as
        that in which the columns appear in the table associated
        with the composite type.  (Naming the columns, as we did above,
        is irrelevant to the system.)
-->
問い合わせにおける選択リストの順番は、複合型と関連したテーブル内で現れる列の順番と正確に一致する必要があります。
（上で行ったように列に名前を付けても、システムは認識しません。）
       </para>
      </listitem>
      <listitem>
       <para>
<!--
        You must typecast the expressions to match the
        definition of the composite type, or you will get errors like this:
-->
複合型定義と一致するように式を型キャストしなければなりません。
さもなくば、以下のようなエラーとなります。
<screen>
<computeroutput>
ERROR:  function declared to return emp returns varchar instead of text at column 1
</computeroutput>
</screen>
       </para>
      </listitem>
     </itemizedlist>
    </para>

    <para>
<!--
     A different way to define the same function is:
-->
同じ関数を以下のように定義することもできます。

<programlisting>
CREATE FUNCTION new_emp() RETURNS emp AS $$
    SELECT ROW('None', 1000.0, 25, '(2,2)')::emp;
$$ LANGUAGE SQL;
</programlisting>

<!--
     Here we wrote a <command>SELECT</> that returns just a single
     column of the correct composite type.  This isn't really better
     in this situation, but it is a handy alternative in some cases
     &mdash; for example, if we need to compute the result by calling
     another function that returns the desired composite value.
-->
ここで、正しい複合型の単一の列を単に返す<command>SELECT</>を記述しました。
今回の例ではこれはより優れたものとはいえませんが、例えば、必要な複合値を返す他の関数を呼び出して結果を計算しなければならない場合など、便利な解法になることがあります。
    </para>

    <para>
<<<<<<< HEAD
<!--
     We could call this function directly in either of two ways:
-->
以下の2つの方法でこの関数を直接呼び出すことができます。
=======
     We could call this function directly either by using it in
     a value expression:
>>>>>>> 6a18e4bc

<screen>
SELECT new_emp();

         new_emp
--------------------------
 (None,1000.0,25,"(2,2)")
</screen>

     or by calling it as a table function:

<screen>
SELECT * FROM new_emp();

 name | salary | age | cubicle
------+--------+-----+---------
 None | 1000.0 |  25 | (2,2)
</screen>

<!--
     The second way is described more fully in <xref
     linkend="xfunc-sql-table-functions">.
-->
2番目の方法については、<xref linkend="xfunc-sql-table-functions">でより詳しく説明します。
    </para>

    <para>
<!--
     When you use a function that returns a composite type,
     you might want only one field (attribute) from its result.
     You can do that with syntax like this:
-->
複合型を返す関数を使用する時に、その結果から1つのフィールド（属性）のみを使用したいという場合があります。
これは、以下のような構文で行うことができます。

<screen>
SELECT (new_emp()).name;

 name
------
 None
</screen>

<!--
     The extra parentheses are needed to keep the parser from getting
     confused.  If you try to do it without them, you get something like this:
-->
パーサが混乱しないように、括弧を追加する必要があります。
括弧なしで行おうとすると、以下のような結果になります。

<screen>
SELECT new_emp().name;
ERROR:  syntax error at or near "."
LINE 1: SELECT new_emp().name;
                        ^
</screen>
    </para>

    <para>
<<<<<<< HEAD
<!--
     Another option is to use
     functional notation for extracting an attribute.  The  simple  way
     to explain this is that we can use the
     notations <literal><replaceable>attribute</>(<replaceable>table</>)</>
     and  <literal><replaceable>table</>.<replaceable>attribute</></>
     interchangeably.
-->
また、関数表記を使用して属性を抽出することもできます。
簡単に説明すると、<literal><replaceable>attribute</>(<replaceable>table</>)</>と<literal><replaceable>table</>.<replaceable>attribute</></>という表記方法のどちらでも使用できるということです。
=======
     Another option is to use functional notation for extracting an attribute:
>>>>>>> 6a18e4bc

<screen>
SELECT name(new_emp());

 name
------
 None
</screen>

<<<<<<< HEAD
<screen>
<!--
&#045;&#045; This is the same as:
&#045;&#045; SELECT emp.name AS youngster FROM emp WHERE emp.age &lt; 30;
-->
-- これは
-- SELECT emp.name AS youngster FROM emp WHERE emp.age &lt; 30;
-- と同一です。

SELECT name(emp) AS youngster FROM emp WHERE age(emp) &lt; 30;

 youngster
-----------
 Sam
 Andy
</screen>
    </para>

    <tip>
     <para>
<!--
      The equivalence between functional notation and attribute notation
      makes it possible to use functions on composite types to emulate
      <quote>computed fields</>.
-->
関数表記と属性表記の同等性によって、<quote>計算処理されたフィールド</>を模擬するために複合型に対する関数を使用することができます。
      <indexterm>
<!--
       <primary>computed field</primary>
-->
       <primary>計算処理されたフィールド</primary>
      </indexterm>
      <indexterm>
<!--
       <primary>field</primary>
       <secondary>computed</secondary>
-->
       <primary>フィールド</primary>
       <secondary>計算処理された</secondary>
      </indexterm>
<!--
      For example, using the previous definition
      for <literal>double_salary(emp)</>, we can write
-->
例えば、上記で定義された<literal>double_salary(emp)</>を使用して、次のように記述することができます。

<screen>
SELECT emp.name, emp.double_salary FROM emp;
</screen>

<!--
      An application using this wouldn't need to be directly aware that
      <literal>double_salary</> isn't a real column of the table.
      (You can also emulate computed fields with views.)
-->
これを利用するアプリケーションは、<literal>double_salary</>が実際にはテーブルの列ではないことを直接気にする必要はありません。
（また、ビューを用いて計算処理されたフィールドを模擬することも可能です。）
     </para>

     <para>
<!--
      Because of this behavior, it's unwise to give a function that takes
      a single composite-type argument the same name as any of the fields of
      that composite type.
-->
このように動作しますので、単一の複合型の引数を取る関数に、その複合型のいずれかのフィールドの名前と同じ名前を付けることはお奨めしません。
     </para>
    </tip>

=======
     As explained in <xref linkend="rowtypes-usage">, the field notation and
     functional notation are equivalent.
    </para>

>>>>>>> 6a18e4bc
    <para>
<!--
     Another way to use a function returning a composite type is to pass the
     result to another function that accepts the correct row type as input:
-->
複合型を結果として返す関数を使用する他の方法は、その結果を、その行型を入力として受け付ける関数に渡す、以下のような方法です。

<screen>
CREATE FUNCTION getname(emp) RETURNS text AS $$
    SELECT $1.name;
$$ LANGUAGE SQL;

SELECT getname(new_emp());
 getname
---------
 None
(1 row)
</screen>
    </para>
<<<<<<< HEAD

    <para>
<!--
     Still another way to use a function that returns a composite type is to
     call it as a table function, as described in <xref
     linkend="xfunc-sql-table-functions">.
-->
複合型の結果を返す関数の使用方法として他にも、テーブル関数として呼び出す方法があります。
これは<xref linkend="xfunc-sql-table-functions">で説明します。
    </para>
=======
>>>>>>> 6a18e4bc
   </sect2>

   <sect2 id="xfunc-output-parameters">
<!--
    <title><acronym>SQL</> Functions with Output Parameters</title>
-->
    <title>出力パラメータを持つ<acronym>SQL</>関数</title>

   <indexterm>
<!--
    <primary>function</primary>
    <secondary>output parameter</secondary>
-->
    <primary>関数</primary>
    <secondary>出力パラメータ</secondary>
   </indexterm>

    <para>
<!--
     An alternative way of describing a function's results is to define it
     with <firstterm>output parameters</>, as in this example:
-->
関数の結果の記述方法には、他にも<firstterm>出力パラメータ</>を使用して定義する方法があります。
以下に例を示します。

<screen>
CREATE FUNCTION add_em (IN x int, IN y int, OUT sum int)
AS 'SELECT x + y'
LANGUAGE SQL;

SELECT add_em(3,7);
 add_em
--------
     10
(1 row)
</screen>

<!--
     This is not essentially different from the version of <literal>add_em</>
     shown in <xref linkend="xfunc-sql-base-functions">.  The real value of
     output parameters is that they provide a convenient way of defining
     functions that return several columns.  For example,
-->
<xref linkend="xfunc-sql-base-functions">で示した<literal>add_em</>版と基本的な違いはありません。
複数列を返す関数を定義する簡単な方法を提供することが出力パラメータの本来の価値です。
以下に例を示します。

<screen>
CREATE FUNCTION sum_n_product (x int, y int, OUT sum int, OUT product int)
AS 'SELECT x + y, x * y'
LANGUAGE SQL;

 SELECT * FROM sum_n_product(11,42);
 sum | product
-----+---------
  53 |     462
(1 row)
</screen>

<!--
     What has essentially happened here is that we have created an anonymous
     composite type for the result of the function.  The above example has
     the same end result as
-->
これは基本的に、関数結果用の無名の複合型の作成を行います。
上の例では、

<screen>
CREATE TYPE sum_prod AS (sum int, product int);

CREATE FUNCTION sum_n_product (int, int) RETURNS sum_prod
AS 'SELECT $1 + $2, $1 * $2'
LANGUAGE SQL;
</screen>
と同じ最終結果になります。

<!--
     but not having to bother with the separate composite type definition
     is often handy.  Notice that the names attached to the output parameters
     are not just decoration, but determine the column names of the anonymous
     composite type.  (If you omit a name for an output parameter, the
     system will choose a name on its own.)
-->
しかし、独立した複合型定義に悩まされることがなくなり、便利であるともいえます。
出力パラメータに割り振られた名前が単なる飾りではなく、無名複合型の列名を決定するものであることに注意してください。
（出力パラメータの名前を省略した場合、システム自身が名前を選びます。）
    </para>

    <para>
<!--
     Notice that output parameters are not included in the calling argument
     list when invoking such a function from SQL.  This is because
     <productname>PostgreSQL</productname> considers only the input
     parameters to define the function's calling signature.  That means
     also that only the input parameters matter when referencing the function
     for purposes such as dropping it.  We could drop the above function
     with either of
-->
SQLからこうした関数を呼び出す時、出力パラメータが呼び出し側の引数リストに含まれないことに注意してください。
<productname>PostgreSQL</productname>では入力パラメータのみが関数の呼び出しシグネチャを定義するとみなしているためです。
これはまた、関数を削除することなどを目的に関数を参照する場合、入力パラメータのみが考慮されることを意味しています。
上の関数は、次のいずれかの方法で削除することができます。

<screen>
DROP FUNCTION sum_n_product (x int, y int, OUT sum int, OUT product int);
DROP FUNCTION sum_n_product (int, int);
</screen>
    </para>

    <para>
<!--
     Parameters can be marked as <literal>IN</> (the default),
     <literal>OUT</>, <literal>INOUT</>, or <literal>VARIADIC</>.
     An <literal>INOUT</>
     parameter serves as both an input parameter (part of the calling
     argument list) and an output parameter (part of the result record type).
     <literal>VARIADIC</> parameters are input parameters, but are treated
     specially as described next.
-->
パラメータには、<literal>IN</>（デフォルト）、<literal>OUT</>、<literal>INOUT</>、または<literal>VARIADIC</>という印を付与できます。
<literal>INOUT</>パラメータは、入力パラメータ（呼び出し引数リストの一部）と出力パラメータ（結果のレコード型の一部）の両方を提供します。
<literal>VARIADIC</>パラメータは入力パラメータですが、次に説明するように特別に扱われます。
    </para>
   </sect2>

   <sect2 id="xfunc-sql-variadic-functions">
<!--
    <title><acronym>SQL</> Functions with Variable Numbers of Arguments</title>
-->
    <title>可変長引数を取る<acronym>SQL</>関数</title>

    <indexterm>
<!--
     <primary>function</primary>
-->
     <primary>関数</primary>
     <secondary>variadic</secondary>
    </indexterm>

    <indexterm>
<!--
     <primary>variadic function</primary>
-->
     <primary>variadic関数</primary>
    </indexterm>

    <para>
<!--
     <acronym>SQL</acronym> functions can be declared to accept
     variable numbers of arguments, so long as all the <quote>optional</>
     arguments are of the same data type.  The optional arguments will be
     passed to the function as an array.  The function is declared by
     marking the last parameter as <literal>VARIADIC</>; this parameter
     must be declared as being of an array type.  For example:
-->
すべての<quote>オプションの</>引数が同じデータ型の場合、<acronym>SQL</acronym>関数は可変長の引数を受け付けるように宣言できます。
オプションの引数は配列として関数に渡されます。
この関数は最後のパラメータを<literal>VARIADIC</>と印を付けて宣言されます。
このパラメータは配列型であるとして宣言されなければなりません。
例をあげます。

<screen>
CREATE FUNCTION mleast(VARIADIC arr numeric[]) RETURNS numeric AS $$
    SELECT min($1[i]) FROM generate_subscripts($1, 1) g(i);
$$ LANGUAGE SQL;

SELECT mleast(10, -1, 5, 4.4);
 mleast 
--------
     -1
(1 row)
</screen>

<!--
     Effectively, all the actual arguments at or beyond the
     <literal>VARIADIC</> position are gathered up into a one-dimensional
     array, as if you had written
-->
実際、<literal>VARIADIC</>の位置以降の実引数はすべて、あたかも以下のように記述したかのように、1次元の配列としてまとめられます。

<screen>
<!--
SELECT mleast(ARRAY[10, -1, 5, 4.4]);    &#045;&#045; doesn't work
-->
SELECT mleast(ARRAY[10, -1, 5, 4.4]);    -- 動作しません
</screen>

<!--
     You can't actually write that, though &mdash; or at least, it will
     not match this function definition.  A parameter marked
     <literal>VARIADIC</> matches one or more occurrences of its element
     type, not of its own type.
-->
しかし、実際にこのように記述することはできません。
少なくとも、この関数定義に一致しません。
<literal>VARIADIC</>印の付いたパラメータは、自身の型ではなく、その要素型が１つ以上存在することに一致します。
    </para>

    <para>
<!--
     Sometimes it is useful to be able to pass an already-constructed array
     to a variadic function; this is particularly handy when one variadic
     function wants to pass on its array parameter to another one.  You can
     do that by specifying <literal>VARIADIC</> in the call:
-->
時として、variadic関数に既に構築された配列を渡せることは有用です。
１つのvariadic関数が、自身の配列パラメータを他のものに渡したいとき特に便利です。
呼び出しに<literal>VARIADIC</>を指定することで行えます。

<screen>
SELECT mleast(VARIADIC ARRAY[10, -1, 5, 4.4]);
</screen>

<!--
     This prevents expansion of the function's variadic parameter into its
     element type, thereby allowing the array argument value to match
     normally.  <literal>VARIADIC</> can only be attached to the last
     actual argument of a function call.
-->
これは関数のvariadicパラメータがその要素型に拡張するのを防ぎます。
その結果、配列引数値が標準的にマッチされるようになります。
<literal>VARIADIC</>は関数呼び出しの最後の実引数としてのみ付加できます。
    </para>

    <para>
<!--
     Specifying <literal>VARIADIC</> in the call is also the only way to
     pass an empty array to a variadic function, for example:
-->
呼び出しで<literal>VARIADIC</>を指定することは、variadic関数に空の配列を渡す唯一の方法でもあります。例えば、

<screen>
SELECT mleast(VARIADIC ARRAY[]::numeric[]);
</screen>

<!--
     Simply writing <literal>SELECT mleast()</> does not work because a
     variadic parameter must match at least one actual argument.
     (You could define a second function also named <literal>mleast</>,
     with no parameters, if you wanted to allow such calls.)
-->
variadicパラメータが少なくとも1つの実引数と一致しなければなりませんので、単に<literal>SELECT mleast()</>と書くだけでは上手くいきません。
(もしそのような呼び出しを許可したいのなら、<literal>mleast</>という名前のパラメータのない第2の関数を定義することもできます。)
    </para>

    <para>
<!--
     The array element parameters generated from a variadic parameter are
     treated as not having any names of their own.  This means it is not
     possible to call a variadic function using named arguments (<xref
     linkend="sql-syntax-calling-funcs">), except when you specify
     <literal>VARIADIC</>.  For example, this will work:
-->
variadicパラメータから生成される配列要素パラメータは、それ自身にはまったく名前を持たないものとして扱われます。
これは、名前付き引数（<xref linkend="sql-syntax-calling-funcs">）を使用して可変長の関数を呼び出すことができないことを意味します。
ただし、<literal>VARIADIC</>を指定する場合は例外です。
たとえば、

<screen>
SELECT mleast(VARIADIC arr =&gt; ARRAY[10, -1, 5, 4.4]);
</screen>

<!--
     but not these:
-->
は動作しますが、

<screen>
SELECT mleast(arr =&gt; 10);
SELECT mleast(arr =&gt; ARRAY[10, -1, 5, 4.4]);
</screen>
は動作しません。
    </para>
   </sect2>

   <sect2 id="xfunc-sql-parameter-defaults">
<!--
    <title><acronym>SQL</> Functions with Default Values for Arguments</title>
-->
    <title>引数にデフォルト値を持つ<acronym>SQL</>関数</title>

    <indexterm>
<!--
     <primary>function</primary>
     <secondary>default values for arguments</secondary>
-->
     <primary>関数</primary>
     <secondary>引数のデフォルト値</secondary>
    </indexterm>

    <para>
<!--
     Functions can be declared with default values for some or all input
     arguments.  The default values are inserted whenever the function is
     called with insufficiently many actual arguments.  Since arguments
     can only be omitted from the end of the actual argument list, all
     parameters after a parameter with a default value have to have
     default values as well.  (Although the use of named argument notation
     could allow this restriction to be relaxed, it's still enforced so that
     positional argument notation works sensibly.)
-->
一部またはすべての入力引数にデフォルト値を持つ関数を宣言することができます。
デフォルト値は、関数が実際の引数の数に足りない数の引数で呼び出された場合に挿入されます。
引数は実引数リストの終端から省略することができますので、デフォルト値を持つパラメータの後にあるパラメータはすべて、同様にデフォルト値を持たなければなりません。
（名前付きの引数記法を使用してこの制限を緩和させることもできますが、まだ位置引数記法が実用的に動作できることが強制されています。）
    </para>

    <para>
<!--
     For example:
-->
以下に例を示します。
<screen>
CREATE FUNCTION foo(a int, b int DEFAULT 2, c int DEFAULT 3)
RETURNS int
LANGUAGE SQL
AS $$
    SELECT $1 + $2 + $3;
$$;

SELECT foo(10, 20, 30);
 foo 
-----
  60
(1 row)

SELECT foo(10, 20);
 foo 
-----
  33
(1 row)

SELECT foo(10);
 foo 
-----
  15
(1 row)

<!--
SELECT foo();  &#045;- fails since there is no default for the first argument
-->
SELECT foo();  -- 最初の引数にデフォルトがないため失敗
ERROR:  function foo() does not exist
</screen>
<!--
     The <literal>=</literal> sign can also be used in place of the
     key word <literal>DEFAULT</literal>.
-->
<literal>=</literal>記号を<literal>DEFAULT</literal>キーワードの代わりに使用することもできます。
    </para>
   </sect2>

   <sect2 id="xfunc-sql-table-functions">
<!--
    <title><acronym>SQL</acronym> Functions as Table Sources</title>
-->
    <title>テーブルソースとしての<acronym>SQL</acronym>関数</title>

    <para>
<!--
     All SQL functions can be used in the <literal>FROM</> clause of a query,
     but it is particularly useful for functions returning composite types.
     If the function is defined to return a base type, the table function
     produces a one-column table.  If the function is defined to return
     a composite type, the table function produces a column for each attribute
     of the composite type.
-->
すべてのSQL関数は問い合わせの<command>FROM</command>句で使用できますが、複合型を返す関数に特に便利です。
関数が基本型を返すよう定義されている場合、テーブル関数は1列からなるテーブルを作成します。
関数が複合型を返すよう定義されている場合、テーブル関数は複合型の列のそれぞれに対して1つの列を作成します。
    </para>

    <para>
<!--
     Here is an example:
-->
以下に例を示します。

<screen>
CREATE TABLE foo (fooid int, foosubid int, fooname text);
INSERT INTO foo VALUES (1, 1, 'Joe');
INSERT INTO foo VALUES (1, 2, 'Ed');
INSERT INTO foo VALUES (2, 1, 'Mary');

CREATE FUNCTION getfoo(int) RETURNS foo AS $$
    SELECT * FROM foo WHERE fooid = $1;
$$ LANGUAGE SQL;

SELECT *, upper(fooname) FROM getfoo(1) AS t1;

 fooid | foosubid | fooname | upper
-------+----------+---------+-------
     1 |        1 | Joe     | JOE
(1 row)
</screen>

<!--
     As the example shows, we can work with the columns of the function's
     result just the same as if they were columns of a regular table.
-->
例からわかる通り、関数の結果の列を通常のテーブルの列と同じように扱うことができます。
    </para>

    <para>
<!--
     Note that we only got one row out of the function.  This is because
     we did not use <literal>SETOF</>.  That is described in the next section.
-->
この関数の結果得られたのは1行のみであることに注意してください。
これは<literal>SETOF</>を指定しなかったためです。
これについては次節で説明します。
    </para>
   </sect2>

   <sect2 id="xfunc-sql-functions-returning-set">
<!--
    <title><acronym>SQL</acronym> Functions Returning Sets</title>
-->
<title>集合を返す<acronym>SQL</acronym>関数</title>

    <indexterm>
<!--
     <primary>function</primary>
     <secondary>with SETOF</secondary>
-->
     <primary>関数</primary>
     <secondary>SETOF 付き</secondary>
    </indexterm>

    <para>
<!--
     When an SQL function is declared as returning <literal>SETOF
     <replaceable>sometype</></literal>, the function's final
     query is executed to completion, and each row it
     outputs is returned as an element of the result set.
-->
SQL関数が<literal>SETOF</literal> <replaceable>sometype</>を返すよう宣言されている場合、関数の最後の問い合わせは最後まで実行され、各出力行は結果集合の要素として返されます。
    </para>

    <para>
<!--
     This feature is normally used when calling the function in the <literal>FROM</>
     clause.  In this case each row returned by the function becomes
     a row of the table seen by the query.  For example, assume that
     table <literal>foo</> has the same contents as above, and we say:
-->
この機能は通常、関数を<literal>FROM</>句内で呼び出す時に使用されます。
この場合、関数によって返される各行は、問い合わせによって見えるテーブルの行になります。
例えば、テーブル<literal>foo</>の内容が上記と同じであれば以下のようになります。

<programlisting>
CREATE FUNCTION getfoo(int) RETURNS SETOF foo AS $$
    SELECT * FROM foo WHERE fooid = $1;
$$ LANGUAGE SQL;

SELECT * FROM getfoo(1) AS t1;
</programlisting>

<!--
     Then we would get:
-->
この出力は以下の通りです。

<screen>
 fooid | foosubid | fooname
-------+----------+---------
     1 |        1 | Joe
     1 |        2 | Ed
(2 rows)
</screen>
    </para>

    <para>
<!--
     It is also possible to return multiple rows with the columns defined by
     output parameters, like this:
-->
また、以下のように出力パラメータで定義された列を持つ複数の行を返すことも可能です。

<programlisting>
CREATE TABLE tab (y int, z int);
INSERT INTO tab VALUES (1, 2), (3, 4), (5, 6), (7, 8);

CREATE FUNCTION sum_n_product_with_tab (x int, OUT sum int, OUT product int)
RETURNS SETOF record
AS $$
    SELECT $1 + tab.y, $1 * tab.y FROM tab;
$$ LANGUAGE SQL;

SELECT * FROM sum_n_product_with_tab(10);
 sum | product
-----+---------
  11 |      10
  13 |      30
  15 |      50
  17 |      70
(4 rows)
</programlisting>

<!--
     The key point here is that you must write <literal>RETURNS SETOF record</>
     to indicate that the function returns multiple rows instead of just one.
     If there is only one output parameter, write that parameter's type
     instead of <type>record</>.
-->
ここで重要な点は、関数が1行だけではなく複数行を返すことを示すために<literal>RETURNS SETOF record</>を記述しなければならない点です。
出力パラメータが１つしか存在しない場合は、<type>record</>ではなく、そのパラメータの型を記述してください。
    </para>

    <para>
<!--
     It is frequently useful to construct a query's result by invoking a
     set-returning function multiple times, with the parameters for each
     invocation coming from successive rows of a table or subquery.  The
     preferred way to do this is to use the <literal>LATERAL</> key word,
     which is described in <xref linkend="queries-lateral">.
     Here is an example using a set-returning function to enumerate
     elements of a tree structure:
-->
集合を返す関数を、それぞれの呼び出し時に連続するテーブル行または副問い合わせに由来するパラメータを付けて、複数回呼び出すことで問い合わせ結果を構築することはしばしば有用です。
お勧めする方法は、<xref linkend="queries-lateral">で説明する<literal>LATERAL</>キーワードを使用することです。
以下は集合を返す関数を使用して、ツリー構造の要素を模擬する例です。

<screen>
SELECT * FROM nodes;
   name    | parent
-----------+--------
 Top       |
 Child1    | Top
 Child2    | Top
 Child3    | Top
 SubChild1 | Child1
 SubChild2 | Child1
(6 rows)

CREATE FUNCTION listchildren(text) RETURNS SETOF text AS $$
    SELECT name FROM nodes WHERE parent = $1
$$ LANGUAGE SQL STABLE;

SELECT * FROM listchildren('Top');
 listchildren
--------------
 Child1
 Child2
 Child3
(3 rows)

SELECT name, child FROM nodes, LATERAL listchildren(name) AS child;
  name  |   child
--------+-----------
 Top    | Child1
 Top    | Child2
 Top    | Child3
 Child1 | SubChild1
 Child1 | SubChild2
(5 rows)
</screen>

<!--
     This example does not do anything that we couldn't have done with a
     simple join, but in more complex calculations the option to put
     some of the work into a function can be quite convenient.
-->
この例は単純な結合でできない何かを行うものではありません。
しかしより複雑な計算では、何らかの作業を関数内に押し込むオプションはかなり便利です。
    </para>

    <para>
<!--
     Currently, functions returning sets can also be called in the select list
     of a query.  For each row that the query
     generates by itself, the function returning set is invoked, and an output
     row is generated for each element of the function's result set. Note,
     however, that this capability is deprecated and might be removed in future
     releases. The previous example could also be done with queries like
     these:
-->
現在、集合を返す関数は問い合わせの選択リスト内でも呼び出すことができます。
問い合わせ自身によって生成する各行に対し、集合を返す関数が呼び出され、関数の結果集合の各要素に対して出力行が生成されます。
ただし、この機能は現在では推奨されておらず、今後のリリースでは削除される可能性があります。
上の例は以下のような問い合わせでも実現することができます。

<screen>
SELECT listchildren('Top');
 listchildren
--------------
 Child1
 Child2
 Child3
(3 rows)

SELECT name, listchildren(name) FROM nodes;
  name  | listchildren
--------+--------------
 Top    | Child1
 Top    | Child2
 Top    | Child3
 Child1 | SubChild1
 Child1 | SubChild2
(5 rows)
</screen>

<!--
     In the last <command>SELECT</command>,
     notice that no output row appears for <literal>Child2</>, <literal>Child3</>, etc.
     This happens because <function>listchildren</function> returns an empty set
     for those arguments, so no result rows are generated.  This is the same
     behavior as we got from an inner join to the function result when using
     the <literal>LATERAL</> syntax.
-->
最後の<command>SELECT</command>において、<literal>Child2</>と<literal>Child3</>などが出力行に表示されていないことに注意してください。
これは、<function>listchildren</function>がこの入力に対して空の集合を返すため出力行が生成されないからです。
<literal>LATERAL</>構文を使用した時の関数の結果との内部結合から得る場合と同じ動作です。
    </para>

    <note>
     <para>
<!--
      If a function's last command is <command>INSERT</>, <command>UPDATE</>,
      or <command>DELETE</> with <literal>RETURNING</>, that command will
      always be executed to completion, even if the function is not declared
      with <literal>SETOF</> or the calling query does not fetch all the
      result rows.  Any extra rows produced by the <literal>RETURNING</>
      clause are silently dropped, but the commanded table modifications
      still happen (and are all completed before returning from the function).
-->
もし関数の最後のコマンドが<literal>RETURNING</>を持つ<command>INSERT</>、<command>UPDATE</>、または<command>DELETE</>である場合、関数が<literal>SETOF</>付きで宣言されていない、または呼び出す問い合わせがすべての結果行を取り出さなくても、そのコマンドは完了まで実行されます。
<literal>RETURNING</>句で生成される余計な行はすべて警告無しに削除されますが、コマンド対象のテーブルの変更はそれでも起こります（そして、関数から戻る前にすべて完了します）。
     </para>
    </note>

    <note>
     <para>
<!--
      The key problem with using set-returning functions in the select list,
      rather than the <literal>FROM</> clause, is that putting more than one
      set-returning function in the same select list does not behave very
      sensibly.  (What you actually get if you do so is a number of output
      rows equal to the least common multiple of the numbers of rows produced
      by each set-returning function.)  The <literal>LATERAL</> syntax
      produces less surprising results when calling multiple set-returning
      functions, and should usually be used instead.
-->
<literal>FROM</>句ではなく、選択リスト内で集合を返す関数を使用する際の最大の問題は、
同じ選択リストの中に複数の集合を返す関数が存在する場合の動作があまり実用的ではないことです。
（そうした場合に実際に受け取る結果の出力行数は、集合を返す関数それぞれによって生成される行数の最小公倍数と等しくなります。）
<literal>LATERAL</>構文は、複数の集合を返す関数を呼び出しても、これ以上驚くような結果を生成しませんので、代わりにこちらを使用してください。
     </para>
    </note>
   </sect2>

   <sect2 id="xfunc-sql-functions-returning-table">
<!--
    <title><acronym>SQL</acronym> Functions Returning <literal>TABLE</></title>
-->
    <title><literal>TABLE</>を返す<acronym>SQL</acronym>関数</title>

    <indexterm>
<!--
     <primary>function</primary>
-->
     <primary>関数</primary>
     <secondary>RETURNS TABLE</secondary>
    </indexterm>

    <para>
<!--
     There is another way to declare a function as returning a set,
     which is to use the syntax
     <literal>RETURNS TABLE(<replaceable>columns</>)</literal>.
     This is equivalent to using one or more <literal>OUT</> parameters plus
     marking the function as returning <literal>SETOF record</> (or
     <literal>SETOF</> a single output parameter's type, as appropriate).
     This notation is specified in recent versions of the SQL standard, and
     thus may be more portable than using <literal>SETOF</>.
-->
集合を返すものとして関数を宣言するには、他にも方法があります。
<literal>RETURNS TABLE(<replaceable>columns</>)</literal>構文を使用することです。
これは１つ以上の<literal>OUT</>パラメータを使い、さらに、関数を<literal>SETOF record</>（または、適切ならば単一の出力パラメータの型の<literal>SETOF</>）を返すものと印を付けることと等価です。
この記法は標準SQLの最近の版で規定されたものですので、<literal>SETOF</>を使用するより移植性がより高いかもしれません。
    </para>

    <para>
<!--
     For example, the preceding sum-and-product example could also be
     done this way:
-->
例えば前述の合計と積の例はこのように書けます。

<programlisting>
CREATE FUNCTION sum_n_product_with_tab (x int)
RETURNS TABLE(sum int, product int) AS $$
    SELECT $1 + tab.y, $1 * tab.y FROM tab;
$$ LANGUAGE SQL;
</programlisting>

<!--
     It is not allowed to use explicit <literal>OUT</> or <literal>INOUT</>
     parameters with the <literal>RETURNS TABLE</> notation &mdash; you must
     put all the output columns in the <literal>TABLE</> list.
-->
<literal>RETURNS TABLE</>記法と一緒に、明示的<literal>OUT</>または<literal>INOUT</>パラメータを使用することはできません。
すべての出力列を<literal>TABLE</>リストに含めなければなりません。
    </para>
   </sect2>

   <sect2>
<!--
    <title>Polymorphic <acronym>SQL</acronym> Functions</title>
-->
    <title>多様<acronym>SQL</acronym>関数</title>

    <para>
<!--
     <acronym>SQL</acronym> functions can be declared to accept and
     return the polymorphic types <type>anyelement</type>,
     <type>anyarray</type>, <type>anynonarray</type>,
     <type>anyenum</type>, and <type>anyrange</type>.  See <xref
     linkend="extend-types-polymorphic"> for a more detailed
     explanation of polymorphic functions. Here is a polymorphic
     function <function>make_array</function> that builds up an array
     from two arbitrary data type elements:
-->
<acronym>SQL</acronym>関数は、多様型<type>anyelement</type>、<type>anyarray</type>、<type>anynonarray</type>、<type>anyenum</type>および<type>anyrange</type>を受け付け、返すように宣言することができます。
多様関数の詳細説明については<xref linkend="extend-types-polymorphic">を参照してください。
以下の<function>make_array</function>多様関数は、任意の2つのデータ型要素から配列を作成します。
<screen>
CREATE FUNCTION make_array(anyelement, anyelement) RETURNS anyarray AS $$
    SELECT ARRAY[$1, $2];
$$ LANGUAGE SQL;

SELECT make_array(1, 2) AS intarray, make_array('a'::text, 'b') AS textarray;
 intarray | textarray
----------+-----------
 {1,2}    | {a,b}
(1 row)
</screen>
    </para>

    <para>
<!--
     Notice the use of the typecast <literal>'a'::text</literal>
     to specify that the argument is of type <type>text</type>. This is
     required if the argument is just a string literal, since otherwise
     it would be treated as type
     <type>unknown</type>, and array of <type>unknown</type> is not a valid
     type.
     Without the typecast, you will get errors like this:
-->
<literal>'a'::text</literal>という型キャストを使用して、引数が<type>text</type>型であることを指定していることに注目してください。
これは引数が単なる文字列リテラルである場合に必要です。
さもないと、<type>unknown</type>型として扱われてしまうため、無効な<type>unknown</type>の配列を返そうとしてしまいます。
型キャストがないと、以下のようなエラーが発生します。
<screen>
<computeroutput>
ERROR:  could not determine polymorphic type because input has type "unknown"
</computeroutput>
</screen>
    </para>

    <para>
<!--
     It is permitted to have polymorphic arguments with a fixed
     return type, but the converse is not. For example:
-->
固定の戻り値型を持ちながら多様引数を持つことは許されますが、逆は許されません。
以下に例を示します。
<screen>
CREATE FUNCTION is_greater(anyelement, anyelement) RETURNS boolean AS $$
    SELECT $1 &gt; $2;
$$ LANGUAGE SQL;

SELECT is_greater(1, 2);
 is_greater
------------
 f
(1 row)

CREATE FUNCTION invalid_func() RETURNS anyelement AS $$
    SELECT 1;
$$ LANGUAGE SQL;
ERROR:  cannot determine result data type
DETAIL:  A function returning a polymorphic type must have at least one polymorphic argument.
</screen>
    </para>

    <para>
<!--
     Polymorphism can be used with functions that have output arguments.
     For example:
-->
出力引数を持つ関数でも多様性を使用することができます。
以下に例を示します。
<screen>
CREATE FUNCTION dup (f1 anyelement, OUT f2 anyelement, OUT f3 anyarray)
AS 'select $1, array[$1,$1]' LANGUAGE SQL;

SELECT * FROM dup(22);
 f2 |   f3
----+---------
 22 | {22,22}
(1 row)
</screen>
    </para>

    <para>
<!--
     Polymorphism can also be used with variadic functions.
     For example:
-->
多様性はvariadic関数とともに使用できます。例をあげます。

<screen>
CREATE FUNCTION anyleast (VARIADIC anyarray) RETURNS anyelement AS $$
    SELECT min($1[i]) FROM generate_subscripts($1, 1) g(i);
$$ LANGUAGE SQL;

SELECT anyleast(10, -1, 5, 4);
 anyleast 
----------
       -1
(1 row)

SELECT anyleast('abc'::text, 'def');
 anyleast 
----------
 abc
(1 row)

CREATE FUNCTION concat_values(text, VARIADIC anyarray) RETURNS text AS $$
    SELECT array_to_string($2, $1);
$$ LANGUAGE SQL;

SELECT concat_values('|', 1, 4, 2);
 concat_values 
---------------
 1|4|2
(1 row)
</screen>
    </para>
   </sect2>

   <sect2>
<!--
    <title><acronym>SQL</acronym> Functions with Collations</title>
-->
    <title>照合順序を持つ<acronym>SQL</acronym>関数</title>

    <indexterm>
<!--
     <primary>collation</>
     <secondary>in SQL functions</>
-->
     <primary>照合順序</>
     <secondary>SQL関数における</>
    </indexterm>

    <para>
<!--
     When a SQL function has one or more parameters of collatable data types,
     a collation is identified for each function call depending on the
     collations assigned to the actual arguments, as described in <xref
     linkend="collation">.  If a collation is successfully identified
     (i.e., there are no conflicts of implicit collations among the arguments)
     then all the collatable parameters are treated as having that collation
     implicitly.  This will affect the behavior of collation-sensitive
     operations within the function.  For example, using the
     <function>anyleast</> function described above, the result of
-->
SQL関数が照合順序の変更が可能なデータ型のパラメータを１つ以上持つ場合、それぞれの関数呼び出しに対して、実引数に割り当てられた照合順序に応じて、照合順序が識別されます。
照合順序の識別に成功した（つまり、暗黙的な照合順序がすべての引数で競合しない）場合、すべての照合順序の変更が可能なパラメータは暗黙的に照合順序を持つものとして扱われます。
これは関数内の照合順序に依存する操作の振舞いに影響します。
例えば、上記の<function>anyleast</>を使って考えます。
<programlisting>
SELECT anyleast('abc'::text, 'ABC');
</programlisting>
<!--
     will depend on the database's default collation.  In <literal>C</> locale
     the result will be <literal>ABC</>, but in many other locales it will
     be <literal>abc</>.  The collation to use can be forced by adding
     a <literal>COLLATE</> clause to any of the arguments, for example
-->
この結果はデータベースのデフォルト照合順序に依存します。
<literal>C</>ロケールでは<literal>ABC</>という結果になりますが、他の多くのロケールでは<literal>abc</>になります。
使用される照合順序を<literal>COLLATE</>句を付与することで強制することができます。
例を以下に示します。
<programlisting>
SELECT anyleast('abc'::text, 'ABC' COLLATE "C");
</programlisting>
<!--
     Alternatively, if you wish a function to operate with a particular
     collation regardless of what it is called with, insert
     <literal>COLLATE</> clauses as needed in the function definition.
     This version of <function>anyleast</> would always use <literal>en_US</>
     locale to compare strings:
-->
この他、呼び出し元の照合順序とは関係なく特定の照合順序で動作する関数にしたければ、関数定義において必要な所に<literal>COLLATE</>句を付けてください。
以下の<function>anyleast</>では、文字列を比較する際に常に<literal>en_US</>を使用します。
<programlisting>
CREATE FUNCTION anyleast (VARIADIC anyarray) RETURNS anyelement AS $$
    SELECT min($1[i] COLLATE "en_US") FROM generate_subscripts($1, 1) g(i);
$$ LANGUAGE SQL;
</programlisting>
<!--
     But note that this will throw an error if applied to a non-collatable
     data type.
-->
しかし、もし照合順序の変更ができないデータ型が与えられた場合にエラーになってしまうことに注意してください。
    </para>

    <para>
<!--
     If no common collation can be identified among the actual arguments,
     then a SQL function treats its parameters as having their data types'
     default collation (which is usually the database's default collation,
     but could be different for parameters of domain types).
-->
実引数全体で共通の照合順序を識別できない場合、SQL関数はパラメータがそのデータ型のデフォルト照合順序（通常はデータベースのデフォルトの照合順序ですが、ドメイン型のパラメータでは異なる可能性があります）を持つものとみなします。
    </para>

    <para>
<!--
     The behavior of collatable parameters can be thought of as a limited
     form of polymorphism, applicable only to textual data types.
-->
照合順序の変更ができるパラメータの動作は、テキストのデータ型にのみ適用できる、限定された多様性と考えることができます。
    </para>
   </sect2>
  </sect1>

  <sect1 id="xfunc-overload">
<!--
   <title>Function Overloading</title>
-->
<title>関数のオーバーロード</title>

   <indexterm zone="xfunc-overload">
<!--
    <primary>overloading</primary>
    <secondary>functions</secondary>
-->
    <primary>オーバーロード</primary>
    <secondary>関数</secondary>
   </indexterm>

   <para>
<!--
    More than one function can be defined with the same SQL name, so long
    as the arguments they take are different.  In other words,
    function names can be <firstterm>overloaded</firstterm>.  When a
    query is executed, the server will determine which function to
    call from the data types and the number of the provided arguments.
    Overloading can also be used to simulate functions with a variable
    number of arguments, up to a finite maximum number.
-->
使用する引数が異なるのであれば、同じSQL名の関数を1つ以上定義することができます。
つまり、関数名は<firstterm>オーバーロード</firstterm>が可能です。
問い合わせが実行された時、サーバは与えられた引数のデータ型と数によって呼び出すべき関数を決定します。
またオーバーロードを使用して、有限個の可変長引数を持つ関数を模擬することができます。
   </para>

   <para>
<!--
    When creating a family of overloaded functions, one should be
    careful not to create ambiguities.  For instance, given the
    functions:
-->
オーバーロード関数を作成する時、曖昧さが発生しないように注意しなければなりません。
例えば、以下のような関数を考えてみます。
<programlisting>
CREATE FUNCTION test(int, real) RETURNS ...
CREATE FUNCTION test(smallint, double precision) RETURNS ...
</programlisting>
<!--
    it is not immediately clear which function would be called with
    some trivial input like <literal>test(1, 1.5)</literal>.  The
    currently implemented resolution rules are described in
    <xref linkend="typeconv">, but it is unwise to design a system that subtly
    relies on this behavior.
-->
<literal>test(1, 1.5)</literal>のような平凡な入力でも、どちらの関数を呼び出すのかはすぐには明確ではありません。
現在実装されている解決規則は<xref linkend="typeconv">にて説明していますが、この動作に巧妙に依存するようにシステムを設計することは推奨しません。

   </para>

   <para>
<!--
    A function that takes a single argument of a composite type should
    generally not have the same name as any attribute (field) of that type.
    Recall that <literal><replaceable>attribute</>(<replaceable>table</>)</literal>
    is considered equivalent
    to <literal><replaceable>table</>.<replaceable>attribute</></literal>.
    In the case that there is an
    ambiguity between a function on a composite type and an attribute of
    the composite type, the attribute will always be used.  It is possible
    to override that choice by schema-qualifying the function name
    (that is, <literal><replaceable>schema</>.<replaceable>func</>(<replaceable>table</>)
    </literal>) but it's better to
    avoid the problem by not choosing conflicting names.
-->
一般的に、1つの複合型の引数を取る関数は、その型の属性（フィールド）と同じ名前を持ってはいけません。
<literal><replaceable>attribute</>(<replaceable>table</>)</literal>が<literal><replaceable>table</>.<replaceable>attribute</></literal>と等価とみなされることを思い出してください。
複合型に対する関数と複合型の属性との間に曖昧さがあるような場合、属性の方が常に使用されます。
この振舞いは関数名をスキーマで修飾する（つまり、<literal><replaceable>schema</>.<replaceable>func</>(<replaceable>table</>)</literal>）ことにより変更できますが、競合する名前を使用しないことで問題を防ぐ方が良いでしょう。
   </para>

   <para>
<!--
    Another possible conflict is between variadic and non-variadic functions.
    For instance, it is possible to create both <literal>foo(numeric)</> and
    <literal>foo(VARIADIC numeric[])</>.  In this case it is unclear which one
    should be matched to a call providing a single numeric argument, such as
    <literal>foo(10.1)</>.  The rule is that the function appearing
    earlier in the search path is used, or if the two functions are in the
    same schema, the non-variadic one is preferred.
-->
可変長引数を取る関数と可変長引数を取らない関数の間に、他にも競合する可能性があります。
例えば、<literal>foo(numeric)</>と<literal>foo(VARIADIC numeric[])</>の両方を作成することが可能です。
この場合、単一の数値引数を取った呼び出し、例えば<literal>foo(10.1)</>をどちらに一致するものとすべきか不明瞭です。
検索パスのより前にある関数が使われる、もし2つの関数が同一スキーマにあれば可変長引数を取らない関数が優先されるというのが、この場合の規則です。
   </para>

   <para>
<!--
    When overloading C-language functions, there is an additional
    constraint: The C name of each function in the family of
    overloaded functions must be different from the C names of all
    other functions, either internal or dynamically loaded.  If this
    rule is violated, the behavior is not portable.  You might get a
    run-time linker error, or one of the functions will get called
    (usually the internal one).  The alternative form of the
    <literal>AS</> clause for the SQL <command>CREATE
    FUNCTION</command> command decouples the SQL function name from
    the function name in the C source code.  For instance:
-->
C言語関数をオーバーロードする場合、さらに制限があります。
オーバーロードされた関数群内の各関数のCの名前は、内部か動的ロードされたかに関係なく他のすべての関数のCの名前と異なる必要があります。
この規則に反した場合は、この動作は移植性がありません。
実行時リンカエラーになるかもしれませんし、関数群のどれか（たいていは内部関数）が呼び出されるかもしれません。
<command>CREATE FUNCTION</command> SQLコマンドの別形式の<literal>AS</>句は、SQL関数名とCソースコード内の関数名とを分離します。
以下に例を示します。
<programlisting>
CREATE FUNCTION test(int) RETURNS int
    AS '<replaceable>filename</>', 'test_1arg'
    LANGUAGE C;
CREATE FUNCTION test(int, int) RETURNS int
    AS '<replaceable>filename</>', 'test_2arg'
    LANGUAGE C;
</programlisting>
<!--
    The names of the C functions here reflect one of many possible conventions.
-->
ここでのC関数の名前は多くの取り得る規約の1つを反映しています。
   </para>
  </sect1>

  <sect1 id="xfunc-volatility">
<!--
   <title>Function Volatility Categories</title>
-->
   <title>関数の変動性分類</title>

   <indexterm zone="xfunc-volatility">
<!--
    <primary>volatility</primary>
    <secondary>functions</secondary>
-->
    <primary>変動性</primary>
    <secondary>関数</secondary>
   </indexterm>
   <indexterm zone="xfunc-volatility">
    <primary>VOLATILE</primary>
   </indexterm>
   <indexterm zone="xfunc-volatility">
    <primary>STABLE</primary>
   </indexterm>
   <indexterm zone="xfunc-volatility">
    <primary>IMMUTABLE</primary>
   </indexterm>

   <para>
<!--
    Every function has a <firstterm>volatility</> classification, with
    the possibilities being <literal>VOLATILE</>, <literal>STABLE</>, or
    <literal>IMMUTABLE</>.  <literal>VOLATILE</> is the default if the
    <xref linkend="sql-createfunction">
    command does not specify a category.  The volatility category is a
    promise to the optimizer about the behavior of the function:
-->
すべての関数は<firstterm>変動性</>区分を持ちます。
取り得る区分は、<literal>VOLATILE</>、<literal>STABLE</>、もしくは<literal>IMMUTABLE</>です。
<xref linkend="sql-createfunction">コマンドで分類の指定がなければデフォルトで<literal>VOLATILE</>になります。
変動性に関する分類は、その関数の動作に関するオプティマイザへの約束事です。

   <itemizedlist>
    <listitem>
     <para>
<!--
      A <literal>VOLATILE</> function can do anything, including modifying
      the database.  It can return different results on successive calls with
      the same arguments.  The optimizer makes no assumptions about the
      behavior of such functions.  A query using a volatile function will
      re-evaluate the function at every row where its value is needed.
-->
<literal>VOLATILE</>関数は、データベースの変更を含む、すべてを行うことができます。
同一引数で続けて呼び出したとしても異なる結果を返すことができます。
オプティマイザはこうした関数の振舞いに対する前提を持ちません。
VOLATILE関数を使用した問い合わせは、その行の値を必要とするすべての行においてその関数を再評価します。
     </para>
    </listitem>
    <listitem>
     <para>
<!--
      A <literal>STABLE</> function cannot modify the database and is
      guaranteed to return the same results given the same arguments
      for all rows within a single statement. This category allows the
      optimizer to optimize multiple calls of the function to a single
      call. In particular, it is safe to use an expression containing
      such a function in an index scan condition. (Since an index scan
      will evaluate the comparison value only once, not once at each
      row, it is not valid to use a <literal>VOLATILE</> function in an
      index scan condition.)
-->
<literal>STABLE</>関数はデータベースを変更することができません。
また、単一の文内ですべての行に対して同一の引数を渡した場合に同一の結果を返すことが保証されています。
この区分により、オプティマイザは複数の関数の呼び出しを１つの呼び出しに最適化することができます。
特に、インデックススキャン条件内でこうした関数を含んだ式を使用することは安全です。
（インデックススキャンは行ごとに一度ではなく、一度だけ比較値の評価を行いますので、インデックススキャン条件内で<literal>VOLATILE</>関数を使用することは意味がありません。）
     </para>
    </listitem>
    <listitem>
     <para>
<!--
      An <literal>IMMUTABLE</> function cannot modify the database and is
      guaranteed to return the same results given the same arguments forever.
      This category allows the optimizer to pre-evaluate the function when
      a query calls it with constant arguments.  For example, a query like
      <literal>SELECT ... WHERE x = 2 + 2</> can be simplified on sight to
      <literal>SELECT ... WHERE x = 4</>, because the function underlying
      the integer addition operator is marked <literal>IMMUTABLE</>.
-->
<literal>IMMUTABLE</>関数はデータベースを変更することができません。
また、同一引数に対する呼び出しは常に同一の結果を返すことが保証されています。
問い合わせが定数の引数でこうした関数を呼び出した場合、オプティマイザはこの関数を事前に評価することができます。
例えば、<literal>SELECT ... WHERE x = 2 + 2</>といった問い合わせは、<literal>SELECT ... WHERE x = 4</>のように単純化することができます。
これは、整数加算演算子の基になる関数が<literal>IMMUTABLE</>として宣言されているためです。
     </para>
    </listitem>
   </itemizedlist>
   </para>

   <para>
<!--
    For best optimization results, you should label your functions with the
    strictest volatility category that is valid for them.
-->
最適化の結果を最善にするためには、関数に対して有効かつ最も厳密な変動性区分を付けなければなりません。
   </para>

   <para>
<!--
    Any function with side-effects <emphasis>must</> be labeled
    <literal>VOLATILE</>, so that calls to it cannot be optimized away.
    Even a function with no side-effects needs to be labeled
    <literal>VOLATILE</> if its value can change within a single query;
    some examples are <literal>random()</>, <literal>currval()</>,
    <literal>timeofday()</>.
-->
副作用を持つ関数はすべて<literal>VOLATILE</>と付けなければなりません。
こうした関数は最適化することができないためです。
関数が副作用を持たなかったとしても、単一問い合わせ内で値が変動する場合は<literal>VOLATILE</>と付けなければなりません。
例えば、<literal>random()</>、<literal>currval()</>、<literal>timeofday()</>などです。
   </para>

   <para>
<!--
    Another important example is that the <function>current_timestamp</>
    family of functions qualify as <literal>STABLE</>, since their values do
    not change within a transaction.
-->
その他の重要な例は、<function>current_timestamp</>系列の関数は、それらの値がトランザクション内で変わらないことから、<literal>STABLE</>と見なされます。
   </para>

   <para>
<!--
    There is relatively little difference between <literal>STABLE</> and
    <literal>IMMUTABLE</> categories when considering simple interactive
    queries that are planned and immediately executed: it doesn't matter
    a lot whether a function is executed once during planning or once during
    query execution startup.  But there is a big difference if the plan is
    saved and reused later.  Labeling a function <literal>IMMUTABLE</> when
    it really isn't might allow it to be prematurely folded to a constant during
    planning, resulting in a stale value being re-used during subsequent uses
    of the plan.  This is a hazard when using prepared statements or when
    using function languages that cache plans (such as
    <application>PL/pgSQL</>).
-->
計画作成を行い、すぐに実行されるような単一の対話式問い合わせを考えた場合、相対的に<literal>STABLE</>区分と<literal>IMMUTABLE</>区分との違いはあまりありません。
このような場合、関数が計画作成中に一度実行されるか、問い合わせ実行中に一度実行されるかがあまり問題になりません。
しかし、計画が保存され、後で再利用される場合は大きな違いが現れます。
本来ならば関数が計画作成段階で早めに定数を保持することができない場合に<literal>IMMUTABLE</>を付けると、その後にこの計画を使用する時に古くて意味のない値が再利用されてしまうことになります。
これは、プリペアド文や計画をキャッシュする関数言語（<application>PL/pgSQL</>など）を使用する場合は危険です。
   </para>

   <para>
<!--
    For functions written in SQL or in any of the standard procedural
    languages, there is a second important property determined by the
    volatility category, namely the visibility of any data changes that have
    been made by the SQL command that is calling the function.  A
    <literal>VOLATILE</> function will see such changes, a <literal>STABLE</>
    or <literal>IMMUTABLE</> function will not.  This behavior is implemented
    using the snapshotting behavior of MVCC (see <xref linkend="mvcc">):
    <literal>STABLE</> and <literal>IMMUTABLE</> functions use a snapshot
    established as of the start of the calling query, whereas
    <literal>VOLATILE</> functions obtain a fresh snapshot at the start of
    each query they execute.
-->
SQLもしくは標準手続き言語で作成された関数では、変動性分類で決定される２番目に重要な性質があります。
すなわち、その関数を呼び出すSQLコマンドによりなされてきたすべてのデータ変更の可視性です。
<literal>VOLATILE</>関数はそのような変更を捕らえますが、<literal>STABLE</>または<literal>IMMUTABLE</>関数はそうしません。
この動作はMVCC（<xref linkend="mvcc">を参照）のスナップショット処理の動作を使用して実装されています。
<literal>STABLE</>と<literal>IMMUTABLE</>関数は、呼び出す問い合わせの開始時点で成立したスナップショットを使用しますが、<literal>VOLATILE</>関数はそれぞれの問い合わせの実行開始時点の作りたてのスナップショットを取得します。
   </para>

   <note>
    <para>
<!--
     Functions written in C can manage snapshots however they want, but it's
     usually a good idea to make C functions work this way too.
-->
しかし、C言語で作成された関数は、どのようにでもスナップショットを管理することができますが、通常C関数でもこのように動作させることは良い考えです。
    </para>
   </note>

   <para>
<!--
    Because of this snapshotting behavior,
    a function containing only <command>SELECT</> commands can safely be
    marked <literal>STABLE</>, even if it selects from tables that might be
    undergoing modifications by concurrent queries.
    <productname>PostgreSQL</productname> will execute all commands of a
    <literal>STABLE</> function using the snapshot established for the
    calling query, and so it will see a fixed view of the database throughout
    that query.
-->
このスナップショット処理の動作のため、同時実行の問い合わせによって別途変更されている可能性があるテーブルから選択していたとしても、<command>SELECT</>コマンドのみを含む関数は、安全に<literal>STABLE</>とすることができます。
<productname>PostgreSQL</productname>は、呼び出し元の問い合わせに対して確立されたスナップショットを使用して<literal>STABLE</>関数のすべてのコマンドを実行します。
したがってその問い合わせの間、データベースに対して固定された視点で値を参照することになります。
   </para>

   <para>
<!--
    The same snapshotting behavior is used for <command>SELECT</> commands
    within <literal>IMMUTABLE</> functions.  It is generally unwise to select
    from database tables within an <literal>IMMUTABLE</> function at all,
    since the immutability will be broken if the table contents ever change.
    However, <productname>PostgreSQL</productname> does not enforce that you
    do not do that.
-->
<literal>IMMUTABLE</>関数内の<command>SELECT</>コマンドも同様のスナップショット処理の動作を使用します。
ただし、一般的に、<literal>IMMUTABLE</>関数内でデータベースのテーブルを検索（SELECT）することは勧められません。
テーブルの内容が変わってしまった場合にその不変性が壊れてしまうためです。
しかし、<productname>PostgreSQL</productname>では強制的に検索（SELECT）できないようにはしていません。
   </para>

   <para>
<!--
    A common error is to label a function <literal>IMMUTABLE</> when its
    results depend on a configuration parameter.  For example, a function
    that manipulates timestamps might well have results that depend on the
    <xref linkend="guc-timezone"> setting.  For safety, such functions should
    be labeled <literal>STABLE</> instead.
-->
よくあるエラーは、設定パラメータに依存する結果となる関数に<literal>IMMUTABLE</>と付けることです。
例えば、タイムスタンプを操作する関数は、おそらく<xref linkend="guc-timezone">の設定に依存した結果になります。
こうした関数は、安全のため代わりに<literal>STABLE</>と付けてください。
   </para>

   <note>
    <para>
<!--
     <productname>PostgreSQL</productname> requires that <literal>STABLE</>
     and <literal>IMMUTABLE</> functions contain no SQL commands other
     than <command>SELECT</> to prevent data modification.
     (This is not a completely bulletproof test, since such functions could
     still call <literal>VOLATILE</> functions that modify the database.
     If you do that, you will find that the <literal>STABLE</> or
     <literal>IMMUTABLE</> function does not notice the database changes
     applied by the called function, since they are hidden from its snapshot.)
-->
<productname>PostgreSQL</productname>はデータの変更を防ぐために<literal>STABLE</>関数と<literal>IMMUTABLE</>関数が<command>SELECT</>以外のSQLコマンドを含まないことを要求します。
（こうした関数はまだデータベースを変更する<literal>VOLATILE</>関数を呼び出すことができますので、これは防弾条件として完全ではありません。
これを行うと、<literal>STABLE</>もしくは<literal>IMMUTABLE</>関数は、そのスナップショットからそれらが隠されていることから、呼び出した関数によるデータベースの変更に気がつきません。）
    </para>
   </note>
  </sect1>

  <sect1 id="xfunc-pl">
<!--
   <title>Procedural Language Functions</title>
-->
<title>手続き型言語関数</title>

   <para>
<!--
    <productname>PostgreSQL</productname> allows user-defined functions
    to be written in other languages besides SQL and C.  These other
    languages are generically called <firstterm>procedural
    languages</firstterm> (<acronym>PL</>s).
    Procedural languages aren't built into the
    <productname>PostgreSQL</productname> server; they are offered
    by loadable modules.
    See <xref linkend="xplang"> and following chapters for more
    information.
-->
<productname>PostgreSQL</productname>ではSQLやC言語以外の言語でユーザ定義の関数を作成することができます。
これらの他の言語は一般に<firstterm>手続き言語</firstterm>（<acronym>PL</>）と呼ばれます。
手続き言語は<productname>PostgreSQL</productname>サーバに組み込まれておらず、ロード可能モジュールとして提供されています。
詳細は<xref linkend="xplang">と以下の章を参照してください。
   </para>
  </sect1>

  <sect1 id="xfunc-internal">
<!--
   <title>Internal Functions</title>
-->
<title>内部関数</title>

<!--
   <indexterm zone="xfunc-internal"><primary>function</><secondary>internal</></>
-->
   <indexterm zone="xfunc-internal"><primary>関数</><secondary>内部</></>

   <para>
<!--
    Internal functions are functions written in C that have been statically
    linked into the <productname>PostgreSQL</productname> server.
    The <quote>body</quote> of the function definition
    specifies the C-language name of the function, which need not be the
    same as the name being declared for SQL use.
    (For reasons of backward compatibility, an empty body
    is accepted as meaning that the C-language function name is the
    same as the SQL name.)
-->
内部関数とは、Cで作成された、<productname>PostgreSQL</productname>サーバに静的にリンクされた関数です。
関数定義の<quote>本体</quote>では関数のC言語における名前を指定します。
この名前をSQLでの使用のために宣言される名前と同じにする必要はありません。
（後方互換性のため、C言語関数名がSQL名と同じであるという意味として、空の本体も受け付けられます。）
   </para>

   <para>
<!--
    Normally, all internal functions present in the
    server are declared during the initialization of the database cluster
    (see <xref linkend="creating-cluster">),
    but a user could use <command>CREATE FUNCTION</command>
    to create additional alias names for an internal function.
    Internal functions are declared in <command>CREATE FUNCTION</command>
    with language name <literal>internal</literal>.  For instance, to
    create an alias for the <function>sqrt</function> function:
-->
通常、サーバに存在するすべての内部関数は、データベースクラスタの初期化（<xref linkend="creating-cluster">参照）の際に宣言されますが、ユーザは<command>CREATE FUNCTION</command>を使用して、内部関数の別名をさらに作成することができます。
内部関数は<literal>internal</literal>という言語名を付けた<command>CREATE FUNCTION</command>によって宣言されます。
例えば、<function>sqrt</function>関数の別名を作成するには以下のようにします。
<programlisting>
CREATE FUNCTION square_root(double precision) RETURNS double precision
    AS 'dsqrt'
    LANGUAGE internal
    STRICT;
</programlisting>
<!--
    (Most internal functions expect to be declared <quote>strict</quote>.)
-->
（ほとんどの内部関数は<quote>strict</quote>として宣言されることを想定しています。）
   </para>

   <note>
    <para>
<!--
     Not all <quote>predefined</quote> functions are
     <quote>internal</quote> in the above sense.  Some predefined
     functions are written in SQL.
-->
<quote>定義済みの</quote>関数のすべてが上の意味での<quote>内部</quote>ではありません。
SQLで作成された定義済み関数もあります。
    </para>
   </note>
  </sect1>

  <sect1 id="xfunc-c">
<!--
   <title>C-Language Functions</title>
-->
<title>C言語関数</title>

   <indexterm zone="xfunc-c">
<!--
    <primary>function</primary>
    <secondary>user-defined</secondary>
    <tertiary>in C</tertiary>
-->
    <primary>関数</primary>
    <secondary>ユーザ定義</secondary>
    <tertiary>Cで作成された</tertiary>
   </indexterm>

   <para>
<!--
    User-defined functions can be written in C (or a language that can
    be made compatible with C, such as C++).  Such functions are
    compiled into dynamically loadable objects (also called shared
    libraries) and are loaded by the server on demand.  The dynamic
    loading feature is what distinguishes <quote>C language</> functions
    from <quote>internal</> functions &mdash; the actual coding conventions
    are essentially the same for both.  (Hence, the standard internal
    function library is a rich source of coding examples for user-defined
    C functions.)
-->
ユーザ定義の関数はC（もしくはC++のようなCと互換性のある言語）で作成することができます。
そのような関数は動的ロード可能オブジェクト（共有ライブラリとも呼ばれます）としてコンパイルされ、必要に応じてサーバにロードされます。
動的ロード機能が、<quote>C言語</>関数を<quote>内部</>関数と区別するものです。
コーディング方法は基本的に両方とも同じです。
（したがって、標準内部関数ライブラリはユーザ定義のC関数のコーディング例の豊富な情報源となります。）
   </para>

   <para>
<!--
    Two different calling conventions are currently used for C functions.
    The newer <quote>version 1</quote> calling convention is indicated by writing
    a <literal>PG_FUNCTION_INFO_V1()</literal> macro call for the function,
    as illustrated below.  Lack of such a macro indicates an old-style
    (<quote>version 0</quote>) function.  The language name specified in <command>CREATE FUNCTION</command>
    is <literal>C</literal> in either case.  Old-style functions are now deprecated
    because of portability problems and lack of functionality, but they
    are still supported for compatibility reasons.
-->
現在、2つの異なる呼び出し規約がC関数で使用されています。
より新しい<quote>Version 1</quote>呼び出し規約は、以下に示すように、その関数用に呼び出しマクロ<literal>PG_FUNCTION_INFO_V1()</literal>を書くことで示されます。
このマクロが存在しなければ、旧形式（<quote>Version 0</quote>）の関数であることを示します。
どちらの場合も<command>CREATE FUNCTION</command>で指定する言語名は<literal>C</literal>です。
旧形式の関数は移植性の問題と機能の不足のために勧められません。
これは現在、互換性の理由のために存在しています。
   </para>

  <sect2 id="xfunc-c-dynload">
<!--
   <title>Dynamic Loading</title>
-->
<title>動的ロード</title>

   <indexterm zone="xfunc-c-dynload">
<!--
    <primary>dynamic loading</primary>
-->
    <primary>動的ロード</primary>
   </indexterm>

   <para>
<!--
    The first time a user-defined function in a particular
    loadable object file is called in a session,
    the dynamic loader loads that object file into memory so that the
    function can be called.  The <command>CREATE FUNCTION</command>
    for a user-defined C function must therefore specify two pieces of
    information for the function: the name of the loadable
    object file, and the C name (link symbol) of the specific function to call
    within that object file.  If the C name is not explicitly specified then
    it is assumed to be the same as the SQL function name.
-->
特定のロード可能オブジェクト内のユーザ定義の関数がセッションで最初に呼び出されると、動的ローダは、その関数を呼び出すことができるように、オブジェクトファイルをメモリ内に読み込みます。
そのため、ユーザ定義のC関数用の<command>CREATE FUNCTION</command>はその関数について、ロード可能オブジェクトファイルの名前とオブジェクトファイル中の呼び出される特定の関数のC名称（リンクシンボル）という2つの情報を指定しなければなりません。
C名称が明示的に指定されなかった場合、SQLにおける関数名と同じものと仮定されます。
   </para>

   <para>
<!--
    The following algorithm is used to locate the shared object file
    based on the name given in the <command>CREATE FUNCTION</command>
    command:
-->
<command>CREATE FUNCTION</command>コマンドで与えられた名前に基づいて、共有オブジェクトファイルの場所を見つける際に以下のアルゴリズムが使用されます。

    <orderedlist>
     <listitem>
      <para>
<!--
       If the name is an absolute path, the given file is loaded.
-->
名前が絶対パスの場合、指定されたファイルが読み込まれます。
      </para>
     </listitem>

     <listitem>
      <para>
<!--
       If the name starts with the string <literal>$libdir</literal>,
       that part is replaced by the <productname>PostgreSQL</> package
        library directory
       name, which is determined at build time.<indexterm><primary>$libdir</></>
-->
名前が<literal>$libdir</literal>という文字列から始まる場合、その部分は<productname>PostgreSQL</>パッケージのライブラリディレクトリで置き換えられます。
このディレクトリはビルド時に決定されます。
<indexterm><primary>$libdir</></>
      </para>
     </listitem>

     <listitem>
      <para>
<!--
       If the name does not contain a directory part, the file is
       searched for in the path specified by the configuration variable
       <xref linkend="guc-dynamic-library-path">.<indexterm><primary>dynamic_library_path</></>
-->
名前にディレクトリ部分がない場合、そのファイルは<xref linkend="guc-dynamic-library-path">設定変数で指定されたパス内から検索されます。
<indexterm><primary>dynamic_library_path</></>
      </para>
     </listitem>

     <listitem>
      <para>
<!--
       Otherwise (the file was not found in the path, or it contains a
       non-absolute directory part), the dynamic loader will try to
       take the name as given, which will most likely fail.  (It is
       unreliable to depend on the current working directory.)
-->
上記以外の場合（ファイルがパス内に存在しない場合や相対ディレクトリ部分を持つ場合）、動的ローダは指定された名前をそのまま使用し、ほとんどの場合は失敗します。
（これは現在の作業ディレクトリに依存するため信頼できません。）
      </para>
     </listitem>
    </orderedlist>

<!--
    If this sequence does not work, the platform-specific shared
    library file name extension (often <filename>.so</filename>) is
    appended to the given name and this sequence is tried again.  If
    that fails as well, the load will fail.
-->
ここまでの流れがうまくいかなかった場合、プラットフォーム独自の共有ライブラリファイル拡張子（多くの場合<filename>.so</filename>）が指定された名前に追加され、再度この流れを試みます。
同様に失敗した場合は、読み込みは失敗します。
   </para>

   <para>
<!--
    It is recommended to locate shared libraries either relative to
    <literal>$libdir</literal> or through the dynamic library path.
    This simplifies version upgrades if the new installation is at a
    different location.  The actual directory that
    <literal>$libdir</literal> stands for can be found out with the
    command <literal>pg_config &#045;&#045;pkglibdir</literal>.
-->
共有ライブラリを<literal>$libdir</literal>から相対的に、もしくは動的ライブラリパスの通った所に配置することを推奨します。
異なる場所に新しいインストレーションを配置する場合にバージョンアップを簡単にします。
<literal>$libdir</literal>が示す実際のディレクトリは<literal>pg_config --pkglibdir</literal>コマンドを使用することでわかります。
   </para>

   <para>
<!--
    The user ID the <productname>PostgreSQL</productname> server runs
    as must be able to traverse the path to the file you intend to
    load.  Making the file or a higher-level directory not readable
    and/or not executable by the <systemitem>postgres</systemitem>
    user is a common mistake.
-->
<application>PostgreSQL</application>サーバの実効ユーザIDはロード予定のファイルのパスまで到達できなければなりません。
よくある失敗として、<systemitem>postgres</systemitem>ユーザに対して読み込み、実行、または両方の権限がそのファイルとその上位ディレクトリに与えられていないことがあります。
   </para>

   <para>
<!--
    In any case, the file name that is given in the
    <command>CREATE FUNCTION</command> command is recorded literally
    in the system catalogs, so if the file needs to be loaded again
    the same procedure is applied.
-->
どの場合でも、<command>CREATE FUNCTION</command>コマンドに与えたファイル名はそのままシステムカタログに保存されます。
ですので、もしそのファイルを再度読み込む必要がある場合、同じ処理が適用されます。
   </para>

   <note>
    <para>
<!--
     <productname>PostgreSQL</productname> will not compile a C function
     automatically.  The object file must be compiled before it is referenced
     in a <command>CREATE
     FUNCTION</> command.  See <xref linkend="dfunc"> for additional
     information.
-->
<application>PostgreSQL</application>はC関数を自動的にコンパイルしません。
<command>CREATE FUNCTION</>コマンドで参照する前に、そのオブジェクトファイルはコンパイルされていなければなりません。
さらなる情報については<xref linkend="dfunc">を参照してください。
    </para>
   </note>

   <indexterm zone="xfunc-c-dynload">
<!--
    <primary>magic block</primary>
-->
    <primary>マジックブロック</primary>
   </indexterm>

   <para>
<!--
    To ensure that a dynamically loaded object file is not loaded into an
    incompatible server, <productname>PostgreSQL</productname> checks that the
    file contains a <quote>magic block</> with the appropriate contents.
    This allows the server to detect obvious incompatibilities, such as code
    compiled for a different major version of
    <productname>PostgreSQL</productname>.  A magic block is required as of
    <productname>PostgreSQL</productname> 8.2.  To include a magic block,
    write this in one (and only one) of the module source files, after having
    included the header <filename>fmgr.h</>:
-->
確実に、動的にロードされるモジュールが互換性がないサーバにロードされないように、<productname>PostgreSQL</productname>は、そのファイルに適切な内容を持つ<quote>マジックブロック</>が含まれているかどうか検査します。
これによりサーバは、メジャーバージョンが異なる<productname>PostgreSQL</productname>用にコンパイルされたモジュールなど、明確に互換性がないことを検知することができます。
マジックブロックは<productname>PostgreSQL</productname> 8.2から要求されています。
マジックブロックを含めるためには、以下をモジュールのソースファイルに一度（一度だけ）、<filename>fmgr.h</>ヘッダファイルをincludeさせた後で、記述してください。

<programlisting>
#ifdef PG_MODULE_MAGIC
PG_MODULE_MAGIC;
#endif
</programlisting>

<!--
    The <literal>#ifdef</> test can be omitted if the code doesn't
    need to compile against pre-8.2 <productname>PostgreSQL</productname>
    releases.
-->
そのコードをリリース8.2より前の<productname>PostgreSQL</productname>用にコンパイルする必要がなければ、<literal>#ifdef</>テストを省略することができます。
   </para>

   <para>
<!--
    After it is used for the first time, a dynamically loaded object
    file is retained in memory.  Future calls in the same session to
    the function(s) in that file will only incur the small overhead of
    a symbol table lookup.  If you need to force a reload of an object
    file, for example after recompiling it, begin a fresh session.
-->
最初に使用された後も、動的にロードされたオブジェクトファイルはメモリ内に保持されます。
同一セッションにおいてそのファイル内の関数をその後に呼び出した場合、シンボルテーブルの検索に要する小さなオーバーヘッドしかかかりません。
例えば再コンパイルした後など、そのオブジェクトファイルを強制的に再度読み込ませる必要がある場合は、新しいセッションを開始してください。
   </para>

   <indexterm zone="xfunc-c-dynload">
    <primary>_PG_init</primary>
   </indexterm>
   <indexterm zone="xfunc-c-dynload">
    <primary>_PG_fini</primary>
   </indexterm>
   <indexterm zone="xfunc-c-dynload">
<!--
    <primary>library initialization function</primary>
-->
    <primary>ライブラリ初期化処理関数</primary>
   </indexterm>
   <indexterm zone="xfunc-c-dynload">
<!--
    <primary>library finalization function</primary>
-->
    <primary>ライブラリ最終処理関数</primary>
   </indexterm>

   <para>
<!--
    Optionally, a dynamically loaded file can contain initialization and
    finalization functions.  If the file includes a function named
    <function>_PG_init</>, that function will be called immediately after
    loading the file.  The function receives no parameters and should
    return void.  If the file includes a function named
    <function>_PG_fini</>, that function will be called immediately before
    unloading the file.  Likewise, the function receives no parameters and
    should return void.  Note that <function>_PG_fini</> will only be called
    during an unload of the file, not during process termination.
    (Presently, unloads are disabled and will never occur, but this may
    change in the future.)
-->
省略することもできますが、動的にロードされるファイルに初期化処理関数と最終処理関数を含めることができます。
<function>_PG_init</>という関数がファイルに存在すると、この関数はファイルがロードされた直後に呼び出されます。
この関数は引数を取らずvoid型を返さなければなりません。
<function>_PG_fini</>という関数がファイルに存在すると、この関数はファイルがアンロードされる直前に呼び出されます。
この関数も同様に引数を取らずvoid型を返さなければなりません。
<function>_PG_fini</>がファイルのアンロード時にのみ呼び出されるものであり、処理の終了時に呼び出されるものではないことに注意してください。
（現在、アンロードは無効となっていますので、決して発生しません。将来変更される可能性があります。）
   </para>

  </sect2>

   <sect2 id="xfunc-c-basetype">
<!--
    <title>Base Types in C-Language Functions</title>
-->
<title>C言語関数における基本型</title>

    <indexterm zone="xfunc-c-basetype">
<!--
     <primary>data type</primary>
     <secondary>internal organization</secondary>
-->
     <primary>データ型</primary>
     <secondary>内部構成</secondary>
    </indexterm>

    <para>
<!--
     To know how to write C-language functions, you need to know how
     <productname>PostgreSQL</productname> internally represents base
     data types and how they can be passed to and from functions.
     Internally, <productname>PostgreSQL</productname> regards a base
     type as a <quote>blob of memory</quote>.  The user-defined
     functions that you define over a type in turn define the way that
     <productname>PostgreSQL</productname> can operate on it.  That
     is, <productname>PostgreSQL</productname> will only store and
     retrieve the data from disk and use your user-defined functions
     to input, process, and output the data.
-->
C言語関数の作成方法を理解するためには、<productname>PostgreSQL</productname>が基本データ型を内部でどのように表現し、どのようにそれらを関数とやり取りしているかを理解する必要があります。
内部的に<productname>PostgreSQL</productname>は基本型を<quote>メモリの小さな塊</quote>とみなします。
ある型を定義するユーザ定義関数は、言い換えると、<productname>PostgreSQL</productname>がそれを操作できる方法を定義します。
つまり、<productname>PostgreSQL</productname>はデータの格納、ディスクからの取り出しのみを行い、データの入力や処理、出力にはユーザ定義関数を使用します。
    </para>

    <para>
<!--
     Base types can have one of three internal formats:
-->
基本型は下記の3つのいずれかの内部書式を使用しています。

     <itemizedlist>
      <listitem>
       <para>
<!--
        pass by value, fixed-length
-->
固定長の値渡し
       </para>
      </listitem>
      <listitem>
       <para>
<!--
        pass by reference, fixed-length
-->
固定長の参照渡し
       </para>
      </listitem>
      <listitem>
       <para>
<!--
        pass by reference, variable-length
-->
可変長の参照渡し
       </para>
      </listitem>
     </itemizedlist>
    </para>

    <para>
<!--
     By-value  types  can  only be 1, 2, or 4 bytes in length
     (also 8 bytes, if <literal>sizeof(Datum)</literal> is 8 on your machine).
     You should be careful to define your types such that they will be the
     same size (in bytes) on all architectures.  For example, the
     <literal>long</literal> type is dangerous because it is 4 bytes on some
     machines and 8 bytes on others, whereas <type>int</type> type is 4 bytes
     on most Unix machines.  A reasonable implementation of the
     <type>int4</type> type on Unix machines might be:
-->
値渡しは、1、2、4バイト長の型のみで使用することができます（使用するマシンの<literal>sizeof(Datum)</literal>が8の場合は8バイトも使用できます）。
データ型を定義する際、その型がすべてのアーキテクチャにおいて同一の大きさ（バイト数）となるように定義するように注意してください。
例えば、<literal>long</literal>型はマシンによっては4バイトであったり、8バイトであったりして危険ですが、<type>int</type>型はほとんどのUnixマシンでは4バイトです。
Unixマシンにおける<type>int4</type>の理論的な実装は以下のようになります。

     
<programlisting>
<!--
/* 4-byte integer, passed by value */
-->
/* 4 バイト整数、値渡し */
typedef int int4;
</programlisting>

<!--
     (The actual PostgreSQL C code calls this type <type>int32</type>, because
     it is a convention in C that <type>int<replaceable>XX</replaceable></type>
     means <replaceable>XX</replaceable> <emphasis>bits</emphasis>.  Note
     therefore also that the C type <type>int8</type> is 1 byte in size.  The
     SQL type <type>int8</type> is called <type>int64</type> in C.  See also
     <xref linkend="xfunc-c-type-table">.)
-->
（実際のPostgreSQLのCコードではこの型を<type>int32</type>と呼びます。
<type>int<replaceable>XX</replaceable></type>が<replaceable>XX</replaceable> <emphasis>ビット</emphasis>であることはCにおける規約だからです。
したがって<type>int8</type>というCの型のサイズは１バイトであることに注意してください。
<type>int8</type>というSQLの型はCでは<type>int64</type>と呼ばれます。
<xref linkend="xfunc-c-type-table">も参照してください。）
    </para>

    <para>
<!--
     On  the  other hand, fixed-length types of any size can
     be passed by-reference.  For example, here is a  sample
     implementation of a <productname>PostgreSQL</productname> type:
-->     
一方、任意の大きさの固定長の型は参照として引き渡すことができます。
例として以下に<productname>PostgreSQL</productname>の型の実装サンプルを示します。

<programlisting>
<!--
/* 16-byte structure, passed by reference */
-->
/* 16 バイト構造体、参照渡し */
typedef struct
{
    double  x, y;
} Point;
</programlisting>

<!--
     Only  pointers  to  such types can be used when passing
     them in and out of <productname>PostgreSQL</productname> functions.
     To return a value of such a type, allocate the right amount of
     memory with <literal>palloc</literal>, fill in the allocated memory,
     and return a pointer to it.  (Also, if you just want to return the
     same value as one of your input arguments that's of the same data type,
     you can skip the extra <literal>palloc</literal> and just return the
     pointer to the input value.)
-->
それらの型のポインタのみが<productname>PostgreSQL</productname>関数の入出力時に使用できます。
それらの型の値を返すためには、<literal>palloc()</literal>を使用して正しい大きさのメモリ領域を割り当て、そのメモリ領域に値を入力し、それのポインタを返します。
（また、入力引数の1つと同じ型かつ同じ値を返したいのであれば、<literal>palloc</literal>を行う手間を省くことができます。
この場合は入力値へのポインタを単に返してください。）
    </para>

    <para>
<!--
     Finally, all variable-length types must also be  passed
     by  reference.   All  variable-length  types must begin
     with an opaque length field of exactly 4 bytes, which will be set
     by <symbol>SET_VARSIZE</symbol>; never set this field directly! All data to
     be  stored within that type must be located in the memory
     immediately  following  that  length  field.   The
     length field contains the total length of the structure,
     that is,  it  includes  the  size  of  the  length  field
     itself.
-->
最後に、すべての可変長型は参照として引き渡す必要があります。
また、すべての可変長型は正確に4バイトの不透明なlengthフィールドから始まる必要があります。
このフィールドは<symbol>SET_VARSIZE</symbol>で設定されます。決して直接このフィールドを設定してはいけません。
その型に格納されるすべてのデータはlengthフィールドのすぐ後のメモリ領域に置かれる必要があります。
lengthフィールドにはその構造体の総長が格納されます。つまり、lengthフィールドそのものもその大きさに含まれます。
    </para>

    <para>
<!--
     Another important point is to avoid leaving any uninitialized bits
     within data type values; for example, take care to zero out any
     alignment padding bytes that might be present in structs.  Without
     this, logically-equivalent constants of your data type might be
     seen as unequal by the planner, leading to inefficient (though not
     incorrect) plans.
-->
この他の重要な点は、データ型の値の中で初期化されていないビットを残さないことです。
例えば、構造体内に存在する可能性がある整列用のパディングバイトを注意してすべてゼロクリアしてください。
こうしないと、独自データ型の論理的に等価な定数がプランナにより一致しないものと判断され、（不正確ではありませんが）非効率的な計画をもたらすかもしれません。
    </para>

    <warning>
     <para>
<!--
      <emphasis>Never</> modify the contents of a pass-by-reference input
      value.  If you do so you are likely to corrupt on-disk data, since
      the pointer you are given might point directly into a disk buffer.
      The sole exception to this rule is explained in
      <xref linkend="xaggr">.
-->
参照渡しの入力値の内容を<emphasis>決して</>変更しないでください。
指定したポインタがディスクバッファを直接指し示している可能性がよくありますので、変更すると、ディスク上のデータを破壊してしまうかもしれません。
この規則の唯一の例外について<xref linkend="xaggr">で説明します。
     </para>
    </warning>

    <para>
<!--
     As an example, we can define the type <type>text</type> as
     follows:
-->
例えば、<type>text</type>型を定義するには、下記のように行えます。

<programlisting>
typedef struct {
    int32 length;
    char data[FLEXIBLE_ARRAY_MEMBER];
} text;
</programlisting>

<!--
     The <literal>[FLEXIBLE_ARRAY_MEMBER]</> notation means that the actual
     length of the data part is not specified by this declaration.
-->
<literal>[FLEXIBLE_ARRAY_MEMBER]</>表記は、データ部分の実際の長さはこの宣言では指定されないことを意味します。
    </para>

    <para>
<!--
     When manipulating
     variable-length types, we must  be  careful  to  allocate
     the  correct amount  of memory and set the length field correctly.
     For example, if we wanted to  store  40  bytes  in  a <structname>text</>
     structure, we might use a code fragment like this:
-->
可変長型を操作する時、正確な大きさのメモリを割り当て、lengthフィールドを正確に設定することに注意する必要があります。
例えば、40バイトを<structname>text</>構造体に保持させたい場合、下記のようなコードを使用します。

<programlisting><![CDATA[
#include "postgres.h"
...
]]><!--
char buffer[40]; /* our source data */
--><![CDATA[
char buffer[40]; /* 私たちの元のデータ */
...
text *destination = (text *) palloc(VARHDRSZ + 40);
SET_VARSIZE(destination, VARHDRSZ + 40);
memcpy(destination->data, buffer, 40);
...
]]>
</programlisting>

<!--
     <literal>VARHDRSZ</> is the same as <literal>sizeof(int32)</>, but
     it's considered good style to use the macro <literal>VARHDRSZ</>
     to refer to the size of the overhead for a variable-length type.
     Also, the length field <emphasis>must</> be set using the
     <literal>SET_VARSIZE</> macro, not by simple assignment.
-->
<literal>VARHDRSZ</>は<literal>sizeof(int32)</>と同一ですが、可変長型のオーバーヘッド分の大きさを参照する時には、<literal>VARHDRSZ</>マクロを使用する方が好ましい形式とみなされています。
また長さフィールドを単なる代入ではなく<literal>SET_VARSIZE</>マクロを使用して設定<emphasis>しなければなりません</>。
    </para>

    <para>
<!--
     <xref linkend="xfunc-c-type-table"> specifies which C type
     corresponds to which SQL type when writing a C-language function
     that uses a built-in type of <productname>PostgreSQL</>.
     The <quote>Defined In</quote> column gives the header file that
     needs to be included to get the type definition.  (The actual
     definition might be in a different file that is included by the
     listed file.  It is recommended that users stick to the defined
     interface.)  Note that you should always include
     <filename>postgres.h</filename> first in any source file, because
     it declares a number of things that you will need anyway.
-->
<xref linkend="xfunc-c-type-table">は、<productname>PostgreSQL</>の組み込み型を使用するC言語関数を作成する時の、Cの型とSQL型との対応を規定したものです。
<quote>定義場所</quote>列では、型定義を取り出すためにインクルードしなければならないヘッダファイルを示しています。
（実際の定義は一覧中のファイルからインクルードされた、別のファイルであるかもしれません。
ユーザは定義されたインタフェースを厳守することを推奨されています。）
<filename>postgres.h</filename>には必ず必要になる多くのものが宣言されていますので、ソースファイルの中で必ず初めにこのファイルをインクルードしなければならないことに注意してください。
    </para>

     <table tocentry="1" id="xfunc-c-type-table">
<!--
      <title>Equivalent C Types for Built-in SQL Types</title>
-->
      <title>組み込みSQL型に相当するCの型</title>
      <tgroup cols="3">
       <thead>
        <row>
         <entry>
<!--
          SQL Type
-->
SQL型
         </entry>
         <entry>
<!--
          C Type
-->
C 言語型
         </entry>
         <entry>
<!--
          Defined In
-->
定義場所
         </entry>
        </row>
       </thead>
       <tbody>
        <row>
         <entry><type>abstime</type></entry>
         <entry><type>AbsoluteTime</type></entry>
         <entry><filename>utils/nabstime.h</filename></entry>
        </row>
        <row>
         <entry><type>bigint</type> (<type>int8</type>)</entry>
         <entry><type>int64</type></entry>
         <entry><filename>postgres.h</filename></entry>
        </row>
        <row>
         <entry><type>boolean</type></entry>
         <entry><type>bool</type></entry>
<!--
         <entry><filename>postgres.h</filename> (maybe compiler built-in)</entry>
-->
         <entry><filename>postgres.h</filename>（コンパイラで組み込み済みの可能性があります）</entry>
        </row>
        <row>
         <entry><type>box</type></entry>
         <entry><type>BOX*</type></entry>
         <entry><filename>utils/geo_decls.h</filename></entry>
        </row>
        <row>
         <entry><type>bytea</type></entry>
         <entry><type>bytea*</type></entry>
         <entry><filename>postgres.h</filename></entry>
        </row>
        <row>
         <entry><type>"char"</type></entry>
         <entry><type>char</type></entry>
<!--
         <entry>(compiler built-in)</entry>
-->
         <entry>（コンパイラで組み込み済み）</entry>
        </row>
        <row>
         <entry><type>character</type></entry>
         <entry><type>BpChar*</type></entry>
         <entry><filename>postgres.h</filename></entry>
        </row>
        <row>
         <entry><type>cid</type></entry>
         <entry><type>CommandId</type></entry>
         <entry><filename>postgres.h</filename></entry>
        </row>
        <row>
         <entry><type>date</type></entry>
         <entry><type>DateADT</type></entry>
         <entry><filename>utils/date.h</filename></entry>
        </row>
        <row>
         <entry><type>smallint</type> (<type>int2</type>)</entry>
         <entry><type>int16</type></entry>
         <entry><filename>postgres.h</filename></entry>
        </row>
        <row>
         <entry><type>int2vector</type></entry>
         <entry><type>int2vector*</type></entry>
         <entry><filename>postgres.h</filename></entry>
        </row>
        <row>
         <entry><type>integer</type> (<type>int4</type>)</entry>
         <entry><type>int32</type></entry>
         <entry><filename>postgres.h</filename></entry>
        </row>
        <row>
         <entry><type>real</type> (<type>float4</type>)</entry>
         <entry><type>float4*</type></entry>
        <entry><filename>postgres.h</filename></entry>
        </row>
        <row>
         <entry><type>double precision</type> (<type>float8</type>)</entry>
         <entry><type>float8*</type></entry>
         <entry><filename>postgres.h</filename></entry>
        </row>
        <row>
         <entry><type>interval</type></entry>
         <entry><type>Interval*</type></entry>
         <entry><filename>datatype/timestamp.h</filename></entry>
        </row>
        <row>
         <entry><type>lseg</type></entry>
         <entry><type>LSEG*</type></entry>
         <entry><filename>utils/geo_decls.h</filename></entry>
        </row>
        <row>
         <entry><type>name</type></entry>
         <entry><type>Name</type></entry>
         <entry><filename>postgres.h</filename></entry>
        </row>
        <row>
         <entry><type>oid</type></entry>
         <entry><type>Oid</type></entry>
         <entry><filename>postgres.h</filename></entry>
        </row>
        <row>
         <entry><type>oidvector</type></entry>
         <entry><type>oidvector*</type></entry>
         <entry><filename>postgres.h</filename></entry>
        </row>
        <row>
         <entry><type>path</type></entry>
         <entry><type>PATH*</type></entry>
         <entry><filename>utils/geo_decls.h</filename></entry>
        </row>
        <row>
         <entry><type>point</type></entry>
         <entry><type>POINT*</type></entry>
         <entry><filename>utils/geo_decls.h</filename></entry>
        </row>
        <row>
         <entry><type>regproc</type></entry>
         <entry><type>regproc</type></entry>
         <entry><filename>postgres.h</filename></entry>
        </row>
        <row>
         <entry><type>reltime</type></entry>
         <entry><type>RelativeTime</type></entry>
         <entry><filename>utils/nabstime.h</filename></entry>
        </row>
        <row>
         <entry><type>text</type></entry>
         <entry><type>text*</type></entry>
         <entry><filename>postgres.h</filename></entry>
        </row>
        <row>
         <entry><type>tid</type></entry>
         <entry><type>ItemPointer</type></entry>
         <entry><filename>storage/itemptr.h</filename></entry>
        </row>
        <row>
         <entry><type>time</type></entry>
         <entry><type>TimeADT</type></entry>
         <entry><filename>utils/date.h</filename></entry>
        </row>
        <row>
         <entry><type>time with time zone</type></entry>
         <entry><type>TimeTzADT</type></entry>
         <entry><filename>utils/date.h</filename></entry>
        </row>
        <row>
         <entry><type>timestamp</type></entry>
         <entry><type>Timestamp*</type></entry>
         <entry><filename>datatype/timestamp.h</filename></entry>
        </row>
        <row>
         <entry><type>tinterval</type></entry>
         <entry><type>TimeInterval</type></entry>
         <entry><filename>utils/nabstime.h</filename></entry>
        </row>
        <row>
         <entry><type>varchar</type></entry>
         <entry><type>VarChar*</type></entry>
         <entry><filename>postgres.h</filename></entry>
        </row>
        <row>
         <entry><type>xid</type></entry>
         <entry><type>TransactionId</type></entry>
         <entry><filename>postgres.h</filename></entry>
        </row>
       </tbody>
      </tgroup>
     </table>

    <para>
<!--
     Now that we've gone over all of the possible structures
     for base types, we can show some examples of real functions.
-->
ここまでで基本型に関してあり得る構造体のすべてを記述しましたので、実際の関数の例をいくつか示すことができます。
    </para>
   </sect2>

   <sect2>
<!--
    <title>Version 0 Calling Conventions</title>
-->
<title>Version 0 呼び出し規約</title>

    <para>
<!--
     We present the <quote>old style</quote> calling convention first &mdash; although
     this approach is now deprecated, it's easier to get a handle on
     initially.  In the version-0 method, the arguments and result
     of the C function are just declared in normal C style, but being
     careful to use the C representation of each SQL data type as shown
     above.
-->
まず最初に、現在は非推奨ですが理解しやすいので、<quote>古いスタイル</quote>の呼び出し規約を説明します。
Version-0メソッドでは、C関数の引数と結果は、通常のCのプログラムの記述の方法と同じような形式で行いますが、上記の説明のように、各SQLのデータ型に対するC言語での表現を注意して使用してください。
    </para>

    <para>
<!--
     Here are some examples:
-->
以下にいくつか例を示します。

<programlisting><![CDATA[
#include "postgres.h"
#include <string.h>
#include "utils/geo_decls.h"

#ifdef PG_MODULE_MAGIC
PG_MODULE_MAGIC;
#endif

]]><!--
/* by value */
--><![CDATA[
/* 値渡し */

int
add_one(int arg)
{
    return arg + 1;
}

]]><!--
/* by reference, fixed length */
--><![CDATA[
/* 固定長の参照渡し */

float8 *
add_one_float8(float8 *arg)
{
    float8    *result = (float8 *) palloc(sizeof(float8));

    *result = *arg + 1.0;

    return result;
}

Point *
makepoint(Point *pointx, Point *pointy)
{
    Point     *new_point = (Point *) palloc(sizeof(Point));

    new_point->x = pointx->x;
    new_point->y = pointy->y;

    return new_point;
}

]]><!--
/* by reference, variable length */
--><![CDATA[
/* 可変長の参照渡し */

text *
copytext(text *t)
{
    /*
]]><!--
     * VARSIZE is the total size of the struct in bytes.
--><![CDATA[
     * VARSIZEは構造体の総長をバイト数で表したものです。
     */
    text *new_t = (text *) palloc(VARSIZE(t));
    SET_VARSIZE(new_t, VARSIZE(t));
    /*
]]><!--
     * VARDATA is a pointer to the data region of the struct.
--><![CDATA[
     * VARDATAは構造体のデータ領域へのポインタです。
     */
]]><!--
    memcpy((void *) VARDATA(new_t), /* destination */
           (void *) VARDATA(t),     /* source */
           VARSIZE(t) - VARHDRSZ);  /* how many bytes */
--><![CDATA[
    memcpy((void *) VARDATA(new_t), /* コピー先 */
           (void *) VARDATA(t),     /* コピー元 */
           VARSIZE(t) - VARHDRSZ);  /* バイト数 */
    return new_t;
}

text *
concat_text(text *arg1, text *arg2)
{
    int32 new_text_size = VARSIZE(arg1) + VARSIZE(arg2) - VARHDRSZ;
    text *new_text = (text *) palloc(new_text_size);

    SET_VARSIZE(new_text, new_text_size);
    memcpy(VARDATA(new_text), VARDATA(arg1), VARSIZE(arg1) - VARHDRSZ);
    memcpy(VARDATA(new_text) + (VARSIZE(arg1) - VARHDRSZ),
           VARDATA(arg2), VARSIZE(arg2) - VARHDRSZ);
    return new_text;
}
]]>
</programlisting>
    </para>

    <para>
<!--
     Supposing that the above code has been prepared in file
     <filename>funcs.c</filename> and compiled into a shared object,
     we could define the functions to <productname>PostgreSQL</productname>
     with commands like this:
-->
上のコードが<filename>funcs.c</filename>というファイルに用意され、共有オブジェクトとしてコンパイル済みであるとすると、以下のようなコマンドで<productname>PostgreSQL</productname>の関数を定義することができます。

<programlisting>
CREATE FUNCTION add_one(integer) RETURNS integer
     AS '<replaceable>DIRECTORY</replaceable>/funcs', 'add_one'
     LANGUAGE C STRICT;

<!--
&#045;&#045; note overloading of SQL function name "add_one"
-->
-- "add_one"というSQL関数名をオーバーロードしていることに注意
CREATE FUNCTION add_one(double precision) RETURNS double precision
     AS '<replaceable>DIRECTORY</replaceable>/funcs', 'add_one_float8'
     LANGUAGE C STRICT;

CREATE FUNCTION makepoint(point, point) RETURNS point
     AS '<replaceable>DIRECTORY</replaceable>/funcs', 'makepoint'
     LANGUAGE C STRICT;

CREATE FUNCTION copytext(text) RETURNS text
     AS '<replaceable>DIRECTORY</replaceable>/funcs', 'copytext'
     LANGUAGE C STRICT;

CREATE FUNCTION concat_text(text, text) RETURNS text
     AS '<replaceable>DIRECTORY</replaceable>/funcs', 'concat_text'
     LANGUAGE C STRICT;
</programlisting>
    </para>

    <para>
<!--
     Here, <replaceable>DIRECTORY</replaceable> stands for the
     directory of the shared library file (for instance the
     <productname>PostgreSQL</productname> tutorial directory, which
     contains the code for the examples used in this section).
     (Better style would be to use just <literal>'funcs'</> in the
     <literal>AS</> clause, after having added
     <replaceable>DIRECTORY</replaceable> to the search path.  In any
     case, we can omit the system-specific extension for a shared
     library, commonly <literal>.so</literal> or
     <literal>.sl</literal>.)
-->
ここで、<replaceable>DIRECTORY</replaceable>は共有ライブラリファイルのディレクトリ（例えば、本節で使用する例のコードが含まれる<productname>PostgreSQL</productname>チュートリアルディレクトリ）を表します。
（<literal>AS</>句中では単に<literal>'funcs'</>を使用し、後で<replaceable>DIRECTORY</replaceable>を検索パスに追加する方がより良い方法です。
どの場合でも、一般的に<literal>.so</literal>や<literal>.sl</literal>が使用される、共有ライブラリ用のシステム独特の拡張子を省略することができます。）
    </para>

    <para>
<!--
     Notice that we have specified the functions as <quote>strict</quote>,
     meaning that
     the system should automatically assume a null result if any input
     value is null.  By doing this, we avoid having to check for null inputs
     in the function code.  Without this, we'd have to check for null values
     explicitly, by checking for a null pointer for each
     pass-by-reference argument.  (For pass-by-value arguments, we don't
     even have a way to check!)
-->
ここで、関数を<quote>厳密（strict）</quote>と指定していることに注目してください。
これは、もし入力された値がNULLであった場合に、システムが自動的に返り値もNULLであるとみなすことを意味します。
これを行うことによって、関数のコードで入力値がNULLであるかどうかの検査を行う必要がなくなります。
これがなければ、参照渡し引数それぞれに対してヌルポインタについての検査を行うなど、NULL値の明示的な検査を行う必要性が出てきます。
（値渡し引数に関しては、検査を行う方法は存在しません。）
    </para>

    <para>
<!--
     Although this calling convention is simple to use,
     it is not very portable; on some architectures there are problems
     with passing data types that are smaller than <type>int</type> this way.  Also, there is
     no simple way to return a null result, nor to cope with null arguments
     in any way other than making the function strict.  The version-1
     convention, presented next, overcomes these objections.
-->
この呼び出し規約は単純ですが、この方法は移植性の面であまり優れていません。
この方法で<type>int</type>型より小さいデータ型を渡す部分で問題を抱えているアーキテクチャも存在します。
また、関数の結果としてNULLを返す簡単な方法はありません。
その上、NULL引数をうまく処理する方法としては、関数を厳密なものにする以外方法はありません。
次に説明するVersion-1規約ではこれらの問題が解決されています。
    </para>
   </sect2>

   <sect2>
<!--
    <title>Version 1 Calling Conventions</title>
-->
<title>Version 1 呼び出し規約</title>

    <para>
<!--
     The version-1 calling convention relies on macros to suppress most
     of the complexity of passing arguments and results.  The C declaration
     of a version-1 function is always:
-->
Version-1呼び出し規約では、引数と結果の引き渡しの複雑さをなくすためにマクロを使用しています。
Version-1関数のC言語宣言は必ず下記のように行います。
<programlisting>
Datum funcname(PG_FUNCTION_ARGS)
</programlisting>
<!--
     In addition, the macro call:
-->
     さらに、マクロ呼び出し
<programlisting>
PG_FUNCTION_INFO_V1(funcname);
</programlisting>
<!--
     must appear in the same source file.  (Conventionally, it's
     written just before the function itself.)  This macro call is not
     needed for <literal>internal</>-language functions, since
     <productname>PostgreSQL</> assumes that all internal functions
     use the version-1 convention.  It is, however, required for
     dynamically-loaded functions.
-->
が同じソースファイルに書かれている必要があります。
（一般には、関数の直前に書かれます。）
<productname>PostgreSQL</>ではすべての内部関数はVersion-1であると認識するので、このマクロの呼び出しは<literal>internal</>言語関数では必要ありません。
しかし、動的にロードされる関数では必要です。
    </para>

    <para>
<!--
     In a version-1 function, each actual argument is fetched using a
     <function>PG_GETARG_<replaceable>xxx</replaceable>()</function>
     macro that corresponds to the argument's data type, and the
     result is returned using a
     <function>PG_RETURN_<replaceable>xxx</replaceable>()</function>
     macro for the return type.
     <function>PG_GETARG_<replaceable>xxx</replaceable>()</function>
     takes as its argument the number of the function argument to
     fetch, where the count starts at 0.
     <function>PG_RETURN_<replaceable>xxx</replaceable>()</function>
     takes as its argument the actual value to return.
-->
Version-1関数では、それぞれの実引数は、引数のデータ型に合った<function>PG_GETARG_<replaceable>xxx</replaceable>()</function>マクロを使用して取り出され、結果は戻り値の型に合った<function>PG_RETURN_<replaceable>xxx</replaceable>()</function>マクロを使用して返されます。
<function>PG_GETARG_<replaceable>xxx</replaceable>()</function>は、その引数として、取り出す関数引数の番号（ゼロから始まります）を取ります。
<function>PG_RETURN_<replaceable>xxx</replaceable>()</function>は、その引数として、実際に返す値を取ります。
    </para>

    <para>
<!--
     Here we show the same functions as above, coded in version-1 style:
-->
上記と同じ関数をVersion-1形式で記述したものを以下に示します。

<programlisting><![CDATA[
#include "postgres.h"
#include <string.h>
#include "fmgr.h"
#include "utils/geo_decls.h"

#ifdef PG_MODULE_MAGIC
PG_MODULE_MAGIC;
#endif

]]><!--
/* by value */
--><![CDATA[
/* 値渡し */

PG_FUNCTION_INFO_V1(add_one);

Datum
add_one(PG_FUNCTION_ARGS)
{
    int32   arg = PG_GETARG_INT32(0);

    PG_RETURN_INT32(arg + 1);
}

]]><!--
/* by reference, fixed length */
--><![CDATA[
/* 固定長の参照渡し */

PG_FUNCTION_INFO_V1(add_one_float8);

Datum
add_one_float8(PG_FUNCTION_ARGS)
{
]]><!--
    /* The macros for FLOAT8 hide its pass-by-reference nature. */
--><![CDATA[
    /* FLOAT8用のマクロは参照渡しという性質を隠します */
    float8   arg = PG_GETARG_FLOAT8(0);

    PG_RETURN_FLOAT8(arg + 1.0);
}

PG_FUNCTION_INFO_V1(makepoint);

Datum
makepoint(PG_FUNCTION_ARGS)
{
]]><!--
    /* Here, the pass-by-reference nature of Point is not hidden. */
--><![CDATA[
    /* ここのPoint型の参照渡しという性質は隠されていません */
    Point     *pointx = PG_GETARG_POINT_P(0);
    Point     *pointy = PG_GETARG_POINT_P(1);
    Point     *new_point = (Point *) palloc(sizeof(Point));

    new_point->x = pointx->x;
    new_point->y = pointy->y;

    PG_RETURN_POINT_P(new_point);
}

]]><!--
/* by reference, variable length */
--><![CDATA[
/* 可変長の参照渡し */

PG_FUNCTION_INFO_V1(copytext);

Datum
copytext(PG_FUNCTION_ARGS)
{
    text     *t = PG_GETARG_TEXT_P(0);
    /*
]]><!--
     * VARSIZE is the total size of the struct in bytes.
--><![CDATA[
     * VARSIZEは構造体の総長をバイト数で表したものです。
     */
    text     *new_t = (text *) palloc(VARSIZE(t));
    SET_VARSIZE(new_t, VARSIZE(t));
    /*
]]><!--
     * VARDATA is a pointer to the data region of the struct.
--><![CDATA[
     * VARDATAは構造体のデータ領域へのポインタです。
     */
]]><!--
    memcpy((void *) VARDATA(new_t), /* destination */
           (void *) VARDATA(t),     /* source */
           VARSIZE(t) - VARHDRSZ);  /* how many bytes */
--><![CDATA[
    memcpy((void *) VARDATA(new_t), /* コピー先 */
           (void *) VARDATA(t),     /* コピー元 */
           VARSIZE(t) - VARHDRSZ);  /* バイト数 */
    PG_RETURN_TEXT_P(new_t);
}

PG_FUNCTION_INFO_V1(concat_text);

Datum
concat_text(PG_FUNCTION_ARGS)
{
    text  *arg1 = PG_GETARG_TEXT_P(0);
    text  *arg2 = PG_GETARG_TEXT_P(1);
    int32 new_text_size = VARSIZE(arg1) + VARSIZE(arg2) - VARHDRSZ;
    text *new_text = (text *) palloc(new_text_size);

    SET_VARSIZE(new_text, new_text_size);
    memcpy(VARDATA(new_text), VARDATA(arg1), VARSIZE(arg1) - VARHDRSZ);
    memcpy(VARDATA(new_text) + (VARSIZE(arg1) - VARHDRSZ),
           VARDATA(arg2), VARSIZE(arg2) - VARHDRSZ);
    PG_RETURN_TEXT_P(new_text);
}
]]>
</programlisting>
    </para>

    <para>
<!--
     The <command>CREATE FUNCTION</command> commands are the same as
     for the version-0 equivalents.
-->
<command>CREATE FUNCTION</command>コマンドはVersion-0と同じものです。
    </para>

    <para>
<!--
     At first glance, the version-1 coding conventions might appear to
     be just pointless obscurantism.  They do, however, offer a number
     of improvements, because the macros can hide unnecessary detail.
     An example is that in coding <function>add_one_float8</>, we no longer need to
     be aware that <type>float8</type> is a pass-by-reference type.  Another
     example is that the <literal>GETARG</> macros for variable-length types allow
     for more efficient fetching of <quote>toasted</quote> (compressed or
     out-of-line) values.
-->
一見Version-1のコーディング規約は無意味なものに見えるかもしれません。
しかし、マクロが必要のない情報を隠蔽しているので、多数の改良が行われています。
例えば、<function>add_one_float8</>のコードでは、<type>float8</type>が参照渡しであることを意識する必要がなくなっています。
また別の例としては、可変長型の<literal>GETARG</>マクロは<quote>TOASTされた</quote>（圧縮または行外）値をより効率的に取り出すことができます。
    </para>

    <para>
<!--
     One big improvement in version-1 functions is better handling of null
     inputs and results.  The macro <function>PG_ARGISNULL(<replaceable>n</>)</function>
     allows a function to test whether each input is null.  (Of course, doing
     this is only necessary in functions not declared <quote>strict</>.)
     As with the
     <function>PG_GETARG_<replaceable>xxx</replaceable>()</function> macros,
     the input arguments are counted beginning at zero.  Note that one
     should refrain from executing
     <function>PG_GETARG_<replaceable>xxx</replaceable>()</function> until
     one has verified that the argument isn't null.
     To return a null result, execute <function>PG_RETURN_NULL()</function>;
     this works in both strict and nonstrict functions.
-->
Version-1関数の1つの大きな改善点は、NULLの入力/結果の処理能力です。
<function>PG_ARGISNULL(<replaceable>n</>)</function>マクロにより関数は各入力がNULLであるかどうかの検査を行うことができます。
（もちろんこれは、<quote>厳密</>と宣言されていない関数でのみ必要です。）
<function>PG_GETARG_<replaceable>xxx</replaceable>()</function>マクロと同様、入力引数の番号はゼロから始まります。
引数がNULLでないことを確認するまでは、<function>PG_GETARG_<replaceable>xxx</replaceable>()</function>の実行は控えなければなりません。
結果としてNULLを返す場合は、<function>PG_RETURN_NULL()</function>を実行します。
これは、厳密な関数と厳密でない関数の両方で使用可能です。
    </para>

    <para>
<!--
     Other options provided in the new-style interface are two
     variants of the
     <function>PG_GETARG_<replaceable>xxx</replaceable>()</function>
     macros. The first of these,
     <function>PG_GETARG_<replaceable>xxx</replaceable>_COPY()</function>,
     guarantees to return a copy of the specified argument that is
     safe for writing into. (The normal macros will sometimes return a
     pointer to a value that is physically stored in a table, which
     must not be written to. Using the
     <function>PG_GETARG_<replaceable>xxx</replaceable>_COPY()</function>
     macros guarantees a writable result.)
    The second variant consists of the
    <function>PG_GETARG_<replaceable>xxx</replaceable>_SLICE()</function>
    macros which take three arguments. The first is the number of the
    function argument (as above). The second and third are the offset and
    length of the segment to be returned. Offsets are counted from
    zero, and a negative length requests that the remainder of the
    value be returned. These macros provide more efficient access to
    parts of large values in the case where they have storage type
    <quote>external</quote>. (The storage type of a column can be specified using
    <literal>ALTER TABLE <replaceable>tablename</replaceable> ALTER
    COLUMN <replaceable>colname</replaceable> SET STORAGE
    <replaceable>storagetype</replaceable></literal>. <replaceable>storagetype</replaceable> is one of
    <literal>plain</>, <literal>external</>, <literal>extended</literal>,
     or <literal>main</>.)
-->
新しい形式のインタフェースでは、その他のオプションとして<function>PG_GETARG_<replaceable>xxx</replaceable>()</function>マクロの変形を2つ提供しています。
1つ目の<function>PG_GETARG_<replaceable>xxx</replaceable>_COPY()</function>によって、安全に書き込むことができる指定引数のコピーが確実に返されます。
（通常のマクロは、物理的にテーブルに格納されている値へのポインタを返すことがあるので、書き込んではなりません。
<function>PG_GETARG_<replaceable>xxx</replaceable>_COPY()</function>マクロの結果は書き込み可能であることが保証されています。）
2つ目の変形は、引数を3つ取る<function>PG_GETARG_<replaceable>xxx</replaceable>_SLICE()</function>マクロからなります。
1つ目は関数の引数の番号（上記の通り）です。
2つ目と3つ目は、オフセットと返されるセグメントの長さです。
オフセットはゼロから始まり、負の長さは残りの値を返すことを要求します。
これらのマクロを使用すると、ストレージ種類が<quote>external</quote>（外部）である大きな値の一部へアクセスする際に非常に効果的です。
（列のストレージ種類は<literal>ALTER TABLE <replaceable>tablename</replaceable> ALTER COLUMN <replaceable>colname</replaceable> SET STORAGE <replaceable>storagetype</replaceable></literal>を使用して指定できます。
<replaceable>storagetype</replaceable>は、<literal>plain</>、<literal>external</>、<literal>extended</literal>、または<literal>main</>のいずれかです。）
    </para>

    <para>
<!--
     Finally, the version-1 function call conventions make it possible
     to return set results (<xref linkend="xfunc-c-return-set">) and
     implement trigger functions (<xref linkend="triggers">) and
     procedural-language call handlers (<xref
     linkend="plhandler">).  Version-1 code is also more
     portable than version-0, because it does not break restrictions
     on function call protocol in the C standard.  For more details
     see <filename>src/backend/utils/fmgr/README</filename> in the
     source distribution.
-->
最後に、Version-1関数呼び出し規約では、結果集合（<xref linkend="xfunc-c-return-set">）を返すこと、およびトリガ関数（<xref linkend="triggers">）と手続型言語の呼び出しハンドラ（<xref linkend="plhandler">）を実装することができます。
また、Version-1コードは、標準Cの関数呼び出しプロトコルの制約を守りますので、Version-0よりも移植性があります。
詳細についてはソース配布物内の<filename>src/backend/utils/fmgr/README</filename>を参照してください。
    </para>
   </sect2>

   <sect2>
<!--
    <title>Writing Code</title>
-->
    <title>コードの作成</title>

    <para>
<!--
     Before we turn to the more advanced topics, we should discuss
     some coding rules for <productname>PostgreSQL</productname>
     C-language functions.  While it might be possible to load functions
     written in languages other than C into
     <productname>PostgreSQL</productname>, this is usually difficult
     (when it is possible at all) because other languages, such as
     C++, FORTRAN, or Pascal often do not follow the same calling
     convention as C.  That is, other languages do not pass argument
     and return values between functions in the same way.  For this
     reason, we will assume that your C-language functions are
     actually written in C.
-->
より先進的な話題に入る前に、<productname>PostgreSQL</productname> C言語関数のコーディングについての規則をいくつか説明します。
C言語以外の言語で記述した関数を<productname>PostgreSQL</productname>に組み込みむことは可能であるかもしれませんが、例えばC++、FORTRANやPascalといった言語はC言語と同じ呼び出し規約に従いませんので、多くの場合、（可能であったとしても）困難です。
それはつまり、他の言語では同じ方法で関数に引数を渡したり、関数から結果を返すことを行わないということです。
このため、C言語関数は実際に<acronym>C</acronym>言語で書かれているものと仮定します。
    </para>

    <para>
<!--
     The basic rules for writing and building C functions are as follows:
-->
C関数の作成と構築の基本規則を以下に示します。

     <itemizedlist>
      <listitem>
       <para>
<!--
        Use <literal>pg_config
        &#045;&#045;includedir-server</literal><indexterm><primary>pg_config</><secondary>with user-defined C functions</></>
        to find out where the <productname>PostgreSQL</> server header
        files are installed on your system (or the system that your
        users will be running on).
-->
<literal>pg_config --includedir-server</literal>を使用して、使用中のシステム（もしくはユーザが実行するシステム）にて<productname>PostgreSQL</>サーバのヘッダファイルがインストールされた場所を見つけます。
<indexterm><primary>pg_config</><secondary>ユーザ定義C関数</></>
       </para>
      </listitem>

      <listitem>
       <para>
<!--
        Compiling and linking your code so that it can be dynamically
        loaded into <productname>PostgreSQL</productname> always
        requires special flags.  See <xref linkend="dfunc"> for a
        detailed explanation of how to do it for your particular
        operating system.
-->
<productname>PostgreSQL</productname>に動的にロードできるように独自コードをコンパイル/リンクする時には常に、特別なフラグが必要となります。
特定のオペレーティングシステムにおけるコンパイル/リンク方法については<xref linkend="dfunc">を参照してください。
       </para>
      </listitem>

      <listitem>
       <para>
<!--
        Remember to define a <quote>magic block</> for your shared library,
        as described in <xref linkend="xfunc-c-dynload">.
-->
忘れずに<xref linkend="xfunc-c-dynload">で説明した<quote>マジックブロック</>を共有ライブラリで定義してください。
       </para>
      </listitem>

      <listitem>
       <para>
<!--
        When allocating memory, use the
        <productname>PostgreSQL</productname> functions
        <function>palloc</function><indexterm><primary>palloc</></> and <function>pfree</function><indexterm><primary>pfree</></>
        instead of the corresponding C library functions
        <function>malloc</function> and <function>free</function>.
        The memory allocated by <function>palloc</function> will be
        freed automatically at the end of each transaction, preventing
        memory leaks.
-->
メモリを割り当てる際、<acronym>C</acronym>ライブラリの<function>malloc</function>と<function>free</function>ではなく、<productname>PostgreSQL</productname>の<function>palloc</function>と<function>pfree</function>を使用してください。
<indexterm><primary>palloc</></><indexterm><primary>pfree</></>
<function>palloc</function>で割り当てられたメモリは各トランザクションの終わりに自動的に解放され、メモリリークを防ぎます。
       </para>
      </listitem>

      <listitem>
       <para>
<!--
        Always zero the bytes of your structures using <function>memset</>
        (or allocate them with <function>palloc0</> in the first place).
        Even if you assign to each field of your structure, there might be
        alignment padding (holes in the structure) that contain
        garbage values.  Without this, it's difficult to
        support hash indexes or hash joins, as you must pick out only
        the significant bits of your data structure to compute a hash.
        The planner also sometimes relies on comparing constants via
        bitwise equality, so you can get undesirable planning results if
        logically-equivalent values aren't bitwise equal.
-->
<function>memset</function>を使用して、構造体を必ずゼロクリアしてください（または最初の段階で<function>palloc0</>を用いて割り当ててください）。
構造体の各フィールドを割り当てたとしても、ゴミの値を持つ整列用のパディング（構造体内の穴）があるかもしれません。
こうしないと、ハッシュインデックスやハッシュ結合をサポートすることが困難です。
ハッシュを計算するには、データ構造体内の有意なビットのみを取り出す必要があるためです。
プランナはまた時折ビット単位の等価性を用いて定数の比較を行います。
このため論理的にな値がビット単位で等価でない場合に望まない計画になってしまう可能性があります。
       </para>
      </listitem>

      <listitem>
       <para>
<!--
        Most of the internal <productname>PostgreSQL</productname>
        types are declared in <filename>postgres.h</filename>, while
        the function manager interfaces
        (<symbol>PG_FUNCTION_ARGS</symbol>, etc.)  are in
        <filename>fmgr.h</filename>, so you will need to include at
        least these two files.  For portability reasons it's best to
        include <filename>postgres.h</filename> <emphasis>first</>,
        before any other system or user header files.  Including
        <filename>postgres.h</filename> will also include
        <filename>elog.h</filename> and <filename>palloc.h</filename>
        for you.
-->
ほとんどの<productname>PostgreSQL</productname>の内部型は<filename>postgres.h</filename>に宣言されています。
一方、関数管理インタフェース（<symbol>PG_FUNCTION_ARGS</symbol>など）は<filename>fmgr.h</filename>で宣言されています。
したがって、少なくともこの2つのファイルをインクルードする必要があります。
移植性に関する理由により、<filename>postgres.h</filename>をその他のシステムヘッダファイル、ユーザヘッダファイルよりも<emphasis>先に</>インクルードしておくことが最善です。
<filename>postgres.h</filename>をインクルードすることは<filename>elog.h</filename>、<filename>palloc.h</filename>もインクルードすることになります。
       </para>
      </listitem>

      <listitem>
       <para>
<!--
        Symbol names defined within object files must not conflict
        with each other or with symbols defined in the
        <productname>PostgreSQL</productname> server executable.  You
        will have to rename your functions or variables if you get
        error messages to this effect.
-->
オブジェクトファイルで定義されているシンボル名は、互いに、または<productname>PostgreSQL</productname>サーバの実行ファイルで定義されているものと異なっている必要があります。
これに関するエラーが表示される場合は、関数名または変数名を変更する必要があります。
       </para>
      </listitem>
     </itemizedlist>
    </para>
   </sect2>

&dfunc;

   <sect2>
<!--
    <title>Composite-type Arguments</title>
-->
<title>複合型引数</title>

    <para>
<!--
     Composite types do not have a fixed layout like C structures.
     Instances of a composite type can contain null fields.  In
     addition, composite types that are part of an inheritance
     hierarchy can have different fields than other members of the
     same inheritance hierarchy.  Therefore,
     <productname>PostgreSQL</productname> provides a function
     interface for accessing fields of composite types from C.
-->
複合型ではCの構造体のような固定のレイアウトがありません。
複合型のインスタンスはNULLフィールドを持つことができます。
さらに、複合型で継承階層の一部であるものは、同じ継承階層の他のメンバとは異なるフィールドを持つこともできます。
そのため、<productname>PostgreSQL</productname>はC言語から複合型のフィールドにアクセスするための関数インタフェースを提供します。
    </para>

    <para>
<!--
     Suppose we want to write a function to answer the query:
-->
以下のような問い合わせに答える関数を書こうとしていると仮定します。

<programlisting>
SELECT name, c_overpaid(emp, 1500) AS overpaid
    FROM emp
    WHERE name = 'Bill' OR name = 'Sam';
</programlisting>

<!--
     Using call conventions version 0, we can define
     <function>c_overpaid</> as:
-->
Version 0呼び出し規約を使用すると、<function>c_overpaid</>は以下のように定義できます。

<programlisting><![CDATA[
#include "postgres.h"
]]><!--
#include "executor/executor.h"  /* for GetAttributeByName() */
--><![CDATA[
#include "executor/executor.h"  /* GetAttributeByName()用 */

#ifdef PG_MODULE_MAGIC
PG_MODULE_MAGIC;
#endif

bool
]]><!--
c_overpaid(HeapTupleHeader t, /* the current row of emp */
--><![CDATA[
c_overpaid(HeapTupleHeader t, /* empの現在の行 */
           int32 limit)
{
    bool isnull;
    int32 salary;

    salary = DatumGetInt32(GetAttributeByName(t, "salary", &isnull));
    if (isnull)
        return false;
    return salary > limit;
}
]]>
</programlisting>

<!--
     In version-1 coding, the above would look like this:
-->
Version 1で作成すると、上の関数は以下のようになります。

<programlisting><![CDATA[
#include "postgres.h"
]]><!--
#include "executor/executor.h"  /* for GetAttributeByName() */
--><![CDATA[
#include "executor/executor.h"  /* GetAttributeByName()用 */

#ifdef PG_MODULE_MAGIC
PG_MODULE_MAGIC;
#endif

PG_FUNCTION_INFO_V1(c_overpaid);

Datum
c_overpaid(PG_FUNCTION_ARGS)
{
    HeapTupleHeader  t = PG_GETARG_HEAPTUPLEHEADER(0);
    int32            limit = PG_GETARG_INT32(1);
    bool isnull;
    Datum salary;

    salary = GetAttributeByName(t, "salary", &isnull);
    if (isnull)
        PG_RETURN_BOOL(false);
]]><!--
    /* Alternatively, we might prefer to do PG_RETURN_NULL() for null salary. */
--><![CDATA[ 
    /* この他、salaryがNULLの場合用にPG_RETURN_NULL()を行った方が良いでしょう */

    PG_RETURN_BOOL(DatumGetInt32(salary) > limit);
}
]]>
</programlisting>
    </para>

    <para>
<!--
     <function>GetAttributeByName</function> is the
     <productname>PostgreSQL</productname> system function that
     returns attributes out of the specified row.  It has
     three arguments: the argument of type <type>HeapTupleHeader</type> passed
     into
     the  function, the name of the desired attribute, and a
     return parameter that tells whether  the  attribute
     is  null.   <function>GetAttributeByName</function> returns a <type>Datum</type>
     value that you can convert to the proper data type by using the
     appropriate <function>DatumGet<replaceable>XXX</replaceable>()</function>
     macro.  Note that the return value is meaningless if the null flag is
     set; always check the null flag before trying to do anything with the
     result.
-->
<function>GetAttributeByName</function>は、指定された行から属性を返す、<productname>PostgreSQL</productname>システム関数です。
これには3つの引数があります。
それらは、関数に渡された<type>HeapTupleHeader</type>型の引数、求められた属性の名前、属性がNULLであるかどうかを通知する返りパラメータです。
<function>GetAttributeByName</function>は適切な<function>DatumGet<replaceable>XXX</replaceable>()</function>マクロを使用して適切なデータ型に変換可能な<type>Datum</type>型の値を返します。
このNULLフラグが設定されている場合、戻り値の意味がないことに注意し、この結果で何かを行おうとする前に常に、NULLフラグを検査してください。
    </para>

    <para>
<!--
     There is also <function>GetAttributeByNum</function>, which selects
     the target attribute by column number instead of name.
-->
対象列を名前ではなく列番号で選択する<function>GetAttributeByNum</function>もあります。
    </para>

    <para>
<!--
     The following command declares the function
     <function>c_overpaid</function> in SQL:
-->
下記のコマンドで<function>c_overpaid</function>関数をSQLで宣言します。

<programlisting>
CREATE FUNCTION c_overpaid(emp, integer) RETURNS boolean
    AS '<replaceable>DIRECTORY</replaceable>/funcs', 'c_overpaid'
    LANGUAGE C STRICT;
</programlisting>

<!--
     Notice we have used <literal>STRICT</> so that we did not have to
     check whether the input arguments were NULL.
-->
入力引数がNULLかどうかを検査する必要がないように<literal>STRICT</>を使用していることに注意してください。
    </para>
   </sect2>

   <sect2>
<!--
    <title>Returning Rows (Composite Types)</title>
-->
    <title>行（複合型）を返す</title>

    <para>
<!--
     To return a row or composite-type value from a C-language
     function, you can use a special API that provides macros and
     functions to hide most of the complexity of building composite
     data types.  To use this API, the source file must include:
-->
C言語関数から行もしくは複合型の値を返すために、複合型の複雑な作成のほとんどを隠蔽するマクロや関数を提供する、特別なAPIを使用することができます。
このAPIを使用するためには、ソースファイルで以下をインクルードする必要があります。
<programlisting>
#include "funcapi.h"
</programlisting>
    </para>

    <para>
<!--
     There are two ways you can build a composite data value (henceforth
     a <quote>tuple</>): you can build it from an array of Datum values,
     or from an array of C strings that can be passed to the input
     conversion functions of the tuple's column data types.  In either
     case, you first need to obtain or construct a <structname>TupleDesc</>
     descriptor for the tuple structure.  When working with Datums, you
     pass the <structname>TupleDesc</> to <function>BlessTupleDesc</>,
     and then call <function>heap_form_tuple</> for each row.  When working
     with C strings, you pass the <structname>TupleDesc</> to
     <function>TupleDescGetAttInMetadata</>, and then call
     <function>BuildTupleFromCStrings</> for each row.  In the case of a
     function returning a set of tuples, the setup steps can all be done
     once during the first call of the function.
-->
複合型のデータ値（以降<quote>タプル</>と記す）を作成する2つの方法があります。
Datum値の配列から作成する方法、もしくはタプルのある列の型の入力変換関数に渡すことができるC文字列の配列から作成することです。
どちらの方法でも、まずタプル構造体用の<structname>TupleDesc</>記述子を入手、あるいは作成しなければなりません。
Datumを使用する場合は、<structname>TupleDesc</>を<function>BlessTupleDesc</>に渡し、各行に対して<function>heap_form_tuple</>を呼び出します。
C文字列を使用する場合は、<structname>TupleDesc</> を<function>TupleDescGetAttInMetadata</>に渡し、各行に対して <function>BuildTupleFromCStrings</>を呼び出します。
タプルの集合を返す関数の場合、この設定段階を最初の関数呼び出しで一度にまとめて行うことができます。
    </para>

    <para>
<!--
     Several helper functions are available for setting up the needed
     <structname>TupleDesc</>.  The recommended way to do this in most
     functions returning composite values is to call:
-->
必要な<structname>TupleDesc</>の設定用の補助用関数がいくつかあります。
ほとんどの複合型を返す関数での推奨方法は、以下の関数を呼び出し、呼び出し元の関数自身に渡される<literal>fcinfo</>構造体と同じものを渡すことです。
<programlisting>
TypeFuncClass get_call_result_type(FunctionCallInfo fcinfo,
                                   Oid *resultTypeId,
                                   TupleDesc *resultTupleDesc)
</programlisting>
<!--
     passing the same <literal>fcinfo</> struct passed to the calling function
     itself.  (This of course requires that you use the version-1
     calling conventions.)  <varname>resultTypeId</> can be specified
     as <literal>NULL</> or as the address of a local variable to receive the
     function's result type OID.  <varname>resultTupleDesc</> should be the
     address of a local <structname>TupleDesc</> variable.  Check that the
     result is <literal>TYPEFUNC_COMPOSITE</>; if so,
     <varname>resultTupleDesc</> has been filled with the needed
     <structname>TupleDesc</>.  (If it is not, you can report an error along
     the lines of <quote>function returning record called in context that
     cannot accept type record</quote>.)
-->
（これにはもちろん、version 1呼び出し規約を使用していることが必要です。）
<varname>resultTypeId</>を<literal>NULL</>とすることも、ローカル変数のアドレスを指定して関数の戻り値型のOIDを受け取ることができます。
<varname>resultTupleDesc</>はローカルな<structname>TupleDesc</>変数のアドレスでなければなりません。
結果が<literal>TYPEFUNC_COMPOSITE</>かどうかを確認してください。
<literal>TYPEFUNC_COMPOSITE</>であった場合、<varname>resultTupleDesc</>には必要な<structname>TupleDesc</>が格納されています。
（<literal>TYPEFUNC_COMPOSITE</>ではなかった場合、<quote>レコード型を受け付けない文脈でレコードを返す関数が呼び出されました</quote>というエラーを報告することができます。）
    </para>

    <tip>
     <para>
<!--
      <function>get_call_result_type</> can resolve the actual type of a
      polymorphic function result; so it is useful in functions that return
      scalar polymorphic results, not only functions that return composites.
      The <varname>resultTypeId</> output is primarily useful for functions
      returning polymorphic scalars.
-->
<function>get_call_result_type</>は、多様性関数の結果の実際の型を解決することができます。
ですので、複合型を返す関数だけではなく、スカラの多様結果を返す関数でも有意です。
<varname>resultTypeId</>出力は主にスカラの多様結果を返す関数で有意です。
     </para>
    </tip>

    <note>
     <para>
<!--
      <function>get_call_result_type</> has a sibling
      <function>get_expr_result_type</>, which can be used to resolve the
      expected output type for a function call represented by an expression
      tree.  This can be used when trying to determine the result type from
      outside the function itself.  There is also
      <function>get_func_result_type</>, which can be used when only the
      function's OID is available.  However these functions are not able
      to deal with functions declared to return <structname>record</>, and
      <function>get_func_result_type</> cannot resolve polymorphic types,
      so you should preferentially use <function>get_call_result_type</>.
-->
<function>get_call_result_type</>は、<function>get_expr_result_type</>と似たような関数で、関数呼び出しで想定される出力型を式のツリー構造として解決します。
関数自身以外から結果型を決定したい場合に、これを使用することができます。
また、<function>get_func_result_type</>という関数もあります。
これは関数のOIDが利用できる場合にのみ使用することができます。
しかし、これらの関数は、<structname>record</>型を返すものと宣言された関数では使用できません。
また、<function>get_func_result_type</>は多様型を解決することができません。
したがって、優先して<function>get_call_result_type</>を使用すべきです。
     </para>
    </note>

    <para>
<!--
     Older, now-deprecated functions for obtaining
     <structname>TupleDesc</>s are:
-->
古く、廃止予定の<structname>TupleDesc</>を入手するための関数を以下に示します。
<programlisting>
TupleDesc RelationNameGetTupleDesc(const char *relname)
</programlisting>
<!--
     to get a <structname>TupleDesc</> for the row type of a named relation,
     and:
-->
これを指名したリレーションの行型用の<structname>TupleDesc</>を取り出すために使用してください。
また、
<programlisting>
TupleDesc TypeGetTupleDesc(Oid typeoid, List *colaliases)
</programlisting>
<!--
     to get a <structname>TupleDesc</> based on a type OID. This can
     be used to get a <structname>TupleDesc</> for a base or
     composite type.  It will not work for a function that returns
     <structname>record</>, however, and it cannot resolve polymorphic
     types.
-->
これを型のOIDに基づいて<structname>TupleDesc</>を取り出すために使用してください。
これは、基本型もしくは複合型の<structname>TupleDesc</>を取り出すために使用可能です。
これは<structname>record</>を返す関数ではうまく動作しません。
また、多様型を解決することもできません。
    </para>

    <para>
<!--
     Once you have a <structname>TupleDesc</>, call:
-->
<structname>TupleDesc</>を獲得した後に、Datumを使用する場合は以下を呼び出してください。
<programlisting>
TupleDesc BlessTupleDesc(TupleDesc tupdesc)
</programlisting>
<!--
     if you plan to work with Datums, or:
-->
C文字列を使用する場合は以下を呼び出してください。
<programlisting>
AttInMetadata *TupleDescGetAttInMetadata(TupleDesc tupdesc)
</programlisting>
<!--
     if you plan to work with C strings.  If you are writing a function
     returning set, you can save the results of these functions in the
     <structname>FuncCallContext</> structure &mdash; use the
     <structfield>tuple_desc</> or <structfield>attinmeta</> field
     respectively.
-->
集合を返す関数を作成する場合は、これらの関数の結果を<structname>FuncCallContext</>構造体に格納してください。
それぞれ<structfield>tuple_desc</>と<structfield>attinmeta</>を使用します。
    </para>

    <para>
<!--
     When working with Datums, use:
-->
Datumを使用する場合は、ユーザデータをDatum形式に格納した<structname>HeapTuple</>を構築するために以下を使用します。
<programlisting>
HeapTuple heap_form_tuple(TupleDesc tupdesc, Datum *values, bool *isnull)
</programlisting>
<!--
     to build a <structname>HeapTuple</> given user data in Datum form.
-->
    </para>

    <para>
<!--
     When working with C strings, use:
-->
C文字列を使用する場合は、ユーザデータをC文字列形式に格納した<structname>HeapTuple</>を構築するために以下を使用します。
<programlisting>
HeapTuple BuildTupleFromCStrings(AttInMetadata *attinmeta, char **values)
</programlisting>
<!--
     to build a <structname>HeapTuple</> given user data
     in C string form.  <parameter>values</parameter> is an array of C strings,
     one for each attribute of the return row. Each C string should be in
     the form expected by the input function of the attribute data
     type. In order to return a null value for one of the attributes,
     the corresponding pointer in the <parameter>values</> array
     should be set to <symbol>NULL</>.  This function will need to
     be called again for each row you return.
-->
<literal>values</literal>は行の各属性を1要素としたC文字列の配列です。
各C文字列は、属性のデータ型用の入力関数が受け付け可能な形式でなければなりません。
属性の値をNULL値として返すためには、<parameter>values</>配列の対応するポインタに<symbol>NULL</>を設定してください。
この関数は返す行それぞれに対して繰り返し呼び出す必要があります。
    </para>

    <para>
<!--
     Once you have built a tuple to return from your function, it
     must be converted into a <type>Datum</>. Use:
-->
関数から返すタプルを構築し終わったら、それを<type>Datum</>に変換しなければなりません。
以下を使用して、<structname>HeapTuple</>を有効なDatumに変換してください。
<programlisting>
HeapTupleGetDatum(HeapTuple tuple)
</programlisting>
<!--
     to convert a <structname>HeapTuple</> into a valid Datum.  This
     <type>Datum</> can be returned directly if you intend to return
     just a single row, or it can be used as the current return value
     in a set-returning function.
-->
単一行のみを返すのであれば、この<type>Datum</>を直接返すことができます。
さもなくば、集合を返す関数における現在の戻り値として使用することができます。
    </para>

    <para>
<!--
     An example appears in the next section.
-->
次節に例を示します。
    </para>

   </sect2>

   <sect2 id="xfunc-c-return-set">
<!--
    <title>Returning Sets</title>
-->
    <title>集合を返す</title>

    <para>
<!--
     There is also a special API that provides support for returning
     sets (multiple rows) from a C-language function.  A set-returning
     function must follow the version-1 calling conventions.  Also,
     source files must include <filename>funcapi.h</filename>, as
     above.
-->
C言語関数から集合（複数行）を返す機能のために特殊なAPIが用意されています。
集合を返す関数は、Version 1呼び出し規約に従う必要があります。
また、ソースファイルは上述の通り<filename>funcapi.h</filename>をインクルードする必要があります。
    </para>

    <para>
<!--
     A set-returning function (<acronym>SRF</>) is called
     once for each item it returns.  The <acronym>SRF</> must
     therefore save enough state to remember what it was doing and
     return the next item on each call.
     The structure <structname>FuncCallContext</> is provided to help
     control this process.  Within a function, <literal>fcinfo-&gt;flinfo-&gt;fn_extra</>
     is used to hold a pointer to <structname>FuncCallContext</>
     across calls.
-->
集合を返す関数（<acronym>SRF</>）は返される項目ごとに呼び出されます。
そのため、<acronym>SRF</>は、過去の操作を記憶して呼び出しの度に次の項目を返すために十分な状態を保っている必要があります。
この処理を制御を補助するための<structname>FuncCallContext</>構造体が備わっています。
関数内では、複数の呼び出しにまたがる<structname>FuncCallContext</>へのポインタを保持するには、<literal>fcinfo-&gt;flinfo-&gt;fn_extra</>を使用します。
<programlisting>
typedef struct FuncCallContext
{
    /*
<!--
     * Number of times we've been called before
-->
     * 既に行われた呼び出しの回数。
     *
<!--
     * call_cntr is initialized to 0 for you by SRF_FIRSTCALL_INIT(), and
     * incremented for you every time SRF_RETURN_NEXT() is called.
-->
     * SRF_FIRSTCALL_INIT()によってcall_cntrが0に初期化され、
     * SRF_RETURN_NEXT()が呼び出される度に増分されます。
     */
    uint64 call_cntr;

    /*
<!--
     * OPTIONAL maximum number of calls
     *
     * max_calls is here for convenience only and setting it is optional.
     * If not set, you must provide alternative means to know when the
     * function is done.
-->
     * 省略可能 : 呼び出しの最大数
     *
     * max_callsは、便宜上用意されているだけで、設定は省略可能です。
     * 設定されていなければ、関数が終了したことを知るための別の方法を
     * 用意する必要があります。
     */
    uint64 max_calls;

    /*
<!--
     * OPTIONAL pointer to result slot
     *
     * This is obsolete and only present for backward compatibility, viz,
     * user-defined SRFs that use the deprecated TupleDescGetSlot().
-->
     * 省略可能 : 結果スロットへのポインタ
     * 
     * これは廃止され、後方互換性、すなわち非推奨のTupleDescGetSlot()を使用する
     * ユーザ定義のSRFのためにだけ存在します。
     */
    TupleTableSlot *slot;

    /*
<!--
     * OPTIONAL pointer to miscellaneous user-provided context information
     *
     * user_fctx is for use as a pointer to your own data to retain
     * arbitrary context information between calls of your function.
-->
     * 省略可能 : 様々なユーザによるコンテキスト情報へのポインタ
     * 
     * user_fctxは、関数の呼び出し間の任意のコンテキスト情報を
     * 取得するためのユーザ独自の構造へのポインタとして使用されます。
     */
    void *user_fctx;

    /*
<!--
     * OPTIONAL pointer to struct containing attribute type input metadata
     *
     * attinmeta is for use when returning tuples (i.e., composite data types)
     * and is not used when returning base data types. It is only needed
     * if you intend to use BuildTupleFromCStrings() to create the return
     * tuple.
-->
     * 省略可能 : 属性型入力メタ情報を含んだ構造体へのポインタ
     * 
     * attinmeta はタプル（つまり複合データ型）を返す際に使用され、
     * 基本データ型を返す場合には必要ありません。
     * BuildTupleFromCStrings()を使用して返されるタプルを作成する場合にのみ必要です。
     */
    AttInMetadata *attinmeta;

    /*
<!--
     * memory context used for structures that must live for multiple calls
     *
     * multi_call_memory_ctx is set by SRF_FIRSTCALL_INIT() for you, and used
     * by SRF_RETURN_DONE() for cleanup. It is the most appropriate memory
     * context for any memory that is to be reused across multiple calls
     * of the SRF.
-->
     *  複数の呼び出しで必要とされる構造体に使われるメモリコンテキスト
     *
     * multi_call_memory_ctxは、SRF_FIRSTCALL_INIT()によってに設定され、
     * SRF_RETURN_DONE()がクリーンアップの際に使用します。
     * これはSRFの複数呼び出しで再利用される全てのメモリ用に最も適切なメモリコンテキストです。
     */
    MemoryContext multi_call_memory_ctx;

    /*
<!--
     * OPTIONAL pointer to struct containing tuple description
     *
     * tuple_desc is for use when returning tuples (i.e., composite data types)
     * and is only needed if you are going to build the tuples with
     * heap_form_tuple() rather than with BuildTupleFromCStrings().  Note that
     * the TupleDesc pointer stored here should usually have been run through
     * BlessTupleDesc() first.
-->
     * 省略可能: タプル説明を含む構造体へのポインタ。
     * tuple_descはタプル（つまり複合データ型）を返す場合に使用され、BuildTupleFromCStrings()
     * ではなくheap_form_tuple()を使用してタプルを作成する場合にのみ必要です。
     * 通常ここに格納されるTupleDescは最初にBlessTupleDesc()を最初に実行したものでなければなり
     * ません。
     */
    TupleDesc tuple_desc;

} FuncCallContext;
</programlisting>
    </para>

    <para>
<!--
     An <acronym>SRF</> uses several functions and macros that
     automatically manipulate the <structname>FuncCallContext</>
     structure (and expect to find it via <literal>fn_extra</>).  Use:
-->
<acronym>SRF</>はいくつかの関数およびマクロを使用して<structname>FuncCallContext</>構造体を自動的に操作します（また<literal>fn_extra</>で検索することを想定します)。
<programlisting>
SRF_IS_FIRSTCALL()
</programlisting>
<!--
     to determine if your function is being called for the first or a
     subsequent time. On the first call (only) use:
-->
を使用して、その関数呼び出しが初回のものであるか、2回目以降であるかを判断します。
最初の呼び出し（のみ）で、
<programlisting>
SRF_FIRSTCALL_INIT()
</programlisting>
<!--
     to initialize the <structname>FuncCallContext</>. On every function call,
     including the first, use:
-->
を使用して、<structname>FuncCallContext</>を初期化します。
最初の呼び出しを含むすべての呼び出しで、
<programlisting>
SRF_PERCALL_SETUP()
</programlisting>
<!--
     to properly set up for using the <structname>FuncCallContext</>
     and clearing any previously returned data left over from the
     previous pass.
-->
を使用して、<structname>FuncCallContext</>を使用するための適切な設定を行い、以前の受け渡しから残っている結果データを消去します。
    </para>

    <para>
<!--
     If your function has data to return, use:
-->
関数で返すべきデータがある場合は、
<programlisting>
SRF_RETURN_NEXT(funcctx, result)
</programlisting>
<!--
     to return it to the caller.  (<literal>result</> must be of type
     <type>Datum</>, either a single value or a tuple prepared as
     described above.)  Finally, when your function is finished
     returning data, use:
-->
を使用して、そのデータを呼び出し側に返します。
（先に説明した通り <literal>result</>は<type>Datum</>型、つまり1つの値またはタプルである必要があります。）
最後に、関数がデータを返し終わったら、
<programlisting>
SRF_RETURN_DONE(funcctx)
</programlisting>
<!--
     to clean up and end the <acronym>SRF</>.
-->
を使用して<acronym>SRF</>を片付け、終了します。
    </para>

    <para>
<!--
     The memory context that is current when the <acronym>SRF</> is called is
     a transient context that will be cleared between calls.  This means
     that you do not need to call <function>pfree</> on everything
     you allocated using <function>palloc</>; it will go away anyway.  However, if you want to allocate
     any data structures to live across calls, you need to put them somewhere
     else.  The memory context referenced by
     <structfield>multi_call_memory_ctx</> is a suitable location for any
     data that needs to survive until the <acronym>SRF</> is finished running.  In most
     cases, this means that you should switch into
     <structfield>multi_call_memory_ctx</> while doing the first-call setup.
-->
<acronym>SRF</>の呼び出し時に現行になっているメモリコンテキストは一時的なコンテキストで、各呼び出しの間に消去されます。
つまり<function>palloc</>を使用して割り当てたもののすべてを<function>pfree</>する必要はありません。
これらはいずれ消去されるものだからです。
しかし、データ構造体を複数の呼び出しに渡って使用するように割り当てる場合は、どこか別の場所に置いておく必要があります。
<structfield>multi_call_memory_ctx</>によって参照されるメモリコンテキストは、<acronym>SRF</>の実行が終わるまで使用可能にしなければならないデータの保管場所として適しています。
つまり、ほとんどの場合、最初の呼び出しのセットアップ中に<structfield>multi_call_memory_ctx</>へ切り替える必要があるということです。
    </para>

    <warning>
     <para>
<!--
      While the actual arguments to the function remain unchanged between
      calls, if you detoast the argument values (which is normally done
      transparently by the
      <function>PG_GETARG_<replaceable>xxx</replaceable></function> macro)
      in the transient context then the detoasted copies will be freed on
      each cycle. Accordingly, if you keep references to such values in
      your <structfield>user_fctx</>, you must either copy them into the
      <structfield>multi_call_memory_ctx</> after detoasting, or ensure
      that you detoast the values only in that context.
-->
関数の実引数は呼出しの間変わらないままですが、一時的なコンテキストで引数の値をTOAST解除した場合には(これは通常、<function>PG_GETARG_<replaceable>xxx</replaceable></function>マクロにより透過的に行なわれます)、TOAST解除されたコピーが各サイクルで解放されます。
従って、<structfield>user_fctx</>内のその値への参照を保持する場合には、TOAST解除した後に<structfield>multi_call_memory_ctx</>にそれらをコピーするか、その値をTOAST解除するのはそのコンテキストの中だけであること確実にしなければなりません。
     </para>
    </warning>

    <para>
<!--
     A complete pseudo-code example looks like the following:
-->
     完全な疑似コードの例を示します。
<programlisting>
Datum
my_set_returning_function(PG_FUNCTION_ARGS)
{
    FuncCallContext  *funcctx;
    Datum             result;
    <replaceable>further declarations as needed</replaceable>

    if (SRF_IS_FIRSTCALL())
    {
        MemoryContext oldcontext;

        funcctx = SRF_FIRSTCALL_INIT();
        oldcontext = MemoryContextSwitchTo(funcctx-&gt;multi_call_memory_ctx);
<!--
        /* One-time setup code appears here: */
-->
        /* 一度限りのセットアップコードがここに入ります: */
        <replaceable>user code</replaceable>
        <replaceable>if returning composite</replaceable>
            <replaceable>build TupleDesc, and perhaps AttInMetadata</replaceable>
        <replaceable>endif returning composite</replaceable>
        <replaceable>user code</replaceable>
        MemoryContextSwitchTo(oldcontext);
    }

<!--
    /* Each-time setup code appears here: */
-->
    /* 毎回実行するセットアップコードがここに入ります: */
    <replaceable>user code</replaceable>
    funcctx = SRF_PERCALL_SETUP();
    <replaceable>user code</replaceable>

<!--
    /* this is just one way we might test whether we are done: */
-->
    /* これは、終了したかどうかをテストする方法の1つです: */
    if (funcctx-&gt;call_cntr &lt; funcctx-&gt;max_calls)
    {
<!--
        /* Here we want to return another item: */
-->
        /* ここで、別の項目を返します: */
        <replaceable>user code</replaceable>
        <replaceable>obtain result Datum</replaceable>
        SRF_RETURN_NEXT(funcctx, result);
    }
    else
    {
<!--
        /* Here we are done returning items and just need to clean up: */
-->
        /* これで項目を返し終わりました。 後はクリーンアップするだけです。 */
        <replaceable>user code</replaceable>
        SRF_RETURN_DONE(funcctx);
    }
}
</programlisting>
    </para>

    <para>
<!--
     A complete example of a simple <acronym>SRF</> returning a composite type
     looks like:
-->
複合型を返す単純な<acronym>SRF</>の完全な例は以下の通りです。
<programlisting><![CDATA[
PG_FUNCTION_INFO_V1(retcomposite);

Datum
retcomposite(PG_FUNCTION_ARGS)
{
    FuncCallContext     *funcctx;
    int                  call_cntr;
    int                  max_calls;
    TupleDesc            tupdesc;
    AttInMetadata       *attinmeta;

]]><!--
    /* stuff done only on the first call of the function */
--><![CDATA[
     /* 関数の最初の呼び出し時にのみ実行 */
    if (SRF_IS_FIRSTCALL())
    {
        MemoryContext   oldcontext;

]]><!--
        /* create a function context for cross-call persistence */
--><![CDATA[
        /* 呼び出し間で永続化する関数コンテキストを作成 */
        funcctx = SRF_FIRSTCALL_INIT();

]]><!--
        /* switch to memory context appropriate for multiple function calls */
--><![CDATA[
        /* 複数関数呼び出しに適切なメモリコンテキストへの切り替え */
        oldcontext = MemoryContextSwitchTo(funcctx->multi_call_memory_ctx);

]]><!--
        /* total number of tuples to be returned */
--><![CDATA[
        /* 返されるタプルの合計数 */
        funcctx->max_calls = PG_GETARG_UINT32(0);

]]><!--
        /* Build a tuple descriptor for our result type */
--><![CDATA[
        /*  結果型用のタプル記述子を作成 */
        if (get_call_result_type(fcinfo, NULL, &tupdesc) != TYPEFUNC_COMPOSITE)
            ereport(ERROR,
                    (errcode(ERRCODE_FEATURE_NOT_SUPPORTED),
                     errmsg("function returning record called in context "
                            "that cannot accept type record")));

        /*
]]><!--
         * generate attribute metadata needed later to produce tuples from raw
         * C strings
--><![CDATA[
         * 後で未加工のC文字列からタプルを作成するために必要となる
         * 属性メタデータの生成
         */
        attinmeta = TupleDescGetAttInMetadata(tupdesc);
        funcctx->attinmeta = attinmeta;

        MemoryContextSwitchTo(oldcontext);
    }

]]><!--
    /* stuff done on every call of the function */
--><![CDATA[
    /* 全ての関数呼び出しで実行 */
    funcctx = SRF_PERCALL_SETUP();

    call_cntr = funcctx->call_cntr;
    max_calls = funcctx->max_calls;
    attinmeta = funcctx->attinmeta;

]]><!--
    if (call_cntr < max_calls)    /* do when there is more left to send */
--><![CDATA[
    if (call_cntr < max_calls)    /* 他にも送るものがある場合  */
    {
        char       **values;
        HeapTuple    tuple;
        Datum        result;

        /*
]]><!--
         * Prepare a values array for building the returned tuple.
         * This should be an array of C strings which will
         * be processed later by the type input functions.
--><![CDATA[
         * 返すタプルを構築するためのvalues配列を用意します。
         * これは、後で適切な入力関数で処理される
         * C文字列の配列でなければなりません。
         */
        values = (char **) palloc(3 * sizeof(char *));
        values[0] = (char *) palloc(16 * sizeof(char));
        values[1] = (char *) palloc(16 * sizeof(char));
        values[2] = (char *) palloc(16 * sizeof(char));

        snprintf(values[0], 16, "%d", 1 * PG_GETARG_INT32(1));
        snprintf(values[1], 16, "%d", 2 * PG_GETARG_INT32(1));
        snprintf(values[2], 16, "%d", 3 * PG_GETARG_INT32(1));

]]><!--
        /* build a tuple */
--><![CDATA[
        /* タプルの作成 */
        tuple = BuildTupleFromCStrings(attinmeta, values);

]]><!--
        /* make the tuple into a datum */
--><![CDATA[
        /* タプルをdatumに変換 */
        result = HeapTupleGetDatum(tuple);

]]><!--
        /* clean up (this is not really necessary) */
--><![CDATA[
        /* クリーンアップ（これは必須ではありません） */
        pfree(values[0]);
        pfree(values[1]);
        pfree(values[2]);
        pfree(values);

        SRF_RETURN_NEXT(funcctx, result);
    }
]]><!--
    else    /* do when there is no more left */
--><![CDATA[
    else    /* 何も残っていない場合 */
    {
        SRF_RETURN_DONE(funcctx);
    }
}
]]>
</programlisting>

<!--
     One way to declare this function in SQL is:
-->
以下にこの関数をSQLで宣言する一例を示します。
<programlisting>
CREATE TYPE __retcomposite AS (f1 integer, f2 integer, f3 integer);

CREATE OR REPLACE FUNCTION retcomposite(integer, integer)
    RETURNS SETOF __retcomposite
    AS '<replaceable>filename</>', 'retcomposite'
    LANGUAGE C IMMUTABLE STRICT;
</programlisting>
<!--
     A different way is to use OUT parameters:
-->
他にも以下のようにOUTパラメータを使用する方法もあります。
<programlisting>
CREATE OR REPLACE FUNCTION retcomposite(IN integer, IN integer,
    OUT f1 integer, OUT f2 integer, OUT f3 integer)
    RETURNS SETOF record
    AS '<replaceable>filename</>', 'retcomposite'
    LANGUAGE C IMMUTABLE STRICT;
</programlisting>
<!--
     Notice that in this method the output type of the function is formally
     an anonymous <structname>record</> type.
-->
この方法では、関数の出力型は形式上無名の<structname>record</>型になることに注意してください。
    </para>

    <para>
<!--
     The directory <link linkend="tablefunc">contrib/tablefunc</>
     module in the source distribution contains more examples of
     set-returning functions.
-->
ソース配布物内の<link linkend="tablefunc">contrib/tablefunc</>モジュールのディレクトリには、集合を返す関数のより多くの例があります。
    </para>
   </sect2>

   <sect2>
<!--
    <title>Polymorphic Arguments and Return Types</title>
-->
    <title>引数と戻り値の多様性</title>

    <para>
<!--
     C-language functions can be declared to accept and
     return the polymorphic types
     <type>anyelement</type>, <type>anyarray</type>, <type>anynonarray</type>,
     <type>anyenum</type>, and <type>anyrange</type>.
     See <xref linkend="extend-types-polymorphic"> for a more detailed explanation
     of polymorphic functions. When function arguments or return types
     are defined as polymorphic types, the function author cannot know
     in advance what data type it will be called with, or
     need to return. There are two routines provided in <filename>fmgr.h</>
     to allow a version-1 C function to discover the actual data types
     of its arguments and the type it is expected to return. The routines are
     called <literal>get_fn_expr_rettype(FmgrInfo *flinfo)</> and
     <literal>get_fn_expr_argtype(FmgrInfo *flinfo, int argnum)</>.
     They return the result or argument type OID, or <symbol>InvalidOid</symbol> if the
     information is not available.
     The structure <literal>flinfo</> is normally accessed as
     <literal>fcinfo-&gt;flinfo</>. The parameter <literal>argnum</>
     is zero based.  <function>get_call_result_type</> can also be used
     as an alternative to <function>get_fn_expr_rettype</>.
     There is also <function>get_fn_expr_variadic</>, which can be used to
     find out whether variadic arguments have been merged into an array.
     This is primarily useful for <literal>VARIADIC "any"</> functions,
     since such merging will always have occurred for variadic functions
     taking ordinary array types.
-->
C言語関数は、<type>anyelement</type>、<type>anyarray</type>、<type>anynonarray</type>、<type>anyenum</type>および<type>anyrange</type>多様型を受け付ける、または返すように宣言することができます。
多様関数の詳細な説明は<xref linkend="extend-types-polymorphic">を参照してください。
関数の引数もしくは戻り値が多様型として定義される時、関数の作成者は前もって呼び出しにおけるデータ型や返すべきデータ型が何であるかを知ることはできません。
Version-1 C関数で引数の実データ型と、返すべきと想定された型を発見できるための2つのルーチンが<filename>fmgr.h</>に用意されています。
このルーチンは<literal>get_fn_expr_rettype(FmgrInfo *flinfo)</>と<literal>get_fn_expr_argtype(FmgrInfo *flinfo, int argnum)</>という名前です。
これらは結果もしくは引数型のOIDを返します。
ただし、もし情報が利用できなければ<symbol>InvalidOid</symbol>を返します。
<literal>flinfo</>構造体は通常<literal>fcinfo-&gt;flinfo</>としてアクセスされます。
<literal>argnum</>パラメータは0から始まります。
また、<function>get_fn_expr_rettype</>の代わりに<function>get_call_result_type</>を使用することもできます。
また、variadic変数が配列に吸収されたかどうかを判定するために使用できる<function>get_fn_expr_variadic</>があります。
そのような吸収はvariadic関数が普通の配列型をとる場合に必ず起こりますので、これは特に<literal>VARIADIC "any"</>の場合に有用です。
    </para>

    <para>
<!--
     For example, suppose we want to write a function to accept a single
     element of any type, and return a one-dimensional array of that type:
-->
例えば、任意の型の単一要素を受け付け、その型の1次元配列を返す関数を考えてみます。

<programlisting>
PG_FUNCTION_INFO_V1(make_array);
Datum
make_array(PG_FUNCTION_ARGS)
{
    ArrayType  *result;
    Oid         element_type = get_fn_expr_argtype(fcinfo-&gt;flinfo, 0);
    Datum       element;
    bool        isnull;
    int16       typlen;
    bool        typbyval;
    char        typalign;
    int         ndims;
    int         dims[MAXDIM];
    int         lbs[MAXDIM];

    if (!OidIsValid(element_type))
        elog(ERROR, "could not determine data type of input");

<!--
    /* get the provided element, being careful in case it's NULL */
-->
    /* 与えられた要素がNULLかどうか注意しつつ、要素を取り出します。*/
    isnull = PG_ARGISNULL(0);
    if (isnull)
        element = (Datum) 0;
    else
        element = PG_GETARG_DATUM(0);

<!--
    /* we have one dimension */
-->
    /* 次元数は1 */
    ndims = 1;
<!--
    /* and one element */
-->
    /* 要素を1つ */
    dims[0] = 1;
<!--
    /* and lower bound is 1 */
-->
    /* 下限は1 */
    lbs[0] = 1;

<!--
    /* get required info about the element type */
-->
    /* この要素型に関する必要情報を取り出す。 */
    get_typlenbyvalalign(element_type, &amp;typlen, &amp;typbyval, &amp;typalign);

<!--
    /* now build the array */
-->
    /* ここで配列を作成 */
    result = construct_md_array(&amp;element, &amp;isnull, ndims, dims, lbs,
                                element_type, typlen, typbyval, typalign);

    PG_RETURN_ARRAYTYPE_P(result);
}
</programlisting>
    </para>

    <para>
<!--
     The following command declares the function
     <function>make_array</function> in SQL:
-->
以下のコマンドはSQLで<function>make_array</function>関数を宣言します。

<programlisting>
CREATE FUNCTION make_array(anyelement) RETURNS anyarray
    AS '<replaceable>DIRECTORY</replaceable>/funcs', 'make_array'
    LANGUAGE C IMMUTABLE;
</programlisting>
    </para>

    <para>
<!--
     There is a variant of polymorphism that is only available to C-language
     functions: they can be declared to take parameters of type
     <literal>"any"</>.  (Note that this type name must be double-quoted,
     since it's also a SQL reserved word.)  This works like
     <type>anyelement</> except that it does not constrain different
     <literal>"any"</> arguments to be the same type, nor do they help
     determine the function's result type.  A C-language function can also
     declare its final parameter to be <literal>VARIADIC "any"</>.  This will
     match one or more actual arguments of any type (not necessarily the same
     type).  These arguments will <emphasis>not</> be gathered into an array
     as happens with normal variadic functions; they will just be passed to
     the function separately.  The <function>PG_NARGS()</> macro and the
     methods described above must be used to determine the number of actual
     arguments and their types when using this feature.  Also, users of such
     a function might wish to use the <literal>VARIADIC</> keyword in their
     function call, with the expectation that the function would treat the
     array elements as separate arguments.  The function itself must implement
     that behavior if wanted, after using <function>get_fn_expr_variadic</> to
     detect that the actual argument was marked with <literal>VARIADIC</>.
-->
C言語関数でのみ使用できる多様性の変異体があります。
<literal>"any"</>型のパラメータを取るように宣言できます。
（この型名は、SQL予約語でもあるため二重引用符で括らなくてはならないことに注意してください。）
これは、他の<literal>"any"</>引数が同じ型になることを強要することも、関数の結果型の決定を支援することもない点を除いて、<type>anyelement</>のように動作します。
C言語関数は最終パラメータが<literal>VARIADIC "any"</>であるように宣言可能です。
これは任意の型の１つ以上の実引数と一致します（同じ型である必要はありません）。
これらの引数は、通常のvariadic関数で起こったように、配列の中にまとめ<emphasis>られません</>。
それらは単に別々に関数に渡されるだけです。
<function>PG_NARGS()</>マクロと上に記載したメソッドは、この機能を使用するときに実際の引数とその型を決定するため使用されなければなりません。
また、こうした関数のユーザは、その関数呼び出しにおいて、関数が配列要素を分離した引数として扱うだろうという予想のもとで<literal>VARIADIC</>キーワードを良く使用するかもしれません。
関数自身は必要ならば、<function>get_fn_expr_variadic</>を実行した後で、実引数が<literal>VARIADIC</>付きであることを検出した場合に、その動作を実装しなければなりません。
    </para>
   </sect2>

   <sect2 id="xfunc-transform-functions">
<!--
    <title>Transform Functions</title>
-->
    <title>変形関数</title>

    <para>
<!--
     Some function calls can be simplified during planning based on
     properties specific to the function.  For example,
     <literal>int4mul(n, 1)</> could be simplified to just <literal>n</>.
     To define such function-specific optimizations, write a
     <firstterm>transform function</> and place its OID in the
     <structfield>protransform</> field of the primary function's
     <structname>pg_proc</> entry.  The transform function must have the SQL
     signature <literal>protransform(internal) RETURNS internal</>.  The
     argument, actually <type>FuncExpr *</>, is a dummy node representing a
     call to the primary function.  If the transform function's study of the
     expression tree proves that a simplified expression tree can substitute
     for all possible concrete calls represented thereby, build and return
     that simplified expression.  Otherwise, return a <literal>NULL</>
     pointer (<emphasis>not</> a SQL null).
-->
一部の関数呼び出しでは、関数固有の属性に基づいて計画作成を単純化できます。
例えば、<literal>int4mul(n, 1)</>は<literal>n</>だけに単純化することができます。
こうした関数固有の最適化を定義するためには、<firstterm>変形関数</>を作成し、そのOIDを主関数の<structname>pg_proc</>項目の<structfield>protransform</>フィールドに格納します。
変形関数は<literal>protransform(internal) RETURNS internal</>というSQLシグネチャを持たなければなりません。
引数、実際は<type>FuncExpr *</>は、主関数の呼び出しを表すダミーノードです。
変形関数の式ツリー学習によって、式ツリーで表されるすべての可能性がある実際の呼び出しを単純化した式ツリーで置き換えられることが証明された場合、単純化した式を構築し返します。
さもなければ、(SQLのNULLでは<emphasis>なく</>)<literal>NULL</>ポインタを返します。
    </para>

    <para>
<!--
     We make no guarantee that <productname>PostgreSQL</> will never call the
     primary function in cases that the transform function could simplify.
     Ensure rigorous equivalence between the simplified expression and an
     actual call to the primary function.
-->
<productname>PostgreSQL</>が変形関数によって単純化できる場合に主関数を呼び出さないことは保証されません。
単純化した式と実際の主関数の呼び出しとで、厳密に等価であることを確実にしてください。
    </para>

    <para>
<!--
     Currently, this facility is not exposed to users at the SQL level
     because of security concerns, so it is only practical to use for
     optimizing built-in functions.
-->
現在、セキュリティ上の懸念から、この機能がSQLレベルでユーザに見えることはありません。
このため、これは組み込み関数の最適化での使用のみで実用的です。
    </para>
   </sect2>

   <sect2>
<!--
    <title>Shared Memory and LWLocks</title>
--> 
    <title>共有メモリとLWLocks</title>

    <para>
<!--
     Add-ins can reserve LWLocks and an allocation of shared memory on server
     startup.  The add-in's shared library must be preloaded by specifying
     it in
     <xref linkend="guc-shared-preload-libraries"><indexterm><primary>shared_preload_libraries</></>.
     Shared memory is reserved by calling:
-->
アドインはLWLocks（軽量ロック）とサーバ起動時に共有メモリの割り当てを保持することができます。
<xref linkend="guc-shared-preload-libraries"><indexterm><primary>shared_preload_libraries</></>で指定して、こうしたアドインの共有ライブラリを事前にロードしなければなりません。
共有メモリは、その<function>_PG_init</>関数で以下を呼び出すことで保持されます。
<programlisting>
void RequestAddinShmemSpace(int size)
</programlisting>
<!--
     from your <function>_PG_init</> function.
-->
    </para>
    <para>
<!--
     LWLocks are reserved by calling:
-->
LWLocksはその<function>_PG_init</>関数で以下を呼び出すことで保持されます。
<programlisting>
void RequestNamedLWLockTranche(const char *tranche_name, int num_lwlocks)
</programlisting>
<!--
     from <function>_PG_init</>.  This will ensure that an array of
     <literal>num_lwlocks</> LWLocks is available under the name
     <literal>tranche_name</>.  Use <function>GetNamedLWLockTranche</>
     to get a pointer to this array.
-->
<literal>num_lwlocks</>個のLWLockの配列が<literal>tranche_name</>という名前で確実に利用できるようにします。
この配列へのポインタを得るには<function>GetNamedLWLockTranche</>を使ってください。
    </para>
    <para>
<!--
     To avoid possible race-conditions, each backend should use the LWLock
     <function>AddinShmemInitLock</> when connecting to and initializing
     its allocation of shared memory, as shown here:
-->
競合状態の可能性を防止するために、割り当てられた共有メモリへの接続やその初期化時に、以下のように各バックエンドで<function>AddinShmemInitLock</>軽量ロックを使用しなければなりません。
<programlisting>
static mystruct *ptr = NULL;

if (!ptr)
{
        bool    found;

        LWLockAcquire(AddinShmemInitLock, LW_EXCLUSIVE);
        ptr = ShmemInitStruct("my struct name", size, &amp;found);
        if (!found)
        {
                initialize contents of shmem area;
                acquire any requested LWLocks using:
                ptr->locks = GetNamedLWLockTranche("my tranche name");
        }
        LWLockRelease(AddinShmemInitLock);
}
</programlisting>
    </para>
   </sect2>

   <sect2 id="extend-Cpp">
<!--
    <title>Using C++ for Extensibility</title>
-->
    <title>拡張へのC++の利用</title>

    <indexterm zone="extend-Cpp">
     <primary>C++</primary>
    </indexterm>

    <para>
<!--
     Although the <productname>PostgreSQL</productname> backend is written in
     C, it is possible to write extensions in C++ if these guidelines are
     followed:
-->
以下のガイドラインに従うことで、<productname>PostgreSQL</productname>の拡張を構築するためC++モードのコンパイラを利用できます。

     <itemizedlist>
      <listitem>
       <para>
<!--
         All functions accessed by the backend must present a C interface
         to the backend;  these C functions can then call C++ functions.
         For example, <literal>extern C</> linkage is required for
         backend-accessed functions.  This is also necessary for any
         functions that are passed as pointers between the backend and
         C++ code.
-->
バックエンドからアクセスされる関数はすべてバックエンドに対してCインタフェースを提供しなければなりません。
このC関数はC++関数を呼びだすことができます。
例えば、バックエンドからアクセスされる関数には<literal>extern C</>リンクが必要です。
これはバックエンドとC++コードの間でポインタとして渡される関数にも必要です。
       </para>
      </listitem>
      <listitem>
       <para>
<!--
        Free memory using the appropriate deallocation method.  For example,
        most backend memory is allocated using <function>palloc()</>, so use
        <function>pfree()</> to free it.  Using C++
        <function>delete</> in such cases will fail.
-->
適切な解放メソッドを使ってメモリを解放してください。
例えば、ほとんどのバックエンドメモリは<function>palloc()</>で確保されますので、<function>pfree()</>を使って解放してください。
この場合にC++の<function>delete()</>を使うと失敗するでしょう。
       </para>
      </listitem>
      <listitem>
       <para>
<!--
        Prevent exceptions from propagating into the C code (use a catch-all
        block at the top level of all <literal>extern C</> functions).  This
        is necessary even if the C++ code does not explicitly throw any
        exceptions, because events like out-of-memory can still throw
        exceptions.  Any exceptions must be caught and appropriate errors
        passed back to the C interface.  If possible, compile C++ with
        <option>-fno-exceptions</> to eliminate exceptions entirely; in such
        cases, you must check for failures in your C++ code, e.g.  check for
        NULL returned by <function>new()</>.
-->
例外がCコードへ伝播しないようにしてください（<literal>extern C</>関数すべての最上位ですべての例外を捕捉するブロックを使ってください）。
メモリ不足のようなイベントにより例外が発生する可能性がありますので、C++コードが何も例外を発生させない場合であっても、これは必要です。
例外はすべて捕捉しなければなりません。
そして適切なエラーをCインタフェースに渡してください。
可能であれば、例外を完全に除去できるように<option>-fno-exceptions</>を付けてC++をコンパイルしてください。
その場合、例えば<function>new()</>で返されるNULLの検査など、C++コード内で失敗の検査を行わなければなりません。
       </para>
      </listitem>
      <listitem>
       <para>
<!--
        If calling backend functions from C++ code, be sure that the
        C++ call stack contains only plain old data structures
        (<acronym>POD</>).  This is necessary because backend errors
        generate a distant <function>longjmp()</> that does not properly
        unroll a C++ call stack with non-POD objects.
-->
C++コードからバックエンド関数を呼び出す場合には、C++呼び出しスタック内にC言語互換構造体（<acronym>POD</>）のみが含まれていることを確認してください。
バックエンドのエラーは、非PODオブジェクトを持つC++呼び出しスタックを適切に戻すことができない、長距離<function>longjmp()</>を生成しますので、これは必要です。
       </para>
      </listitem>
     </itemizedlist>
    </para>

    <para>
<!--
     In summary, it is best to place C++ code behind a wall of
     <literal>extern C</> functions that interface to the backend,
     and avoid exception, memory, and call stack leakage.
-->
まとめると、バックエンドとやりとりするための壁の役割を担う<literal>extern C</>関数の背後にC++コードを配置して、例外、メモリ、呼び出しスタックそれぞれの漏れを避けるのが最善です。
    </para>
   </sect2>

  </sect1><|MERGE_RESOLUTION|>--- conflicted
+++ resolved
@@ -579,13 +579,11 @@
 </screen>
 <!--
      but this usage is deprecated since it's easy to get confused.
-<<<<<<< HEAD
--->
-しかし、この使用方法は混乱しやすいためお勧めしません。
-=======
      (See <xref linkend="rowtypes-usage"> for details about these
      two notations for the composite value of a table row.)
->>>>>>> 6a18e4bc
+-->
+しかし、この使用方法は混乱しやすいためお勧めしません。
+ ★新たに翻訳が必要
     </para>
 
     <para>
@@ -690,15 +688,11 @@
     </para>
 
     <para>
-<<<<<<< HEAD
-<!--
-     We could call this function directly in either of two ways:
--->
-以下の2つの方法でこの関数を直接呼び出すことができます。
-=======
+<!--
      We could call this function directly either by using it in
      a value expression:
->>>>>>> 6a18e4bc
+-->
+以下の2つの方法でこの関数を直接呼び出すことができます。 ★変更あり
 
 <screen>
 SELECT new_emp();
@@ -758,20 +752,11 @@
     </para>
 
     <para>
-<<<<<<< HEAD
-<!--
-     Another option is to use
-     functional notation for extracting an attribute.  The  simple  way
-     to explain this is that we can use the
-     notations <literal><replaceable>attribute</>(<replaceable>table</>)</>
-     and  <literal><replaceable>table</>.<replaceable>attribute</></>
-     interchangeably.
+<!--
+     Another option is to use functional notation for extracting an attribute:
 -->
 また、関数表記を使用して属性を抽出することもできます。
-簡単に説明すると、<literal><replaceable>attribute</>(<replaceable>table</>)</>と<literal><replaceable>table</>.<replaceable>attribute</></>という表記方法のどちらでも使用できるということです。
-=======
-     Another option is to use functional notation for extracting an attribute:
->>>>>>> 6a18e4bc
+簡単に説明すると、<literal><replaceable>attribute</>(<replaceable>table</>)</>と<literal><replaceable>table</>.<replaceable>attribute</></>という表記方法のどちらでも使用できるということです。 ★変更あり
 
 <screen>
 SELECT name(new_emp());
@@ -780,83 +765,10 @@
 ------
  None
 </screen>
-
-<<<<<<< HEAD
-<screen>
-<!--
-&#045;&#045; This is the same as:
-&#045;&#045; SELECT emp.name AS youngster FROM emp WHERE emp.age &lt; 30;
--->
--- これは
--- SELECT emp.name AS youngster FROM emp WHERE emp.age &lt; 30;
--- と同一です。
-
-SELECT name(emp) AS youngster FROM emp WHERE age(emp) &lt; 30;
-
- youngster
------------
- Sam
- Andy
-</screen>
-    </para>
-
-    <tip>
-     <para>
-<!--
-      The equivalence between functional notation and attribute notation
-      makes it possible to use functions on composite types to emulate
-      <quote>computed fields</>.
--->
-関数表記と属性表記の同等性によって、<quote>計算処理されたフィールド</>を模擬するために複合型に対する関数を使用することができます。
-      <indexterm>
-<!--
-       <primary>computed field</primary>
--->
-       <primary>計算処理されたフィールド</primary>
-      </indexterm>
-      <indexterm>
-<!--
-       <primary>field</primary>
-       <secondary>computed</secondary>
--->
-       <primary>フィールド</primary>
-       <secondary>計算処理された</secondary>
-      </indexterm>
-<!--
-      For example, using the previous definition
-      for <literal>double_salary(emp)</>, we can write
--->
-例えば、上記で定義された<literal>double_salary(emp)</>を使用して、次のように記述することができます。
-
-<screen>
-SELECT emp.name, emp.double_salary FROM emp;
-</screen>
-
-<!--
-      An application using this wouldn't need to be directly aware that
-      <literal>double_salary</> isn't a real column of the table.
-      (You can also emulate computed fields with views.)
--->
-これを利用するアプリケーションは、<literal>double_salary</>が実際にはテーブルの列ではないことを直接気にする必要はありません。
-（また、ビューを用いて計算処理されたフィールドを模擬することも可能です。）
-     </para>
-
-     <para>
-<!--
-      Because of this behavior, it's unwise to give a function that takes
-      a single composite-type argument the same name as any of the fields of
-      that composite type.
--->
-このように動作しますので、単一の複合型の引数を取る関数に、その複合型のいずれかのフィールドの名前と同じ名前を付けることはお奨めしません。
-     </para>
-    </tip>
-
-=======
      As explained in <xref linkend="rowtypes-usage">, the field notation and
      functional notation are equivalent.
     </para>
 
->>>>>>> 6a18e4bc
     <para>
 <!--
      Another way to use a function returning a composite type is to pass the
@@ -876,19 +788,6 @@
 (1 row)
 </screen>
     </para>
-<<<<<<< HEAD
-
-    <para>
-<!--
-     Still another way to use a function that returns a composite type is to
-     call it as a table function, as described in <xref
-     linkend="xfunc-sql-table-functions">.
--->
-複合型の結果を返す関数の使用方法として他にも、テーブル関数として呼び出す方法があります。
-これは<xref linkend="xfunc-sql-table-functions">で説明します。
-    </para>
-=======
->>>>>>> 6a18e4bc
    </sect2>
 
    <sect2 id="xfunc-output-parameters">
