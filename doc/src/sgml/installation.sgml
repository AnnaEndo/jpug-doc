<!-- doc/src/sgml/installation.sgml -->
<!--

Use </link> not just </> so INSTALL.html can be created without links
to the main documentation.  Don't use <xref>; or if you must, wrap it
in a standalone-ignore clause.

-->

<chapter id="installation">
<!--
 <title><![%standalone-include[<productname>PostgreSQL</>]]>
  Installation from Source Code</title>
-->
 <title><![%standalone-include[<productname>PostgreSQL</>]]>
  ソースコードからインストール</title>

 <indexterm zone="installation">
<!--
  <primary>installation</primary>
-->
  <primary>インストール</primary>
 </indexterm>

 <para>
<!--
  This <![%standalone-include;[document]]>
  <![%standalone-ignore;[chapter]]> describes the installation of
  <productname>PostgreSQL</productname> using the source code
  distribution.  (If you are installing a pre-packaged distribution,
  such as an RPM or Debian package, ignore this
  <![%standalone-include;[document]]>
  <![%standalone-ignore;[chapter]]>
  and read the packager's instructions instead.)
-->
この<![%standalone-include;[ドキュメント]]><![%standalone-ignore;[章]]>では、<productname>PostgreSQL</productname>のソースコード配布物を使用したインストール方法について説明します
（RPMやDebianパッケージなどパッケージ済みの配布物をインストールしている場合は、この<![%standalone-include;[ドキュメント]]><![%standalone-ignore;[章]]>を無視し、代わりにパッケージの手順を読んでください）。
 </para>

 <sect1 id="install-short">
<!--
  <title>Short Version</title>
-->
  <title>簡易版</title>

  <para>
<synopsis>
./configure
make
su
make install
adduser postgres
mkdir /usr/local/pgsql/data
chown postgres /usr/local/pgsql/data
su - postgres
/usr/local/pgsql/bin/initdb -D /usr/local/pgsql/data
/usr/local/pgsql/bin/postgres -D /usr/local/pgsql/data &gt;logfile 2&gt;&amp;1 &amp;
/usr/local/pgsql/bin/createdb test
/usr/local/pgsql/bin/psql test
</synopsis>
<!--
   The long version is the rest of this
   <![%standalone-include;[document.]]>
   <![%standalone-ignore;[chapter.]]>
-->
<![%standalone-include;[本書]]><![%standalone-ignore;[本章]]>の残りで詳細を説明します。
  </para>
 </sect1>


 <sect1 id="install-requirements">
<!--
  <title>Requirements</title>
-->
  <title>必要条件</title>

  <para>
<!--
   In general, a modern Unix-compatible platform should be able to run
   <productname>PostgreSQL</>.
   The platforms that had received specific testing at the
   time of release are listed in <xref linkend="supported-platforms">
   below. In the <filename>doc</> subdirectory of the distribution
   there are several platform-specific <acronym>FAQ</> documents you
   might wish to consult if you are having trouble.
-->
通常、最近のUnix互換プラットフォームならば<productname>PostgreSQL</>を動作させることができるはずです。
リリース時に明示的なテストを受けたプラットフォームの一覧を<xref linkend="supported-platforms">に示します。
配布物の<filename>doc</>サブディレクトリには、プラットフォーム固有の<acronym>FAQ</>文書がいくつかありますので、問題が発生した場合は参照してください。
  </para>

  <para>
<!--
   The following software packages are required for building
   <productname>PostgreSQL</>:
-->
<productname>PostgreSQL</>を構築するには、以下のソフトウェアパッケージが必要です。

   <itemizedlist>
    <listitem>
     <para>
      <indexterm>
       <primary>make</primary>
      </indexterm>

<!--
      <acronym>GNU</> <application>make</> version 3.80 or newer is required; other
      <application>make</> programs or older <acronym>GNU</> <application>make</> versions will <emphasis>not</> work.
      (<acronym>GNU</> <application>make</> is sometimes installed under
      the name <filename>gmake</filename>.)  To test for <acronym>GNU</acronym>
      <application>make</application> enter:
-->
<acronym>GNU</> <application>make</>のバージョン3.80以上が必要です。
他の<application>make</>や古い<acronym>GNU</> <application>make</>では<emphasis>動作しません</>。
(<acronym>GNU</> <application>make</>はときどき<filename>gmake</filename>という名前でインストールされます。)
<acronym>GNU</acronym> <application>make</>の試験を行うためには以下を実行してください。
<screen>
<userinput>make --version</userinput>
</screen>
     </para>
    </listitem>

    <listitem>
     <para>
<!--
      You need an <acronym>ISO</>/<acronym>ANSI</> C compiler (at least
      C89-compliant). Recent
      versions of <productname>GCC</> are recommended, but
      <productname>PostgreSQL</> is known to build using a wide variety
      of compilers from different vendors.
-->
<acronym>ISO</>/<acronym>ANSI</> Cコンパイラ（最低限C89-準拠）が必要です。
<productname>GCC</> の最近のバージョンをお勧めしますが、<productname>PostgreSQL</>は異なるベンダの、様々なコンパイラを使用して構築できることで知られています。
     </para>
    </listitem>

    <listitem>
     <para>
<!--
      <application>tar</> is required to unpack the source
      distribution, in addition to either
      <application>gzip</> or <application>bzip2</>.
-->
配布物を展開するために、<application>tar</>および<application>gzip</>か<application>bzip2</>のどちらかが必要です。
     </para>
    </listitem>

    <listitem>
     <para>
      <indexterm>
       <primary>readline</primary>
      </indexterm>
      <indexterm>
       <primary>libedit</primary>
      </indexterm>

<!--
      The <acronym>GNU</> <productname>Readline</> library is used by
      default.  It allows <application>psql</application> (the
      PostgreSQL command line SQL interpreter) to remember each
      command you type, and allows you to use arrow keys to recall and
      edit previous commands.  This is very helpful and is strongly
      recommended.  If you don't want to use it then you must specify
      the <option>&#045;&#045;without-readline</option> option to
      <filename>configure</>. As an alternative, you can often use the
      BSD-licensed <filename>libedit</filename> library, originally
      developed on <productname>NetBSD</productname>. The
      <filename>libedit</filename> library is
      GNU <productname>Readline</productname>-compatible and is used if
      <filename>libreadline</filename> is not found, or if
      <option>&#045;&#045;with-libedit-preferred</option> is used as an
      option to <filename>configure</>. If you are using a package-based
      Linux distribution, be aware that you need both the
      <literal>readline</> and <literal>readline-devel</> packages, if
      those are separate in your distribution.
-->
<acronym>GNU</> <productname>Readline</>ライブラリは、デフォルトで使用されます。
これにより<application>psql</application>（PostgreSQLコマンドラインSQLインタプリタ）は入力したコマンドの記憶、さらに、カーソルキーを使用した過去のコマンドの再実行や編集ができるようになります。
これは非常に役に立ちますので、強く推奨します。
使用したくない場合は、<filename>configure</>に<option>--without-readline</option>オプションを指定する必要があります。
その代わりとして、BSDライセンスの<filename>libedit</filename>ライブラリを使用することもできます。
このライブラリは元々<productname>NetBSD</productname>で開発されていました。
<filename>libedit</filename>ライブラリはGNUの<productname>Readline</productname>と互換性があり、<filename>libreadline</filename>を認識できなかった場合や<filename>configure</>のオプションに<option>--with-libedit-preferred</option>が使用された場合に使用されます。
パッケージベースのLinuxディストリビューションを使用し、そのディストリビューションの中で<literal>readline</>と<literal>readline-devel</>パッケージが別個に存在していた場合、両方とも必要ですので注意してください。
     </para>
    </listitem>

    <listitem>
     <para>
      <indexterm>
       <primary>zlib</primary>
      </indexterm>

<!--
      The <productname>zlib</productname> compression library is
      used by default. If you don't want to use it then you must
      specify the <option>&#045;&#045;without-zlib</option> option to
      <filename>configure</filename>. Using this option disables
      support for compressed archives in <application>pg_dump</> and
      <application>pg_restore</>.
-->
<productname>zlib</productname>圧縮ライブラリはデフォルトで使用されます。
これを使用したくなければ、<filename>configure</filename>に対し<option>--without-zlib</option>を指定しなければなりません。
このオプションを使用すると、<application>pg_dump</>および<application>pg_restore</>内の圧縮アーカイブサポートが無効になります。
     </para>
    </listitem>
   </itemizedlist>
  </para>

  <para>
<!--
   The following packages are optional.  They are not required in the
   default configuration, but they are needed when certain build
   options are enabled, as explained below:
-->
以下のパッケージはオプションです。
これらはデフォルトの設定では必要ありませんが、下記のように特定の構築オプションを有効とする場合に必要となります。

   <itemizedlist>
    <listitem>
     <para>
<!--
      To build the server programming language
      <application>PL/Perl</application> you need a full
      <productname>Perl</productname> installation, including the
      <filename>libperl</filename> library and the header files.
      The minimum required version is <productname>Perl</productname> 5.8.3.
      Since <application>PL/Perl</application> will be a shared
      library, the <indexterm><primary>libperl</primary></indexterm>
      <filename>libperl</filename> library must be a shared library
      also on most platforms.  This appears to be the default in
      recent <productname>Perl</productname> versions, but it was not
      in earlier versions, and in any case it is the choice of whomever
      installed Perl at your site.  <filename>configure</filename> will fail
      if building <application>PL/Perl</application> is selected but it cannot
      find a shared <filename>libperl</filename>.  In that case, you will have
      to rebuild and install <productname>Perl</productname> manually to be
      able to build <application>PL/Perl</application>.  During the
      configuration process for <productname>Perl</productname>, request a
      shared library.
-->
サーバプログラム言語である<application>PL/Perl</application>を構築するには、<filename>libperl</filename>ライブラリとヘッダファイルを含む完全な<productname>Perl</productname>のインストレーションが必要です。
<application>PL/Perl</application>は共有ライブラリですので、ほとんどのプラットフォームにおいて<indexterm><primary>libperl</primary></indexterm><filename>libperl</filename>ライブラリも共有ライブラリでなければなりません。
これは最近のバージョンの<productname>Perl</productname>ではデフォルトのようですが、以前のバージョンではデフォルトではありませんでした。とにかく、これはPerlをサイトにインストールした人により決定されます。
<application>PL/Perl</application>を構築することを選択したのに共有の<filename>libperl</filename>が見つからなければ、<filename>configure</filename>は失敗するでしょう。
その場合には、<application>PL/Perl</application>を構築できるようにするために手動で<productname>Perl</productname>を再構築してインストールしなければならないでしょう。
<productname>Perl</productname>の構成プロセスには共有ライブラリが必要です。
     </para>

     <para>
<!--
      If you intend to make more than incidental use of
      <application>PL/Perl</application>, you should ensure that the
      <productname>Perl</productname> installation was built with the
      <literal>usemultiplicity</> option enabled (<literal>perl -V</>
      will show whether this is the case).
-->
もし、<application>PL/Perl</application>を意図的に使用するつもりであるのなら、<productname>Perl</productname>のインストレーションが<literal>usemultiplicity</>オプションを有効にして実施されているかを確認すべきです(<literal>perl -V</>により有効かどうかを確認できます)。
     </para>
    </listitem>

    <listitem>
     <para>
<!--
      To build the <application>PL/Python</> server programming
      language, you need a <productname>Python</productname>
      installation with the header files and
      the <application>distutils</application> module.  The minimum
      required version is <productname>Python</productname> 2.3.
      (To work with function arguments of type <type>numeric</>, a 2.3.x
      installation must include the separately-available <filename>cdecimal</>
      module; note the <application>PL/Python</> regression tests
      will not pass if that is missing.)
      <productname>Python 3</productname> is supported if it's
      version 3.1 or later; but see
      <![%standalone-include[the <application>PL/Python</> documentation]]>
      <![%standalone-ignore[<xref linkend="plpython-python23">]]>
      when using Python 3.
-->
<application>PL/Python</>サーバプログラム言語を構築するには、ヘッダファイルと<application>distutils</application>モジュールを含む<productname>Python</productname>のインストレーションが必要です。
<productname>Python</productname>バージョン2.3が最低でも必要です。
(<type>numeric</>型の関数引数を扱うためには、2.3.xのインストレーションが別途入手できる<filename>cdecimal</>モジュールを含んでいないといけません。それがなければ<application>PL/Python</>リグレッションテストに通らないことに注意してください。)
バージョン3.1以降であれば<productname>Python 3</productname>もサポートされます。しかしPython 3を使用する場合は<![%standalone-include[the <application>PL/Python</>文書]]><![%standalone-ignore[<xref linkend="plpython-python23">]]>を参照してください。
     </para>

     <para>
<!--
      Since <application>PL/Python</application> will be a shared
      library, the <indexterm><primary>libpython</primary></indexterm>
      <filename>libpython</filename> library must be a shared library
      also on most platforms.  This is not the case in a default
      <productname>Python</productname> installation built from source, but a
      shared library is available in many operating system
      distributions.  <filename>configure</filename> will fail if
      building <application>PL/Python</application> is selected but it cannot
      find a shared <filename>libpython</filename>.  That might mean that you
      either have to install additional packages or rebuild (part of) your
      <productname>Python</productname> installation to provide this shared
      library.  When building from source, run <productname>Python</>'s
      configure with the <literal>&#045;-enable-shared</> flag.
-->
<application>PL/Python</>は共有ライブラリになりますので、ほとんどのプラットフォームでは、<filename>libpython</filename>もまた共有ライブラリである必要があります。
ソースから構築した<productname>Python</productname>のインストレーションでは、これはデフォルトではありませんが、共有ライブラリは多くのオペレーティングシステムのディストリビューションで入手可能です。
<application>PL/Python</application>を構築することを選択したのに共有の<filename>libpython</filename>が見つからなければ、<filename>configure</filename>は失敗するでしょう。
それは、この共有ライブラリを提供するために追加のパッケージをインストールするか、<productname>Python</productname>のインストレーション(の一部)を再構築しなればならないということを意味しているかもしれません。
ソースから構築する場合、<literal>--enable-shared</>フラグを付けて<productname>Python</>のconfigureを実行してください。
     </para>
    </listitem>

    <listitem>
     <para>
<!--
      To build the <application>PL/Tcl</application>
      procedural language, you of course need a <productname>Tcl</>
      installation.  The minimum required version is
      <productname>Tcl</productname> 8.4.
-->
<application>PL/Tcl</application>手続き言語の構築には、もちろん<productname>Tcl</>のインストレーションが必要です。
要求される最小のバージョンは<productname>Tcl</> 8.4です。
     </para>
    </listitem>

    <listitem>
     <para>
<!--
      To enable Native Language Support (<acronym>NLS</acronym>), that
      is, the ability to display a program's messages in a language
      other than English, you need an implementation of the
      <application>Gettext</> <acronym>API</acronym>.  Some operating
      systems have this built-in (e.g., <systemitem
      class="osname">Linux</>, <systemitem class="osname">NetBSD</>,
      <systemitem class="osname">Solaris</>), for other systems you
      can download an add-on package from <ulink
      url="http://www.gnu.org/software/gettext/"></ulink>.
      If you are using the <application>Gettext</> implementation in
      the <acronym>GNU</acronym> C library then you will additionally
      need the <productname>GNU Gettext</productname> package for some
      utility programs.  For any of the other implementations you will
      not need it.
-->
各国語サポート（<acronym>NLS</acronym>）、つまり、英語以外の言語によるプログラムメッセージの表示機能を有効にするには、<application>Gettext</> <acronym>API</acronym>の実装が必要です。
オペレーティングシステムの中には（例えば、<systemitem class="osname">Linux</>、<systemitem class="osname">NetBSD</>、<systemitem class="osname">Solaris</>など）、組み込み済みのものがあります。
他のシステムでは、追加パッケージを<ulink url="http://www.gnu.org/software/gettext/"></ulink>からダウンロードすることができます。
<acronym>GNU</acronym> Cライブラリの<application>gettext</>の実装を使用する場合、さらにいくつかのユーティリティプログラムのために<productname>GNU Gettext</productname>パッケージが必要となります。
他の実装の場合には必要ありません。
     </para>
    </listitem>

    <listitem>
     <para>
<!--
      You need <application>Kerberos</>, <productname>OpenSSL</>,
      <productname>OpenLDAP</>, and/or
      <application>PAM</>, if you want to support authentication or
      encryption using those services.
-->
<application>Kerberos</>、<productname>OpenSSL</>、<productname>OpenLDAP</>、<application>PAM</>が、そのサービスを使用した認証や暗号化をサポートする場合には必要となります。
     </para>
    </listitem>

    <listitem>
     <para>
<!--
      To build the <productname>PostgreSQL</productname> documentation,
      there is a separate set of requirements; see
      <![%standalone-ignore;[<xref linkend="docguide-toolsets">.]]>
      <![%standalone-include;[the main documentation's appendix on
      documentation.]]>
-->
<productname>PostgreSQL</productname>の文書を構築するためには必要なセットは別途記載します。
<![%standalone-ignore;[<xref linkend="docguide-toolsets">.]]><![%standalone-include;[文書のドキュメント化に関する別冊]]>を参照してください。
     </para>
    </listitem>
   </itemizedlist>
  </para>

  <para>
<!--
   If you are building from a <productname>Git</productname> tree instead of
   using a released source package, or if you want to do server development,
   you also need the following packages:
-->
リリースされたソースパッケージではなく<productname>Git</productname>ツリーからの構築の場合、またはサーバ開発を行いたい場合には、以下のパッケージも必要となります。

   <itemizedlist>
    <listitem>
     <para>
      <indexterm>
       <primary>flex</primary>
      </indexterm>
      <indexterm>
       <primary>lex</primary>
      </indexterm>
      <indexterm>
       <primary>bison</primary>
      </indexterm>
      <indexterm>
       <primary>yacc</primary>
      </indexterm>

<!--
      GNU <application>Flex</> and <application>Bison</>
      are needed to build from a Git checkout, or if you changed the actual
      scanner and parser definition files. If you need them, be sure
      to get <application>Flex</> 2.5.31 or later and
      <application>Bison</> 1.875 or later. Other <application>lex</>
      and <application>yacc</> programs cannot be used.
-->
GNUの<application>Flex</>および<application>Bison</>は、Gitチェックアウトから構築する場合や、実際のスキャナとパーサの定義ファイルを変更した場合に必要となります。
それらが必要な場合は、<application>Flex</> 2.5.31以降と<application>Bison</> 1.875以降を使うようにしてください。
他の<application>lex</>と<application>yacc</>プログラムは使用できません。
     </para>
    </listitem>
    <listitem>
     <para>
      <indexterm>
       <primary>perl</primary>
      </indexterm>

<<<<<<< HEAD
<!--
      <application>Perl</> 5.8 or later is needed to build from a Git checkout,
=======
      <application>Perl</> 5.8.3 or later is needed to build from a Git checkout,
>>>>>>> eca2f8a7
      or if you changed the input files for any of the build steps that
      use Perl scripts.  If building on Windows you will need
      <application>Perl</> in any case.  <application>Perl</application> is
      also required to run some test suites.
-->
Gitからチェックアウトしたものから構築する場合や、構築時にPerlスクリプトを使用して作成されるファイルの入力となるファイルを変更する場合には<application>Perl</>5.8以降が必要です。
Windows上で構築する場合、いずれにしても<application>Perl</>は必要です。
<application>Perl</application>はテストスイートのいくつかを実行するのにも必要です。
     </para>
    </listitem>
   </itemizedlist>
  </para>

  <para>
<!--
   If you need to get a <acronym>GNU</acronym> package, you can find
   it at your local <acronym>GNU</acronym> mirror site (see <ulink
   url="http://www.gnu.org/order/ftp.html"></>
   for a list) or at <ulink
   url="ftp://ftp.gnu.org/gnu/"></ulink>.
-->
<acronym>GNU</acronym>パッケージの入手が必要な場合、近くの<acronym>GNU</acronym>ミラーサイトから探してください（ミラーサイトの一覧は<ulink url="http://www.gnu.org/order/ftp.html"></>にあります）。
または、<ulink url="ftp://ftp.gnu.org/gnu/"></ulink>から探してください。
  </para>

  <para>
<!--
   Also check that you have sufficient disk space. You will need about
   100 MB for the source tree during compilation and about 20 MB for
   the installation directory. An empty database cluster takes about
   35 MB; databases take about five times the amount of space that a
   flat text file with the same data would take. If you are going to
   run the regression tests you will temporarily need up to an extra
   150 MB. Use the <command>df</command> command to check free disk
   space.
-->
また、十分なディスク領域があることも確認してください。
コンパイル中、ソースツリーのために100メガバイト、インストールディレクトリに20メガバイトほど必要となります。
空のデータベースクラスタだけでも約35メガバイト必要です。データベースは、同じデータのフラットテキストファイルと比べて5倍ほどの領域が必要になります。
リグレッションテストを実行する場合は、一時的に最大で150メガバイトの領域がさらに必要になります。
ディスクの空き容量を確認するためには<command>df</command>コマンドを使います。
  </para>
 </sect1>

<![%standalone-ignore;[
 <sect1 id="install-getsource">
<!--
  <title>Getting The Source</title>
-->
  <title>ソースの入手</title>

  <para>
<!--
   The <productname>PostgreSQL</> &version; sources can be obtained from the
   download section of our
   website: <ulink url="https://www.postgresql.org/download/"></ulink>.  You
   should get a file named <filename>postgresql-&version;.tar.gz</filename>
   or <filename>postgresql-&version;.tar.bz2</filename>. After
   you have obtained the file, unpack it:
-->
<productname>PostgreSQL</> &version;のソースは、Webサイト<ulink url="http://www.postgresql.org/download/"></ulink>のダウンロードページから入手することができます。
<filename>postgresql-&version;.tar.gz</filename>または<filename>postgresql-&version;.tar.bz2</filename>という名前のファイルを入手してください。
ファイルを入手したら、展開します。
<screen>
<userinput>gunzip postgresql-&version;.tar.gz</userinput>
<userinput>tar xf postgresql-&version;.tar</userinput>
</screen>
<!--
   (Use <command>bunzip2</command> instead of <command>gunzip</command> if you
   have the <filename>.bz2</filename> file.)
   This will create a directory
   <filename>postgresql-&version;</filename> under the current directory
   with the <productname>PostgreSQL</> sources.
   Change into that directory for the rest
   of the installation procedure.
-->
（<filename>.bz2</filename>ファイルをダウンロードした場合は<command>gunzip</command>ではなく<command>bunzip2</command>を使用してください。）
これにより、カレントディレクトリ以下に<filename>postgresql-&version;</filename>というディレクトリが作成され、<productname>PostgreSQL</>のソースが展開されます。
この後のインストール手順を行うために、このディレクトリに移動してください。
  </para>

  <para>
<!--
   You can also get the source directly from the version control repository, see
   <xref linkend="sourcerepo">.
-->
またバージョン管理システムのリポジトリから直接ソースを入手することができます。<xref linkend="sourcerepo">を参照してください。
  </para>
 </sect1>
]]>

 <sect1 id="install-procedure">
<!--
  <title>Installation Procedure</title>
-->
<title>インストール手順</title>

  <procedure>

  <step id="configure">
<!--
   <title>Configuration</title>
-->
<title>構成</>

   <indexterm zone="configure">
    <primary>configure</primary>
   </indexterm>

   <para>
<!--
    The first step of the installation procedure is to configure the
    source tree for your system and choose the options you would like.
    This is done by running the <filename>configure</> script. For a
    default installation simply enter:
-->
インストール手順の最初のステップは、システムに合わせてソースツリーを設定し、使用するオプションを選択することです。
<filename>configure</>スクリプトを実行することでこれを行います。
デフォルトのインストールを行う場合は、単に以下を入力してください。
<screen>
<userinput>./configure</userinput>
</screen>
<!--
    This script will run a number of tests to determine values for various
    system dependent variables and detect any quirks of your
    operating system, and finally will create several files in the
    build tree to record what it found.  You can also run
    <filename>configure</filename> in a directory outside the source
    tree, if you want to keep the build directory separate.  This
    procedure is also called a
    <indexterm><primary>VPATH</primary></indexterm><firstterm>VPATH</firstterm>
    build.  Here's how:
-->
このスクリプトは、各種のシステムに依存した変数の値を決定するために多くの試験を行い、使用中のオペレーティングシステムが持つどんなクセでも検出し、最終的に構築用ツリーに結果を記録するためのファイルをいくつか作成します。構築用のディレクトリを別の場所にしたい場合は、ソースツリーの外のディレクトリで<filename>configure</filename>を実行することもできます。この処理は<indexterm><primary>VPATH</primary></indexterm><firstterm>VPATH</firstterm>の構築も呼び出します。どのように行うかは下記を参照して下さい。
<screen>
<userinput>mkdir build_dir</userinput>
<userinput>cd build_dir</userinput>
<!--
<userinput>/path/to/source/tree/configure [options go here]</userinput>
-->
<userinput>/path/to/source/tree/configure [オプションはここに]</userinput>
<userinput>make</userinput>
</screen>
   </para>

   <para>
<!--
    The default configuration will build the server and utilities, as
    well as all client applications and interfaces that require only a
    C compiler. All files will be installed under
    <filename>/usr/local/pgsql</> by default.
-->
デフォルトの構成では、サーバ、ユーティリティの他に、Cコンパイラだけを必要とするクライアントアプリケーションやインタフェースを構築します。
デフォルトでは、全てのファイルは<filename>/usr/local/pgsql</>以下にインストールされます。
   </para>

   <para>
<!--
    You can customize the build and installation process by supplying one
    or more of the following command line options to
    <filename>configure</filename>:
-->
<filename>configure</filename>に以下のコマンドラインオプションを1つ以上指定することで、構築処理やインストール処理を変更することができます。

     <variablelist>
      <varlistentry>
       <term><option>--prefix=<replaceable>PREFIX</></option></term>
       <listitem>
        <para>
<!--
         Install all files under the directory <replaceable>PREFIX</>
         instead of <filename>/usr/local/pgsql</filename>. The actual
         files will be installed into various subdirectories; no files
         will ever be installed directly into the
         <replaceable>PREFIX</> directory.
-->
<filename>/usr/local/pgsql</filename>ではなく、<replaceable>PREFIX</>ディレクトリ以下に全てのファイルをインストールします。
ファイルは実際には様々なサブディレクトリにインストールされ、<replaceable>PREFIX</>ディレクトリの直下にインストールされるファイルはありません。
        </para>

        <para>
<!--
         If you have special needs, you can also customize the
         individual subdirectories with the following options. However,
         if you leave these with their defaults, the installation will be
         relocatable, meaning you can move the directory after
         installation. (The <literal>man</> and <literal>doc</>
         locations are not affected by this.)
-->
特別な必要性があるのであれば、以下のオプションを使用して個々のサブディレクトリを変更することもできます。
しかし、これらをそのまま使用した場合、インストレーションは位置再変更可能になります。
つまり、インストールの後にディレクトリを移動することができます
（<literal>man</>と<literal>doc</>の場所はこの影響を受けません。）
        </para>

        <para>
<!--
         For relocatable installs, you might want to use
         <filename>configure</filename>'s <literal>&#045;&#045;disable-rpath</>
         option.  Also, you will need to tell the operating system how
         to find the shared libraries.
-->
インストールの位置再変更のために、<filename>configure</filename>の<literal>--disable-rpath</>を使用しようと考えるかもしれません。
その場合は、オペレーティングシステムにその共有ライブラリの場所を通知する必要があるでしょう。
        </para>
       </listitem>
      </varlistentry>

      <varlistentry>
       <term><option>--exec-prefix=<replaceable>EXEC-PREFIX</></option></term>
       <listitem>
        <para>
<!--
         You can install architecture-dependent files under a
         different prefix, <replaceable>EXEC-PREFIX</>, than what
         <replaceable>PREFIX</> was set to. This can be useful to
         share architecture-independent files between hosts. If you
         omit this, then <replaceable>EXEC-PREFIX</> is set equal to
         <replaceable>PREFIX</> and both architecture-dependent and
         independent files will be installed under the same tree,
         which is probably what you want.
-->
アーキテクチャ依存のファイルを<replaceable>PREFIX</>の設定とは別の接頭辞<replaceable>EXEC-PREFIX</>以下にインストールすることができます。
ホスト間でアーキテクチャ非依存のファイルを共有する場合に便利です。
省略した場合、<replaceable>EXEC-PREFIX</>は<replaceable>PREFIX</>と同じに設定され、アーキテクチャに依存するファイルも非依存なファイルも同じツリー以下にインストールされます。
ほとんどの場合、これが望まれています。
        </para>
       </listitem>
      </varlistentry>

      <varlistentry>
       <term><option>--bindir=<replaceable>DIRECTORY</></option></term>
       <listitem>
        <para>
<!--
         Specifies the directory for executable programs. The default
         is <filename><replaceable>EXEC-PREFIX</>/bin</>, which
         normally means <filename>/usr/local/pgsql/bin</>.
-->
実行可能プログラム用のディレクトリを指定します。
デフォルトでは<filename><replaceable>EXEC-PREFIX</>/bin</>であり、通常<filename>/usr/local/pgsql/bin</>となります。
        </para>
       </listitem>
      </varlistentry>

      <varlistentry>
       <term><option>--sysconfdir=<replaceable>DIRECTORY</></option></term>
       <listitem>
        <para>
<!--
         Sets the directory for various configuration files,
         <filename><replaceable>PREFIX</>/etc</> by default.
-->
各種設定ファイル用のディレクトリを設定します。
デフォルトでは<filename><replaceable>PREFIX</>/etc</>です。
        </para>
       </listitem>
      </varlistentry>

      <varlistentry>
       <term><option>--libdir=<replaceable>DIRECTORY</></option></term>
       <listitem>
        <para>
<!--
         Sets the location to install libraries and dynamically loadable
         modules. The default is
         <filename><replaceable>EXEC-PREFIX</>/lib</>.
-->
ライブラリや動的ロード可能モジュールをインストールする場所を設定します。
デフォルトは<filename><replaceable>EXEC-PREFIX</>/lib</>です。
        </para>
       </listitem>
      </varlistentry>

      <varlistentry>
       <term><option>--includedir=<replaceable>DIRECTORY</></option></term>
       <listitem>
        <para>
<!--
         Sets the directory for installing C and C++ header files. The
         default is <filename><replaceable>PREFIX</>/include</>.
-->
CおよびC++のヘッダファイルをインストールするディレクトリを設定します。
デフォルトは<filename><replaceable>PREFIX</>/include</>です。
        </para>
       </listitem>
      </varlistentry>

      <varlistentry>
       <term><option>--datarootdir=<replaceable>DIRECTORY</></option></term>
       <listitem>
        <para>
<!--
         Sets the root directory for various types of read-only data
         files.  This only sets the default for some of the following
         options.  The default is
         <filename><replaceable>PREFIX</>/share</>.
-->
いろいろな種類の読み取り専用データファイル用のルートディレクトリを設定します。
これは後述のオプションの一部についてのデフォルトを設定するだけです。
デフォルトは<filename><replaceable>PREFIX</>/share</>です。
        </para>
       </listitem>
      </varlistentry>

      <varlistentry>
       <term><option>--datadir=<replaceable>DIRECTORY</></option></term>
       <listitem>
        <para>
<!--
         Sets the directory for read-only data files used by the
         installed programs. The default is
         <filename><replaceable>DATAROOTDIR</></>. Note that this has
         nothing to do with where your database files will be placed.
-->
インストールプログラムが使用する読み取り専用のディレクトリを設定します。
デフォルトは<filename><replaceable>DATAROOTDIR</></>です。
これはインストールするデータベースファイルがどこに設置されるかとは関係ないことを覚えておいてください。
        </para>
       </listitem>
      </varlistentry>

      <varlistentry>
       <term><option>--localedir=<replaceable>DIRECTORY</></option></term>
       <listitem>
        <para>
<!--
         Sets the directory for installing locale data, in particular
         message translation catalog files.  The default is
         <filename><replaceable>DATAROOTDIR</>/locale</>.
-->
特にメッセージ翻訳カタログファイルのロケールデータをインストールするディレクトリを設定します。
デフォルトは<filename><replaceable>DATAROOTDIR</>/locale</>です。
        </para>
       </listitem>
      </varlistentry>

      <varlistentry>
       <term><option>--mandir=<replaceable>DIRECTORY</></option></term>
       <listitem>
        <para>
<!--
         The man pages that come with <productname>PostgreSQL</> will be installed under
         this directory, in their respective
         <filename>man<replaceable>x</></> subdirectories.
         The default is <filename><replaceable>DATAROOTDIR</>/man</>.
-->
<productname>PostgreSQL</>付属のマニュアルページがこのディレクトリ以下の、対応する<filename>man<replaceable>x</></>サブディレクトリにインストールされます。
デフォルトは<filename><replaceable>DATAROOTDIR</>/man</>です。
        </para>
       </listitem>
      </varlistentry>

      <varlistentry>
       <term><option>--docdir=<replaceable>DIRECTORY</></option></term>
       <listitem>
        <para>
<!--
         Sets the root directory for installing documentation files,
         except <quote>man</> pages.  This only sets the default for
         the following options.  The default value for this option is
         <filename><replaceable>DATAROOTDIR</>/doc/postgresql</>.
-->
<quote>man</>ページを除いた、ドキュメント一式ファイルをインストールするルートディレクトリを設定します。
これは以下のオプションのデフォルトのみを設定します。
このオプションのデフォルト値は<filename><replaceable>DATAROOTDIR</>/doc/postgresql</>です。
        </para>
       </listitem>
      </varlistentry>

      <varlistentry>
       <term><option>--htmldir=<replaceable>DIRECTORY</></option></term>
       <listitem>
        <para>
<!--
         The HTML-formatted documentation for
         <productname>PostgreSQL</productname> will be installed under
         this directory.  The default is
         <filename><replaceable>DATAROOTDIR</></>.
-->
         <productname>PostgreSQL</productname>のHTML形式化文書一式はこのディレクトリの下にインストールされます。デフォルトは<filename><replaceable>DATAROOTDIR</></>です。
        </para>
       </listitem>
      </varlistentry>
     </variablelist>

     <note>
      <para>
<!--
       Care has been taken to make it possible to install
       <productname>PostgreSQL</> into shared installation locations
       (such as <filename>/usr/local/include</filename>) without
       interfering with the namespace of the rest of the system. First,
       the string <quote><literal>/postgresql</literal></quote> is
       automatically appended to <varname>datadir</varname>,
       <varname>sysconfdir</varname>, and <varname>docdir</varname>,
       unless the fully expanded directory name already contains the
       string <quote><literal>postgres</></quote> or
       <quote><literal>pgsql</></quote>. For example, if you choose
       <filename>/usr/local</filename> as prefix, the documentation will
       be installed in <filename>/usr/local/doc/postgresql</filename>,
       but if the prefix is <filename>/opt/postgres</filename>, then it
       will be in <filename>/opt/postgres/doc</filename>. The public C
       header files of the client interfaces are installed into
       <varname>includedir</varname> and are namespace-clean. The
       internal header files and the server header files are installed
       into private directories under <varname>includedir</varname>. See
       the documentation of each interface for information about how to
       access its header files. Finally, a private subdirectory will
       also be created, if appropriate, under <varname>libdir</varname>
       for dynamically loadable modules.
-->
（<filename>/usr/local/include</filename>といった）共用のインストール場所に、システムの他の名前空間に影響を与えることなく<productname>PostgreSQL</>をインストールすることができるような配慮がなされています。
まず、完全に展開したディレクトリ名に<quote><literal>postgres</></quote>か<quote><literal>pgsql</></quote>という文字列が含まれていない場合、<quote><literal>/postgresql</literal></quote>という文字列が自動的に<varname>datadir</varname>、<varname>sysconfdir</varname>、<varname>docdir</varname>に追加されます。
例えば、接頭辞として<filename>/usr/local</filename>を使用する場合、文書は<filename>/usr/local/doc/postgresql</filename>にインストールされますが、接頭辞が<filename>/opt/postgres</filename>の場合は<filename>/opt/postgres/doc</filename>にインストールされます。
クライアントインタフェース用の外部向けCヘッダファイルは<varname>includedir</varname>にインストールされ、名前空間の問題はありません。
内部向けヘッダファイルやサーバ用ヘッダファイルは、<varname>includedir</varname>以下の非公開ディレクトリにインストールされます。
各インタフェース用のヘッダファイルにアクセスする方法についての情報は、そのインタフェースの文書を参照してください。
最後に、適切であれば、動的ロード可能モジュール用に<varname>libdir</varname>以下にも非公開用のサブディレクトリが作成されます。
      </para>
     </note>
    </para>

    <para>
     <variablelist>
      <varlistentry>
       <term><option>--with-extra-version=<replaceable>STRING</></option></term>
       <listitem>
        <para>
<!--
         Append <replaceable>STRING</> to the PostgreSQL version number.  You
         can use this, for example, to mark binaries built from unreleased Git
         snapshots or containing custom patches with an extra version string
         such as a <command>git describe</command> identifier or a
         distribution package release number.
-->
PostgreSQLバージョン番号に<replaceable>STRING</>を追加します。
これは、例えば、リリースされていないGitスナップショットからビルドしたバイナリや、<command>git describe</command>識別子やディストリビューションパッケージリリース番号のような追加のバージョン文字列のあるカスタムパッチを含むバイナリに印をつけるために使えます。
        </para>
       </listitem>
      </varlistentry>

      <varlistentry>
       <term><option>--with-includes=<replaceable>DIRECTORIES</></option></term>
       <listitem>
        <para>
<!--
         <replaceable>DIRECTORIES</> is a colon-separated list of
         directories that will be added to the list the compiler
         searches for header files. If you have optional packages
         (such as GNU <application>Readline</>) installed in a non-standard
         location,
         you have to use this option and probably also the corresponding
         <option>&#045;&#045;with-libraries</> option.
-->
<replaceable>DIRECTORIES</>には、コンパイラがヘッダファイルを検索するディレクトリのリストをコロンで区切って指定します。
（GNU <application>Readline</>などの）オプションのパッケージが非標準的な場所にインストールされている場合、このオプションと、おそらく対応する<option>--with-libraries</>オプションを使用する必要があります。
        </para>
        <para>
<!--
         Example: <literal>&#045;&#045;with-includes=/opt/gnu/include:/usr/sup/include</>.
-->
         例： <literal>--with-includes=/opt/gnu/include:/usr/sup/include</>
        </para>
       </listitem>
      </varlistentry>

      <varlistentry>
       <term><option>--with-libraries=<replaceable>DIRECTORIES</></option></term>
       <listitem>
        <para>
<!--
         <replaceable>DIRECTORIES</> is a colon-separated list of
         directories to search for libraries. You will probably have
         to use this option (and the corresponding
         <option>&#045;&#045;with-includes</> option) if you have packages
         installed in non-standard locations.
-->
<replaceable>DIRECTORIES</>には、ライブラリを検索するディレクトリのリストをコロンで区切って指定します。
パッケージが非標準的な場所にインストールされている場合は、おそらくこのオプション（と対応する<option>--with-includes</>オプション）を使用する必要があります。
        </para>
        <para>
<!--
         Example: <literal>&#045;&#045;with-libraries=/opt/gnu/lib:/usr/sup/lib</>.
-->
例： <literal>--with-libraries=/opt/gnu/lib:/usr/sup/lib</>
        </para>
       </listitem>
      </varlistentry>

      <varlistentry>
       <term><option>--enable-nls<optional>=<replaceable>LANGUAGES</replaceable></optional></option></term>
       <listitem>
        <para>
<!--
         Enables Native Language Support (<acronym>NLS</acronym>),
         that is, the ability to display a program's messages in a
         language other than English.
         <replaceable>LANGUAGES</replaceable> is an optional space-separated
         list of codes of the languages that you want supported, for
         example <literal>&#045;&#045;enable-nls='de fr'</>.  (The intersection
         between your list and the set of actually provided
         translations will be computed automatically.)  If you do not
         specify a list, then all available translations are
         installed.
-->
各国語サポート（<acronym>NLS</acronym>）、つまり、英語以外の言語によるプログラムメッセージの表示機能を有効にします。
<replaceable>LANGUAGES</replaceable>はオプションであり、サポートさせたい言語コードを空白で区切ったリストを指定します。例えば、<literal>--enable-nls='de fr'</>などとします 
（指定したリストと実際に用意された翻訳との論理積が自動的に計算されます）。
リストに何も指定しなかった場合、利用可能な翻訳すべてがインストールされます。
        </para>

        <para>
<!--
         To use this option, you will need an implementation of the
         <application>Gettext</> API; see above.
-->
このオプションを使用するためには、<application>gettext</> APIの実装が必要です。
上記を参照してください。
        </para>
       </listitem>
      </varlistentry>

      <varlistentry>
       <term><option>--with-pgport=<replaceable>NUMBER</></option></term>
       <listitem>
        <para>
<!--
         Set <replaceable>NUMBER</> as the default port number for
         server and clients. The default is 5432. The port can always
         be changed later on, but if you specify it here then both
         server and clients will have the same default compiled in,
         which can be very convenient.  Usually the only good reason
         to select a non-default value is if you intend to run multiple
         <productname>PostgreSQL</> servers on the same machine.
-->
サーバとクライアントのデフォルトのポート番号を<replaceable>NUMBER</>に設定します。
デフォルトは5432です。
このポートは後でいつでも変更することができますが、ここで指定した場合、サーバとクライアントはコンパイル時に同じデフォルト値を持つようになります。
これは非常に便利です。
通常、デフォルト以外の値を選択すべき唯一の理由は、同じマシンで複数の<productname>PostgreSQL</>を稼働させることです。
        </para>
       </listitem>
      </varlistentry>

      <varlistentry>
       <term><option>--with-perl</option></term>
       <listitem>
        <para>
<!--
         Build the <application>PL/Perl</> server-side language.
-->
<application>PL/Perl</>サーバサイド言語を構築します。
        </para>
       </listitem>
      </varlistentry>

      <varlistentry>
       <term><option>--with-python</option></term>
       <listitem>
        <para>
<!--
         Build the <application>PL/Python</> server-side language.
-->
<application>PL/Python</>サーバサイド言語を構築します。
        </para>
       </listitem>
      </varlistentry>

      <varlistentry>
       <term><option>--with-tcl</option></term>
       <listitem>
        <para>
<!--
         Build the <application>PL/Tcl</> server-side language.
-->
<application>PL/Tcl</>サーバサイド言語を構築します。
        </para>
       </listitem>
      </varlistentry>

      <varlistentry>
       <term><option>--with-tclconfig=<replaceable>DIRECTORY</replaceable></option></term>
       <listitem>
        <para>
<!--
         Tcl installs the file <filename>tclConfig.sh</filename>, which
         contains configuration information needed to build modules
         interfacing to Tcl. This file is normally found automatically
         at a well-known location, but if you want to use a different
         version of Tcl you can specify the directory in which to look
         for it.
-->
Tclは、Tclへのインタフェースモジュールを構築するために必要な設定情報を含む<filename>tclConfig.sh</filename>ファイルをインストールします。
このファイルは通常、自動的に一般的に知られている場所にありますが、もしTclの別のバージョンを使いたい場合は、検索対象のディレクトリを指定することができます。
        </para>
       </listitem>
      </varlistentry>

      <varlistentry>
       <term><option>--with-gssapi</option></term>
       <listitem>
        <para>
<!--
         Build with support for GSSAPI authentication. On many
         systems, the GSSAPI (usually a part of the Kerberos installation)
         system is not installed in a location
         that is searched by default (e.g., <filename>/usr/include</>,
         <filename>/usr/lib</>), so you must use the options
         <option>&#045;&#045;with-includes</> and <option>&#045;&#045;with-libraries</> in
         addition to this option.  <filename>configure</> will check
         for the required header files and libraries to make sure that
         your GSSAPI installation is sufficient before proceeding.
-->
GSSAPI認証のサポートを構築します。
多くのシステムでは、GSSAPIシステム（通常Kerberosインストレーションの一部）はデフォルトの検索場所（例えば<filename>/usr/include</>や<filename>/usr/lib</>）にインストールされていません。
そのため、<option>--with-includes</>と<option>--with-libraries</>オプションをさらに追加して使わなければいけません。
<filename>configure</>は、処理を進める前にGSSAPIが正しくインストールされていることを確認するために、必要とされるヘッダファイルとライブラリを検査します。
        </para>
       </listitem>
      </varlistentry>

      <varlistentry>
       <term><option>--with-krb-srvnam=<replaceable>NAME</></option></term>
       <listitem>
        <para>
<!--
         The default name of the Kerberos service principal used
         by GSSAPI.
         <literal>postgres</literal> is the default. There's usually no
         reason to change this unless you have a Windows environment,
         in which case it must be set to upper case
         <literal>POSTGRES</literal>.
-->
GSSAPIで使用されるKerberosのサービスプリンシパルのデフォルトの名前です。
デフォルトでは<quote>postgres</quote>です。
これを変える理由はWindows環境がない限り、特にありません。
Windows環境がある場合は大文字の<literal>POSTGRES</literal>に設定する必要があります。
        </para>
       </listitem>
      </varlistentry>

      <varlistentry>
       <term><option>--with-openssl</option>
       <indexterm>
        <primary>OpenSSL</primary>
        <seealso>SSL</seealso>
       </indexterm>
       </term>
       <listitem>
        <para>
<!--
         Build with support for <acronym>SSL</> (encrypted)
         connections. This requires the <productname>OpenSSL</>
         package to be installed.  <filename>configure</> will check
         for the required header files and libraries to make sure that
         your <productname>OpenSSL</> installation is sufficient
         before proceeding.
-->
<acronym>SSL</>（暗号化）接続のサポートを有効にして構築します。
これには、<productname>OpenSSL</>パッケージがインストールされていなければなりません。
<filename>configure</>は、処理を進める前に<productname>OpenSSL</>のインストールを確認するために、必要なヘッダファイルとライブラリを検査します。
        </para>
       </listitem>
      </varlistentry>

      <varlistentry>
       <term><option>--with-pam</option></term>
       <listitem>
        <para>
<!--
         Build with <acronym>PAM</><indexterm><primary>PAM</></>
         (Pluggable Authentication Modules) support.
-->
<acronym>PAM</><indexterm><primary>PAM</></>（プラガブル認証モジュール）のサポートを有効にして構築します。
        </para>
       </listitem>
      </varlistentry>

      <varlistentry>
       <term><option>--with-bsd-auth</option></term>
       <listitem>
        <para>
<!--
         Build with BSD Authentication support.
         (The BSD Authentication framework is
         currently only available on OpenBSD.)
-->
BSD認証のサポートを有効にして構築します。
(BSD認証フレームワークは今のところOpenBSDだけで利用可能です。)
        </para>
       </listitem>
      </varlistentry>

      <varlistentry>
       <term><option>--with-ldap</option></term>
       <listitem>
        <para>
<!--
         Build with <acronym>LDAP</><indexterm><primary>LDAP</></>
         support for authentication and connection parameter lookup (see
         <![%standalone-include[the documentation about client authentication
         and libpq]]><![%standalone-ignore[<xref linkend="libpq-ldap"> and
         <xref linkend="auth-ldap">]]> for more information). On Unix,
         this requires the <productname>OpenLDAP</> package to be
         installed. On Windows, the default <productname>WinLDAP</>
         library is used.  <filename>configure</> will check for the required
         header files and libraries to make sure that your
         <productname>OpenLDAP</> installation is sufficient before
         proceeding.
-->
認証および接続パラメータ検索用の<acronym>LDAP</><indexterm><primary>LDAP</></>サポートを有効にして構築します。
（<![%standalone-include[クライアント認証およびlibpqについての文書]]><![%standalone-ignore[<xref linkend="libpq-ldap">および<xref linkend="auth-ldap">]]>を参照してください。）
Unixでは、<productname>OpenLDAP</>パッケージがインストールされていることが要求されます。Windowsではデフォルトの<productname>WinLDAP</>ライブラリが使用されます。
<filename>configure</>は、処理を進める前に<productname>OpenLDAP</>のインストールが十分されているかどうかを確認するために、必要なヘッダファイルとライブラリを検査します。
        </para>
       </listitem>
      </varlistentry>

      <varlistentry>
       <term><option>--with-systemd</option></term>
       <listitem>
        <para>
<!--
         Build with support
         for <application>systemd</application><indexterm><primary>systemd</primary></indexterm>
         service notifications.  This improves integration if the server binary
         is started under <application>systemd</application> but has no impact
         otherwise<![%standalone-ignore[; see <xref linkend="server-start"> for more
         information]]>.  <application>libsystemd</application> and the
         associated header files need to be installed to be able to use this
         option.
-->
<application>systemd</application><indexterm><primary>systemd</primary></indexterm>サービス通知のサポートを有効にして構築します。
サーババイナリが<application>systemd</application>の元で開始する場合には、これは統合を改善しますが、それ以外は影響はありません<![%standalone-ignore[。詳細は<xref linkend="server-start">を参照してください]]>。
このオプションを使えるようにするには、<application>libsystemd</application>と関連するヘッダファイルをインストールすることが必要です。
        </para>
       </listitem>
      </varlistentry>

      <varlistentry>
       <term><option>--without-readline</option></term>
       <listitem>
        <para>
<!--
         Prevents use of the <application>Readline</> library
         (and <application>libedit</> as well).  This option disables
         command-line editing and history in
         <application>psql</application>, so it is not recommended.
-->
<application>Readline</>ライブラリ（および<application>libedit</>）の使用を防止します。
これにより<application>psql</application>でのコマンドライン編集および履歴が無効となるため、推奨されません。
        </para>
       </listitem>
      </varlistentry>

      <varlistentry>
       <term><option>--with-libedit-preferred</option></term>
       <listitem>
        <para>
<!--
         Favors the use of the BSD-licensed <application>libedit</> library
         rather than GPL-licensed <application>Readline</>.  This option
         is significant only if you have both libraries installed; the
         default in that case is to use <application>Readline</>.
-->
GPLライセンスの<application>Readline</>ではなくBSDライセンスの<application>libedit</>ライブラリを優先して使用します。
このオプションは両方のライブラリがインストールされている場合にのみ重要です。
この場合デフォルトで<application>Readline</>が使用されます。
        </para>
       </listitem>
      </varlistentry>

      <varlistentry>
       <term><option>--with-bonjour</option></term>
       <listitem>
        <para>
<!--
         Build with Bonjour support.  This requires Bonjour support
         in your operating system.  Recommended on OS X.
-->
Bonjourサポートを有効にして構築します。
これにはオペレーティングシステムがBonjourをサポートしていることが必要です。
OS Xでは推奨します。
        </para>
       </listitem>
      </varlistentry>

      <varlistentry>
       <term><option>--with-uuid=<replaceable>LIBRARY</replaceable></option></term>
       <listitem>
        <para>
<!--
         Build the <![%standalone-include[uuid-ossp]]>
         <![%standalone-ignore[<xref linkend="uuid-ossp">]]> module
         (which provides functions to generate UUIDs), using the specified
         UUID library.<indexterm><primary>UUID</primary></indexterm>
         <replaceable>LIBRARY</replaceable> must be one of:
-->
指定されたUUIDライブラリを使用して(UUIDを生成する関数を提供する)<![%standalone-include[uuid-ossp]]><![%standalone-ignore[<xref linkend="uuid-ossp">]]>モジュールをビルドします。<indexterm><primary>UUID</primary></indexterm>
<replaceable>LIBRARY</replaceable>は以下のいずれかでなければなりません。
        </para>
        <itemizedlist>
         <listitem>
          <para>
<!--
           <option>bsd</> to use the UUID functions found in FreeBSD, NetBSD,
           and some other BSD-derived systems
-->
<option>bsd</>はFreeBSD、NetBSD、その他のBSD派生システムにあるUUID関数を使います。
          </para>
         </listitem>
         <listitem>
          <para>
<!--
           <option>e2fs</> to use the UUID library created by
           the <literal>e2fsprogs</> project; this library is present in most
           Linux systems and in OS X, and can be obtained for other
           platforms as well
-->
<option>e2fs</>は<literal>e2fsprogs</>プロジェクトで作られたUUIDライブラリを使います。
このライブラリはたいていのLinuxシステムとOS Xにあり、また、その他のプラットフォームでも入手可能です。
          </para>
         </listitem>
         <listitem>
          <para>
<!--
           <option>ossp</> to use the <ulink
           url="http://www.ossp.org/pkg/lib/uuid/">OSSP UUID library</ulink>
-->
<ulink url="http://www.ossp.org/pkg/lib/uuid/">OSSP UUIDライブラリ</ulink>を使用します。
          </para>
         </listitem>
        </itemizedlist>
       </listitem>
      </varlistentry>

      <varlistentry>
       <term><option>--with-ossp-uuid</option></term>
       <listitem>
        <para>
<!--
         Obsolete equivalent of <literal>&#045;-with-uuid=ossp</literal>.
-->
<literal>--with-uuid=ossp</literal>に相当する古いものです。
        </para>
       </listitem>
      </varlistentry>

      <varlistentry>
       <term><option>--with-libxml</option></term>
       <listitem>
        <para>
<!--
         Build with libxml (enables SQL/XML support).  Libxml version 2.6.23 or
         later is required for this feature.
-->
libxmlを使用して構築します（SQL/XMLサポートが有効になります）。
この機能のためにはlibxmlバージョン2.6.23以降が必要です。
        </para>

        <para>
<!--
         Libxml installs a program <command>xml2-config</command> that
         can be used to detect the required compiler and linker
         options.  PostgreSQL will use it automatically if found.  To
         specify a libxml installation at an unusual location, you can
         either set the environment variable
         <envar>XML2_CONFIG</envar> to point to the
         <command>xml2-config</command> program belonging to the
         installation, or use the options
         <option>&#045;&#045;with-includes</option> and
         <option>&#045;&#045;with-libraries</option>.
-->
libxmlがインストールする<command>xml2-config</command>プログラムを使用して、必要なコンパイラオプション、リンクオプションを検出することができます。
PostgreSQLは、見つけられればこのプログラムを使用します。
通常以外の場所にインストールしたlibxmlインストレーションを指定するためには、環境変数<envar>XML2_CONFIG</envar>がそのインストレーション用の<command>xml2-config</command>プログラムを指し示すように設定してください。
または、<option>--with-includes</option>および<option>--with-libraries</option>を使用してください。
        </para>
       </listitem>
      </varlistentry>

      <varlistentry>
       <term><option>--with-libxslt</option></term>
       <listitem>
        <para>
<!--
         Use libxslt when building the
         <![%standalone-include[xml2]]>
         <![%standalone-ignore[<xref linkend="xml2">]]>
         module.  <application>xml2</> relies on this library
         to perform XSL transformations of XML.
-->
<![%standalone-include[xml2]]> <![%standalone-ignore[<xref linkend="xml2">]]>モジュールを構築する場合はlibxsltを使用してください。
<application>xml2</>はXMLのXSL変換を行うために、このライブラリに依存します。
        </para>
       </listitem>
      </varlistentry>

      <varlistentry>
       <term><option>--disable-integer-datetimes</option></term>
       <listitem>
        <para>
<!--
         Disable support for 64-bit integer storage for timestamps and
         intervals, and store datetime values as floating-point
         numbers instead. Floating-point datetime storage was the
         default in <productname>PostgreSQL</productname> releases
         prior to 8.4, but it is now deprecated, because it does not
         support microsecond precision for the full range of
         <type>timestamp</type> values. However, integer-based
         datetime storage requires a 64-bit integer type. Therefore,
         this option can be used when no such type is available, or
         for compatibility with applications written for prior
         versions of <productname>PostgreSQL</productname>. See
         <![%standalone-include[the documentation about datetime datatypes]]>
         <![%standalone-ignore[<xref linkend="datatype-datetime">]]>
         for more information.
-->
日付時刻および時間間隔の格納に64ビット整数格納方式を無効にし、その代わり浮動小数点で格納します。<productname>PostgreSQL</productname>リリース8.4以前では日付時刻の浮動小数点格納方式がデフォルトでしたが、<type>timestamp</type>値がとる値の全ての範囲でマイクロ秒精度をサポートしないため現在非推奨となりました。しかし、整数ベースの日付時刻格納には64-ビット整数型が必要です。従って、このオプションはこの型が使えない場合での使用、または以前の<productname>PostgreSQL</productname>バージョン用に書かれたアプリケーションとの互換性を保たなければならない場合に使用します。
詳細は<![%standalone-include[日付時刻データ型に関する文書]]> <![%standalone-ignore[<xref linkend="datatype-datetime">]]>を参照してください。
        </para>
       </listitem>
      </varlistentry>

      <varlistentry>
       <term><option>--disable-float4-byval</option></term>
       <listitem>
        <para>
<!--
         Disable passing float4 values <quote>by value</>, causing them
         to be passed <quote>by reference</> instead.  This option costs
         performance, but may be needed for compatibility with old
         user-defined functions that are written in C and use the
         <quote>version 0</> calling convention.  A better long-term
         solution is to update any such functions to use the
         <quote>version 1</> calling convention.
-->
float4値の<quote>値</>渡しを無効にし、<quote>参照</>渡しで渡すようにします。
このオプションは性能に関するコストがかかりますが、C言語で開発された古いユーザ定義の関数との互換性を保持する場合や<quote>version 0</>呼び出し規約を使用する場合に必要になります。
長期的に見てより良い解決方法はこうした関数を更新して、<quote>version 1</>呼び出し規約を使用するようにすることです。
        </para>
       </listitem>
      </varlistentry>

      <varlistentry>
       <term><option>--disable-float8-byval</option></term>
       <listitem>
        <para>
<!--
         Disable passing float8 values <quote>by value</>, causing them
         to be passed <quote>by reference</> instead.  This option costs
         performance, but may be needed for compatibility with old
         user-defined functions that are written in C and use the
         <quote>version 0</> calling convention.  A better long-term
         solution is to update any such functions to use the
         <quote>version 1</> calling convention.
         Note that this option affects not only float8, but also int8 and some
         related types such as timestamp.
         On 32-bit platforms, <option>&#045;&#045;disable-float8-byval</> is the default
         and it is not allowed to select <option>&#045;&#045;enable-float8-byval</>.
-->
float8値の<quote>値</>渡しを無効にし、<quote>参照</>渡しで渡すようにします。
このオプションは性能に関するコストがかかりますが、C言語で開発された古いユーザ定義の関数との互換性を保持する場合や<quote>version 0</>呼び出し規約を使用する場合に必要になります。
長期的に見てより良い解決方法はこうした関数を更新して、<quote>version 1</>呼び出し規約を使用するようにすることです。
このオプションはfloat8に影響するだけではなく、int8やタイムスタンプなど一部の関連した型についても影響することに注意してください。
32ビットプラットフォームでは、<option>--disable-float8-byval</>がデフォルトで<option>--enable-float8-byval</>を選択することはできません。
        </para>
       </listitem>
      </varlistentry>

      <varlistentry>
       <term><option>--with-segsize=<replaceable>SEGSIZE</replaceable></option></term>
       <listitem>
        <para>
<!--
         Set the <firstterm>segment size</>, in gigabytes.  Large tables are
         divided into multiple operating-system files, each of size equal
         to the segment size.  This avoids problems with file size limits
         that exist on many platforms.  The default segment size, 1 gigabyte,
         is safe on all supported platforms.  If your operating system has
         <quote>largefile</> support (which most do, nowadays), you can use
         a larger segment size.  This can be helpful to reduce the number of
         file descriptors consumed when working with very large tables.
         But be careful not to select a value larger than is supported
         by your platform and the file systems you intend to use.  Other
         tools you might wish to use, such as <application>tar</>, could
         also set limits on the usable file size.
         It is recommended, though not absolutely required, that this value
         be a power of 2.
         Note that changing this value requires an initdb.
-->
<firstterm>セグメントサイズ</>をギガバイト単位で指定します。
大規模なテーブルはこのセグメントサイズと同じサイズの複数のオペレーティングシステムのファイルに分割されます。
これにより多くのプラットフォームで存在するファイルサイズ上限に関する問題を防ぎます。
デフォルトのセグメントサイズは1ギガバイトで、サポートされるすべてのプラットフォームで安全です。
使用するオペレーティングシステムが<quote>ラージファイル</>をサポートしていれば（最近はほとんどサポートしています）、より大きなセグメントサイズを使用することができます。
非常に大規模なテーブルで作業する時のファイル記述子の消費数を減らすために、これが役に立つでしょう。
しかし、プラットフォーム、または使用予定のファイルシステムでサポートされる値以上に大きな値を指定しないように注意してください。
<application>tar</>などの、使用したいその他のツールにも使用できるファイルサイズに制限があることがあります。
絶対に必要ではありませんが、この値を2のべき乗にすることを勧めます。
この値の変更にはinitdbが必要であることに注意してください。
        </para>
       </listitem>
      </varlistentry>

      <varlistentry>
       <term><option>--with-blocksize=<replaceable>BLOCKSIZE</replaceable></option></term>
       <listitem>
        <para>
<!--
         Set the <firstterm>block size</>, in kilobytes.  This is the unit
         of storage and I/O within tables.  The default, 8 kilobytes,
         is suitable for most situations; but other values may be useful
         in special cases.
         The value must be a power of 2 between 1 and 32 (kilobytes).
         Note that changing this value requires an initdb.
-->
キロバイト単位で<firstterm>ブロック容量</>を設定します。
これはテーブル内でのストレージとI/Oの単位です。
８キロバイトのデフォルトはほとんどの場合適切ですが、特別な場合は他の値が役立ちます。
値は1から32（キロバイト）の範囲の２のべき乗でなければなりません。
この値の変更はinitdbを必要とすることを覚えておいてください。
        </para>
       </listitem>
      </varlistentry>

      <varlistentry>
       <term><option>--with-wal-segsize=<replaceable>SEGSIZE</replaceable></option></term>
       <listitem>
        <para>
<!--
         Set the <firstterm>WAL segment size</>, in megabytes.  This is
         the size of each individual file in the WAL log.  It may be useful
         to adjust this size to control the granularity of WAL log shipping.
         The default size is 16 megabytes.
         The value must be a power of 2 between 1 and 64 (megabytes).
         Note that changing this value requires an initdb.
-->
メガバイト単位で<firstterm>WALセグメント容量</>を設定します。これはWALログ内のそれぞれ個別のファイルの容量です。この容量を調整することで、WALログ配送の粒度を制御するのに役立ちます。デフォルト容量は16メガバイトです。1から64（メガバイト）の範囲の２のべき乗でなければなりません。この値の変更はinitdbを必要とすることを覚えておいてください。
        </para>
       </listitem>
      </varlistentry>

      <varlistentry>
       <term><option>--with-wal-blocksize=<replaceable>BLOCKSIZE</replaceable></option></term>
       <listitem>
        <para>
<!--
         Set the <firstterm>WAL block size</>, in kilobytes.  This is the unit
         of storage and I/O within the WAL log.  The default, 8 kilobytes,
         is suitable for most situations; but other values may be useful
         in special cases.
         The value must be a power of 2 between 1 and 64 (kilobytes).
         Note that changing this value requires an initdb.
-->
キロバイト単位で<firstterm>WALブロック容量</>を設定します。
これはWALログ内でのストレージとI/Oの単位です。
８キロバイトのデフォルトはほとんどの場合適切ですが、特別な場合は大きめの値が役立ちます。
値は1から64（キロバイト）の範囲の２のべき乗でなければなりません。
この値の変更はinitdbを必要とすることを覚えておいてください。
        </para>
       </listitem>
      </varlistentry>

      <varlistentry>
       <term><option>--disable-spinlocks</option></term>
       <listitem>
        <para>
<!--
         Allow the build to succeed even if <productname>PostgreSQL</>
         has no CPU spinlock support for the platform.  The lack of
         spinlock support will result in poor performance; therefore,
         this option should only be used if the build aborts and
         informs you that the platform lacks spinlock support. If this
         option is required to build <productname>PostgreSQL</> on
         your platform, please report the problem to the
         <productname>PostgreSQL</> developers.
-->
<productname>PostgreSQL</>がそのプラットフォーム用のCPUスピンロックをサポートしない場合でも、構築に成功するようにします。
スピンロックのサポートの欠落により、性能は悪化します。
したがって、このオプションは、構築が失敗し、その原因が使用するプラットフォームでスピンロックサポートが欠落している場合にのみ使用してください。
使用するプラットフォームにおける<productname>PostgreSQL</>の構築にこのオプションが必要とされた場合は、<productname>PostgreSQL</>開発者にその問題を報告してください。
        </para>
       </listitem>
      </varlistentry>

      <varlistentry>
       <term><option>--disable-thread-safety</option></term>
       <listitem>
        <para>
<!--
         Disable the thread-safety of client libraries.  This prevents
         concurrent threads in <application>libpq</application> and
         <application>ECPG</application> programs from safely controlling
         their private connection handles.
-->
クライアントライブラリのスレッドセーフを無効にします。
これにより、<application>libpq</application>や<application>ECPG</application>プログラム内の同時実行スレッドは、安全にその固有の接続ハンドルを制御できなくなります。
        </para>
       </listitem>
      </varlistentry>

      <varlistentry>
       <term><option>--with-system-tzdata=<replaceable>DIRECTORY</replaceable></option>
       <indexterm>
<!--
        <primary>time zone data</primary>
-->
        <primary>時間帯データ</primary>
       </indexterm>
       </term>
       <listitem>
        <para>
<!--
         <productname>PostgreSQL</> includes its own time zone database,
         which it requires for date and time operations.  This time zone
         database is in fact compatible with the IANA time zone
         database provided by many operating systems such as FreeBSD,
         Linux, and Solaris, so it would be redundant to install it again.
         When this option is used, the system-supplied time zone database
         in <replaceable>DIRECTORY</replaceable> is used instead of the one
         included in the PostgreSQL source distribution.
         <replaceable>DIRECTORY</replaceable> must be specified as an
         absolute path.  <filename>/usr/share/zoneinfo</filename> is a
         likely directory on some operating systems.  Note that the
         installation routine will not detect mismatching or erroneous time
         zone data.  If you use this option, you are advised to run the
         regression tests to verify that the time zone data you have
         pointed to works correctly with <productname>PostgreSQL</>.
-->
<productname>PostgreSQL</>は、日付時刻に関する操作で必要な、独自の時間帯データベースを持ちます。
実際のところ、この時間帯データベースはFreeBSD、Linux、Solarisなどの多くのオペレーティングシステムで提供されるIANA時間帯データベースと互換性があります。
このため、これを再びインストールすることは冗長です。
このオプションが使用されると、<replaceable>DIRECTORY</replaceable>にあるシステムが提供する時間帯データベースがPostgreSQLソース配布物に含まれるものの代わりに使用されます。
<replaceable>DIRECTORY</replaceable>は絶対パスで指定しなければなりません。
<filename>/usr/share/zoneinfo</filename>がオペレーティングシステムの一部でよく使われます。
インストール処理が時間帯データが一致しない、またはエラーがあることを検知しないことに注意してください。
このオプションを使用する場合、指定した時間帯データが<productname>PostgreSQL</>で正しく動作するかどうかを検証するためにリグレッションテストを実行することが推奨されています。
        </para>

<!--
        <indexterm><primary>cross compilation</primary></indexterm>
-->
        <indexterm><primary>クロスコンパイル</primary></indexterm>

        <para>
<!--
         This option is mainly aimed at binary package distributors
         who know their target operating system well.  The main
         advantage of using this option is that the PostgreSQL package
         won't need to be upgraded whenever any of the many local
         daylight-saving time rules change.  Another advantage is that
         PostgreSQL can be cross-compiled more straightforwardly if the
         time zone database files do not need to be built during the
         installation.
-->
このオプションは、対象オペレーティングシステムを熟知しているパッケージ配布者を主な対象としたもの。
このオプションを使用する大きな利点は、多くの局所的な夏時間規則の変更があってもPostgreSQLパッケージを更新する必要がないことです。
他の利点として、時間帯データベースファイルをインストール時に構築する必要がありませんので、PostgreSQLのクロスコンパイルをより簡単に行うことができます。
        </para>
       </listitem>
      </varlistentry>

      <varlistentry>
       <term><option>--without-zlib</option></term>
       <listitem>
        <para>
         <indexterm>
          <primary>zlib</primary>
         </indexterm>
<!--
         Prevents use of the <application>Zlib</> library.  This disables
         support for compressed archives in <application>pg_dump</application>
         and <application>pg_restore</application>.
         This option is only intended for those rare systems where this
         library is not available.
-->
<application>Zlib</>ライブラリの使用を抑制します。
これは、<application>pg_dump</application>と<application>pg_restore</application>における圧縮アーカイブのサポートを無効にします。
このオプションは、このライブラリが利用できないごく少数のシステム向けだけのものです。
        </para>
       </listitem>
      </varlistentry>

      <varlistentry>
       <term><option>--enable-debug</option></term>
       <listitem>
        <para>
<!--
         Compiles all programs and libraries with debugging symbols.
         This means that you can run the programs in a debugger
         to analyze problems. This enlarges the size of the installed
         executables considerably, and on non-GCC compilers it usually
         also disables compiler optimization, causing slowdowns. However,
         having the symbols available is extremely helpful for dealing
         with any problems that might arise.  Currently, this option is
         recommended for production installations only if you use GCC.
         But you should always have it on if you are doing development work
         or running a beta version.
-->
全てのプログラムとライブラリをデバッグシンボル付きでコンパイルします。
これは、問題を解析するためにデバッガ内でプログラムを実行できることを意味します。
これはインストールする実行形式ファイルのサイズをかなり大きくし、また、GCC以外のコンパイラでは、通常はコンパイラによる最適化が行われなくなりますので、低速になります。
しかし、デバッグシンボルが利用できるということは、発生した問題に対応する時に非常に便利です。
現在のところ、GCC を使用している場合にのみ、稼働用のインストレーションにこのオプションを使用することを推奨します。
しかし、開発作業時やベータ版を実行する時は、常にこれを有効にすべきです。
        </para>
       </listitem>
      </varlistentry>

      <varlistentry>
       <term><option>--enable-coverage</option></term>
       <listitem>
        <para>
<!--
         If using GCC, all programs and libraries are compiled with
         code coverage testing instrumentation.  When run, they
         generate files in the build directory with code coverage
         metrics.
         <![%standalone-ignore[See <xref linkend="regress-coverage">
         for more information.]]> This option is for use only with GCC
         and when doing development work.
-->
GCCを使用している場合、すべてのプログラムとライブラリはコードカバレッジ試験機構付きでコンパイルされます。
実行すると、これらは構築用ディレクトリ内にコードカバレッジメトリックを持ったファイルを生成します。
<![%standalone-ignore[詳細は<xref linkend="regress-coverage">を参照してください]]>
このオプションはGCC専用であり、また、開発作業中に使用するためのものです。
        </para>
       </listitem>
      </varlistentry>

      <varlistentry>
       <term><option>--enable-profiling</option></term>
       <listitem>
        <para>
<!--
         If using GCC, all programs and libraries are compiled so they
         can be profiled.  On backend exit, a subdirectory will be created
         that contains the <filename>gmon.out</> file for use in profiling.
         This option is for use only with GCC and when doing development work.
-->
GCCを使用する場合、すべてのプログラムとライブラリがプロファイリング可能状態でコンパイルされます。
バックエンドの終了時、プロファイリングに使用する<filename>gmon.out</>ファイルを含むサブディレクトリが作成されます。
このオプションはGCCを使用する場合のみ使用でき、開発作業を行う時に使用します。
        </para>
       </listitem>
      </varlistentry>

      <varlistentry>
       <term><option>--enable-cassert</option></term>
       <listitem>
        <para>
<!--
         Enables <firstterm>assertion</> checks in the server, which test for
         many <quote>cannot happen</> conditions.  This is invaluable for
         code development purposes, but the tests can slow down the
         server significantly.
         Also, having the tests turned on won't necessarily enhance the
         stability of your server!  The assertion checks are not categorized
         for severity, and so what might be a relatively harmless bug will
         still lead to server restarts if it triggers an assertion
         failure.  This option is not recommended for production use, but
         you should have it on for development work or when running a beta
         version.
-->
サーバにおける、多くの<quote>あり得ない</>状態をテストする<firstterm>アサーション</>チェックを有効にします。
これは、プログラムの開発のためには測り知れない価値がありますが、このテストによりサーバはかなり低速になります。
また、このテストを有効にしても、サーバの安定性が向上するとは限りません！
アサーションチェックは、重要度によって分類されていませんので、比較的害がないようなバグでも、アサーション失敗をトリガとした、サーバの再起動が行われてしまいます。
稼働用にこのオプションを使用することは推奨されませんが、開発作業時やベータ版を実行する場合は、これを有効にすべきです。
        </para>
       </listitem>
      </varlistentry>

      <varlistentry>
       <term><option>--enable-depend</option></term>
       <listitem>
        <para>
<!--
         Enables automatic dependency tracking.  With this option, the
         makefiles are set up so that all affected object files will
         be rebuilt when any header file is changed.  This is useful
         if you are doing development work, but is just wasted overhead
         if you intend only to compile once and install.  At present,
         this option only works with GCC.
-->
自動依存関係追跡を有効にします。
このオプションを使用すると、ヘッダファイルが変更された場合に、影響を受ける全てのオブジェクトファイルが再構築されるように、makefile が設定されます。
これは開発作業時には有用ですが、単に一度コンパイルしインストールするだけであれば、これは無駄なオーバーヘッドです。
現在のところ、GCC でのみ、このオプションは動作します。
        </para>
       </listitem>
      </varlistentry>

      <varlistentry>
       <term><option>--enable-dtrace</option></term>
       <listitem>
        <para>
         <indexterm>
          <primary>DTrace</primary>
         </indexterm>
<!--
         Compiles <productname>PostgreSQL</productname> with support for the
         dynamic tracing tool DTrace.
         <![%standalone-ignore[See <xref linkend="dynamic-trace">
         for more information.]]>
-->
動的追跡ツールDTraceのサポートを有効にして<productname>PostgreSQL</productname>をコンパイルします。<![%standalone-ignore[より詳細な情報は<xref linkend="dynamic-trace">を参照してください。]]>
        </para>

        <para>
<!--
         To point to the <command>dtrace</command> program, the
         environment variable <envar>DTRACE</envar> can be set.  This
         will often be necessary because <command>dtrace</command> is
         typically installed under <filename>/usr/sbin</filename>,
         which might not be in the path.
-->
<command>dtrace</command>プログラムを指し示すために<envar>DTRACE</envar>環境変数を設定することができます。
<command>dtrace</command>は通常、検索パス内に存在しない可能性がある<filename>/usr/sbin</filename>以下にインストールされていますので、この設定はよく必要になります。
        </para>

        <para>
<!--
         Extra command-line options for the <command>dtrace</command> program
         can be specified in the environment variable
         <envar>DTRACEFLAGS</envar>.  On Solaris,
         to include DTrace support in a 64-bit binary, you must specify
         <literal>DTRACEFLAGS="-64"</> to configure.  For example,
         using the GCC compiler:
-->
         さらに<command>dtrace</command>プログラム用のコマンドラインオプションを<envar>DTRACEFLAGS</envar>環境変数で指定することができます。
Solarisで64ビットバイナリでDTraceをサポートするには、<literal>DTRACEFLAGS="-64"</>をconfigureに指定してください。
例えばGCCコンパイラを使用する場合は以下のようにします。
<screen>
./configure CC='gcc -m64' --enable-dtrace DTRACEFLAGS='-64' ...
</screen>
<!--
         Using Sun's compiler:
-->
Sunのコンパイラを使用する場合は以下のようにします。
<screen>
./configure CC='/opt/SUNWspro/bin/cc -xtarget=native64' --enable-dtrace DTRACEFLAGS='-64' ...
</screen>
        </para>
       </listitem>
      </varlistentry>

      <varlistentry>
       <term><option>--enable-tap-tests</option></term>
       <listitem>
        <para>
<!--
         Enable tests using the Perl TAP tools.  This requires a Perl
         installation and the Perl module <literal>IPC::Run</literal>.
         <![%standalone-ignore;[See <xref linkend="regress-tap"> for more information.]]>
-->
Perl TAPツールを使ったテストを有効にします。
これにはPerlのインストールとPerlモジュール<literal>IPC::Run</literal>が必要です。
<![%standalone-ignore;[詳細は<xref linkend="regress-tap">を参照してください。]]>
        </para>
       </listitem>
      </varlistentry>
     </variablelist>
    </para>

    <para>
<!--
     If you prefer a C compiler different from the one
     <filename>configure</filename> picks, you can set the
     environment variable <envar>CC</> to the program of your choice.
     By default, <filename>configure</filename> will pick
     <filename>gcc</filename> if available, else the platform's
     default (usually <filename>cc</>).  Similarly, you can override the
     default compiler flags if needed with the <envar>CFLAGS</envar> variable.
-->
<filename>configure</filename>が選ぶものと違うCコンパイラを使いたいという場合には、<envar>CC</> 環境変数をその使用したいプログラムに設定することができます。
デフォルトでは、<filename>configure</filename>は利用できるのであれば<filename>gcc</filename>を、利用できなければプラットフォームのデフォルト（通常<filename>cc</>）を選択します。
同様に、デフォルトのコンパイラフラグは必要に応じて<envar>CFLAGS</envar>変数で上書きすることもできます。
    </para>

    <para>
<!--
     You can specify environment variables on the
     <filename>configure</filename> command line, for example:
-->
次のようにして、<filename>configure</filename>コマンドラインに環境変数を指定することができます。
<screen>
<userinput>./configure CC=/opt/bin/gcc CFLAGS='-O2 -pipe'</>
</screen>
    </para>

    <para>
<!--
     Here is a list of the significant variables that can be set in
     this manner:
-->
以下は、この方式で設定可能な重要な環境変数の一覧です。

     <variablelist>
      <varlistentry>
       <term><envar>BISON</envar></term>
       <listitem>
        <para>
<!--
         Bison program
-->
Bisonプログラム。
        </para>
       </listitem>
      </varlistentry>

      <varlistentry>
       <term><envar>CC</envar></term>
       <listitem>
        <para>
<!--
         C compiler
-->
Cコンパイラ。
        </para>
       </listitem>
      </varlistentry>

      <varlistentry>
       <term><envar>CFLAGS</envar></term>
       <listitem>
        <para>
<!--
         options to pass to the C compiler
-->
Cコンパイラに渡すオプション。
        </para>
       </listitem>
      </varlistentry>

      <varlistentry>
       <term><envar>CPP</envar></term>
       <listitem>
        <para>
<!--
         C preprocessor
-->
Cプリプロセッサ。
        </para>
       </listitem>
      </varlistentry>

      <varlistentry>
       <term><envar>CPPFLAGS</envar></term>
       <listitem>
        <para>
<!--
         options to pass to the C preprocessor
-->
Cプリプロセッサに渡すオプション。
        </para>
       </listitem>
      </varlistentry>

      <varlistentry>
       <term><envar>DTRACE</envar></term>
       <listitem>
        <para>
<!--
         location of the <command>dtrace</command> program
-->
<command>dtrace</command>プログラムの場所。
        </para>
       </listitem>
      </varlistentry>

      <varlistentry>
       <term><envar>DTRACEFLAGS</envar></term>
       <listitem>
        <para>
<!--
         options to pass to the <command>dtrace</command> program
-->
<command>dtrace</command>プログラムに渡すオプション。
        </para>
       </listitem>
      </varlistentry>

      <varlistentry>
       <term><envar>FLEX</envar></term>
       <listitem>
        <para>
<!--
         Flex program
-->
Flexプログラム。
        </para>
       </listitem>
      </varlistentry>

      <varlistentry>
       <term><envar>LDFLAGS</envar></term>
       <listitem>
        <para>
<!--
         options to use when linking either executables or shared libraries
-->
実行ファイルや共有ライブラリにリンクする場合に使用するオプション。
        </para>
       </listitem>
      </varlistentry>

      <varlistentry>
       <term><envar>LDFLAGS_EX</envar></term>
       <listitem>
        <para>
<!--
         additional options for linking executables only
-->
実行ファイルのリンク時のみに追加されるオプション。
        </para>
       </listitem>
      </varlistentry>

      <varlistentry>
       <term><envar>LDFLAGS_SL</envar></term>
       <listitem>
        <para>
<!--
         additional options for linking shared libraries only
-->
共有ライブラリのリンク時のみに追加されるオプション。
        </para>
       </listitem>
      </varlistentry>

      <varlistentry>
       <term><envar>MSGFMT</envar></term>
       <listitem>
        <para>
<!--
         <command>msgfmt</command> program for native language support
-->
多言語サポート（NLS）用の<command>msgfmt</command>プログラム。
        </para>
       </listitem>
      </varlistentry>

      <varlistentry>
       <term><envar>PERL</envar></term>
       <listitem>
        <para>
<!--
         Full path name of the Perl interpreter.  This will be used to
         determine the dependencies for building PL/Perl.
-->
Perlインタプリタのフルパス名。
これは、PL/Perl構築に関する依存性を決定するために使用されます。
        </para>
       </listitem>
      </varlistentry>

      <varlistentry>
       <term><envar>PYTHON</envar></term>
       <listitem>
        <para>
<!--
         Full path name of the Python interpreter.  This will be used to
         determine the dependencies for building PL/Python.  Also,
         whether Python 2 or 3 is specified here (or otherwise
         implicitly chosen) determines which variant of the PL/Python
         language becomes available.  See
         <![%standalone-include[the <application>PL/Python</>
         documentation]]>
         <![%standalone-ignore[<xref linkend="plpython-python23">]]>
         for more information.
-->
Pythonインタプリタのフルパス名。
これは、PL/Python構築に関する依存性を決定するために使用されます。またここでPython 2または3を指定するかどうかで(あるいは暗黙的に選択されます)、どちらのPL/Python言語が利用可能になるかも決まります。<![%standalone-include[<application>PL/Python</>文書]]><![%standalone-ignore[<xref linkend="plpython-python23">]]>を参照してください。
        </para>
       </listitem>
      </varlistentry>

      <varlistentry>
       <term><envar>TCLSH</envar></term>
       <listitem>
        <para>
<!--
         Full path name of the Tcl interpreter.  This will be used to
         determine the dependencies for building PL/Tcl, and it will
         be substituted into Tcl scripts.
-->
Tclインタプリタのフルパス名。
これは、PL/Tcl構築に関する依存性を決定するために使用され、Tclスクリプト内を置き換えます。
        </para>
       </listitem>
      </varlistentry>

      <varlistentry>
       <term><envar>XML2_CONFIG</envar></term>
       <listitem>
        <para>
<!--
         <command>xml2-config</command> program used to locate the
         libxml installation.
-->
libxmlインストレーションの場所を特定するために使用する<command>xml2-config</command>プログラムです。
        </para>
       </listitem>
      </varlistentry>
     </variablelist>
    </para>

    <para>
<!--
     Sometimes it is useful to add compiler flags after-the-fact to the set
     that were chosen by <filename>configure</>.  An important example is
     that <application>gcc</>'s <option>-Werror</> option cannot be included
     in the <envar>CFLAGS</envar> passed to <filename>configure</>, because
     it will break many of <filename>configure</>'s built-in tests.  To add
     such flags, include them in the <envar>COPT</envar> environment variable
     while running <filename>make</>.  The contents of <envar>COPT</envar>
     are added to both the <envar>CFLAGS</envar> and <envar>LDFLAGS</envar>
     options set up by <filename>configure</>.  For example, you could do
-->
<filename>configure</>が選んだコンパイラフラグに対して、事後にフラグを追加することが有用な場合があります。
重要な例は、<filename>configure</>に渡す<envar>CFLAGS</envar>に<application>gcc</>の<option>-Werror</>オプションを含められないことです。なぜなら、そうすると<filename>configure</>の組み込みテストの多くが失敗するからです。
そのようなフラグを追加するには、<filename>make</>を実行する時に<envar>COPT</envar>環境変数に含めてください。
<filename>configure</>で設定された<envar>CFLAGS</envar>オプションと<envar>LDFLAGS</envar>オプションの両方に、<envar>COPT</envar>の内容が追加されます。
例えば、以下のようにします。
<screen>
<userinput>make COPT='-Werror'</>
</screen>
<!--
     or
-->
または
<screen>
<userinput>export COPT='-Werror'</>
<userinput>make</>
</screen>
    </para>

    <note>
     <para>
<!--
      When developing code inside the server, it is recommended to
      use the configure options <option>&#045;-enable-cassert</> (which
      turns on many run-time error checks) and <option>&#045;-enable-debug</>
      (which improves the usefulness of debugging tools).
-->
      サーバ内部のコード開発を行う場合、<option>--enable-cassert</>(多数の実行時エラーチェックを有効にする)オプションと<option>--enable-debug</>(デバッグツールの利便性を向上させる)オプションの使用を推奨します。
     </para>

     <para>
<!--
      If using GCC, it is best to build with an optimization level of
      at least <option>-O1</>, because using no optimization
      (<option>-O0</>) disables some important compiler warnings (such
      as the use of uninitialized variables).  However, non-zero
      optimization levels can complicate debugging because stepping
      through compiled code will usually not match up one-to-one with
      source code lines.  If you get confused while trying to debug
      optimized code, recompile the specific files of interest with
      <option>-O0</>.  An easy way to do this is by passing an option
      to <application>make</>: <command>make PROFILE=-O0 file.o</>.
-->
      GCCを使う場合、少なくとも<option>-O1</>レベルの最適化で構築することがベストです。なぜなら、何の最適化もしない(<option>-O0</>) と、重要なコンパイル警告(初期化されていない変数の使用など)が無効になるからです。
      しかし、最適化を行うことでソースコードとコンパイルされたコードのステップは1対1とはならなくなるため、デバッグは複雑になるかもしれません。
      最適化されたコードのデバッグに悩まされてしまう場合は、関心のある特定のファイルに対して<option>-O0</>で再コンパイルしてください。
      これを実行するための簡単な方法は、<command>make PROFILE=-O0 file.o</>のように、<application>make</>経由でオプションを渡すことです。
     </para>

     <para>
<!--
      The <envar>COPT</> and <envar>PROFILE</> environment variables are
      actually handled identically by the <productname>PostgreSQL</>
      makefiles.  Which to use is a matter of preference, but a common habit
      among developers is to use <envar>PROFILE</> for one-time flag
      adjustments, while <envar>COPT</> might be kept set all the time.
-->
<envar>COPT</>と<envar>PROFILE</>の環境変数は、<productname>PostgreSQL</>のmakefileでは実際には全く同一に扱われます。
どちらを使うかは好みの問題ですが、開発者の一般的な習慣では、一時的にフラグを調整するには<envar>PROFILE</>を使い、永続的に保持するものには<envar>COPT</>を使います。
     </para>
    </note>
   </step>

  <step id="build">
<!--
   <title>Build</title>
-->
<title>構築</title>

   <para>
<!--
    To start the build, type:
-->
構築作業を開始するには、以下を入力してください。
<screen>
<userinput>make</userinput>
</screen>
<!--
    (Remember to use <acronym>GNU</> <application>make</>.) The build
    will take a few minutes depending on your
    hardware. The last line displayed should be:
-->
（<acronym>GNU</> <application>make</>を使用することを忘れないでください。）
ハードウェアに依存しますが、構築作業には数分かかります。
最後に以下のような行が表示されるはずです。
<screen>
All of PostgreSQL successfully made. Ready to install.
</screen>
   </para>

  <para>
<!--
   If you want to build everything that can be built, including the
   documentation (HTML and man pages), and the additional modules
   (<filename>contrib</filename>), type instead:
-->
もし、ドキュメント(HTMLやman)や追加モジュール(<filename>contrib</filename>)を含め、構築可能なもの全てを構築したい場合、次の様に実施します。
<screen>
<userinput>make world</userinput>
</screen>
<!--
   The last line displayed should be:
-->
最終行は次のように表示されるはずです。
<screen>
PostgreSQL, contrib, and documentation successfully made. Ready to install.
</screen>
   </para>
  </step>

  <step>
<!--
   <title>Regression Tests</title>
-->
<title>リグレッションテスト</title>

   <indexterm>
<!--
    <primary>regression test</primary>
-->
<primary>リグレッションテスト</primary>
   </indexterm>

   <para>
<!--
    If you want to test the newly built server before you install it,
    you can run the regression tests at this point. The regression
    tests are a test suite to verify that <productname>PostgreSQL</>
    runs on your machine in the way the developers expected it
    to. Type:
-->
インストールを行う前に、新しく構築したサーバをテストしたい場合、この時点でリグレッションテストを実行することができます。
リグレッションテストとは、使用するマシンにおいて<productname>PostgreSQL</>が、開発者の想定通りに動作することを検証するためのテストのまとまりです。
次のように入力します。
<screen>
<userinput>make check</userinput>
</screen>
<!--
    (This won't work as root; do it as an unprivileged user.)
    <![%standalone-include[The file
    <filename>src/test/regress/README</> and the
    documentation contain]]>
    <![%standalone-ignore[<xref linkend="regress"> contains]]>
    detailed information about interpreting the test results. You can
    repeat this test at any later time by issuing the same command.
-->
（これは root では動作しません。
非特権ユーザとして実行してください。）
 <![%standalone-include[<filename>src/test/regress/README</>ファイルと付属文書]]><![%standalone-ignore[<xref linkend="regress">]]>にはテスト結果の表示に関する詳しい情報があります。
同じコマンドを入力することで、後にいつでもテストを繰り返すことができます。
   </para>
  </step>

  <step id="install">
<!--
   <title>Installing the Files</title>
-->
   <title>ファイルのインストール</title>

   <note>
    <para>
<!--
     If you are upgrading an existing system be sure to read
     <![%standalone-include[the documentation,]]>
     <![%standalone-ignore[<xref linkend="upgrading">]]>
     which has instructions about upgrading a
     cluster.
-->
もし既存のシステムのアップグレードをする場合、DBクラスタのアップグレードの解説が記載されている<![%standalone-include[the documentation,]]> <![%standalone-ignore[<xref linkend="upgrading">]]>を参照してください。
    </para>
   </note>

   <para>
<!--
    To install <productname>PostgreSQL</> enter:
-->
<productname>PostgreSQL</>をインストールするには、以下を入力してください。
<screen>
<userinput>make install</userinput>
</screen>
<!--
    This will install files into the directories that were specified
    in <xref linkend="configure">. Make sure that you have appropriate
    permissions to write into that area. Normally you need to do this
    step as root. Alternatively, you can create the target
    directories in advance and arrange for appropriate permissions to
    be granted.
-->
これは、ファイルを<xref linkend="configure">で指定されたディレクトリにインストールします。
その領域に書き込むための権限を持っていることを確認してください。
通常はこのステップはrootで行う必要があります。
代わりに対象とするディレクトリを前もって作成し、適切に権限を調整することも可能です。
   </para>

   <para>
<!--
    To install the documentation (HTML and man pages), enter:
-->
ドキュメント(HTMLやman)をインストールするには、以下を入力して下さい。
<screen>
<userinput>make install-docs</userinput>
</screen>
   </para>

   <para>
<!--
    If you built the world above, type instead:
-->
先にすべてを(worldを付けて)構築していた場合には、代わりに以下を実行してください。
<screen>
<userinput>make install-world</userinput>
</screen>
<!--
    This also installs the documentation.
-->
これによりドキュメントもインストールされます。
   </para>

   <para>
<!--
    You can use <literal>make install-strip</literal> instead of
    <literal>make install</literal> to strip the executable files and
    libraries as they are installed.  This will save some space.  If
    you built with debugging support, stripping will effectively
    remove the debugging support, so it should only be done if
    debugging is no longer needed.  <literal>install-strip</literal>
    tries to do a reasonable job saving space, but it does not have
    perfect knowledge of how to strip every unneeded byte from an
    executable file, so if you want to save all the disk space you
    possibly can, you will have to do manual work.
-->
<literal>make install</literal>の代わりに<literal>make install-strip</literal>を使用することで、インストール時に実行可能ファイルやライブラリをストリップ（strip）することができます。
これにより、多少の容量を節約できます。
デバッグをサポートするように構築している場合でも、ストリップするとデバッグのサポートは実質、除去されてしまいます。
したがって、これはデバッグが必要なくなった場合にのみ実行すべきです。
<literal>install-strip</literal>は容量を節約するために適切な作業を行おうとしますが、実行可能ファイルから全ての不必要なバイトを完全にストリップすることはできません。
可能な限りのディスク容量を全て節約したい場合は、手動で作業を行う必要があります。
   </para>

   <para>
<!--
    The standard installation provides all the header files needed for client
    application development as well as for server-side program
    development, such as custom functions or data types written in C.
    (Prior to <productname>PostgreSQL</> 8.0, a separate <literal>make
    install-all-headers</> command was needed for the latter, but this
    step has been folded into the standard install.)
-->
この標準的なインストール方法では、クライアントアプリケーションの開発に必要なヘッダファイルと、Cで独自の関数やデータ型を作成するといったサーバ側のプログラムの開発用のヘッダファイルが用意されます
（<productname>PostgreSQL</> 8.0より前まででは、後で別途<literal>make install-all-headers</>コマンドが必要でした。しかし、この手順は標準のインストールに含まれるようになりました）。
   </para>

   <formalpara>
<!--
    <title>Client-only installation:</title>
-->
<title>クライアント側のみのインストール:</title>
    <para>
<!--
     If you want to install only the client applications and
     interface libraries, then you can use these commands:
-->
クライアントアプリケーションとインタフェースライブラリのみをインストールしたい場合、下記のコマンドを使います。
<screen>
<userinput>make -C src/bin install</>
<userinput>make -C src/include install</>
<userinput>make -C src/interfaces install</>
<userinput>make -C doc install</>
</screen>
<!--
    <filename>src/bin</> has a few binaries for server-only use,
    but they are small.
-->
<filename>src/bin</>にはサーバ用の数個のバイナリがあります。これらは小さなものです。
    </para>
   </formalpara>
  </step>
  </procedure>

  <formalpara>
<!--
   <title>Uninstallation:</title>
-->
   <title>アンインストール:</title>
   <para>
<!--
    To undo the installation use the command <command>make
    uninstall</>. However, this will not remove any created directories.
-->
インストールを取り消すには、<command>make uninstall</> コマンドを使います。しかし、作成済みのディレクトリは削除されません。
   </para>
  </formalpara>

  <formalpara>
<!--
   <title>Cleaning:</title>
-->
<title>クリーニング:</title>

   <para>
<!--
    After the installation you can free disk space by removing the built
    files from the source tree with the command <command>make
    clean</>. This will preserve the files made by the <command>configure</command>
    program, so that you can rebuild everything with <command>make</>
    later on. To reset the source tree to the state in which it was
    distributed, use <command>make distclean</>. If you are going to
    build for several platforms within the same source tree you must do
    this and re-configure for each platform.  (Alternatively, use
    a separate build tree for each platform, so that the source tree
    remains unmodified.)
-->
インストールが終わったら、<command>make clean</> コマンドを使ってソースツリーから構築用のファイルを削除し、ディスク領域を解放することができます。
<command>configure</command>プログラムが作るファイルは保持されますので、後で<command>make</>コマンドですべてを再構築できます。
ソースツリーを配布された時の状態に戻したい場合は、<command>make distclean</>コマンドを使います。
同じソースツリー内で複数のプラットフォーム向けに構築する場合、これを実行して、それぞれのプラットフォームに対し再構成しなければなりません。
（または、未変更のソースツリーを維持するために、各プラットフォームで別々の構築用ツリーを使用してください。）
   </para>
  </formalpara>

  <para>
<!--
   If you perform a build and then discover that your <command>configure</>
   options were wrong, or if you change anything that <command>configure</>
   investigates (for example, software upgrades), then it's a good
   idea to do <command>make distclean</> before reconfiguring and
   rebuilding.  Without this, your changes in configuration choices
   might not propagate everywhere they need to.
-->
構築作業を行った後で<command>configure</command>用オプションが間違っていることに気付いた場合や、<command>configure</command>の調査結果に何らかの変更を加えた場合（例えば、ソフトウェアのアップグレードなど）、再設定と再構築の前に<command>make distclean</>を行うことをお勧めします。
さもないと、設定選択肢の変更は、必要なところ全てには反映されない可能性があります。
  </para>
 </sect1>

 <sect1 id="install-post">
<!--
  <title>Post-Installation Setup</title>
-->
<title>インストール後の設定作業</title>

  <sect2>
<!--
   <title>Shared Libraries</title>
-->
<title>共有ライブラリ</title>

   <indexterm>
<!--
    <primary>shared library</primary>
-->
<primary>共有ライブラリ</primary>
   </indexterm>

   <para>
<!--
    On some systems with shared libraries
    you need to tell the system how to find the newly installed
    shared libraries.  The systems on which this is
    <emphasis>not</emphasis> necessary include
    <systemitem class="osname">FreeBSD</>,
    <systemitem class="osname">HP-UX</>,
    <systemitem class="osname">Linux</>,
    <systemitem class="osname">NetBSD</>, <systemitem
    class="osname">OpenBSD</>, and
    <systemitem class="osname">Solaris</>.
-->
共有ライブラリを持つ何らかのシステムの中には、新しくインストールされた共有ライブラリを探す場所をシステムに通知する必要があるものがあります。
これが必要では<emphasis>ない</emphasis>システムは<systemitem class="osname">FreeBSD</>、<systemitem class="osname">HP-UX</>、<systemitem class="osname">Linux</>、<systemitem class="osname">NetBSD</>、<systemitem class="osname">OpenBSD</>、および<systemitem class="osname">Solaris</>です。
   </para>

   <para>
<!--
    The method to set the shared library search path varies between
    platforms, but the most widely-used method is to set the
    environment variable <envar>LD_LIBRARY_PATH</> like so: In Bourne
    shells (<command>sh</>, <command>ksh</>, <command>bash</>, <command>zsh</>):
-->
共有ライブラリの検索パスを設定する方法は、プラットフォームによって異なります。
しかし、最もよく使用される方法は<envar>LD_LIBRARY_PATH</>といった環境変数を以下のように設定することです。
Bourne シェル（<command>sh</>、<command>ksh</>、<command>bash</>、<command>zsh</>）では、
<programlisting>
LD_LIBRARY_PATH=/usr/local/pgsql/lib
export LD_LIBRARY_PATH
</programlisting>
<!--
    or in <command>csh</> or <command>tcsh</>:
-->
<command>csh</>または<command>tcsh</>では、以下のように設定します。
<programlisting>
setenv LD_LIBRARY_PATH /usr/local/pgsql/lib
</programlisting>
<!--
    Replace <literal>/usr/local/pgsql/lib</> with whatever you set
    <option><literal>&#045;&#045;libdir</></> to in <xref linkend="configure">.
    You should put these commands into a shell start-up file such as
    <filename>/etc/profile</> or <filename>~/.bash_profile</>.  Some
    good information about the caveats associated with this method can
    be found at <ulink
    url="http://xahlee.org/UnixResource_dir/_/ldpath.html"></ulink>.
-->
<literal>/usr/local/pgsql/lib</>は<xref linkend="configure">で<option><literal>--libdir</></>に設定したものに置き換えてください。
<filename>/etc/profile</>や<filename>~/.bash_profile</>といったシェルの起動ファイルにこれらのコマンドを追加してください。
この方法に関する警告についての優れた情報が<ulink url="http://xahlee.org/UnixResource_dir/_/ldpath.html"></ulink>にあります。
   </para>

   <para>
<!--
    On some systems it might be preferable to set the environment
    variable <envar>LD_RUN_PATH</envar> <emphasis>before</emphasis>
    building.
-->
システムによっては、構築作業の<emphasis>前</emphasis>に<envar>LD_RUN_PATH</envar>環境変数を設定した方が良い場合があります。
   </para>

   <para>
<!--
    On <systemitem class="osname">Cygwin</systemitem>, put the library
    directory in the <envar>PATH</envar> or move the
    <filename>.dll</filename> files into the <filename>bin</filename>
    directory.
-->
<systemitem class="osname">Cygwin</systemitem>では、ライブラリディレクトリを<envar>PATH</envar>に追加するか、<filename>.dll</filename>ファイルを<filename>bin/</filename>ディレクトリに移動します。
   </para>

   <para>
<!--
    If in doubt, refer to the manual pages of your system (perhaps
    <command>ld.so</command> or <command>rld</command>). If you later
    get a message like:
-->
もし確信が持てない場合は、システムのマニュアルページ（おそらく<command>ld.so</command>か<command>rld</command>）を参照してください。
もし後に下記のようなメッセージが出たら、このステップが必要だったということです。
<screen>
psql: error in loading shared libraries
libpq.so.2.1: cannot open shared object file: No such file or directory
</screen>
<!--
    then this step was necessary.  Simply take care of it then.
-->
この場合は処置を行ってください。
   </para>

   <para>
    <indexterm>
     <primary>ldconfig</primary>
    </indexterm>
<!--
    If you are on <systemitem class="osname">Linux</> and you have root
    access, you can run:
-->
もし<systemitem class="osname">Linux</>を使用していて、root権限があれば、
<programlisting>
/sbin/ldconfig /usr/local/pgsql/lib
</programlisting>
<!--
    (or equivalent directory) after installation to enable the
    run-time linker to find the shared libraries faster.  Refer to the
    manual page of <command>ldconfig</> for more information.  On
    <systemitem class="osname">FreeBSD</>, <systemitem
    class="osname">NetBSD</>, and <systemitem
    class="osname">OpenBSD</> the command is:
-->
（または同等のディレクトリ）をインストール後に実行して、実行時リンカが共有ライブラリを素早く検索できるようにできます。
より詳細については<command>ldconfig</>のマニュアルページを参照してください。
<systemitem class="osname">FreeBSD</>、<systemitem class="osname">NetBSD</>および<systemitem class="osname">OpenBSD</>の場合のコマンドは以下の通りです。
<programlisting>
/sbin/ldconfig -m /usr/local/pgsql/lib
</programlisting>
<!--
    instead.  Other systems are not known to have an equivalent
    command.
-->
同様なコマンドを持つ他のシステムは知られていません。
   </para>
  </sect2>

  <sect2>
<!--
   <title>Environment Variables</title>
-->
<title>環境変数</title>

   <indexterm>
    <primary><envar>PATH</envar></primary>
   </indexterm>

   <para>
<!--
    If you installed into <filename>/usr/local/pgsql</> or some other
    location that is not searched for programs by default, you should
    add <filename>/usr/local/pgsql/bin</> (or whatever you set
    <option><literal>&#045;&#045;bindir</></> to in <xref linkend="configure">)
    into your <envar>PATH</>.  Strictly speaking, this is not
    necessary, but it will make the use of <productname>PostgreSQL</>
    much more convenient.
-->
もし<filename>/usr/local/pgsql</>か、もしくはデフォルトでプログラムが検索されない場所にインストールした場合、<filename>/usr/local/pgsql/bin</>（もしくは<xref linkend="configure">で<option><literal>--bindir</></>に設定した場所）を<envar>PATH</>に追加する必要があります。
厳密に言えば、これは必要ではありません。
しかし、これによって<productname>PostgreSQL</>の使用がずっと便利になります。
   </para>

   <para>
<!--
    To do this, add the following to your shell start-up file, such as
    <filename>~/.bash_profile</> (or <filename>/etc/profile</>, if you
    want it to affect all users):
-->
これを行うためには、以下を<filename>~/.bash_profile</>（もしくは、もし全てのユーザに反映したい場合は<filename>/etc/profile</>）のようなシェルの起動ファイルに追加してください。
<programlisting>
PATH=/usr/local/pgsql/bin:$PATH
export PATH
</programlisting>
<!--
    If you are using <command>csh</> or <command>tcsh</>, then use this command:
-->
<command>csh</>や<command>tcsh</>を使用している場合は、以下のコマンドを使用してください。
<programlisting>
set path = ( /usr/local/pgsql/bin $path )
</programlisting>
   </para>

   <para>
    <indexterm>
     <primary><envar>MANPATH</envar></primary>
    </indexterm>
<!--
    To enable your system to find the <application>man</>
    documentation, you need to add lines like the following to a
    shell start-up file unless you installed into a location that is
    searched by default:
-->
デフォルトで検索される場所にインストールした場合を除き、システムが<application>man</>ドキュメントを検索できるようにするためには、以下の行をシェルの起動ファイルに追加する必要があります。
<programlisting>
MANPATH=/usr/local/pgsql/share/man:$MANPATH
export MANPATH
</programlisting>
   </para>

   <para>
<!--
    The environment variables <envar>PGHOST</> and <envar>PGPORT</>
    specify to client applications the host and port of the database
    server, overriding the compiled-in defaults. If you are going to
    run client applications remotely then it is convenient if every
    user that plans to use the database sets <envar>PGHOST</>.  This
    is not required, however; the settings can be communicated via command
    line options to most client programs.
-->
環境変数<envar>PGHOST</>と<envar>PGPORT</>は、クライアントアプリケーションにデータベースサーバのホストとポートを指定し、コンパイル時に決定されたデフォルト値を無効にします。
クライアントアプリケーションをリモートで実行する場合、データベースを使用する予定の全てのユーザが<envar>PGHOST</>を設定していると便利です。
しかしこれは必須ではありません。
この設定は、ほとんどのクライアントプログラムのコマンドラインオプションでも設定することができます。
   </para>
  </sect2>
 </sect1>


<![%standalone-include;[
 <sect1 id="install-getting-started">
<!--
  <title>Getting Started</title>
-->
<title>さあ始めましょう</title>

  <para>
<!--
   The following is a quick summary of how to get <productname>PostgreSQL</> up and
   running once installed. The main documentation contains more information.
-->
ここから、インストールした<productname>PostgreSQL</>を起動させる方法を簡単に示します。本書の他の部分にはもっと多くの情報が載っています。
  </para>

  <procedure>
   <step>
    <para>
<!--
     Create a user account for the <productname>PostgreSQL</>
     server. This is the user the server will run as. For production
     use you should create a separate, unprivileged account
     (<quote>postgres</> is commonly used). If you do not have root
     access or just want to play around, your own user account is
     enough, but running the server as root is a security risk and
     will not work.
-->
<productname>PostgreSQL</>サーバのためのユーザアカウントを作成します。
これはサーバを実行するユーザです。
稼働用には別途、非特権のアカウントを作成すべきです（一般的には<quote>postgres</>が使われます）。
もしroot権限を持たない場合、もしくは、ただ試してみたいという場合は、自分自身のユーザアカウントで十分ですが、サーバをrootで起動することは安全性に問題があるため実行できません。
<screen>
<userinput>adduser postgres</>
</screen>
    </para>
   </step>

   <step>
    <para>
<!--
     Create a database installation with the <command>initdb</>
     command. To run <command>initdb</> you must be logged in to your
     <productname>PostgreSQL</> server account. It will not work as
     root.
-->
<command>initdb</>コマンドでデータベースインストレーションを作成します。
<command>initdb</>を実行するためには、<productname>PostgreSQL</>サーバアカウントでログインしていなければいけません。
rootでは実行できません。
<screen>
root# <userinput>mkdir /usr/local/pgsql/data</>
root# <userinput>chown postgres /usr/local/pgsql/data</>
root# <userinput>su - postgres</>
postgres$ <userinput>/usr/local/pgsql/bin/initdb -D /usr/local/pgsql/data</>
</screen>
    </para>

    <para>
<!--
     The <option>-D</> option specifies the location where the data
     will be stored. You can use any path you want, it does not have
     to be under the installation directory. Just make sure that the
     server account can write to the directory (or create it, if it
     doesn't already exist) before starting <command>initdb</>, as
     illustrated here.
-->
<option>-D</>オプションは、データが格納される場所を指定します。
インストールディレクトリの下である必要はなく、どのパスを使っても問題ありません。
ただし、<command>initdb</>を実行する前に、ここで示されているような方法で、サーバアカウントがそのディレクトリに書き込み（もしくは、まだ作られていない場合は作成）できることだけは確認してください。
    </para>
   </step>

   <step>
    <para>
<!--
     At this point, if you did not use the <command>initdb</> <literal>-A</>
     option, you might want to modify <filename>pg_hba.conf</> to control
     local access to the server before you start it.  The default is to
     trust all local users.
-->
この時点で、<command>initdb</>の<literal>-A</>オプションを使用していない場合、起動する前にサーバへのローカルアクセスを制限するために<filename>pg_hba.conf</>を編集した方がよいでしょう。
デフォルトではすべてのローカルユーザを信頼します。
    </para>
   </step>

   <step>
    <para>
<!--
     The previous <command>initdb</> step should have told you how to
     start up the database server. Do so now. The command should look
     something like:
-->
上記<command>initdb</>の段階で、データベースサーバの起動方法がわかったと思います。
ここでそれを実行してください。
コマンドは下記のようになるはずです。
<programlisting>
/usr/local/pgsql/bin/postgres -D /usr/local/pgsql/data
</programlisting>
<!--
     This will start the server in the foreground. To put the server
     in the background use something like:
-->
これはサーバをフォアグラウンドで起動します。
サーバをバックグラウンドにする場合は下記のようになります。
<programlisting>
nohup /usr/local/pgsql/bin/postgres -D /usr/local/pgsql/data \
    &lt;/dev/null &gt;&gt;server.log 2&gt;&amp;1 &lt;/dev/null &amp;
</programlisting>
    </para>

    <para>
<!--
     To stop a server running in the background you can type:
-->
バックグラウンドで動いているサーバを停止するためには下記のように入力することができます。
<programlisting>
kill `cat /usr/local/pgsql/data/postmaster.pid`
</programlisting>
    </para>
   </step>

   <step>
    <para>
<!--
     Create a database:
-->
データベースを作成します。
<screen>
<userinput>createdb testdb</>
</screen>
<!--
     Then enter:
-->
そしてそのデータベースに接続するために
<screen>
<userinput>psql testdb</>
</screen>
<!--
     to connect to that database. At the prompt you can enter SQL
     commands and start experimenting.
-->
と入力します。
プロンプトが出たらSQLコマンドを入力することができますので、いろいろ試すことができます。
    </para>
   </step>
  </procedure>
 </sect1>

 <sect1 id="install-whatnow">
<!--
  <title>What Now?</title>
-->
<title>次は?</title>

  <para>
   <itemizedlist>
    <listitem>
     <para>
<!--
      The <productname>PostgreSQL</> distribution contains a
      comprehensive documentation set, which you should read sometime.
      After installation, the documentation can be accessed by
      pointing your browser to
      <filename>/usr/local/pgsql/doc/html/index.html</>, unless you
      changed the installation directories.
-->
<productname>PostgreSQL</>配布物には、広範な文書群があります。
折に触れて参照することになるでしょう。
インストールディレクトリを変更していない限り、インストールの後、ブラウザを使用して、<filename>/usr/local/pgsql/doc/html/index.html</>にアクセスすることで、このドキュメントを参照することができます。
     </para>

     <para>
<!--
      The first few chapters of the main documentation are the Tutorial,
      which should be your first reading if you are completely new to
      <acronym>SQL</> databases.  If you are familiar with database
      concepts then you want to proceed with part on server
      administration, which contains information about how to set up
      the database server, database users, and authentication.
-->
文書の先頭の数章は、チュートリアルです。もし<acronym>SQL</>データベースに触れるのがまったく初めてという場合はこちらを初めに読むとよいでしょう。
データベースの概念がわかっているのであれば、データベースサーバ、データベースユーザ、認証の設定方法についての情報が説明されている、サーバ管理の部分に進んでください。
     </para>
    </listitem>

    <listitem>
     <para>
<!--
      Usually, you will want to modify your computer so that it will
      automatically start the database server whenever it boots. Some
      suggestions for this are in the documentation.
-->
通常は、コンピュータが起動する際にデータベースサーバが自動的に開始されるように変更しておいた方が良いでしょう。そのための提案は文書内にいくつか書かれています。
     </para>
    </listitem>

    <listitem>
     <para>
<!--
      Run the regression tests against the installed server (using
      <command>make installcheck</command>). If you didn't run the
      tests before installation, you should definitely do it now. This
      is also explained in the documentation.
-->
インストールされたサーバで、リグレッションテストを行ってください（<command>make installcheck</command>を使います）。
もしインストール前にこのテストを実行しなかった場合、ここで必ずするべきです。
これも文書の中で説明されています。
     </para>
    </listitem>

    <listitem>
     <para>
<!--
      By default, <productname>PostgreSQL</> is configured to run on
      minimal hardware.  This allows it to start up with almost any
      hardware configuration. The default configuration is, however,
      not designed for optimum performance. To achieve optimum
      performance, several server parameters must be adjusted, the two
      most common being <varname>shared_buffers</varname> and
      <varname>work_mem</varname>.
      Other parameters mentioned in the documentation also affect
      performance.
-->
デフォルトで、<productname>PostgreSQL</>は最低限のハードウェアで動作するよう設定されます。
これにより、ほぼ全てのハードウェア設定で起動することができます。
しかし、デフォルトの設定は最適な性能を目的としていません。
最適な性能を実現するために、複数のサーバパラメータを調整しなければなりません。
<varname>shared_buffers</varname>と<varname>work_mem</varname>は最も一般的なものです。
本書で説明する他のパラメータも性能に影響します。
     </para>
    </listitem>
   </itemizedlist>
  </para>
 </sect1>
]]>


 <sect1 id="supported-platforms">
<!--
  <title>Supported Platforms</title>
-->
<title>サポートされるプラットフォーム</title>

  <para>
<!--
   A platform (that is, a CPU architecture and operating system combination)
   is considered supported by the <productname>PostgreSQL</> development
   community if the code contains provisions to work on that platform and
   it has recently been verified to build and pass its regression tests
   on that platform.  Currently, most testing of platform compatibility
   is done automatically by test machines in the
   <ulink url="https://buildfarm.postgresql.org/">PostgreSQL Build Farm</ulink>.
   If you are interested in using <productname>PostgreSQL</> on a platform
   that is not represented in the build farm, but on which the code works
   or can be made to work, you are strongly encouraged to set up a build
   farm member machine so that continued compatibility can be assured.
-->
プラットフォーム（CPUアーキテクチャとオペレーティングシステムの組合せ）は、そのプラットフォーム上で動作する仕組みがコード内に存在し、かつ、そのプラットフォーム上で構築およびリグレッションテストに合格することが最近検証できた場合に、<productname>PostgreSQL</>開発者コミュニティによってサポートされたものとみなされます。
現在、プラットフォームの互換性に関するほとんどの試験は<ulink url="http://buildfarm.postgresql.org/">PostgreSQLビルドファーム</ulink>中の試験マシンによって自動的に行われます。
ビルドファームに存在しないが、コードが動作するあるいは動作させることができたプラットフォームにおける<productname>PostgreSQL</>の使用に興味のあるかたは、継続した互換性を確実にするために、ビルドファームのメンバマシンとして設定することを強く勧めます。
  </para>

  <para>
<!--
   In general, <productname>PostgreSQL</> can be expected to work on
   these CPU architectures: x86, x86_64, IA64, PowerPC,
   PowerPC 64, S/390, S/390x, Sparc, Sparc 64, ARM, MIPS, MIPSEL, M68K,
   and PA-RISC.  Code support exists for M32R and VAX, but these
   architectures are not known to have been tested recently.  It is often
   possible to build on an unsupported CPU type by configuring with
   <option>&#045;&#045;disable-spinlocks</option>, but performance will be poor.
-->
一般的に、<productname>PostgreSQL</>は、次のCPUアーキテクチャで動作することを期待できます。
x86, x86_64, IA64, PowerPC, PowerPC 64, S/390, S/390x, Sparc, Sparc 64, ARM, MIPS, MIPSEL, M68K,PA-RISC。
M32R、VAXをサポートするコードは存在しますが、これらのアーキテクチャで試験が行われたという報告は最近ありません。
<option>--disable-spinlocks</option>を付けることで、未サポートの種類のCPUでも構築することがしばしばできますが、性能は低下します。
  </para>

  <para>
<!--
   <productname>PostgreSQL</> can be expected to work on these operating
   systems: Linux (all recent distributions), Windows (Win2000 SP4 and later),
   FreeBSD, OpenBSD, NetBSD, OS X, AIX, HP/UX, Solaris,
   and UnixWare.  Other Unix-like systems may also work but are not currently
   being tested.  In most cases, all CPU architectures supported by
   a given operating system will work.  Look in
   the <xref linkend="installation-platform-notes"> below to see if
   there is information
   specific to your operating system, particularly if using an older system.
-->
<productname>PostgreSQL</>は次のオペレーティングシステムで動作することを期待できます。
Linux (最近のディストリビューションすべて), Windows (Win2000 SP4以降), FreeBSD, OpenBSD, NetBSD, OS X, AIX, HP/UX, Solaris, UnixWare。
他のUnixに似たシステムでも動作するかもしれませんが、最近試験されていません。
ほとんどの場合、指定されたオペレーティングシステムでサポートされるCPUアーキテクチャはすべて動作するでしょう。
特に古めのシステムを使用している場合、以下の<xref linkend="installation-platform-notes">を参照し、使用するオペレーティングシステム固有の情報がないか確認してください。
  </para>

  <para>
<!--
   If you have installation problems on a platform that is known
   to be supported according to recent build farm results, please report
   it to <email>pgsql-bugs@postgresql.org</email>.  If you are interested
   in porting <productname>PostgreSQL</> to a new platform,
   <email>pgsql-hackers@postgresql.org</email> is the appropriate place
   to discuss that.
-->
最近のビルドファームの結果でサポートしているものとされているプラットフォームでインストールに問題があった場合は、<email>pgsql-bugs@postgresql.org</email>に報告してください。
新しいプラットフォームへの<productname>PostgreSQL</>の移植に興味があるのならば、<email>pgsql-hackers@postgresql.org</email>がその議論に適しています。
  </para>
 </sect1>

 <sect1 id="installation-platform-notes">
<!--
  <title>Platform-specific Notes</title>
-->
  <title>プラットフォーム特有の覚書</title>

  <para>
<!--
   This section documents additional platform-specific issues
   regarding the installation and setup of PostgreSQL.  Be sure to
   read the installation instructions, and in
   particular <xref linkend="install-requirements"> as well.  Also,
   check <![%standalone-include[the
   file <filename>src/test/regress/README</> and the documentation]]>
   <![%standalone-ignore[<xref linkend="regress">]]> regarding the
   interpretation of regression test results.
-->
本節はPostgreSQLのインストールと設定に関する追加のプラットフォーム固有の問題について説明します。
インストール手順、特に<xref linkend="install-requirements">を注意して読んでください。
またリグレッションテスト結果の解釈については<![%standalone-include[<filename>src/test/regress/README</>ファイルと文書]]><![%standalone-ignore[<xref linkend="regress">]]>を確認してください。
  </para>

  <para>
<!--
   Platforms that are not covered here have no known platform-specific
   installation issues.
-->
   ここで触れられていないプラットフォームは、インストールに関してプラットフォーム特有の問題がありません。
  </para>

  <sect2 id="installation-notes-aix">
   <title>AIX</title>

   <indexterm zone="installation-notes-aix">
    <primary>AIX</primary>
<!--
    <secondary>installation on</secondary>
-->
    <secondary>上へのインストール</secondary>
   </indexterm>

   <para>
<!--
    PostgreSQL works on AIX, but getting it installed properly can be
    challenging.  AIX versions from 4.3.3 to 6.1 are considered supported.
    You can use GCC or the native IBM compiler <command>xlc</command>.  In
    general, using recent versions of AIX and PostgreSQL helps.  Check
    the build farm for up to date information about which versions of
    AIX are known to work.
-->
AIX上でPostgreSQLは動作しますが、適切にインストールをやり遂げるのは挑戦でもあります。
AIXバージョン4.3.3から6.1はサポートされていると考えられます。
GCCまたは在来のIBMコンパイラ<command>xlc</command>が使用できます。
一般的に、最新のAIXとPostgreSQLバージョンを使用することが手助けになります。
どのバージョンのAIXが動くと知られているかについての最新情報をビルドファームで見てください。
   </para>

   <para>
<!--
    The minimum recommended fix levels for supported AIX versions are:
-->
    サポートされるAIXバージョンに対する最低限推奨される修正レベルを示します。
   </para>

   <variablelist>
    <varlistentry>
     <term>AIX 4.3.3</term>
<!--
     <listitem><para>Maintenance Level 11 + post ML11 bundle</para></listitem>
-->
     <listitem><para>保守レベル 11 + ML11 バンドル以降</para></listitem>
    </varlistentry>

    <varlistentry>
     <term>AIX 5.1</term>
<!--
     <listitem><para>Maintenance Level 9 + post ML9 bundle</para></listitem>
-->
     <listitem><para>保守レベル 9 + ML9 バンドル以降</para></listitem>
    </varlistentry>

    <varlistentry>
     <term>AIX 5.2</term>
<!--
     <listitem><para>Technology Level 10 Service Pack 3</para></listitem>
-->
     <listitem><para>技術レベル 10 サービスパック 3</para></listitem>
    </varlistentry>

    <varlistentry>
     <term>AIX 5.3</term>
<!--
     <listitem><para>Technology Level 7</para></listitem>
-->
     <listitem><para>技術レベル 7</para></listitem>
    </varlistentry>

    <varlistentry>
     <term>AIX 6.1</term>
<!--
     <listitem><para>Base Level</para></listitem>
-->
     <listitem><para>基本レベル</para></listitem>
    </varlistentry>
   </variablelist>

   <para>
<!--
    To check your current fix level, use
    <command>oslevel -r</command> in AIX 4.3.3 to AIX 5.2 ML 7, or
    <command>oslevel -s</command> in later versions.
-->
使用している修正レベルをチェックするには、AIX 4.3.3 から AIX 5.2 ML 7 までは<command>oslevel -r</command>、またはそれ以降のバージョンでは<command>oslevel -s</command>を使用します。
   </para>

   <para>
<!--
    Use the following <command>configure</command> flags in addition
    to your own if you have installed Readline or libz in
    <literal>/usr/local</>:
    <literal>&#045;&#045;with-includes=/usr/local/include
    &#045;&#045;with-libraries=/usr/local/lib</literal>.
-->
もし、<literal>/usr/local</>にインストール済のreadlineやライブラリがある場合は、次の<command>configure</command>フラグを加えて下さい。
    <literal>--with-includes=/usr/local/include
    --with-libraries=/usr/local/lib</literal>
   </para>

   <sect3>
<!--
    <title>GCC Issues</title>
-->
    <title>GCCの問題</title>

    <para>
<!--
     On AIX 5.3, there have been some problems getting PostgreSQL to
     compile and run using GCC.
-->
AIX 5.3でGCCを使ってPostgreSQLがコンパイルし実行するためには幾つかの問題点があります。
    </para>

    <para>
<!--
     You will want to use a version of GCC subsequent to 3.3.2,
     particularly if you use a prepackaged version.  We had good
     success with 4.0.1.  Problems with earlier versions seem to have
     more to do with the way IBM packaged GCC than with actual issues
     with GCC, so that if you compile GCC yourself, you might well
     have success with an earlier version of GCC.
-->
特にパッケージ版を使用している場合、3.3.2以降のバージョンのGCCの使用が望まれるかもしれません。
4.0.1ではうまくいきます。
より早期のバージョンによる諸問題は、GCC自体の問題というよりもIBMがGCCをパッケージした方法に関連があるように見えます。従って、GCCを自身でコンパイルしている場合は、早期のバージョンのGCCを使用しても成功するかもしれません。
    </para>
   </sect3>

   <sect3>
<!--
    <title>Unix-Domain Sockets Broken</title>
-->
    <title>Unixドメインソケット破損</title>

    <para>
<!--
     AIX 5.3 has a problem
     where <structname>sockaddr_storage</structname> is not defined to
     be large enough.  In version 5.3, IBM increased the size of
     <structname>sockaddr_un</structname>, the address structure for
     Unix-domain sockets, but did not correspondingly increase the
     size of <structname>sockaddr_storage</structname>.  The result of
     this is that attempts to use Unix-domain sockets with PostgreSQL
     lead to libpq overflowing the data structure.  TCP/IP connections
     work OK, but not Unix-domain sockets, which prevents the
     regression tests from working.
-->
AIX 5.3には<structname>sockaddr_storage</structname>が十分大きく定義されていないという問題があります。
バージョン5.3でIBMはUnixドメインソケットのアドレス構造体である<structname>sockaddr_un</structname>のサイズを増やしましたが、対応する<structname>sockaddr_storage</structname>のサイズを増やしませんでした。
この結果、PostgreSQLでUnixドメインソケットを使用しようとすると、libpqでデータ構造体がオーバーフローするようになります。
Unixドメインソケットを除くTCP/IP接続の動作は正常です。
これはリグレッションテストの動作を妨害します。
    </para>

    <para>
<!--
     The problem was reported to IBM, and is recorded as bug report
     PMR29657.  If you upgrade to maintenance level 5300-03 or later,
     that will include this fix.  A quick workaround
     is to alter <symbol>_SS_MAXSIZE</symbol> to 1025 in
     <filename>/usr/include/sys/socket.h</filename>.  In either case,
     recompile PostgreSQL once you have the corrected header file.
-->
この問題はIBMに報告済みでバグ報告PMR29657として記録されています。
メンテナンスレベル5300-03以降に更新していれば、この修正が含まれています。
すぐに解決させたければ、<filename>/usr/include/sys/socket.h</filename>内で<symbol>_SS_MAXSIZE</symbol>を1025に変更してください。
どちらの場合でも、ヘッダファイルを修正した後でPostgreSQLを再コンパイルしてください。
     
    </para>
   </sect3>

   <sect3>
<!--
    <title>Internet Address Issues</title>
-->
    <title>インターネットアドレス問題</title>

    <para>
<!--
     PostgreSQL relies on the system's <function>getaddrinfo</> function
     to parse IP addresses in <varname>listen_addresses</>,
     <filename>pg_hba.conf</>, etc.  Older versions of AIX have assorted
     bugs in this function.  If you have problems related to these settings,
     updating to the appropriate AIX fix level shown above
     should take care of it.
-->
PostgreSQLは<varname>listen_addresses</>、<filename>pg_hba.conf</>、その他の中のIPアドレスを構文解釈するのにシステムの<function>getaddrinfo</>関数に頼ります。
旧バージョンのAIXにはこの関数にさまざまなバグがあります。
これら設定に関係した問題に遭遇した場合、上記に示されている適切な修正レベルへ更新することが問題解決になります。
    </para>

<<<<<<< HEAD
    <!-- 原文コメント http://archives.postgresql.org/message-id/6064jt6cfm.fsf_-_@dba2.int.libertyrms.com -->
=======
    <!-- https://archives.postgresql.org/message-id/6064jt6cfm.fsf_-_@dba2.int.libertyrms.com -->
>>>>>>> eca2f8a7

    <para>
<!--
     One user reports:
-->
あるユーザの報告です。
    </para>

    <para>
<!--
     When implementing PostgreSQL version 8.1 on AIX 5.3, we
     periodically ran into problems where the statistics collector
     would <quote>mysteriously</quote> not come up successfully.  This
     appears to be the result of unexpected behavior in the IPv6
     implementation.  It looks like PostgreSQL and IPv6 do not play
     very well together on AIX 5.3.
-->
PostgreSQLバージョン8.1をAIX 5.3で実装している時、統計情報コレクタが<quote>不思議なことに</quote>正常に起動しないという問題が周期的に起こりました。
これは、IPv6の実装における想定外の動作という結果で出現します。
そのため、AIX5.3上ではPostgreSQLとIPv6が一緒にはうまく動作しないように見えました。
    </para>

    <para>
<!--
     Any of the following actions <quote>fix</quote> the problem.
-->
以下のいずれかの対応でこの問題が<quote>解決できます</quote>。
     <itemizedlist>
      <listitem>
       <para>
<!--
        Delete the IPv6 address for localhost:
-->
localhostに対するIPv6アドレスを削除します。
<screen>
(as root)
# ifconfig lo0 inet6 ::1/0 delete
</screen>
       </para>
      </listitem>

      <listitem>
       <para>
<!--
        Remove IPv6 from net services.  The
        file <filename>/etc/netsvc.conf</filename> on AIX is roughly
        equivalent to <filename>/etc/nsswitch.conf</filename> on
        Solaris/Linux.  The default, on AIX, is thus:
-->
ネットサービスからIPv6を削除します。
AIXの<filename>/etc/netsvc.conf</filename>ファイルは大まかに言ってSolaris/Linuxの<filename>/etc/nsswitch.conf</filename>と同等です。
AIXのデフォルトは、以下のようになっています。
<programlisting>
hosts=local,bind
</programlisting>
<!--
        Replace this with:
-->
これを次で置き換えます。
<programlisting>
hosts=local4,bind4
</programlisting>
<!--
        to deactivate searching for IPv6 addresses.
-->
そうすると、IPv6アドレスの検索が解除されます。
       </para>
      </listitem>
     </itemizedlist>
    </para>

    <warning>
    <para>
<!--
     This is really a workaround for problems relating
     to immaturity of IPv6 support, which improved visibly during the
     course of AIX 5.3 releases.  It has worked with AIX version 5.3,
     but does not represent an elegant solution to the problem.  It has
     been reported that this workaround is not only unnecessary, but
     causes problems on AIX 6.1, where IPv6 support has become more mature.
-->
これは、実際には未熟なIPv6サポートに関連する問題の回避策です。AIX5.3のリリースから、IPv6サポートが目に見えて改善されています。
この回避策はAIX5.3上で動きはしますが、この問題に対しての良い解決方法ではありません。
AIX6.1ではIPv6サポートがさらに改善されたため、この対策は不必要になっただけでなく、問題を引き起こすことが報告されています。
    </para>
    </warning>

   </sect3>

   <sect3>
<!--
    <title>Memory Management</title>
<<<<<<< HEAD
-->
    <title>メモリ管理</title>
    <!-- http://archives.postgresql.org/message-id/603bgqmpl9.fsf@dba2.int.libertyrms.com -->
=======
    <!-- https://archives.postgresql.org/message-id/603bgqmpl9.fsf@dba2.int.libertyrms.com -->
>>>>>>> eca2f8a7

    <para>
<!--
     AIX can be somewhat peculiar with regards to the way it does
     memory management.  You can have a server with many multiples of
     gigabytes of RAM free, but still get out of memory or address
     space errors when running applications.  One example
     is <command>createlang</command> failing with unusual errors.
     For example, running as the owner of the PostgreSQL installation:
-->
AIXはメモリ管理手法の観点から見ると多少独特です。
ギガバイト単位のRAMが空いているサーバがあっても、アプリケーションを実行している時にメモリ不足やアドレス空間エラーが発生することがあります。
こうした例の1つが、見慣れないエラーによる<command>createlang</command>の失敗です。
例えば、PostgreSQLインストレーションの所有者として実行してみます。
<screen>
-bash-3.00$ createlang plperl template1
createlang: language installation failed: ERROR:  could not load library "/opt/dbs/pgsql748/lib/plperl.so": A memory address is not in the address space for the process.
</screen>
<!--
    Running as a non-owner in the group possessing the PostgreSQL
    installation:
-->
PostgreSQLインストレーションの処理グループ内の所有者以外として実行してみます。
<screen>
-bash-3.00$ createlang plperl template1
createlang: language installation failed: ERROR:  could not load library "/opt/dbs/pgsql748/lib/plperl.so": Bad address
</screen>
<!--
     Another example is out of memory errors in the PostgreSQL server
     logs, with every memory allocation near or greater than 256 MB
     failing.
-->
他の実例は、PostgreSQLサーバログ中のメモリ不足エラーで、256 MB以上もしくはその近辺で全てのメモリ割り当てが失敗します。
    </para>

    <para>
<!--
     The overall cause of all these problems is the default bittedness
     and memory model used by the server process.  By default, all
     binaries built on AIX are 32-bit.  This does not depend upon
     hardware type or kernel in use.  These 32-bit processes are
     limited to 4 GB of memory laid out in 256 MB segments using one
     of a few models.  The default allows for less than 256 MB in the
     heap as it shares a single segment with the stack.
-->
これら問題のすべての総合原因は、サーバプロセスで使用されるデフォルトのビット割当とメモリモデルです。
デフォルトでは、AIXで構築されたすべてのバイナリは32ビットです。
これは使用中のハードウェアの種類やカーネルに依存しません。
これらの32ビットプロセスは、数個のモデルの1つを使用して256メガバイトのセグメントで割りつけられた4ギガバイトメモリに制限されます。
デフォルトでは、スタックで1つのセグメントとして共有されるものとしてヒープ内の256メガバイト未満の領域が許されます。
    </para>

    <para>
<!--
     In the case of the <command>createlang</command> example, above,
     check your umask and the permissions of the binaries in your
     PostgreSQL installation.  The binaries involved in that example
     were 32-bit and installed as mode 750 instead of 755.  Due to the
     permissions being set in this fashion, only the owner or a member
     of the possessing group can load the library.  Since it isn't
     world-readable, the loader places the object into the process'
     heap instead of the shared library segments where it would
     otherwise be placed.
-->
上記、<command>createlang</command>の例の場合において、PostgreSQLインストレーションにおけるバイナリのumaskとパーミッションをチェックしてください。
例に関与したバイナリは32-ビットであり、755ではなく750モードでインストールされました。
このような形式で設定されたパーミッションのため、所有者もしくはグループ所有のメンバーのみライブラリを読み込めます。
それは誰もが読み取り可能ではないため、ローダは、そうでない場合に配置される共有ライブラリセグメントにではなく、オブジェクトをプロセスのヒープに配置します。
    </para>

    <para>
<!--
     The <quote>ideal</quote> solution for this is to use a 64-bit
     build of PostgreSQL, but that is not always practical, because
     systems with 32-bit processors can build, but not run, 64-bit
     binaries.
-->
これに対しての<quote>理想的な</quote>解決策はPostgreSQLの64-ビットビルドを使うことですが、32-ビットプロセッサのシステムでは64-ビットバイナリをビルドできますが実行できないので、常に実務的ではありません。
    </para>

    <para>
<!--
     If a 32-bit binary is desired, set <symbol>LDR_CNTRL</symbol> to
     <literal>MAXDATA=0x<replaceable>n</replaceable>0000000</literal>,
     where 1 &lt;= n &lt;= 8, before starting the PostgreSQL server,
     and try different values and <filename>postgresql.conf</filename>
     settings to find a configuration that works satisfactorily.  This
     use of <symbol>LDR_CNTRL</symbol> tells AIX that you want the
     server to have <symbol>MAXDATA</symbol> bytes set aside for the
     heap, allocated in 256 MB segments.  When you find a workable
     configuration,
     <command>ldedit</command> can be used to modify the binaries so
     that they default to using the desired heap size.  PostgreSQL can
     also be rebuilt, passing <literal>configure
     LDFLAGS="-Wl,-bmaxdata:0x<replaceable>n</replaceable>0000000"</literal>
     to achieve the same effect.
-->
32-ビットバイナリを要求する場合、PostgreSQLサーバを起動する前に<symbol>LDR_CNTRL</symbol>を<literal>MAXDATA=0x<replaceable>n</replaceable>0000000</literal>に設定します。ここで、1 &lt;= n &lt;= 8です。そして異なる値と<filename>postgresql.conf</filename>設定で満足に稼動する構成を見つけ出します。
このように<symbol>LDR_CNTRL</symbol>を使用すると、AIXに対してサーバがヒープにかかわらず、256 MBセグメントに割り当てられた<symbol>MAXDATA</symbol>バイトセットを持つようにさせたい意図を表明します。
稼動する構成を見つけたとき、意図したヒープ容量をデフォルトで使用するように<command>ldedit</command>を使用してバイナリを変更することができます。
同じ効果を得るため、<literal>configure LDFLAGS="-Wl,-bmaxdata:0x<replaceable>n</replaceable>0000000"</literal>を渡してPostgreSQLを再構築することもできます。
     
    </para>

    <para>
<!--
     For a 64-bit build, set <envar>OBJECT_MODE</envar> to 64 and
     pass <literal>CC="gcc -maix64"</literal>
     and <literal>LDFLAGS="-Wl,-bbigtoc"</literal>
     to <command>configure</command>.  (Options for
    <command>xlc</command> might differ.)  If you omit the export of
    <envar>OBJECT_MODE</envar>, your build may fail with linker errors.  When
    <envar>OBJECT_MODE</envar> is set, it tells AIX's build utilities
    such as <command>ar</>, <command>as</>, and <command>ld</> what
    type of objects to default to handling.
-->
64-ビット構築に対し、<envar>OBJECT_MODE</envar>を64に設定し、<command>configure</command>に<literal>CC="gcc -maix64"</literal>と<literal>LDFLAGS="-Wl,-bbigtoc"</literal>を渡します。
（<command>xlc</command>に対するオプションは異なるかもしれません。）
<envar>OBJECT_MODE</envar>のexportを省略すると、構築はリンカエラーで失敗することがあります。
<envar>OBJECT_MODE</envar>が設定された場合、<command>ar</>、<command>as</>、および<command>ld</>のようなAIXの構築ユーティリティにどの種類のオブジェクトがデフォルトで対応されるのかを伝えます。
    </para>

    <para>
<!--
     By default, overcommit of paging space can happen.  While we have
     not seen this occur, AIX will kill processes when it runs out of
     memory and the overcommit is accessed.  The closest to this that
     we have seen is fork failing because the system decided that
     there was not enough memory for another process.  Like many other
     parts of AIX, the paging space allocation method and
     out-of-memory kill is configurable on a system- or process-wide
     basis if this becomes a problem.
-->
デフォルトで、ページングスペースのオーバーコミットが起こることがあります。
これが起こることを経験したことはありませんが、AIXはメモリを使い切って、オーバーコミットがアクセスされたときにプロセスをkillします。
システムが別のプロセスに対する十分なメモリがないことを判断したためにフォークが失敗するという、これとよく似たことは経験したことがあります。
多くの他のAIX部分のように、ページングスペース割り当て方式とメモリ不足によるプロセス停止は、これが問題となるのであれば、システム全体またはプロセス全体を基準として設定可能です。
    </para>

    <bibliography>
<!--
     <title>References and Resources</title>
-->
     <title>参照とリソース</title>

     <biblioentry>
      <biblioset relation="article">
       <title><ulink url="http://publib.boulder.ibm.com/infocenter/pseries/topic/com.ibm.aix.doc/aixprggd/genprogc/lrg_prg_support.htm">Large Program Support</ulink></title>
      </biblioset>
      <biblioset relation="book">
       <title>AIX Documentation: General Programming Concepts: Writing and Debugging Programs</title>
      </biblioset>
     </biblioentry>

     <biblioentry>
      <biblioset relation="article">
       <title><ulink url="http://publib.boulder.ibm.com/infocenter/pseries/topic/com.ibm.aix.doc/aixprggd/genprogc/address_space.htm">Program Address Space Overview</ulink></title>
      </biblioset>
      <biblioset relation="book">
       <title>AIX Documentation: General Programming Concepts: Writing and Debugging Programs</title>
      </biblioset>
     </biblioentry>

     <biblioentry>
      <biblioset relation="article">
       <title><ulink url="http://publib.boulder.ibm.com/infocenter/pseries/v5r3/topic/com.ibm.aix.doc/aixbman/prftungd/resmgmt2.htm">Performance Overview of the Virtual Memory Manager (VMM)</ulink></title>
      </biblioset>
      <biblioset relation="book">
       <title>AIX Documentation: Performance Management Guide</title>
      </biblioset>
     </biblioentry>

     <biblioentry>
      <biblioset relation="article">
       <title><ulink url="http://publib.boulder.ibm.com/infocenter/pseries/v5r3/topic/com.ibm.aix.doc/aixbman/prftungd/memperf7.htm">Page Space Allocation</ulink></title>
      </biblioset>
      <biblioset relation="book">
       <title>AIX Documentation: Performance Management Guide</title>
      </biblioset>
     </biblioentry>

     <biblioentry>
      <biblioset relation="article">
       <title><ulink url="http://publib.boulder.ibm.com/infocenter/pseries/v5r3/topic/com.ibm.aix.doc/aixbman/prftungd/memperf6.htm">Paging-space thresholds tuning</ulink></title>
      </biblioset>
      <biblioset relation="book">
       <title>AIX Documentation: Performance Management Guide</title>
      </biblioset>
     </biblioentry>

     <biblioentry>
       <title><ulink url="http://www.redbooks.ibm.com/abstracts/sg245674.html?Open">Developing and Porting C and C++ Applications on AIX</ulink></title>
       <publisher>
        <publishername>IBM Redbook</publishername>
       </publisher>
     </biblioentry>
    </bibliography>
   </sect3>
  </sect2>

  <sect2 id="installation-notes-cygwin">
   <title>Cygwin</title>

   <indexterm zone="installation-notes-cygwin">
    <primary>Cygwin</primary>
<!--
    <secondary>installation on</secondary>
-->
    <secondary>上へのインストール</secondary>
   </indexterm>

   <para>
<!--
    PostgreSQL can be built using Cygwin, a Linux-like environment for
    Windows, but that method is inferior to the native Windows build
    <![%standalone-ignore[(see <xref linkend="install-windows">)]]> and
    running a server under Cygwin is no longer recommended.
-->
Windowsに対するLinux的環境である、Cygwinを使ってPostgreSQLを構築することが可能です。
しかし、この手法はWindowsネイティブビルド<![%standalone-ignore[(<xref linkend="install-windows">を参照)]]>には及ばないので、もはや推奨されません。
   </para>

   <para>
<!--
    When building from source, proceed according to the normal
    installation procedure (i.e., <literal>./configure;
    make</literal>; etc.), noting the following-Cygwin specific
    differences:
-->
ソースから構築する場合、以下のCygwin特有の差異に注意し、通常のインストール手順に従って進めます（つまり、<literal>./configure;make</literal>; など）。

    <itemizedlist>
     <listitem>
      <para>
<!--
       Set your path to use the Cygwin bin directory before the
       Windows utilities.  This will help prevent problems with
       compilation.
-->
Windowsユーティリティの前に使用するCygwinのbinディレクトリのパスを設定します。
コンパイルにおける問題を回避する助けになります。
      </para>
     </listitem>

     <listitem>
      <para>
<!--
       The <command>adduser</command> command is not supported; use
       the appropriate user management application on Windows NT,
       2000, or XP.  Otherwise, skip this step.
-->
<command>adduser</command>コマンドはサポートされていません。Windows NT、2000、またはXP上の適切なユーザ管理アプリケーションを使用してください。
そうでなければ、この手順を飛ばします。
      </para>
     </listitem>

     <listitem>
      <para>
<!--
       The <command>su</command> command is not supported; use ssh to
       simulate su on Windows NT, 2000, or XP. Otherwise, skip this
       step.
-->
<command>su</command>コマンドはサポートされていません。Windows NT、2000、またはXP上でsuをシミュレートするため、sshを使用します。
そうでなければ、この手順を飛ばします。
      </para>
     </listitem>

     <listitem>
      <para>
<!--
       OpenSSL is not supported.
-->
OpenSSLはサポートされていません。
      </para>
     </listitem>

     <listitem>
      <para>
<!--
       Start <command>cygserver</command> for shared memory support.
       To do this, enter the command <literal>/usr/sbin/cygserver
       &amp;</literal>.  This program needs to be running anytime you
       start the PostgreSQL server or initialize a database cluster
       (<command>initdb</command>).  The
       default <command>cygserver</command> configuration may need to
       be changed (e.g., increase <symbol>SEMMNS</symbol>) to prevent
       PostgreSQL from failing due to a lack of system resources.
-->
共有メモリサポートのために<command>cygserver</command>を開始します。
これを行うためには、コマンド<literal>/usr/sbin/cygserver&amp;</literal>を入力します。
このプログラムはPostgreSQLサーバを起動するとき、または（<command>initdb</command>で）データベースクラスタを初期化するときはいつでも必要です。
システム資源が欠けていることによるPostgreSQLの失敗を避けるため、デフォルトの<command>cygserver</command>設定を（例えば<symbol>SEMMNS</symbol>を増やすなど）変更する必要があるかもしれません。
      </para>
     </listitem>

     <listitem>
      <para>
<!--
        Building might fail on some systems where a locale other than
        C is in use. To fix this, set the locale to C by doing
        <command>export LANG=C.utf8</command> before building, and then
        setting it back to the previous setting, after you have installed
        PostgreSQL.
-->
        いくつかのシステムでは、Cロケール以外を使っている場合に構築が失敗するかもしれません。
        これに対処するためには、構築前に<command>export LANG=C.utf8</command>を実施してロケールをCに設定し、PostgreSQLのインストール後に以前の設定に戻してください。
      </para>
     </listitem>

     <listitem>
      <para>
<!--
       The parallel regression tests (<literal>make check</literal>)
       can generate spurious regression test failures due to
       overflowing the <function>listen()</function> backlog queue
       which causes connection refused errors or hangs.  You can limit
       the number of connections using the make
       variable <varname>MAX_CONNECTIONS</varname> thus:
-->
並行リグレッションテスト（<literal>make check</literal>）は、接続拒絶エラーやハングアップを引き起こす<function>listen()</function>バックログキューのオーバーフローにより、誤ったリグレッションテストの失敗を生成する可能性があります。
make 変数<varname>MAX_CONNECTIONS</varname>を使用して、最大接続数を制限できます。つまり次のようにします。
<programlisting>
make MAX_CONNECTIONS=5 check
</programlisting>
<!--
       (On some systems you can have up to about 10 simultaneous
       connections).
-->
（いくつかのシステムでは、同時接続を10まで広げられます。）
      </para>
     </listitem>
    </itemizedlist>
   </para>

   <para>
<!--
    It is possible to install <command>cygserver</command> and the
    PostgreSQL server as Windows NT services.  For information on how
    to do this, please refer to the <filename>README</filename>
    document included with the PostgreSQL binary package on Cygwin.
    It is installed in the
    directory <filename>/usr/share/doc/Cygwin</filename>.
-->
Windows NTサービスとして<command>cygserver</command>とPostgreSQLサーバをインストールすることができます。
これを実現する方法は、CygwinのPostgreSQLバイナリパッケージに含まれる<filename>README</filename>文書を参照してください。
それは<filename>/usr/share/doc/Cygwin</filename>ディレクトリにインストールされます。
   </para>
  </sect2>

  <sect2 id="installation-notes-hpux">
   <title>HP-UX</title>

   <indexterm zone="installation-notes-hpux">
    <primary>HP-UX</primary>
<!--
    <secondary>installation on</secondary>
-->
    <secondary>上へのインストール</secondary>
   </indexterm>

   <para>
<!--
    PostgreSQL 7.3+ should work on Series 700/800 PA-RISC machines
    running HP-UX 10.X or 11.X, given appropriate system patch levels
    and build tools.  At least one developer routinely tests on HP-UX
    10.20, and we have reports of successful installations on HP-UX
    11.00 and 11.11.
-->
PostgreSQL 7.3以上は、適切なシステムパッチレベルと構築ツールが与えられているとして、HP-UX 10.Xまたは11.Xが稼動するSeries 700/800 PA-RISCコンピュータで動作します。
少なくとも１人の開発者が定期的にHP-UX10.20で試験を行っており、HP-UX11.00と11.11上へのインストールが成功していることの報告を受けています。
   </para>

   <para>
<!--
    Aside from the PostgreSQL source distribution, you will need GNU
    make (HP's make will not do), and either GCC or HP's full ANSI C
    compiler.  If you intend to build from Git sources rather than a
    distribution tarball, you will also need Flex (GNU lex) and Bison
    (GNU yacc).  We also recommend making sure you are fairly
    up-to-date on HP patches.  At a minimum, if you are building 64
    bit binaries on HP-UX 11.11 you may need PHSS_30966 (11.11) or a
    successor patch otherwise <command>initdb</command> may hang:
-->
PostgreSQLのソース配布物の他に、GNU make（HPのmakeは通りません）と、GCCもしくはHPのANSI Cコンパイラの全部いずれかが必要です。
配布物tarボールではなくGitソースから構築を行う時は、Flex（GNU lex）とBison（GNU yacc）も必要です。
同時に、正確に最新のHPパッチが当たっていることの確認を推奨します。
HP-UX 11.11上で64ビット構築を行うのであれば最小限、PHSS_30966 (11.11)またはその後継パッチが必要です。さもないと、<command>initdb</command>がハングアップします。以下を参考にしてください。
<literallayout>
PHSS_30966  s700_800 ld(1) and linker tools cumulative patch
</literallayout>

<!--
    On general principles you should be current on libc and ld/dld
    patches, as well as compiler patches if you are using HP's C
    compiler.  See HP's support sites such
    as <ulink url="http://itrc.hp.com"></ulink> and
    <ulink url="ftp://us-ffs.external.hp.com/"></ulink> for free
    copies of their latest patches.
-->
一般原則として、HPのCコンパイラを使用する場合、libcとld/dldパッチとコンパイラパッチが最新版でなければなりません。
それらの最新パッチの無償コピーについては、<ulink url="http://itrc.hp.com"></ulink>および<ulink url="ftp://us-ffs.external.hp.com/"></ulink>のHPサポートサイトを見てください。
   </para>

   <para>
<!--
    If you are building on a PA-RISC 2.0 machine and want to have
    64-bit binaries using GCC, you must use GCC 64-bit version. GCC
    binaries for HP-UX PA-RISC and Itanium are available from
    <ulink url="http://www.hp.com/go/gcc"></ulink>.  Don't forget to
    get and install binutils at the same time.
-->
PA-RISC 2.0マシン上でGCCを使用して64-ビットバイナリを構築したい場合、GCC 64-ビット版を使用しなければなりません。
HP-UX PA-RISCとItanium用のバイナリは<ulink url="http://www.hp.com/go/gcc"></ulink>から入手できます。
同時にbinutilsも入手しインストールすることを忘れないでください。
   </para>

   <para>
<!--
    If you are building on a PA-RISC 2.0 machine and want the compiled
    binaries to run on PA-RISC 1.1 machines you will need to specify
    <option>+DAportable</option> in <envar>CFLAGS</envar>.
-->
PA-RISC 2.0装置上での構築で、PA-RISC 1.1装置で稼動するコンパイル済みのバイナリが必要な場合、<envar>CFLAGS</envar>で<option>+DAportable</option>を指定する必要があります。
   </para>

   <para>
<!--
    If you are building on a HP-UX Itanium machine, you will need the
    latest HP ANSI C compiler with its dependent patch or successor
    patches:
-->
HP-UX Itaniumマシン上で構築するのであれば、依存するパッチまたはその後継のパッチが当たった最新のHP ANSI Cコンパイラが必要です。以下です。
<literallayout>
PHSS_30848  s700_800 HP C Compiler (A.05.57)
PHSS_30849  s700_800 u2comp/be/plugin library Patch
</literallayout>
   </para>

   <para>
<!--
    If you have both HP's C compiler and GCC's, then you might want to
    explicitly select the compiler to use when you
    run <command>configure</command>:
-->
HPのCコンパイラとGCCの２つが存在するとき、<command>configure</command>実行時に明示的に使用するコンパイラを指定したい場合、HPのCコンパイラでは、
<programlisting>
./configure CC=cc
</programlisting>
<!--
    for HP's C compiler, or
-->
GCCの場合は、
<programlisting>
./configure CC=gcc
</programlisting>
<!--
    for GCC.  If you omit this setting, then configure will
    pick <command>gcc</command> if it has a choice.
-->
のようにします。この設定を省略すると、選択できる場合にはconfigureは<command>gcc</command>を選びます。
   </para>

   <para>
<!--
    The default install target location
    is <filename>/usr/local/pgsql</filename>, which you might want to
    change to something under <filename>/opt</filename>.  If so, use
    the
    <option>&#045;&#045;prefix</option> switch to <command>configure</command>.
-->
デフォルトのインストール対象配置場所は<filename>/usr/local/pgsql</filename>で、<filename>/opt</filename>のような場所に変更したい場合もあります。
そのような時は、<command>configure</command>で<option>--prefix</option>スイッチを使用します。
   </para>

   <para>
<!--
    In the regression tests, there might be some low-order-digit
    differences in the geometry tests, which vary depending on which
    compiler and math library versions you use.  Any other error is
    cause for suspicion.
-->
リグレッションテストにおいて、幾何試験で下位ビット桁の差異があるかもしれません。これはどのコンパイラを使用しているか、使用している数学ライブラリのバージョンは何かに依存し、変化します。
その他のエラーは原因を疑ってください。
   </para>
  </sect2>

  <sect2 id="installation-notes-mingw">
<!--
   <title>MinGW/Native Windows</title>
-->
   <title>MinGW/ネイティブWindows</title>

   <indexterm zone="installation-notes-mingw">
    <primary>MinGW</primary>
<!--
    <secondary>installation on</secondary>
-->
    <secondary>上へのインストール</secondary>
   </indexterm>

   <para>
<!--
    PostgreSQL for Windows can be built using MinGW, a Unix-like build
    environment for Microsoft operating systems, or using
    Microsoft's <productname>Visual C++</productname> compiler suite.
    The MinGW build variant uses the normal build system described in
    this chapter; the Visual C++ build works completely differently
    and is described in <![%standalone-include[the
    documentation]]><![%standalone-ignore[<xref linkend="install-windows">]]>.
    It is a fully native build and uses no additional software like
    MinGW.  A ready-made installer is available on the main
    PostgreSQL web site.
-->
Windows用PostgreSQLは、Microsoftオペレーティングシステム用のUnixに似た構築環境であるMinGW、またはMicrosoftの<productname>Visual C++</productname>コンパイラ一式を使って構築できます。
MinGW版の構築は本章で記述されている通常の構築システムを使用します。Visual C++構築は、<![%standalone-include[文書]]><![%standalone-ignore[<xref linkend="install-windows">]]>で記述するようにまったく異なった動作をします。
それは完全にネイティブな構築で、MinGWのような追加ソフトウェアを使用しません。既製のインストーラがPostgreSQLのメインウェブサイトから入手できます。
   </para>

   <para>
<!--
    The native Windows port requires a 32 or 64-bit version of Windows
    2000 or later. Earlier operating systems do
    not have sufficient infrastructure (but Cygwin may be used on
    those).  MinGW, the Unix-like build tools, and MSYS, a collection
    of Unix tools required to run shell scripts
    like <command>configure</command>, can be downloaded
    from <ulink url="http://www.mingw.org/"></ulink>.  Neither is
    required to run the resulting binaries; they are needed only for
    creating the binaries.
-->
ネイティブに移植されたWindows版ではWindows 2000以降の32ビットまたは64ビット版が必要です。
これより前のオペレーティングシステムには充分な構造基盤がありません（ただし、Cygwinはそれら上で使える可能性があります）。
Unixに似た構築ツールであるMinGWと、<command>configure</command>のようなシェルスクリプトを実行するために必要なUnixツール群であるMSYSは、<ulink url="http://www.mingw.org/"></ulink>からダウンロード可能です。
作成されたバイナリの実行にはいずれも必要ありません。バイナリの作成のためのみ必要です。
   </para>

   <para>
<!--
     To build 64 bit binaries using MinGW, install the 64 bit tool set
     from <ulink url="http://mingw-w64.sourceforge.net/"></ulink>, put its bin
     directory in the <envar>PATH</envar>, and run
     <command>configure</command> with the
     <command>&#045;-host=x86_64-w64-mingw32</command> option.
-->
MinGWを使って64ビット版バイナリをビルドするためには、<ulink url="http://mingw-w64.sourceforge.net/"></ulink>から64ビット用のツールを入手してインストールし、<envar>PATH</envar>にあるbinディレクトリへそれらを入れ、そして<command>--host=x86_64-w64-mingw</command>オプション付きで<command>configure</command>を実施します。
   </para>

   <para>
<!--
    After you have everything installed, it is suggested that you
    run <application>psql</application>
    under <command>CMD.EXE</command>, as the MSYS console has
    buffering issues.
-->
MSYSコンソールはバッファリングに問題があるので、すべてをインストールした後に<command>CMD.EXE</command>下で<application>psql</application>を実行することを推奨します。
   </para>

   <sect3 id="windows-crash-dumps">
<!--
    <title>Collecting Crash Dumps on Windows</title>
-->
    <title>Windows上でのクラッシュダンプの収集</title>

    <para>
<!--
     If PostgreSQL on Windows crashes, it has the ability to generate
     <productname>minidumps</> that can be used to track down the cause
     for the crash, similar to core dumps on Unix. These dumps can be
     read using the <productname>Windows Debugger Tools</> or using
     <productname>Visual Studio</>. To enable the generation of dumps
     on Windows, create a subdirectory named <filename>crashdumps</filename>
     inside the cluster data directory. The dumps will then be written
     into this directory with a unique name based on the identifier of
     the crashing process and the current time of the crash.
-->
もしWindows上のPostgreSQLがクラッシュした場合、Unixにおけるコアダンプと似た、クラッシュの原因を追跡するために使用できる<productname>minidumps</>を生成することができます。
このダンプは<productname>Windows Debugger Tools</>や<productname>Visual Studio</>を使うことで解析できます。Windowsにてダンプを生成できるように、<filename>crashdumps</filename>という名前のサブディレクトリをデータベースクラスタディレクトリの中に作成します。
ダンプは、クラッシュ時の現在時間と原因となったプロセスの識別子を元にした一意な名前としてこのディレクトリの中に生成されます。
    </para>
   </sect3>
  </sect2>

  <sect2 id="installation-notes-sco">
<!--
   <title>SCO OpenServer and SCO UnixWare</title>
-->
   <title>SCO OpenServer と SCO UnixWare</title>

   <indexterm zone="installation-notes-sco">
    <primary>SCO</primary>
<!--
    <secondary>installation on</secondary>
-->
    <secondary>上へのインストール</secondary>
   </indexterm>

   <indexterm zone="installation-notes-sco">
    <primary>UnixWare</primary>
<!--
    <secondary>installation on</secondary>
-->
    <secondary>上へのインストール</secondary>
   </indexterm>

   <para>
<!--
    PostgreSQL can be built on SCO UnixWare 7 and SCO OpenServer 5.
    On OpenServer, you can use either the OpenServer Development Kit
    or the Universal Development Kit.  However, some tweaking may be
    needed, as described below.
-->
PostgreSQLはSCO UnixWare 7とSCO OpenServer 5上で構築できます。
OpenServerについて、OpenServer Development Kitまたはthe Universal Development Kitのいずれかが使用できます。
しかし、以下に記載するような微調整が必要です。
   </para>

   <sect3>
    <title>Skunkware</title>

    <para>
<!--
     You should locate your copy of the SCO Skunkware CD.  The
     Skunkware CD is included with UnixWare 7 and current versions of
     OpenServer 5.  Skunkware includes ready-to-install versions of
     many popular programs that are available on the Internet.  For
     example, gzip, gunzip, GNU Make, Flex, and Bison are all
     included.  For UnixWare 7.1, this CD is now labeled "Open License
     Software Supplement".  If you do not have this CD, the software
     on it is available
     from <ulink url="http://www.sco.com/skunkware/"></ulink>.
-->
SCO Skunkware CDのコピーがどこにあるかを知る必要があります。
Skunkware CDはUnixWare 7と現在バージョンのOpenServer 5に含まれています。
Skunkwareには、インターネットから入手可能な数多くのよく知られたプログラムをすぐインストールできるように準備したバージョンが含まれます。
例えば、gzip、gunzip、GNU Make、FlexおよびBisonはすべて含まれています。
UnixWare 7.1では、このCDは現在"Open License Software Supplement"のように名称付けられています。
このCDを持っていない場合、その中にあるソフトウェアは<ulink url="http://www.sco.com/skunkware/"></ulink>から入手できます。
    </para>

    <para>
<!--
     Skunkware has different versions for UnixWare and OpenServer.
     Make sure you install the correct version for your operating
     system, except as noted below.
-->
SkunkwareはUnixWare と OpenServer用に異なったバージョンがあります。
以下に注意書きされている点を除き、オペレーティングシステムに対して適切なバージョンをインストールしたことを確認してください。
    </para>

    <para>
<!--
     On UnixWare 7.1.3 and beyond, the GCC compiler is included on the
     UDK CD as is GNU Make.
-->
UnixWare 7.1.3以降では、UDK CDの中にGCCコンパイラとGNU Makeが含まれます。
    </para>
   </sect3>

   <sect3>
    <title>GNU Make</title>

    <para>
<!--
     You need to use the GNU Make program, which is on the Skunkware
     CD.  By default, it installs
     as <filename>/usr/local/bin/make</filename>.
-->
GNU Makeプログラムを使用する必要があり、それはSkunkware CDの中にあります。
デフォルトでは<filename>/usr/local/bin/make</filename>としてインストールします。
    </para>

    <para>
<!--
     As of UnixWare 7.1.3 and above, the GNU Make program is the
     OSTK portion of the UDK CD, and is
     in <filename>/usr/gnu/bin/gmake</filename>.
-->
UnixWare 7.1.3およびそれ以上で、GNU MakeプログラムはUDK CDのOSTK部分で、<filename>/usr/gnu/bin/gmake</filename>にあります。
    </para>
   </sect3>

   <sect3>
    <title>Readline</title>

    <para>
<!--
     The Readline library is on the Skunkware CD.  But it is not
     included on the UnixWare 7.1 Skunkware CD.  If you have the
     UnixWare 7.0.0 or 7.0.1 Skunkware CDs, you can install it from
     there.  Otherwise,
     try <ulink url="http://www.sco.com/skunkware/"></ulink>.
-->
ReadlineライブラリはSkunkware CDにあります。
しかし、UnixWare 7.1 Skunkware CDにはありません。
もしUnixWare 7.0.0 または 7.0.1 Skunkware CDを所有していれば、そこからインストールできます。
そうでない場合、<ulink url="http://www.sco.com/skunkware/"></ulink>を試してください。
    </para>

    <para>
<!--
     By default, Readline installs into <filename>/usr/local/lib</> and
     <filename>/usr/local/include</>.  However, the
     PostgreSQL <command>configure</command> program will not find it
     there without help.  If you installed Readline, then use the
     following options to <command>configure</command>:
-->
デフォルトでReadlineは<filename>/usr/local/lib</>と<filename>/usr/local/include</>にインストールされます。
しかし、PostgreSQLの<command>configure</command>プログラムは援助無しにそこにあることを見つけません。
Readlineをインストールしたなら、<command>configure</command>で以下のオプションを使ってください。
<programlisting>
./configure --with-libraries=/usr/local/lib --with-includes=/usr/local/include
</programlisting>
    </para>
   </sect3>

   <sect3>
<!--
    <title>Using the UDK on OpenServer</title>
-->
    <title>OpenServer上でUDKを使用</title>

    <para>
<!--
     If you are using the new Universal Development Kit (UDK) compiler
     on OpenServer, you need to specify the locations of the UDK
     libraries:
-->
もしOpenServer上で新規のUniversal Development Kit (UDK) コンパイラを使用しているのであれば、以下のようにUDKライブラリの場所を指定する必要があります。
<programlisting>
./configure --with-libraries=/udk/usr/lib --with-includes=/udk/usr/include
</programlisting>
<!--
     Putting these together with the Readline options from above:
-->
これらを上のReadlineオプションと合わせて、
<programlisting>
./configure --with-libraries="/udk/usr/lib /usr/local/lib" --with-includes="/udk/usr/include /usr/local/include"
</programlisting>
    </para>
   </sect3>

   <sect3>
<!--
    <title>Reading the PostgreSQL Man Pages</title>
-->
    <title>PostgreSQLマニュアルページを読む</title>

    <para>
<!--
     By default, the PostgreSQL man pages are installed into
     <filename>/usr/local/pgsql/share/man</filename>.  By default, UnixWare
     does not look there for man pages.  To be able to read them you
     need to modify the
     <varname>MANPATH</varname> variable
     in <filename>/etc/default/man</filename>, for example:
-->
デフォルトで、PostgreSQLマニュアルページは<filename>/usr/local/pgsql/share/man</filename>にインストールされます。
デフォルトで、UnixWareはマニュアルページとしてその場所を見ません。
マニュアルページを読めるようにするには、以下の例のように、<filename>/etc/default/man</filename>の<varname>MANPATH</varname>変数を変更します。
<programlisting>
MANPATH=/usr/lib/scohelp/%L/man:/usr/dt/man:/usr/man:/usr/share/man:scohelp:/usr/local/man:/usr/local/pgsql/share/man
</programlisting>
    </para>

    <para>
<!--
     On OpenServer, some extra research needs to be invested to make
     the man pages usable, because the man system is a bit different
     from other platforms.  Currently, PostgreSQL will not install
     them at all.
-->
OpenServerについてマニュアルページが使用できるようにするため幾つかの追加研究が注ぎ込まれる必要があります。その理由はマニュアルシステムは他のプラットフォームとは多少異なるからです。
現在、PostgreSQLはそれら全てをインストールしません。
    </para>
   </sect3>

   <sect3>
<!--
    <title>C99 Issues with the 7.1.1b Feature Supplement</title>
-->
    <title>7.1.1b機能追加でのC99問題</title>

    <para>
<!--
     For compilers earlier than the one released with OpenUNIX 8.0.0
     (UnixWare 7.1.2), including the 7.1.1b Feature Supplement, you
     may need to specify <option>-Xb</option>
     in <varname>CFLAGS</varname> or the <varname>CC</varname>
     environment variable.  The indication of this is an error in
     compiling <filename>tuplesort.c</filename> referencing inline
     functions.  Apparently there was a change in the 7.1.2(8.0.0)
     compiler and beyond.
-->
7.1.1b機能追加を含む、OpenUNIX 8.0.0（UnixWare 7.1.2）と共にリリースされたものより早期のコンパイラでは、<varname>CFLAGS</varname>または<varname>CC</varname>環境変数で<option>-Xb</option>を指定する必要があります。
この兆候は、インライン関数を参照する<filename>tuplesort.c</filename>をコンパイルするエラーです。
どうやら、これは7.1.2(8.0.0)とそれ以降のコンパイラで変更があったようです。
    </para>
   </sect3>

   <sect3>
<!--
    <title>Threading on UnixWare</title>
-->
    <title>UnixWare上のスレッド</title>

    <para>
<!--
     For threading, you<emphasis>must</emphasis> use <option>-Kpthread</option>
     on <emphasis>all</emphasis> libpq-using programs.  libpq
     uses <function>pthread_*</function> calls, which are only
     available with the
     <option>-Kpthread</>/<option>-Kthread</> flag.
-->
スレッド処理のためには<emphasis>すべての</emphasis>libpqを使用するプログラムにて<option>-Kpthread</option>を使用する<emphasis>必要があります</emphasis>。
libpqは<function>pthread_*</function>呼び出しを使用しますが、<option>-Kpthread</>/<option>-Kthread</>フラグを伴わないと有効ではありません。
    </para>
   </sect3>
  </sect2>

  <sect2 id="installation-notes-solaris">
   <title>Solaris</title>

   <indexterm zone="installation-notes-solaris">
    <primary>Solaris</primary>
<!--
    <secondary>installation on</secondary>
-->
    <secondary>上へのインストール</secondary>
   </indexterm>

   <para>
<!--
    PostgreSQL is well-supported on Solaris.  The more up to date your
    operating system, the fewer issues you will experience; details
    below.
-->
PostgreSQLはSolaris上でとても良くサポートされています。
オペレーティングシステムが更新されればされる程、問題点の遭遇は少なくなります。
以下に詳細を示します。
   </para>

   <sect3>
<!--
    <title>Required Tools</title>
-->
    <title>必要なツール</title>

    <para>
<!--
     You can build with either GCC or Sun's compiler suite.  For
     better code optimization, Sun's compiler is strongly recommended
     on the SPARC architecture.  We have heard reports of problems
     when using GCC 2.95.1; GCC 2.95.3 or later is recommended.  If
     you are using Sun's compiler, be careful not to select
     <filename>/usr/ucb/cc</filename>;
     use <filename>/opt/SUNWspro/bin/cc</filename>.
-->
GCCもしくはSunのコンパイラ一式により構築できます。
より良いコード最適化のため、SPARCアーキテクチャではSunのコンパイラを強く推奨します。
GCC 2.95.1を使用する場合に問題があったと報告を受けています。GCC 2.95.3以降を勧めます。
Sunのコンパイラを使用するのであれば、<filename>/usr/ucb/cc</filename>を選択せず、<filename>/opt/SUNWspro/bin/cc</filename>を使用するように注意してください。
    </para>

    <para>
<!--
     You can download Sun Studio
     from <ulink url="http://www.oracle.com/technetwork/server-storage/solarisstudio/downloads/"></ulink>.
     Many of GNU tools are integrated into Solaris 10, or they are
     present on the Solaris companion CD.  If you like packages for
     older version of Solaris, you can find these tools
     at <ulink url="http://www.sunfreeware.com"></ulink>.
     If you prefer
     sources, look
     at <ulink url="http://www.gnu.org/order/ftp.html"></ulink>.
-->
<ulink url="http://www.oracle.com/technetwork/server-storage/solarisstudio/downloads/"></ulink>からSun Studioをダウンロードできます。
数多くのGNUツールがSolaris 10に統合、もしくはSolaris companion CDの中にあります。
Solarisのより古いバージョンに対するパッケージを好むのであれば、それらのツールは<ulink url="http://www.sunfreeware.com"></ulink>にあります。
ソースの方が良いという方は<ulink url="http://www.gnu.org/order/ftp.html"></ulink>を参照してください。
    </para>
   </sect3>

   <sect3>
<!--
    <title>Problems with OpenSSL</title>
-->
    <title>OpenSSLでの問題点</title>

    <para>
<!--
     When you build PostgreSQL with OpenSSL support you might get
     compilation errors in the following files:
-->
OpenSSLサポート付きでPostgreSQLを構築するとき、以下に示したファイルでコンパイルエラーを受け取ることがあります。
     <itemizedlist>
      <listitem><para><filename>src/backend/libpq/crypt.c</filename></para></listitem>
      <listitem><para><filename>src/backend/libpq/password.c</filename></para></listitem>
      <listitem><para><filename>src/interfaces/libpq/fe-auth.c</filename></para></listitem>
      <listitem><para><filename>src/interfaces/libpq/fe-connect.c</filename></para></listitem>
     </itemizedlist>

<!--
     This is because of a namespace conflict between the standard
     <filename>/usr/include/crypt.h</filename> header and the header
     files provided by OpenSSL.
-->
これは標準<filename>/usr/include/crypt.h</filename>ヘッダファイルとOpenSSLから供給されるヘッダファイル間での名前空間衝突によるものです。
    </para>

    <para>
<!--
     Upgrading your OpenSSL installation to version 0.9.6a fixes this
     problem.  Solaris 9 and above has a newer version of OpenSSL.
-->
OpenSSLインストレーションを0.9.6aに更新することでこの問題は解決されます。
Solaris 9とそれ以降のバージョンは、より新しいOpenSSLバージョンを持っています。
    </para>
   </sect3>

   <sect3>
<!--
    <title>configure Complains About a Failed Test Program</title>
-->
    <title>失敗したテストプログラムについてconfigureが出すエラー</title>

    <para>
<!--
     If <command>configure</command> complains about a failed test
     program, this is probably a case of the run-time linker being
     unable to find some library, probably libz, libreadline or some
     other non-standard library such as libssl.  To point it to the
     right location, set the <envar>LDFLAGS</envar> environment
     variable on the <command>configure</command> command line, e.g.,
-->
もし<command>configure</command>が失敗したテストプログラムについてエラーを出す場合、おそらく実行時のリンカがlibz、libreadline、またはlibsslのような非標準のライブラリを見つけ出せないことによります。
それを正しい場所に指し示すため、<command>configure</command>コマンドラインで<envar>LDFLAGS</envar>環境変数を例えば以下のように設定します。
<programlisting>
configure ... LDFLAGS="-R /usr/sfw/lib:/opt/sfw/lib:/usr/local/lib"
</programlisting>
<!--
     See
     the <citerefentry><refentrytitle>ld</><manvolnum>1</></citerefentry>
     man page for more information.
-->
より詳細な情報は<citerefentry><refentrytitle>ld</><manvolnum>1</></citerefentry>マニュアルページを参照ください。
    </para>
   </sect3>

   <sect3>
<!--
    <title>64-bit Build Sometimes Crashes</title>
-->
    <title>時折クラッシュする64-ビット構築</title>

    <para>
<!--
     On Solaris 7 and older, the 64-bit version of libc has a buggy
     <function>vsnprintf</function> routine, which leads to erratic
     core dumps in PostgreSQL.  The simplest known workaround is to
     force PostgreSQL to use its own version of <function>vsnprintf</function> rather than
     the library copy.  To do this, after you
     run <command>configure</command> edit a file produced by
     <command>configure</command>:
     In <filename>src/Makefile.global</filename>, change the line
-->
Solaris 7以前の64bit版のlibcには不具合のある<function>vsnprintf</function>ルーチンがあり、それはPostgreSQLのエラーコアダンプに繋がります。
既知の最も単純な回避策は、ライブラリのコピーではなく、自身の<function>vsnprintf</function>バージョンを使うように仕向けることです。
これを行うためには、<command>configure</command>を実行した後、<command>configure</command>で生成されたファイルを編集します。
つまり、<filename>src/Makefile.global</filename>の以下の行
<programlisting>
LIBOBJS =
</programlisting>
<!--
     to read
-->
を次のように変更します。
<programlisting>
LIBOBJS = snprintf.o
</programlisting>
<!--
     (There might be other files already listed in this variable.
     Order does not matter.)  Then build as usual.
-->
（この変数に既に他のファイルが列挙されているかもしれません。その順序は関係ありません。）
その後、通常通りに構築してください。
    </para>
   </sect3>

   <sect3>
<!--
    <title>Compiling for Optimal Performance</title>
-->
    <title>最適性能を得るためのコンパイル</title>

    <para>
<!--
     On the SPARC architecture, Sun Studio is strongly recommended for
     compilation.  Try using the <option>-xO5</option> optimization
     flag to generate significantly faster binaries.  Do not use any
     flags that modify behavior of floating-point operations
     and <varname>errno</varname> processing (e.g.,
     <option>-fast</option>).  These flags could raise some
     nonstandard PostgreSQL behavior for example in the date/time
     computing.
-->
SPARCアーキテクチャにおけるコンパイルでは、Sun Studioを強く推奨します。
特筆するような速さのバイナリを生成するため、<option>-xO5</option>最適化フラグを使用してみてください。
浮動小数点演算と、（<option>-fast</option>のような）<varname>errno</varname>演算を修正するようなフラグはすべて使ってはいけません。
それらのフラグは、例えばdate/time演算において、PostgreSQLの標準ではない動作をさせることがあります。
    </para>

    <para>
<!--
     If you do not have a reason to use 64-bit binaries on SPARC,
     prefer the 32-bit version.  The 64-bit operations are slower and
     64-bit binaries are slower than the 32-bit variants.  And on
     other hand, 32-bit code on the AMD64 CPU family is not native,
     and that is why 32-bit code is significant slower on this CPU
     family.
-->
SPARCで64ビットバイナリを使用する理由がないのであれば、32ビット版を選択してください。
64ビット操作はより遅く、64ビットバイナリは32ビット版より遅いのです。
一方で、AMD64 CPUファミリ上の32ビットコードはネイティブではありません。これが、このCPUファミリで32ビットコードが非常に低速な理由です
    </para>
   </sect3>

   <sect3>
<!--
    <title>Using DTrace for Tracing PostgreSQL</title>
-->
    <title>PostgreSQLをトレースするためのDTrace使用</title>

    <para>
<!--
     Yes, using DTrace is possible.  See <![%standalone-include[the
     documentation]]>
     <![%standalone-ignore[<xref linkend="dynamic-trace">]]> for further
     information.  You can also find more information in this
     article: <ulink url="https://blogs.oracle.com/robertlor/entry/user_level_dtrace_probes_in"></ulink>.
-->
そのとおりです。DTraceを使うことができます。より詳細な情報は<![%standalone-include[文書]]><![%standalone-ignore[<xref linkend="dynamic-trace">]]>を参照してください。
より多くの情報が<ulink url="https://blogs.oracle.com/robertlor/entry/user_level_dtrace_probes_in"></ulink>文書にあります。
    </para>

    <para>
<!--
     If you see the linking of the <command>postgres</command> executable abort with an
     error message like:
-->
以下のようなエラーメッセージで<command>postgres</command>実行形式のリンクが中断することを体験した場合、そのDTraceインストールが静的関数におけるプローブを扱うには古すぎると言うことです。
Solaris 10u4もしくはそれより新しいものが必要です。
<screen>
Undefined                       first referenced
 symbol                             in file
AbortTransaction                    utils/probes.o
CommitTransaction                   utils/probes.o
ld: fatal: Symbol referencing errors. No output written to postgres
collect2: ld returned 1 exit status
make: *** [postgres] Error 1
</screen>
<!--
     your DTrace installation is too old to handle probes in static
     functions.  You need Solaris 10u4 or newer.
（訳注: この部分に対応する訳は<screen>の前にあります。）
-->
    </para>
   </sect3>
  </sect2>
 </sect1>

</chapter><|MERGE_RESOLUTION|>--- conflicted
+++ resolved
@@ -417,12 +417,8 @@
        <primary>perl</primary>
       </indexterm>
 
-<<<<<<< HEAD
-<!--
-      <application>Perl</> 5.8 or later is needed to build from a Git checkout,
-=======
+<!--
       <application>Perl</> 5.8.3 or later is needed to build from a Git checkout,
->>>>>>> eca2f8a7
       or if you changed the input files for any of the build steps that
       use Perl scripts.  If building on Windows you will need
       <application>Perl</> in any case.  <application>Perl</application> is
@@ -3131,11 +3127,7 @@
 これら設定に関係した問題に遭遇した場合、上記に示されている適切な修正レベルへ更新することが問題解決になります。
     </para>
 
-<<<<<<< HEAD
-    <!-- 原文コメント http://archives.postgresql.org/message-id/6064jt6cfm.fsf_-_@dba2.int.libertyrms.com -->
-=======
     <!-- https://archives.postgresql.org/message-id/6064jt6cfm.fsf_-_@dba2.int.libertyrms.com -->
->>>>>>> eca2f8a7
 
     <para>
 <!--
@@ -3228,13 +3220,9 @@
    <sect3>
 <!--
     <title>Memory Management</title>
-<<<<<<< HEAD
 -->
     <title>メモリ管理</title>
-    <!-- http://archives.postgresql.org/message-id/603bgqmpl9.fsf@dba2.int.libertyrms.com -->
-=======
     <!-- https://archives.postgresql.org/message-id/603bgqmpl9.fsf@dba2.int.libertyrms.com -->
->>>>>>> eca2f8a7
 
     <para>
 <!--
