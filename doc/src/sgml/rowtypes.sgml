<!-- doc/src/sgml/rowtypes.sgml -->

<sect1 id="rowtypes">
<!--
 <title>Composite Types</title>
-->
 <title>複合型</title>

 <indexterm>
<!--
  <primary>composite type</primary>
-->
  <primary>複合型</primary>
 </indexterm>

 <indexterm>
<!--
  <primary>row type</primary>
-->
  <primary>行型</primary>
 </indexterm>

 <para>
<!--
  A <firstterm>composite type</> represents the structure of a row or record;
  it is essentially just a list of field names and their data types.
  <productname>PostgreSQL</productname> allows  composite types to be
  used in many of the same ways that simple types can be used.  For example, a
  column of a table can be declared to be of a composite type.
-->
<firstterm>複合型</>は、行もしくはレコードの構造を表現します。
本質的には、これは単なるフィールド名とそのデータ型のリストです。
<productname>PostgreSQL</productname>では、単純な型において使用される方法と多くは同じ方法で複合型を使用できます。
例えば、テーブルの列は複合型の型のものとして宣言することができます。
 </para>

<<<<<<< HEAD
 <sect2>
<!--
=======
 <sect2 id="rowtypes-declaring">
>>>>>>> 6a18e4bc
  <title>Declaration of Composite Types</title>
-->
  <title>複合型の宣言</title>

 <para>
<!--
  Here are two simple examples of defining composite types:
-->
複合型の宣言の例を以下に2つ示します。
<programlisting>
CREATE TYPE complex AS (
    r       double precision,
    i       double precision
);

CREATE TYPE inventory_item AS (
    name            text,
    supplier_id     integer,
    price           numeric
);
</programlisting>
<!--
  The syntax is comparable to <command>CREATE TABLE</>, except that only
  field names and types can be specified; no constraints (such as <literal>NOT
  NULL</>) can presently be included.  Note that the <literal>AS</> keyword
  is essential; without it, the system will think a different kind
  of <command>CREATE TYPE</> command is meant, and you will get odd syntax
  errors.
-->
この構文は、フィールド名とその型のみを指定できるという点を除き、<command>CREATE TABLE</>と同等です。
現在は、制約（<literal>NOT NULL</>など）を含めることはできません。
<literal>AS</>キーワードが重要であることに注意してください。
これがないと、システムは<command>CREATE TYPE</>の意味を異なって解釈し、おかしな構文エラーを引き起こします。
 </para>

 <para>
<!--
  Having defined the types, we can use them to create tables:
-->
定義済みの型を使用して、以下のようにテーブルや関数を生成することができます。

<programlisting>
CREATE TABLE on_hand (
    item      inventory_item,
    count     integer
);

INSERT INTO on_hand VALUES (ROW('fuzzy dice', 42, 1.99), 1000);
</programlisting>

<!--
  or functions:
-->
また、関数においては以下のように利用できます。

<programlisting>
CREATE FUNCTION price_extension(inventory_item, integer) RETURNS numeric
AS 'SELECT $1.price * $2' LANGUAGE SQL;

SELECT price_extension(item, 10) FROM on_hand;
</programlisting>

 </para>

 <para>
<!--
  Whenever you create a table, a composite type is also automatically
  created, with the same name as the table, to represent the table's
  row type.  For example, had we said:
-->
テーブルを生成する時には、テーブルの行型を表現するために、テーブル名と同じ名前の複合型も自動的に生成されます。
例えば、以下のように
<programlisting>
CREATE TABLE inventory_item (
    name            text,
    supplier_id     integer REFERENCES suppliers,
    price           numeric CHECK (price &gt; 0)
);
</programlisting>
<!--
  then the same <literal>inventory_item</> composite type shown above would
  come into being as a
  byproduct, and could be used just as above.  Note however an important
  restriction of the current implementation: since no constraints are
  associated with a composite type, the constraints shown in the table
  definition <emphasis>do not apply</> to values of the composite type
  outside the table.  (A partial workaround is to use domain
  types as members of composite types.)
-->
テーブルを作成すると、上述のものと同じ<literal>inventory_item</>という複合型が副次的に作成され、同様に使用することができるようになります。
しかし、現在の実装には、次のような重要な制限があることに注意してください。
複合型には制約が関連付けられませんので、テーブル定義に含まれる制約は、テーブルの外部に作成される複合型には<emphasis>適用されません</>。
（部分的な回避方法は、複合型のメンバとしてドメイン型を使用することです。）
 </para>
 </sect2>

 <sect2>
<<<<<<< HEAD
<!--
  <title>Composite Value Input</title>
-->
  <title>複合型の値の入力</title>
=======
  <title>Constructing Composite Values</title>
>>>>>>> 6a18e4bc

  <indexterm>
<!--
   <primary>composite type</primary>
   <secondary>constant</secondary>
-->
   <primary>複合型</primary>
   <secondary>の定数</secondary>
  </indexterm>

  <para>
<!--
   To write a composite value as a literal constant, enclose the field
   values within parentheses and separate them by commas.  You can put double
   quotes around any field value, and must do so if it contains commas or
<<<<<<< HEAD
   parentheses.  (More details appear below.)  Thus, the general format of a
   composite constant is the following:
-->
複合型をリテラル定数として記述するには、フィールド値をカンマで区切り、それらを括弧で括ります。
フィールド値を二重引用符で括ることができ、また、値にカンマや括弧を含む場合は二重引用符で括らなければなりません
（より詳細については後で説明します）。
したがって、複合型の一般的な書式は以下のようになります。
=======
   parentheses.  (More details appear <link
   linkend="rowtypes-io-syntax">below</link>.)  Thus, the general format of
   a composite constant is the following:
>>>>>>> 6a18e4bc
<synopsis>
'( <replaceable>val1</replaceable> , <replaceable>val2</replaceable> , ... )'
</synopsis>
<!--
   An example is:
-->
以下に例を示します。
<programlisting>
'("fuzzy dice",42,1.99)'
</programlisting>
<!--
   which would be a valid value of the <literal>inventory_item</> type
   defined above.  To make a field be NULL, write no characters at all
   in its position in the list.  For example, this constant specifies
   a NULL third field:
-->
これは、上述の<literal>inventory_item</>型の値として有効なものです。
フィールドをNULLにするには、リスト中の該当位置を空にします。
例えば、以下の定数は3番目のフィールドにNULLを指定しています。
<programlisting>
'("fuzzy dice",42,)'
</programlisting>
<!--
   If you want an empty string rather than NULL, write double quotes:
-->
NULLではなく空文字列にしたいのであれば、以下のように引用符を二重に記述します。
<programlisting>
'("",42,)'
</programlisting>
<!--
   Here the first field is a non-NULL empty string, the third is NULL.
-->
これにより、最初のフィールドは非NULLの空文字列に、3番目のフィールドはNULLになります。
  </para>

  <para>
<!--
   (These constants are actually only a special case of
   the generic type constants discussed in <xref
   linkend="sql-syntax-constants-generic">.  The constant is initially
   treated as a string and passed to the composite-type input conversion
<<<<<<< HEAD
   routine.  An explicit type specification might be necessary.)
-->
（実際には、こうした定数は<xref linkend="sql-syntax-constants-generic">で説明した、一般的な型の定数の特殊な場合に過ぎません。
定数はまず、文字列として扱われ、複合型の入力変換処理に渡されます。
明示的な型指定が必要になることもあります。）
=======
   routine.  An explicit type specification might be necessary to tell
   which type to convert the constant to.)
>>>>>>> 6a18e4bc
  </para>

 <para>
<!--
  The <literal>ROW</literal> expression syntax can also be used to
  construct composite values.  In most cases this is considerably
  simpler to use than the string-literal syntax since you don't have
  to worry about multiple layers of quoting.  We already used this
  method above:
-->
また、<literal>ROW</literal>式構文も、複合値を生成する際に使用することができます。
複数の階層に渡る引用符について考慮する必要がないため、おそらくほとんどの場合、これは文字列リテラル構文よりも簡単に使用できます。
上記において、既にこの方法を使用しています。
<programlisting>
ROW('fuzzy dice', 42, 1.99)
ROW('', 42, NULL)
</programlisting>
<!--
  The ROW keyword is actually optional as long as you have more than one
<<<<<<< HEAD
  field in the expression, so these can simplify to:
-->
式の中に2つ以上のフィールドがある場合には、ROWキーワードは実際には省略することができます。
ですので、以下のように簡略化することができます。
=======
  field in the expression, so these can be simplified to:
>>>>>>> 6a18e4bc
<programlisting>
('fuzzy dice', 42, 1.99)
('', 42, NULL)
</programlisting>
<!--
  The <literal>ROW</> expression syntax is discussed in more detail in <xref
  linkend="sql-syntax-row-constructors">.
-->
<literal>ROW</literal>構文については<xref linkend="sql-syntax-row-constructors">でより詳細に説明します。
 </para>
 </sect2>

<<<<<<< HEAD
 <sect2>
<!--
=======
 <sect2 id="rowtypes-accessing">
>>>>>>> 6a18e4bc
  <title>Accessing Composite Types</title>
-->
  <title>複合型へのアクセス</title>

 <para>
<!--
  To access a field of a composite column, one writes a dot and the field
  name, much like selecting a field from a table name.  In fact, it's so
  much like selecting from a table name that you often have to use parentheses
  to keep from confusing the parser.  For example, you might try to select
  some subfields from our <literal>on_hand</> example table with something
  like:
-->
複合型の列のフィールドにアクセスするには、テーブル名からフィールドを選択する場合とほぼ同様に、ドットとフィールド名を記述します。
実際、テーブル名からの選択とかなり似ていますので、パーサを混乱させないように括弧を使用しなければならないことがしばしばあります。
例えば、<literal>on_hand</>というテーブルの例からサブフィールドを選択しようとした場合、以下のように書くかもしれません。

<programlisting>
SELECT item.name FROM on_hand WHERE item.price &gt; 9.99;
</programlisting>

<!--
  This will not work since the name <literal>item</> is taken to be a table
  name, not a column name of <literal>on_hand</>, per SQL syntax rules.
  You must write it like this:
-->
これは、SQLの構文規則に従って<literal>item</>が<literal>on_hand</>の列名ではなくテーブル名として解釈されるため、動作しません。
以下のように記述しなければなりません。

<programlisting>
SELECT (item).name FROM on_hand WHERE (item).price &gt; 9.99;
</programlisting>

<!--
  or if you need to use the table name as well (for instance in a multitable
  query), like this:
-->
また、テーブル名も使用しなければならない場合（例えば複数テーブルに対する問い合わせ）、以下のようになります。

<programlisting>
SELECT (on_hand.item).name FROM on_hand WHERE (on_hand.item).price &gt; 9.99;
</programlisting>

<!--
  Now the parenthesized object is correctly interpreted as a reference to
  the <literal>item</> column, and then the subfield can be selected from it.
-->
これで、括弧で括られたオブジェクトは正しく<literal>item</>列への参照として解釈され、サブフィールドはそこから選択できるようになります。
 </para>

 <para>
<!--
  Similar syntactic issues apply whenever you select a field from a composite
  value.  For instance, to select just one field from the result of a function
  that returns a composite value, you'd need to write something like:
-->
似たような構文上の問題は、複合型からフィールドを選択する時、常に発生します。
例えば、複合型の値を返す関数の結果から1つだけフィールドを選択する場合、以下のように記述しなければなりません。

<programlisting>
SELECT (my_func(...)).field FROM ...
</programlisting>

<!--
  Without the extra parentheses, this will generate a syntax error.
-->
追加の括弧がないと、これは構文エラーを生成します。
 </para>

 <para>
  The special field name <literal>*</> means <quote>all fields</>, as
  further explained in <xref linkend="rowtypes-usage">.
 </para>
 </sect2>

 <sect2>
<!--
  <title>Modifying Composite Types</title>
-->
  <title>複合型の変更</title>

 <para>
<!--
  Here are some examples of the proper syntax for inserting and updating
  composite columns.
  First, inserting or updating a whole column:
-->
複合型の列への挿入と更新についての適切な構文の例をいくつか示します。
まず、列全体を挿入、更新する例です。

<programlisting>
INSERT INTO mytab (complex_col) VALUES((1.1,2.2));

UPDATE mytab SET complex_col = ROW(1.1,2.2) WHERE ...;
</programlisting>

<!--
  The first example omits <literal>ROW</>, the second uses it; we
  could have done it either way.
-->
最初の例では<literal>ROW</>を省略し、2番目の例では<literal>ROW</>を使用しています。
どちらの方法でも行うことができます。
 </para>

 <para>
<!--
  We can update an individual subfield of a composite column:
-->
以下のようにして、複合型の列の個々のサブフィールドを更新することができます。

<programlisting>
UPDATE mytab SET complex_col.r = (complex_col).r + 1 WHERE ...;
</programlisting>

<!--
  Notice here that we don't need to (and indeed cannot)
  put parentheses around the column name appearing just after
  <literal>SET</>, but we do need parentheses when referencing the same
  column in the expression to the right of the equal sign.
-->
ここで、<literal>SET</>直後の列名の周りに括弧を記述する必要がないこと（実際には記述できないこと）、しかし、等号の右で同じ列を参照する場合には括弧が必要なことに注意してください。
 </para>

 <para>
<!--
  And we can specify subfields as targets for <command>INSERT</>, too:
-->
また、<command>INSERT</>の対象としてサブフィールドを指定することもできます。

<programlisting>
INSERT INTO mytab (complex_col.r, complex_col.i) VALUES(1.1, 2.2);
</programlisting>

<!--
  Had we not supplied values for all the subfields of the column, the
  remaining subfields would have been filled with null values.
-->
列のサブフィールド全ての値を与えていなければ、残りのサブフィールドはNULL値になります。
 </para>
 </sect2>

 <sect2 id="rowtypes-usage">
  <title>Using Composite Types in Queries</title>

  <para>
   There are various special syntax rules and behaviors associated with
   composite types in queries.  These rules provide useful shortcuts,
   but can be confusing if you don't know the logic behind them.
  </para>

  <para>
   In <productname>PostgreSQL</>, a reference to a table name (or alias)
   in a query is effectively a reference to the composite value of the
   table's current row.  For example, if we had a table
   <structname>inventory_item</> as shown
   <link linkend="rowtypes-declaring">above</link>, we could write:
<programlisting>
SELECT c FROM inventory_item c;
</programlisting>
   This query produces a single composite-valued column, so we might get
   output like:
<programlisting>
           c
------------------------
 ("fuzzy dice",42,1.99)
(1 row)
</programlisting>
   Note however that simple names are matched to column names before table
   names, so this example works only because there is no column
   named <structfield>c</> in the query's tables.
  </para>

  <para>
   The ordinary qualified-column-name
   syntax <replaceable>table_name</><literal>.</><replaceable>column_name</>
   can be understood as applying <link linkend="field-selection">field
   selection</link> to the composite value of the table's current row.
   (For efficiency reasons, it's not actually implemented that way.)
  </para>

  <para>
   When we write
<programlisting>
SELECT c.* FROM inventory_item c;
</programlisting>
   then, according to the SQL standard, we should get the contents of the
   table expanded into separate columns:
<programlisting>
    name    | supplier_id | price
------------+-------------+-------
 fuzzy dice |          42 |  1.99
(1 row)
</programlisting>
   as if the query were
<programlisting>
SELECT c.name, c.supplier_id, c.price FROM inventory_item c;
</programlisting>
   <productname>PostgreSQL</> will apply this expansion behavior to
   any composite-valued expression, although as shown <link
   linkend="rowtypes-accessing">above</link>, you need to write parentheses
   around the value that <literal>.*</> is applied to whenever it's not a
   simple table name.  For example, if <function>myfunc()</> is a function
   returning a composite type with columns <structfield>a</>,
   <structfield>b</>, and <structfield>c</>, then these two queries have the
   same result:
<programlisting>
SELECT (myfunc(x)).* FROM some_table;
SELECT (myfunc(x)).a, (myfunc(x)).b, (myfunc(x)).c FROM some_table;
</programlisting>
  </para>

  <tip>
   <para>
    <productname>PostgreSQL</> handles column expansion by
    actually transforming the first form into the second.  So, in this
    example, <function>myfunc()</> would get invoked three times per row
    with either syntax.  If it's an expensive function you may wish to
    avoid that, which you can do with a query like:
<programlisting>
SELECT (m).* FROM (SELECT myfunc(x) AS m FROM some_table OFFSET 0) ss;
</programlisting>
    The <literal>OFFSET 0</> clause keeps the optimizer
    from <quote>flattening</> the sub-select to arrive at the form with
    multiple calls of <function>myfunc()</>.
   </para>
  </tip>

  <para>
   The <replaceable>composite_value</><literal>.*</> syntax results in
   column expansion of this kind when it appears at the top level of
   a <link linkend="queries-select-lists"><command>SELECT</> output
   list</link>, a <link linkend="dml-returning"><literal>RETURNING</>
   list</link> in <command>INSERT</>/<command>UPDATE</>/<command>DELETE</>,
   a <link linkend="queries-values"><literal>VALUES</> clause</link>, or
   a <link linkend="sql-syntax-row-constructors">row constructor</link>.
   In all other contexts (including when nested inside one of those
   constructs), attaching <literal>.*</> to a composite value does not
   change the value, since it means <quote>all columns</> and so the
   same composite value is produced again.  For example,
   if <function>somefunc()</> accepts a composite-valued argument,
   these queries are the same:

<programlisting>
SELECT somefunc(c.*) FROM inventory_item c;
SELECT somefunc(c) FROM inventory_item c;
</programlisting>

   In both cases, the current row of <structname>inventory_item</> is
   passed to the function as a single composite-valued argument.
   Even though <literal>.*</> does nothing in such cases, using it is good
   style, since it makes clear that a composite value is intended.  In
   particular, the parser will consider <literal>c</> in <literal>c.*</> to
   refer to a table name or alias, not to a column name, so that there is
   no ambiguity; whereas without <literal>.*</>, it is not clear
   whether <literal>c</> means a table name or a column name, and in fact
   the column-name interpretation will be preferred if there is a column
   named <literal>c</>.
  </para>

  <para>
   Another example demonstrating these concepts is that all these queries
   mean the same thing:
<programlisting>
SELECT * FROM inventory_item c ORDER BY c;
SELECT * FROM inventory_item c ORDER BY c.*;
SELECT * FROM inventory_item c ORDER BY ROW(c.*);
</programlisting>
   All of these <literal>ORDER BY</> clauses specify the row's composite
   value, resulting in sorting the rows according to the rules described
   in <xref linkend="composite-type-comparison">.  However,
   if <structname>inventory_item</> contained a column
   named <structfield>c</>, the first case would be different from the
   others, as it would mean to sort by that column only.  Given the column
   names previously shown, these queries are also equivalent to those above:
<programlisting>
SELECT * FROM inventory_item c ORDER BY ROW(c.name, c.supplier_id, c.price);
SELECT * FROM inventory_item c ORDER BY (c.name, c.supplier_id, c.price);
</programlisting>
   (The last case uses a row constructor with the key word <literal>ROW</>
   omitted.)
  </para>

  <para>
   Another special syntactical behavior associated with composite values is
   that we can use <firstterm>functional notation</> for extracting a field
   of a composite value.  The simple way to explain this is that
   the notations <literal><replaceable>field</>(<replaceable>table</>)</>
   and <literal><replaceable>table</>.<replaceable>field</></>
   are interchangeable.  For example, these queries are equivalent:

<programlisting>
SELECT c.name FROM inventory_item c WHERE c.price &gt; 1000;
SELECT name(c) FROM inventory_item c WHERE price(c) &gt; 1000;
</programlisting>

   Moreover, if we have a function that accepts a single argument of a
   composite type, we can call it with either notation.  These queries are
   all equivalent:

<programlisting>
SELECT somefunc(c) FROM inventory_item c;
SELECT somefunc(c.*) FROM inventory_item c;
SELECT c.somefunc FROM inventory_item c;
</programlisting>
  </para>

  <para>
   This equivalence between functional notation and field notation
   makes it possible to use functions on composite types to implement
   <quote>computed fields</>.
   <indexterm>
    <primary>computed field</primary>
   </indexterm>
   <indexterm>
    <primary>field</primary>
    <secondary>computed</secondary>
   </indexterm>
   An application using the last query above wouldn't need to be directly
   aware that <literal>somefunc</> isn't a real column of the table.
  </para>

  <tip>
   <para>
    Because of this behavior, it's unwise to give a function that takes a
    single composite-type argument the same name as any of the fields of
    that composite type.  If there is ambiguity, the field-name
    interpretation will be preferred, so that such a function could not be
    called without tricks.  One way to force the function interpretation is
    to schema-qualify the function name, that is, write
    <literal><replaceable>schema</>.<replaceable>func</>(<replaceable>compositevalue</>)</literal>.
   </para>
  </tip>
 </sect2>

 <sect2 id="rowtypes-io-syntax">
<!--
  <title>Composite Type Input and Output Syntax</title>
-->
  <title>複合型の入出力構文</title>

  <para>
<!--
   The external text representation of a composite value consists of items that
   are interpreted according to the I/O conversion rules for the individual
   field types, plus decoration that indicates the composite structure.
   The decoration consists of parentheses (<literal>(</> and <literal>)</>)
   around the whole value, plus commas (<literal>,</>) between adjacent
   items.  Whitespace outside the parentheses is ignored, but within the
   parentheses it is considered part of the field value, and might or might not be
   significant depending on the input conversion rules for the field data type.
   For example, in:
-->
複合型の外部テキスト表現は、個々のフィールド用のI/O変換規則に従って解釈される項目群と、複合構造を意味する修飾から構成されます。
この修飾は、値全体を括る括弧（<literal>(</>および<literal>)</>）と隣接した項目間のカンマ（<literal>,</>）で構成されます。
括弧の外側の空白文字は無視されますが、括弧の内部ではフィールド値の一部とみなされます。
ただし、空白に意味があるかないかについては、そのフィールドのデータ型用の入力変換規則に従います。
例えば、
<programlisting>
'(  42)'
</programlisting>
<!--
   the whitespace will be ignored if the field type is integer, but not if
   it is text.
-->
括弧内の空白文字は、そのフィールド型が整数の場合は無視されますが、テキストの場合は無視されません。
  </para>

  <para>
<!--
   As shown previously, when writing a composite value you can write double
   quotes around any individual field value.
   You <emphasis>must</> do so if the field value would otherwise
   confuse the composite-value parser.  In particular, fields containing
   parentheses, commas, double quotes, or backslashes must be double-quoted.
   To put a double quote or backslash in a quoted composite field value,
   precede it with a backslash.  (Also, a pair of double quotes within a
   double-quoted field value is taken to represent a double quote character,
   analogously to the rules for single quotes in SQL literal strings.)
   Alternatively, you can avoid quoting and use backslash-escaping to
   protect all data characters
   that would otherwise be taken as composite syntax.
-->
前述の通り、複合型の値を記述する時には、個々のフィールド値を二重引用符で括ることができます。
もし、フィールド値が複合型値用のパーサを混乱させる場合には、これは<emphasis>必須</>です。
具体的には、括弧、カンマ、二重引用符、バックスラッシュを含むフィールドの場合、二重引用符で括る必要があります。
引用符で括った複合型のフィールド値内に二重引用符やバックスラッシュが存在する場合、その前にバックスラッシュを付けてください
（また、引用符で括った複合型のフィールド値内に二重の引用符の組み合わせがあると、これは二重引用符を表す文字として解釈されます。
これは、SQLリテラル文字列内の単一引用符の規則と同じです）。
そのままでは複合型に対する構文として解釈されてしまう、全てのデータ文字を保護する他の方法として、引用符付けをせずにバックスラッシュによるエスケープを使用することができます。
  </para>

  <para>
<!--
   A completely empty field value (no characters at all between the commas
   or parentheses) represents a NULL.  To write a value that is an empty
   string rather than NULL, write <literal>""</>.
-->
完全な空フィールド値（カンマや括弧の間にまったく文字がないもの）はNULLを表します。
NULLではなく空文字列を値として記述するには <literal>""</> と記述してください。
  </para>

  <para>
<!--
   The composite output routine will put double quotes around field values
   if they are empty strings or contain parentheses, commas,
   double quotes, backslashes, or white space.  (Doing so for white space
   is not essential, but aids legibility.)  Double quotes and backslashes
   embedded in field values will be doubled.
-->
複合型の出力処理では、もしフィールド値が空文字列の場合や括弧、カンマ、二重引用符、バックスラッシュ、空白文字を含む場合には、そのフィールド値を二重引用符で括って出力します
（空白文字に対するこの処理は重要ではありませんが、可読性を高めます）。
フィールド値内に埋め込まれた二重引用符やバックスラッシュは二重化されます。
  </para>

 <note>
  <para>
<!--
   Remember that what you write in an SQL command will first be interpreted
   as a string literal, and then as a composite.  This doubles the number of
   backslashes you need (assuming escape string syntax is used).
   For example, to insert a <type>text</> field
   containing a double quote and a backslash in a composite
   value, you'd need to write:
-->
SQLコマンド内部に記述したものは、まず文字列リテラルとして、その後、複合型として解釈されることを覚えておいてください。
これは必要なバックスラッシュの数を倍にします（エスケープ文字列構文が使用されることを仮定しています）。
例えば、複合型の値の中に二重引用符とバックスラッシュを持つ<type>text</>フィールドに挿入するには、以下のように書かなければなりません。
<programlisting>
INSERT ... VALUES (E'("\\"\\\\")');
</programlisting>
<!--
   The string-literal processor removes one level of backslashes, so that
   what arrives at the composite-value parser looks like
   <literal>("\"\\")</>.  In turn, the string
   fed to the <type>text</> data type's input routine
   becomes <literal>"\</>.  (If we were working
   with a data type whose input routine also treated backslashes specially,
   <type>bytea</> for example, we might need as many as eight backslashes
   in the command to get one backslash into the stored composite field.)
   Dollar quoting (see <xref linkend="sql-syntax-dollar-quoting">) can be
   used to avoid the need to double backslashes.
-->
文字列リテラルプロセッサが第1レベルのバックスラッシュを取り除くため、複合型値のパーサに渡されるものは <literal>("\"\\")</> のようになります。
そして、<type>text</>データ型の入力関数に渡される文字列は<literal>"\</>になります
（もし、例えば<type>bytea</>といった、その入力関数もバックスラッシュを特別に扱うデータ型を扱っている場合、1つのバックスラッシュを複合型のフィールドに格納するためにコマンド内に8個ものバックスラッシュが必要になります）。
ドル引用符付け（<xref linkend="sql-syntax-dollar-quoting">を参照）を使用して、このバックスラッシュの二重化を防ぐことができます。
  </para>
 </note>

 <tip>
  <para>
<!--
   The <literal>ROW</> constructor syntax is usually easier to work with
   than the composite-literal syntax when writing composite values in SQL
   commands.
   In <literal>ROW</>, individual field values are written the same way
   they would be written when not members of a composite.
-->
SQLコマンド内に複合型の値を書く時、通常、<literal>ROW</>生成構文の方が複合型のリテラル構文より作業が簡単です。
<literal>ROW</>による記述では、複合型のメンバ以外の記述方法と同じ方法で個々のフィールド値を記述することができます。
  </para>
 </tip>
 </sect2>

</sect1><|MERGE_RESOLUTION|>--- conflicted
+++ resolved
@@ -34,12 +34,8 @@
 例えば、テーブルの列は複合型の型のものとして宣言することができます。
  </para>
 
-<<<<<<< HEAD
- <sect2>
-<!--
-=======
  <sect2 id="rowtypes-declaring">
->>>>>>> 6a18e4bc
+<!--
   <title>Declaration of Composite Types</title>
 -->
   <title>複合型の宣言</title>
@@ -137,14 +133,10 @@
  </sect2>
 
  <sect2>
-<<<<<<< HEAD
-<!--
-  <title>Composite Value Input</title>
+<!--
+  <title>Constructing Composite Values</title>
 -->
   <title>複合型の値の入力</title>
-=======
-  <title>Constructing Composite Values</title>
->>>>>>> 6a18e4bc
 
   <indexterm>
 <!--
@@ -160,19 +152,14 @@
    To write a composite value as a literal constant, enclose the field
    values within parentheses and separate them by commas.  You can put double
    quotes around any field value, and must do so if it contains commas or
-<<<<<<< HEAD
-   parentheses.  (More details appear below.)  Thus, the general format of a
-   composite constant is the following:
+   parentheses.  (More details appear <link
+   linkend="rowtypes-io-syntax">below</link>.)  Thus, the general format of
+   a composite constant is the following:
 -->
 複合型をリテラル定数として記述するには、フィールド値をカンマで区切り、それらを括弧で括ります。
 フィールド値を二重引用符で括ることができ、また、値にカンマや括弧を含む場合は二重引用符で括らなければなりません
 （より詳細については後で説明します）。
-したがって、複合型の一般的な書式は以下のようになります。
-=======
-   parentheses.  (More details appear <link
-   linkend="rowtypes-io-syntax">below</link>.)  Thus, the general format of
-   a composite constant is the following:
->>>>>>> 6a18e4bc
+したがって、複合型の一般的な書式は以下のようになります。 ★変更あり
 <synopsis>
 '( <replaceable>val1</replaceable> , <replaceable>val2</replaceable> , ... )'
 </synopsis>
@@ -214,16 +201,12 @@
    the generic type constants discussed in <xref
    linkend="sql-syntax-constants-generic">.  The constant is initially
    treated as a string and passed to the composite-type input conversion
-<<<<<<< HEAD
-   routine.  An explicit type specification might be necessary.)
+   routine.  An explicit type specification might be necessary to tell
+   which type to convert the constant to.)
 -->
 （実際には、こうした定数は<xref linkend="sql-syntax-constants-generic">で説明した、一般的な型の定数の特殊な場合に過ぎません。
 定数はまず、文字列として扱われ、複合型の入力変換処理に渡されます。
-明示的な型指定が必要になることもあります。）
-=======
-   routine.  An explicit type specification might be necessary to tell
-   which type to convert the constant to.)
->>>>>>> 6a18e4bc
+明示的な型指定が必要になることもあります。） ★変更あり
   </para>
 
  <para>
@@ -243,14 +226,10 @@
 </programlisting>
 <!--
   The ROW keyword is actually optional as long as you have more than one
-<<<<<<< HEAD
-  field in the expression, so these can simplify to:
+  field in the expression, so these can be simplified to:
 -->
 式の中に2つ以上のフィールドがある場合には、ROWキーワードは実際には省略することができます。
-ですので、以下のように簡略化することができます。
-=======
-  field in the expression, so these can be simplified to:
->>>>>>> 6a18e4bc
+ですので、以下のように簡略化することができます。 ★変更あり
 <programlisting>
 ('fuzzy dice', 42, 1.99)
 ('', 42, NULL)
@@ -263,12 +242,8 @@
  </para>
  </sect2>
 
-<<<<<<< HEAD
- <sect2>
-<!--
-=======
  <sect2 id="rowtypes-accessing">
->>>>>>> 6a18e4bc
+<!--
   <title>Accessing Composite Types</title>
 -->
   <title>複合型へのアクセス</title>
