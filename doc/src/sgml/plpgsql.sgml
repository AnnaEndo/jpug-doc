<!-- doc/src/sgml/plpgsql.sgml -->

<chapter id="plpgsql">
<!--
  <title><application>PL/pgSQL</application> - <acronym>SQL</acronym> Procedural Language</title>
-->
<title><application>PL/pgSQL</application> - <acronym>SQL</acronym>手続き言語</title>

 <indexterm zone="plpgsql">
  <primary>PL/pgSQL</primary>
 </indexterm>

 <sect1 id="plpgsql-overview">
<!--
  <title>Overview</title>
-->
<title>概要</title>

 <para>
<!--
  <application>PL/pgSQL</application> is a loadable procedural
  language for the <productname>PostgreSQL</productname> database
  system.  The design goals of <application>PL/pgSQL</> were to create
  a loadable procedural language that
-->
<application>PL/pgSQL</application>は、<productname>PostgreSQL</productname>データベースシステム用の読み込み可能な手続き言語です。
<application>PL/pgSQL</>の設計目的は、次のような読み込み可能な手続き言語でした。

    <itemizedlist>
     <listitem>
      <para>
<!--
       can be used to create functions and trigger procedures,
-->
関数とトリガプロシージャを作成するために使用できること
      </para>
     </listitem>
     <listitem>
      <para>
<!--
       adds control structures to the <acronym>SQL</acronym> language,
-->
<acronym>SQL</acronym>言語に制御構造を追加すること
      </para>
     </listitem>
     <listitem>
      <para>
<!--
       can perform complex computations,
-->
複雑な演算が可能であること
      </para>
     </listitem>
     <listitem>
      <para>
<!--
       inherits all user-defined types, functions, and operators,
-->
全てのユーザ定義型、関数、演算子を継承すること
      </para>
     </listitem>
     <listitem>
      <para>
<!--
       can be defined to be trusted by the server,
-->
サーバによって信頼できるものと定義できること
      </para>
     </listitem>
     <listitem>
      <para>
<!--
       is easy to use.
-->
使いやすいこと
      </para>
     </listitem>
    </itemizedlist>
   </para>

   <para>
<!--
    Functions created with <application>PL/pgSQL</application> can be
    used anywhere that built-in functions could be used.
    For example, it is possible to
    create complex conditional computation functions and later use
    them to define operators or use them in index expressions.
-->
<application>PL/pgSQL</application>で作成した関数は、組み込み関数が使えるところであれば、どこでも使用できます。
例えば、複雑な条件のある演算処理関数の作成が可能ですし、作成した関数を使用して演算子を定義することも、インデックス式にその関数を使用することも可能です。
   </para>

   <para>
<!--
    In <productname>PostgreSQL</> 9.0 and later,
    <application>PL/pgSQL</application> is installed by default.
    However it is still a loadable module, so especially security-conscious
    administrators could choose to remove it.
-->
<productname>PostgreSQL</> 9.0以降では<application>PL/pgSQL</application>はデフォルトでインストールされます。
しかしこれはまだロード可能なモジュールですので、特にセキュリティに厳しい管理者は削除することもできます。
   </para>

  <sect2 id="plpgsql-advantages">
<!--
   <title>Advantages of Using <application>PL/pgSQL</application></title>
-->
<title><application>PL/pgSQL</application>を使用することの利点</title>

    <para>
<!--
     <acronym>SQL</acronym> is the language <productname>PostgreSQL</>
     and most other relational databases use as query language. It's
     portable and easy to learn. But every <acronym>SQL</acronym>
     statement must be executed individually by the database server.
-->
<acronym>SQL</acronym>は<productname>PostgreSQL</>およびその他のほとんどのリレーショナルデータベースが問い合わせ言語として使用している言語です。
移植性があり、習得が容易です。
しかし、あらゆる<acronym>SQL</acronym>文はデータベースサーバによって個々に実行されなければいけません。
    </para>

    <para>
<!--
     That means that your client application must send each query to
     the database server, wait for it to be processed, receive and
     process the results, do some computation, then send further
     queries to the server.  All this incurs interprocess
     communication and will also incur network overhead if your client
     is on a different machine than the database server.
-->
これはクライアントアプリケーションに対して以下のようなことを要求しています。
まず、データベースサーバに問い合わせを送信します。
次にそれが処理されるのを待ちます。
次に、結果を取得して処理します。
次に若干の計算を行います。
そして、サーバに次の問い合わせを送信します。
クライアントがデータベースサーバマシンと異なるマシンの場合、これが招いたプロセス間通信により、ネットワークオーバーヘッドを起こすでしょう。
    </para>

    <para>
<!--
     With <application>PL/pgSQL</application> you can group a block of
     computation and a series of queries <emphasis>inside</emphasis>
     the database server, thus having the power of a procedural
     language and the ease of use of SQL, but with considerable
     savings of client/server communication overhead.
-->
<application>PL/pgSQL</application>を使うことで、計算と複数の問い合わせをデータベースサーバ<emphasis>内部</emphasis>でひとまとめに実行することができます。
このように、手続き言語の能力とSQLの使いやすさを持ち合わせているにもかかわらず、クライアント/サーバ通信のオーバーヘッドをかなり節約できます。
    </para>
    <itemizedlist>

<!--
     <listitem><para> Extra round trips between
     client and server are eliminated </para></listitem>
-->
<listitem><para>クライアント・サーバ間の余計なやり取りを排除する。</para></listitem>

<!--
     <listitem><para> Intermediate results that the client does not
     need do not have to be marshaled or transferred between server
     and client </para></listitem>
-->
<listitem><para>クライアントサーバ間において、クライアントに不必要な中間結果の整理と転送を不要とする。</para></listitem>

<!--
     <listitem><para> Multiple rounds of query
     parsing can be avoided </para></listitem>
-->
<listitem><para>一連の問い合わせに、複数の解析が不要である。</para></listitem>

    </itemizedlist>
<!--
    <para> This can result in a considerable performance increase as
    compared to an application that does not use stored functions.
-->
<para>これにより、ストアドプロシージャを使用しないアプリケーションに比較して、かなり性能を向上させることができます。
    </para>

    <para>
<!--
     Also, with <application>PL/pgSQL</application> you can use all
     the data types, operators and functions of SQL.
-->
また、<application>PL/pgSQL</application>ではSQL全てのデータ型、演算子、関数を使用することができます。
    </para>
  </sect2>

  <sect2 id="plpgsql-args-results">
<!--
   <title>Supported Argument and Result Data Types</title>
-->
<title>引数と結果データ型のサポート</title>

    <para>
<!--
     Functions written in <application>PL/pgSQL</application> can accept
     as arguments any scalar or array data type supported by the server,
     and they can return a result of any of these types.  They can also
     accept or return any composite type (row type) specified by name.
     It is also possible to declare a <application>PL/pgSQL</application>
     function as returning <type>record</>, which means that the result
     is a row type whose columns are determined by specification in the
     calling query, as discussed in <xref linkend="queries-tablefunctions">.
-->
<application>PL/pgSQL</application>で作成された関数は、サーバでサポートされる任意のスカラデータ型や配列データ型を引数として受け付けることができ、また、これらの型を結果として返すことができます。
また、任意の、名前で指定された複合型（行型）を受け付けたり、返したりすることもできます。
さらに、<xref linkend="queries-tablefunctions">で説明されているように、<application>PL/pgSQL</application>関数が<type>record</>を返すように宣言することも可能で、この場合、結果は行型で、その列は呼び出す問い合わせの中での指定で決まります。
    </para>

    <para>
<!--
     <application>PL/pgSQL</> functions can be declared to accept a variable
     number of arguments by using the <literal>VARIADIC</> marker.  This
     works exactly the same way as for SQL functions, as discussed in
     <xref linkend="xfunc-sql-variadic-functions">.
-->
<application>PL/pgSQL</>関数は<literal>VARIADIC</>記号を使用して可変長の引数を受け付けられるように宣言することができます。
これは<xref linkend="xfunc-sql-variadic-functions">で論議したように、SQL関数と全く同じ方法で動作します。
    </para>

    <para>
<!--
     <application>PL/pgSQL</> functions can also be declared to accept
     and return the polymorphic types
     <type>anyelement</type>, <type>anyarray</type>, <type>anynonarray</type>,
     <type>anyenum</>, and <type>anyrange</type>.  The actual
     data types handled by a polymorphic function can vary from call to
     call, as discussed in <xref linkend="extend-types-polymorphic">.
     An example is shown in <xref linkend="plpgsql-declaration-parameters">.
-->
また、<application>PL/pgSQL</>関数を、<type>anyelement</type>、<type>anyarray</type>、<type>anynonarray</type>、<type>anyenum</>、<type>anyrange</type>多様型を受け付けたり、返したりするように宣言することもできます。
<xref linkend="extend-types-polymorphic">の説明の通り、多様型関数で扱われる実際のデータ型は呼び出しごとに変動することができます。
例を<xref linkend="plpgsql-declaration-parameters">に示します。
    </para>

    <para>
<!--
     <application>PL/pgSQL</> functions can also be declared to return
     a <quote>set</> (or table) of any data type that can be returned as
     a single instance.  Such a function generates its output by executing
     <command>RETURN NEXT</> for each desired element of the result
     set, or by using <command>RETURN QUERY</> to output the result of
     evaluating a query.
-->
<application>PL/pgSQL</>関数は、1つのインスタンスとして返すことができる任意のデータ型の<quote>集合</>（テーブル）を返すように宣言できます。
こうした関数は、結果集合の必要な要素に対して<literal>RETURN NEXT</>を実行すること、または問い合わせの評価結果を得るために<command>RETURN QUERY</>を使用することで、その出力を生成します。
    </para>

    <para>
<!--
     Finally, a <application>PL/pgSQL</> function can be declared to return
     <type>void</> if it has no useful return value.
-->
最後に、有用な戻り値を持たない場合、<application>PL/pgSQL</>関数は、<type>void</>を返すように宣言することができます。
    </para>

    <para>
<!--
     <application>PL/pgSQL</> functions can also be declared with output
     parameters in place of an explicit specification of the return type.
     This does not add any fundamental capability to the language, but
     it is often convenient, especially for returning multiple values.
     The <literal>RETURNS TABLE</> notation can also be used in place
     of <literal>RETURNS SETOF</>.
-->
<application>PL/pgSQL</>関数は戻り値の型を明確に指定する代わりに、出力パラメータと共に宣言することもできます。
これは言語に対して基本的な能力を追加するものではありませんが、特に複数の値を返す時にしばしば便利です。
<literal>RETURNS TABLE</>表記は<literal>RETURNS SETOF</>の代わりとして使用できます。
    </para>

    <para>
<!--
     Specific examples appear in
     <xref linkend="plpgsql-declaration-parameters"> and
     <xref linkend="plpgsql-statements-returning">.
-->
関連する例は<xref linkend="plpgsql-declaration-parameters">および<xref linkend="plpgsql-statements-returning">にあります。
    </para>
  </sect2>
 </sect1>

 <sect1 id="plpgsql-structure">
<!--
  <title>Structure of <application>PL/pgSQL</application></title>
-->
<title><application>PL/pgSQL</application>の構造</title>

  <para>
<<<<<<< HEAD
<!--
=======
   Functions written in <application>PL/pgSQL</application> are defined
   to the server by executing <xref linkend="sql-createfunction"> commands.
   Such a command would normally look like, say,
<programlisting>
CREATE FUNCTION somefunc(integer, text) RETURNS integer
AS '<replaceable>function body text</>'
LANGUAGE plpgsql;
</programlisting>
   The function body is simply a string literal so far as <command>CREATE
   FUNCTION</> is concerned.  It is often helpful to use dollar quoting
   (see <xref linkend="sql-syntax-dollar-quoting">) to write the function
   body, rather than the normal single quote syntax.  Without dollar quoting,
   any single quotes or backslashes in the function body must be escaped by
   doubling them.  Almost all the examples in this chapter use dollar-quoted
   literals for their function bodies.
  </para>

  <para>
>>>>>>> eca2f8a7
   <application>PL/pgSQL</application> is a block-structured language.
   The complete text of a function body must be a
   <firstterm>block</>. A block is defined as:
-->
<application>PL/pgSQL</application>はブロック構造の言語です。
関数定義のテキスト全体は<firstterm>ブロック</>でなければなりません。
ブロックは以下のように定義されます。

<synopsis>
<optional> &lt;&lt;<replaceable>label</replaceable>&gt;&gt; </optional>
<optional> DECLARE
    <replaceable>declarations</replaceable> </optional>
BEGIN
    <replaceable>statements</replaceable>
END <optional> <replaceable>label</replaceable> </optional>;
</synopsis>
    </para>

    <para>
<!--
     Each declaration and each statement within a block is terminated
     by a semicolon.  A block that appears within another block must
     have a semicolon after <literal>END</literal>, as shown above;
     however the final <literal>END</literal> that
     concludes a function body does not require a semicolon.
-->
ブロック内の宣言や文はそれぞれ、セミコロンで終わります。
上に示したように、他のブロック内に出現するブロックの<literal>END</literal>の後にはセミコロンが必要ですが、関数本体を完結する最後の<literal>END</literal>には不要です。
    </para>

    <tip>
     <para>
<!--
      A common mistake is to write a semicolon immediately after
      <literal>BEGIN</>.  This is incorrect and will result in a syntax error.
-->
<literal>BEGIN</>の直後にセミコロンを書くことも、同じように間違いです。
これは不正であり、構文エラーとなります。
     </para>
    </tip>

    <para>
<!--
     A <replaceable>label</replaceable> is only needed if you want to
     identify the block for use
     in an <literal>EXIT</> statement, or to qualify the names of the
     variables declared in the block.  If a label is given after
     <literal>END</>, it must match the label at the block's beginning.
-->
<replaceable>label</replaceable>が必要となるのは、<literal>EXIT</>文が使用されるブロックを特定したい場合、またはブロック内で宣言された変数名を修飾したい場合だけです。
<literal>END</>の後にラベルを配置する時は、そのブロックの先頭ラベルと一致させなければなりません。
    </para>

    <para>
<!--
     All key words are case-insensitive.
     Identifiers are implicitly converted to lower case
     unless double-quoted, just as they are in ordinary SQL commands.
-->
全てのキーワードは大文字と小文字を区別しません。
識別子は二重引用符でくくられていない限り、通常のSQLコマンドと同様に、暗黙的に小文字に変換されます。
    </para>

    <para>
<!--
     Comments work the same way in <application>PL/pgSQL</> code as in
     ordinary SQL.  A double dash (<literal>&#045;&#045;</literal>) starts a comment
     that extends to the end of the line. A <literal>/*</literal> starts a
     block comment that extends to the matching occurrence of
     <literal>*/</literal>.  Block comments nest.
-->
<application>PL/pgSQL</>コード内では、通常のSQLと同じ方法のコメントが動作します。
二重のダッシュ(<literal>--</literal>)はその行末までをコメントとするコメントを開始します。
<literal>/*</literal>はコメントブロックの始まりを意味し、次に<literal>*/</literal>が現れるまでをコメントとします。
ブロックコメントは入れ子になります。
    </para>

    <para>
<!--
     Any statement in the statement section of a block
     can be a <firstterm>subblock</>.  Subblocks can be used for
     logical grouping or to localize variables to a small group
     of statements.  Variables declared in a subblock mask any
     similarly-named variables of outer blocks for the duration
     of the subblock; but you can access the outer variables anyway
     if you qualify their names with their block's label. For example:
-->
ブロックの文節内の全ての文は<firstterm>副ブロック</>になることができます。
副ブロックは論理的なグループ分けや変数を文の小さな集まりに局所化するのに使用できます。
副ブロックにおいて宣言された変数は、副ブロック内部では外側のブロックにおける同名の変数を遮蔽しますが、外側のラベルを変数名に付加して指定すればアクセスできます。
以下に例を示します。
<programlisting>
CREATE FUNCTION somefunc() RETURNS integer AS $$
&lt;&lt; outerblock &gt;&gt;
DECLARE
    quantity integer := 30;
BEGIN
<!--
    RAISE NOTICE 'Quantity here is %', quantity;  &#045;&#045; Prints 30
-->
    RAISE NOTICE 'Quantity here is %', quantity;  -- Quantity here is 30と表示
    quantity := 50;
    --
<!--
    &#045;&#045; Create a subblock
-->
    -- 副ブロックの作成
    --
    DECLARE
        quantity integer := 80;
    BEGIN
<!--
        RAISE NOTICE 'Quantity here is %', quantity;  &#045;&#045; Prints 80
        RAISE NOTICE 'Outer quantity here is %', outerblock.quantity;  &#045;&#045; Prints 50
-->
        RAISE NOTICE 'Quantity here is %', quantity;  -- Quantity here is 80と表示
        RAISE NOTICE 'Outer quantity here is %', outerblock.quantity;  -- Quantity here is 50と表示
    END;

<!--
    RAISE NOTICE 'Quantity here is %', quantity;  &#045;&#045; Prints 50
-->
    RAISE NOTICE 'Quantity here is %', quantity;  -- Quantity here is 50と表示

    RETURN quantity;
END;
$$ LANGUAGE plpgsql;
</programlisting>
    </para>

    <note>
     <para>
<!--
      There is actually a hidden <quote>outer block</> surrounding the body
      of any <application>PL/pgSQL</> function.  This block provides the
      declarations of the function's parameters (if any), as well as some
      special variables such as <literal>FOUND</literal> (see
      <xref linkend="plpgsql-statements-diagnostics">).  The outer block is
      labeled with the function's name, meaning that parameters and special
      variables can be qualified with the function's name.
-->
<application>PL/pgSQL</>関数の本体を囲む、隠れた<quote>外側のブロック</>が存在します。
この隠れたブロックにおいて、関数のパラメータがあれば宣言をして、同様に<literal>FOUND</literal>のような特殊な変数（<xref linkend="plpgsql-statements-diagnostics">を参照）を提供します。
この外側のブロックのラベルは関数名となります。
つまりパラメータと特殊な変数は関数名によって修飾することを意味します。
     </para>
    </note>

    <para>
<!--
     It is important not to confuse the use of
     <command>BEGIN</>/<command>END</> for grouping statements in
     <application>PL/pgSQL</> with the similarly-named SQL commands
     for transaction
     control.  <application>PL/pgSQL</>'s <command>BEGIN</>/<command>END</>
     are only for grouping; they do not start or end a transaction.
     Functions and trigger procedures are always executed within a transaction
     established by an outer query &mdash; they cannot start or commit that
     transaction, since there would be no context for them to execute in.
     However, a block containing an <literal>EXCEPTION</> clause effectively
     forms a subtransaction that can be rolled back without affecting the
     outer transaction.  For more about that see <xref
     linkend="plpgsql-error-trapping">.
-->
<application>PL/pgSQL</>における文をまとめるための<command>BEGIN</>/<command>END</>とトランザクション制御用の同名のSQLコマンドとを取り違えないようにすることが重要です。
<application>PL/pgSQL</>の<command>BEGIN</>/<command>END</>は単にまとめるためのもので、トランザクションを始めたり終わらせたりしません。
関数とトリガプロシージャは常に外側の問い合わせで確立されたトランザクションの内側で実行されます。
トランザクションの実行させる文脈はありませんので、これらはトランザクションを開始することもコミットすることもできません。
しかし、<literal>EXCEPTION</>句を含むブロックは外側のトランザクションに影響しないでロールバックできるサブトランザクションを、実質的に作成できます。
これについては<xref linkend="plpgsql-error-trapping">を参照してください。
    </para>
  </sect1>

  <sect1 id="plpgsql-declarations">
<!--
    <title>Declarations</title>
-->
<title>宣言</title>

    <para>
<!--
     All variables used in a block must be declared in the
     declarations section of the block.
     (The only exceptions are that the loop variable of a <literal>FOR</> loop
     iterating over a range of integer values is automatically declared as an
     integer variable, and likewise the loop variable of a <literal>FOR</> loop
     iterating over a cursor's result is automatically declared as a
     record variable.)
-->
ブロック内で使用される全ての変数はそのブロックの宣言部で宣言されなければなりません。
（唯一の例外は、<literal>FOR</>ループである整数値の範囲に渡って繰り返されるループ変数で、これは、自動的に整数型変数として宣言されます。
同様に、カーソルの結果に対して繰り返し適用される<literal>FOR</>ループのループ変数はレコード変数として自動的に宣言されます。）
    </para>

    <para>
<!--
     <application>PL/pgSQL</> variables can have any SQL data type, such as
     <type>integer</type>, <type>varchar</type>, and
     <type>char</type>.
-->
<application>PL/pgSQL</>変数は、<type>integer</type>、<type>varchar</type>、<type>char</type>といった、任意のSQLデータ型を持つことができます。
    </para>

    <para>
<!--
     Here are some examples of variable declarations:
-->
変数宣言の例を以下に示します。
<programlisting>
user_id integer;
quantity numeric(5);
url varchar;
myrow tablename%ROWTYPE;
myfield tablename.columnname%TYPE;
arow RECORD;
</programlisting>
    </para>

    <para>
<!--
     The general syntax of a variable declaration is:
-->
変数宣言の一般的な構文は以下の通りです。
<synopsis>
<replaceable>name</replaceable> <optional> CONSTANT </optional> <replaceable>type</replaceable> <optional> COLLATE <replaceable>collation_name</replaceable> </optional> <optional> NOT NULL </optional> <optional> { DEFAULT | := | = } <replaceable>expression</replaceable> </optional>;
</synopsis>
<!--
      The <literal>DEFAULT</> clause, if given, specifies the initial value assigned
      to the variable when the block is entered.  If the <literal>DEFAULT</> clause
      is not given then the variable is initialized to the
      <acronym>SQL</acronym> null value.
      The <literal>CONSTANT</> option prevents the variable from being
      assigned to after initialization, so that its value will remain constant
      for the duration of the block.
      The <literal>COLLATE</> option specifies a collation to use for the
      variable (see <xref linkend="plpgsql-declaration-collation">).
      If <literal>NOT NULL</>
      is specified, an assignment of a null value results in a run-time
      error. All variables declared as <literal>NOT NULL</>
      must have a nonnull default value specified.
      Equal (<literal>=</>) can be used instead of PL/SQL-compliant
      <literal>:=</>.
-->
<literal>DEFAULT</>句が指定された場合、ブロックに入った時に変数に代入される初期値を指定します。
<literal>DEFAULT</>句が指定されない場合、変数は<acronym>SQL</acronym>のNULL値に初期化されます。
<literal>CONSTANT</>オプションにより、そのブロック内でその値が不変になるように、その変数への初期化後の代入は禁止されます。
<literal>COLLATE</>オプションは、変数として使用するための照合を指定します（<xref linkend="plpgsql-declaration-collation">を参照してください）。
<literal>NOT NULL</>が指定された場合、NULL値の代入は実行時エラーになります。
<literal>NOT NULL</>として宣言した変数は全て、非NULLのデフォルト値を指定しなければなりません。
等号（<literal>=</>）がPL/SQLにおける代入記号（<literal>:=</>）の代わりに使用できます。
     </para>

     <para>
<!--
      A variable's default value is evaluated and assigned to the variable
      each time the block is entered (not just once per function call).
      So, for example, assigning <literal>now()</literal> to a variable of type
      <type>timestamp</type> causes the variable to have the
      time of the current function call, not the time when the function was
      precompiled.
-->
変数のデフォルト値はブロックに入る度に評価され、変数に代入されます（関数を呼び出す時に一度だけではありません）。
ですから、例えば<literal>now()</literal>を<type>timestamp</type>型の変数に代入することで、その変数には関数をプリコンパイルした時刻ではなく、関数呼び出し時の現在時刻が格納されます。
     </para>

     <para>
<!--
      Examples:
-->
例：
<programlisting>
quantity integer DEFAULT 32;
url varchar := 'http://mysite.com';
user_id CONSTANT integer := 10;
</programlisting>
     </para>

    <sect2 id="plpgsql-declaration-parameters">
<!--
     <title>Declaring Function Parameters</title>
-->
<title>関数引数の宣言</title>

     <para>
<!--
      Parameters passed to functions are named with the identifiers
      <literal>$1</literal>, <literal>$2</literal>,
      etc.  Optionally, aliases can be declared for
      <literal>$<replaceable>n</replaceable></literal>
      parameter names for increased readability.  Either the alias or the
      numeric identifier can then be used to refer to the parameter value.
-->
関数に渡されるパラメータの名前には<literal>$1</literal>、<literal>$2</literal>という識別子が付けられます。
省略することもできますが、<literal>$n</literal>というパラメータ名に別名を宣言することができ、可読性が向上します。
別名、数字による識別子の両方とも引数の値を参照する時に使用することができます。
     </para>

     <para>
<!--
      There are two ways to create an alias.  The preferred way is to give a
      name to the parameter in the <command>CREATE FUNCTION</command> command,
      for example:
-->
別名を作成する方法は2つあり、望ましい方法は<command>CREATE FUNCTION</command>コマンドの中でパラメータを命名するものです。
以下に例を示します。
<programlisting>
CREATE FUNCTION sales_tax(subtotal real) RETURNS real AS $$
BEGIN
    RETURN subtotal * 0.06;
END;
$$ LANGUAGE plpgsql;
</programlisting>
<!--
      The other way is to explicitly declare an alias, using the
      declaration syntax
-->
他の方法は、宣言構文を用いて別名を明確に宣言するものです。

<synopsis>
<replaceable>name</replaceable> ALIAS FOR $<replaceable>n</replaceable>;
</synopsis>

<!--
      The same example in this style looks like:
-->
以下にこの方法による例を示します。
<programlisting>
CREATE FUNCTION sales_tax(real) RETURNS real AS $$
DECLARE
    subtotal ALIAS FOR $1;
BEGIN
    RETURN subtotal * 0.06;
END;
$$ LANGUAGE plpgsql;
</programlisting>
     </para>

    <note>
     <para>
<!--
      These two examples are not perfectly equivalent.  In the first case,
      <literal>subtotal</> could be referenced as
      <literal>sales_tax.subtotal</>, but in the second case it could not.
      (Had we attached a label to the inner block, <literal>subtotal</> could
      be qualified with that label, instead.)
-->
この二例は完全に同等ではありません。
最初の例では、<literal>subtotal</>を<literal>sales_tax.subtotal</>で参照できますが、次の例ではできません
（その代わり、内部ブロックにラベルを付与すれば、<literal>subtotal</>をラベルで修飾することができます）。
     </para>
    </note>

     <para>
<!--
      Some more examples:
-->
さらに数例を示します。
<programlisting>
CREATE FUNCTION instr(varchar, integer) RETURNS integer AS $$
DECLARE
    v_string ALIAS FOR $1;
    index ALIAS FOR $2;
BEGIN
<!--
    &#045;&#045; some computations using v_string and index here
-->
    -- v_string とインデックスを使用した何らかの演算を行なう
END;
$$ LANGUAGE plpgsql;


CREATE FUNCTION concat_selected_fields(in_t sometablename) RETURNS text AS $$
BEGIN
    RETURN in_t.f1 || in_t.f3 || in_t.f5 || in_t.f7;
END;
$$ LANGUAGE plpgsql;
</programlisting>
     </para>

     <para>
<!--
      When a <application>PL/pgSQL</application> function is declared
      with output parameters, the output parameters are given
      <literal>$<replaceable>n</replaceable></literal> names and optional
      aliases in just the same way as the normal input parameters.  An
      output parameter is effectively a variable that starts out NULL;
      it should be assigned to during the execution of the function.
      The final value of the parameter is what is returned.  For instance,
      the sales-tax example could also be done this way:
-->
<application>PL/pgSQL</application>関数が出力パラメータと共に宣言されると、通常の入力パラメータと同様に、出力パラメータには<literal>$<replaceable>n</replaceable></literal>というパラメータ名と任意の別名が与えられます。
出力パラメータは実質的には最初がNULL値の変数であり、関数の実行中に値が指定されるはずです。
出力パラメータの最後の値は戻り値です。
例えば、消費税の例題は、次のようにすることもできます。

<programlisting>
CREATE FUNCTION sales_tax(subtotal real, OUT tax real) AS $$
BEGIN
    tax := subtotal * 0.06;
END;
$$ LANGUAGE plpgsql;
</programlisting>

<!--
      Notice that we omitted <literal>RETURNS real</> &mdash; we could have
      included it, but it would be redundant.
-->
<literal>RETURNS real</>を省略したことに注意してください。
含めることもできますが、冗長になります。
     </para>

     <para>
<!--
      Output parameters are most useful when returning multiple values.
      A trivial example is:
-->
出力パラメータは複数の値を返す時に最も有用になります。
簡単な例題を示します。

<programlisting>
CREATE FUNCTION sum_n_product(x int, y int, OUT sum int, OUT prod int) AS $$
BEGIN
    sum := x + y;
    prod := x * y;
END;
$$ LANGUAGE plpgsql;
</programlisting>

<!--
      As discussed in <xref linkend="xfunc-output-parameters">, this
      effectively creates an anonymous record type for the function's
      results.  If a <literal>RETURNS</> clause is given, it must say
      <literal>RETURNS record</>.
-->
<xref linkend="xfunc-output-parameters">で述べたように、この方法は関数の結果に対する匿名のレコード型を実質的に作成します。
<literal>RETURNS</>句が与えられた時は、<literal>RETURNS record</>と言わなければなりません。
     </para>

     <para>
<!--
      Another way to declare a <application>PL/pgSQL</application> function
      is with <literal>RETURNS TABLE</>, for example:
-->
<application>PL/pgSQL</application>関数を宣言する他の方法として、<literal>RETURNS TABLE</>を伴うことが挙げられます。
以下に例を示します。

<programlisting>
CREATE FUNCTION extended_sales(p_itemno int)
RETURNS TABLE(quantity int, total numeric) AS $$
BEGIN
    RETURN QUERY SELECT s.quantity, s.quantity * s.price FROM sales AS s
                 WHERE s.itemno = p_itemno;
END;
$$ LANGUAGE plpgsql;
</programlisting>

<!--
      This is exactly equivalent to declaring one or more <literal>OUT</>
      parameters and specifying <literal>RETURNS SETOF
      <replaceable>sometype</></literal>.
-->
これは、１つ、またはそれ以上の<literal>OUT</>パラメータを宣言すること、および<literal>RETURNS SETOF <replaceable>何らかのデータ型</></literal>を指定することと全く等価です。
     </para>

     <para>
<!--
      When the return type of a <application>PL/pgSQL</application>
      function is declared as a polymorphic type (<type>anyelement</type>,
      <type>anyarray</type>, <type>anynonarray</type>, <type>anyenum</type>,
      or <type>anyrange</type>), a special parameter <literal>$0</literal>
      is created.  Its data type is the actual return type of the function,
      as deduced from the actual input types (see <xref
      linkend="extend-types-polymorphic">).
      This allows the function to access its actual return type
      as shown in <xref linkend="plpgsql-declaration-type">.
      <literal>$0</literal> is initialized to null and can be modified by
      the function, so it can be used to hold the return value if desired,
      though that is not required.  <literal>$0</literal> can also be
      given an alias.  For example, this function works on any data type
      that has a <literal>+</> operator:
-->
<application>PL/pgSQL</application>関数の戻り値が多様型（<type>anyelement</type>、<type>anyarray</type>、<type>anynonarray</type>、<type>anyenum</>または<type>anyrange</type>）として宣言されると、特別な<literal>$0</literal>パラメータが作成されます。
このデータ型が、実際の入力型から推定（<xref linkend="extend-types-polymorphic">を参照）された関数の実際の戻り値型です。
<literal>$0</literal>はNULLで初期化され、関数内で変更することができます。
ですので、必須ではありませんが、これを戻り値を保持するために使用しても構いません。
また<literal>$0</literal>に別名を付与することもできます。
例えば、以下の関数は<literal>+</>演算子を持つ任意のデータ型に対して稼働します。

<programlisting>
CREATE FUNCTION add_three_values(v1 anyelement, v2 anyelement, v3 anyelement)
RETURNS anyelement AS $$
DECLARE
    result ALIAS FOR $0;
BEGIN
    result := v1 + v2 + v3;
    RETURN result;
END;
$$ LANGUAGE plpgsql;
</programlisting>
     </para>

     <para>
<!--
      The same effect can be obtained by declaring one or more output parameters as
      polymorphic types.  In this case the
      special <literal>$0</literal> parameter is not used; the output
      parameters themselves serve the same purpose.  For example:
-->
1つ以上の出力パラメータを多様型として宣言することにより、同様の結果を得ることができます。
この場合、特殊な<literal>$0</literal>パラメータは使用されません。
出力パラメータ自身が同じ目的を果たします。
以下に例を示します。

<programlisting>
CREATE FUNCTION add_three_values(v1 anyelement, v2 anyelement, v3 anyelement,
                                 OUT sum anyelement)
AS $$
BEGIN
    sum := v1 + v2 + v3;
END;
$$ LANGUAGE plpgsql;
</programlisting>
     </para>
    </sect2>

  <sect2 id="plpgsql-declaration-alias">
   <title><literal>ALIAS</></title>

<synopsis>
<replaceable>newname</> ALIAS FOR <replaceable>oldname</>;
</synopsis>

   <para>
<!--
    The <literal>ALIAS</> syntax is more general than is suggested in the
    previous section: you can declare an alias for any variable, not just
    function parameters.  The main practical use for this is to assign
    a different name for variables with predetermined names, such as
    <varname>NEW</varname> or <varname>OLD</varname> within
    a trigger procedure.
-->
<literal>ALIAS</>構文は前節で示したものより一般的です。
関数の引数だけではなく、任意の変数に別名を宣言することができます。
この現実的な使用は主に、トリガプロシージャにおける<varname>NEW</varname>や<varname>OLD</varname>など、前もって決まった名前の変数に別の名前を割り当てることです。
   </para>

   <para>
<!--
    Examples:
-->
以下に例を示します。
<programlisting>
DECLARE
  prior ALIAS FOR old;
  updated ALIAS FOR new;
</programlisting>
   </para>

   <para>
<!--
    Since <literal>ALIAS</> creates two different ways to name the same
    object, unrestricted use can be confusing.  It's best to use it only
    for the purpose of overriding predetermined names.
-->
<literal>ALIAS</>は同じオブジェクトを命名する2つの異なる手段を提供しますので、無制限に使用すると混乱を招くかもしれません。
前もって決まっている名前を上書きする目的に限定して使用することが最善です。
   </para>
   </sect2>

  <sect2 id="plpgsql-declaration-type">
<!--
   <title>Copying Types</title>
-->
<title>型のコピー</title>

<synopsis>
<replaceable>variable</replaceable>%TYPE
</synopsis>

   <para>
<!--
    <literal>%TYPE</literal> provides the data type of a variable or
    table column. You can use this to declare variables that will hold
    database values. For example, let's say you have a column named
    <literal>user_id</literal> in your <literal>users</literal>
    table. To declare a variable with the same data type as
    <literal>users.user_id</> you write:
-->
<type>%TYPE</type>は変数やテーブル列のデータ型を提供します。
これを使用してデータベース値を保持する変数を宣言することができます。
例えば、<type>users</type>テーブルに<type>user_id</type>という列があるものとします。
<literal>users.user_id</>と同じデータ型の変数を宣言するには、以下のように記述します。
<programlisting>
user_id users.user_id%TYPE;
</programlisting>
   </para>

   <para>
<!--
    By using <literal>%TYPE</literal> you don't need to know the data
    type of the structure you are referencing, and most importantly,
    if the data type of the referenced item changes in the future (for
    instance: you change the type of <literal>user_id</>
    from <type>integer</type> to <type>real</type>), you might not need
    to change your function definition.
-->
<literal>%TYPE</literal>を使用することで、参照する構造のデータ型を把握する必要がなくなります。
また、これが最も重要なことですが、参照される項目のデータ型が将来変更された（例えば、user_idのテーブル定義を<type>integer</type>から<type>real</type>に変更した）場合でも、関数定義を変更する必要をなくすことができます。
   </para>

   <para>
<!--
    <literal>%TYPE</literal> is particularly valuable in polymorphic
    functions, since the data types needed for internal variables can
    change from one call to the next.  Appropriate variables can be
    created by applying <literal>%TYPE</literal> to the function's
    arguments or result placeholders.
-->
内部変数用のデータ型は呼び出す度に変わるかもしれませんので<literal>%TYPE</literal>は特に多様関数で有用です。
関数の引数や結果用のプレースホルダに<literal>%TYPE</literal>を適用することで、適切な変数を作成することができます。
   </para>

  </sect2>

    <sect2 id="plpgsql-declaration-rowtypes">
<!--
     <title>Row Types</title>
-->
<title>行型</title>

<synopsis>
<replaceable>name</replaceable> <replaceable>table_name</replaceable><literal>%ROWTYPE</literal>;
<replaceable>name</replaceable> <replaceable>composite_type_name</replaceable>;
</synopsis>

   <para>
<!--
    A variable of a composite type is called a <firstterm>row</>
    variable (or <firstterm>row-type</> variable).  Such a variable
    can hold a whole row of a <command>SELECT</> or <command>FOR</>
    query result, so long as that query's column set matches the
    declared type of the variable.
    The individual fields of the row value
    are accessed using the usual dot notation, for example
    <literal>rowvar.field</literal>.
-->
複合型の変数は、<firstterm>行</>変数（または<firstterm>行型</>変数）と呼ばれます。
こういった変数には、問い合わせの列集合が変数の型宣言と一致する限り、<command>SELECT</>や<command>FOR</>問い合わせの結果の行全体を保持することができます。
行変数の個々のフィールド値には、例えば、<literal>rowvar.field</literal>といったドット記法を使用してアクセスすることができます。
   </para>

   <para>
<!--
    A row variable can be declared to have the same type as the rows of
    an existing table or view, by using the
    <replaceable>table_name</replaceable><literal>%ROWTYPE</literal>
    notation; or it can be declared by giving a composite type's name.
    (Since every table has an associated composite type of the same name,
    it actually does not matter in <productname>PostgreSQL</> whether you
    write <literal>%ROWTYPE</literal> or not.  But the form with
    <literal>%ROWTYPE</literal> is more portable.)
-->
<replaceable>table_name</replaceable><literal>%ROWTYPE</literal>という記法を使用して、既存のテーブルやビューの行と同じ型を持つ行変数を宣言することができます。
もしくは、複合型の名前を付与して宣言することができます。
（全てのテーブルは、同じ名前の関連する複合型を持ちますので、実際のところ<productname>PostgreSQL</>では、<literal>%ROWTYPE</literal>と書いても書かなくても問題にはなりません。
しかし、<literal>%ROWTYPE</literal>の方がより移植性が高まります。）
   </para>

   <para>
<!--
    Parameters to a function can be
    composite types (complete table rows). In that case, the
    corresponding identifier <literal>$<replaceable>n</replaceable></> will be a row variable, and fields can
    be selected from it, for example <literal>$1.user_id</literal>.
-->
関数へのパラメータとして複合型（テーブル行全体）を取ることができます。
その場合、対応する識別子<literal>$<replaceable>n</replaceable></>は行変数であり、そのフィールドを、例えば、<literal>$1.user_id</literal>で選択することができます。
   </para>

   <para>
<!--
    Only the user-defined columns of a table row are accessible in a
    row-type variable, not the OID or other system columns (because the
    row could be from a view).  The fields of the row type inherit the
    table's field size or precision for data types such as
    <type>char(<replaceable>n</>)</type>.
-->
テーブル行のユーザ定義の属性のみに行型変数でアクセスすることができます。
OIDやその他のシステム属性にはアクセスできません（ビューからの行があり得るためです）。
行型のフィールドは、例えば<type>char(<replaceable>n</>)</type>などのテーブルのフィールドの大きさやデータ型の精度を継承します。
   </para>

   <para>
<!--
    Here is an example of using composite types.  <structname>table1</>
    and <structname>table2</> are existing tables having at least the
    mentioned fields:
-->
以下に複合型を使用する例を示します。
<structname>table1</>及び<structname>table2</>は、
少なくとも言及するフィールドを有する既存のテーブルです。

<programlisting>
CREATE FUNCTION merge_fields(t_row table1) RETURNS text AS $$
DECLARE
    t2_row table2%ROWTYPE;
BEGIN
    SELECT * INTO t2_row FROM table2 WHERE ... ;
    RETURN t_row.f1 || t2_row.f3 || t_row.f5 || t2_row.f7;
END;
$$ LANGUAGE plpgsql;

SELECT merge_fields(t.*) FROM table1 t WHERE ... ;
</programlisting>
   </para>
  </sect2>

  <sect2 id="plpgsql-declaration-records">
<!--
   <title>Record Types</title>
-->
<title>レコード型</title>

<synopsis>
<replaceable>name</replaceable> RECORD;
</synopsis>

   <para>
<!--
    Record variables are similar to row-type variables, but they have no
    predefined structure.  They take on the actual row structure of the
    row they are assigned during a <command>SELECT</> or <command>FOR</> command.  The substructure
    of a record variable can change each time it is assigned to.
    A consequence of this is that until a record variable is first assigned
    to, it has no substructure, and any attempt to access a
    field in it will draw a run-time error.
-->
レコード変数は行型変数と似ていますが、事前に定義された構造を持っていません。
これは<command>SELECT</>や<command>FOR</>コマンドの間で代入された行の実際の行構造を取ります。
レコード変数の副構造は、代入を行う度に変更できます。
つまり、レコード変数は、最初に代入されるまで副構造を持たず、したがって、フィールドへのアクセスを試みると実行時エラーが発生します。
   </para>

   <para>
<!--
    Note that <literal>RECORD</> is not a true data type, only a placeholder.
    One should also realize that when a <application>PL/pgSQL</application>
    function is declared to return type <type>record</>, this is not quite the
    same concept as a record variable, even though such a function might
    use a record variable to hold its result.  In both cases the actual row
    structure is unknown when the function is written, but for a function
    returning <type>record</> the actual structure is determined when the
    calling query is parsed, whereas a record variable can change its row
    structure on-the-fly.
-->
<literal>RECORD</>は本当のデータ型ではなく、単なるプレースホルダであることに注意してください。
<application>PL/pgSQL</application>関数が<type>record</>型を返す時、この関数ではレコード変数を使用してその結果を保持することができますが、これはレコード変数としての概念とはまったく異なることを認識すべきです。
両方とも、関数の作成段階では実際の行構造は不明です。
しかし、レコード変数はその場その場でその行構造を変更できるにもかかわらず、<type>record</>を返す関数では呼び出し元の問い合わせが解析された時点で実際の構造は決定されます。
   </para>
  </sect2>

  <sect2 id="plpgsql-declaration-collation">
<!--
   <title>Collation of <application>PL/pgSQL</application> Variables</title>
-->
<title><application>PL/pgSQL</application>変数の照合</title>

   <indexterm>
<!--
    <primary>collation</>
    <secondary>in PL/pgSQL</>
-->
    <primary>照合</>
    <secondary>PL/pgSQLにおける</>
   </indexterm>

   <para>
<!--
    When a <application>PL/pgSQL</application> function has one or more
    parameters of collatable data types, a collation is identified for each
    function call depending on the collations assigned to the actual
    arguments, as described in <xref linkend="collation">.  If a collation is
    successfully identified (i.e., there are no conflicts of implicit
    collations among the arguments) then all the collatable parameters are
    treated as having that collation implicitly.  This will affect the
    behavior of collation-sensitive operations within the function.
    For example, consider
-->
<application>PL/pgSQL</application>関数が照合可能なデータ型のパラメータを 1つ以上保有する場合、<xref linkend="collation">に記述したように、実際の引数に割り当てられた照合に従って、関数呼び出し毎に照合が識別されます。
照合の識別に成功した場合（すなわち、引数の間に事実上の照合における衝突がない場合）、照合可能な全てのパラメータは暗黙の照合を有するとして扱われます。
これは関数内部において、照合に依存する操作の作用に影響します。
以下の例を考えてください。

<programlisting>
CREATE FUNCTION less_than(a text, b text) RETURNS boolean AS $$
BEGIN
    RETURN a &lt; b;
END;
$$ LANGUAGE plpgsql;

SELECT less_than(text_field_1, text_field_2) FROM table1;
SELECT less_than(text_field_1, text_field_2 COLLATE "C") FROM table1;
</programlisting>

<!--
    The first use of <function>less_than</> will use the common collation
    of <structfield>text_field_1</> and <structfield>text_field_2</> for
    the comparison, while the second use will use <literal>C</> collation.
-->
第一の使用方法において<function>less_than</>は、<structfield>text_field_1</>と<structfield>text_field_2</>の比較のための通常の照合として用いられます。
第二の使用方法においては、<literal>C</>照合として用いられます。
   </para>

   <para>
<!--
    Furthermore, the identified collation is also assumed as the collation of
    any local variables that are of collatable types.  Thus this function
    would not work any differently if it were written as
-->
さらに、識別された照合は、照合可能なデータ型の全ての局所変数の照合としても仮定されます。
したがって、この関数は下に記述する関数と差異なく作動します。

<programlisting>
CREATE FUNCTION less_than(a text, b text) RETURNS boolean AS $$
DECLARE
    local_a text := a;
    local_b text := b;
BEGIN
    RETURN local_a &lt; local_b;
END;
$$ LANGUAGE plpgsql;
</programlisting>
   </para>

   <para>
<!--
    If there are no parameters of collatable data types, or no common
    collation can be identified for them, then parameters and local variables
    use the default collation of their data type (which is usually the
    database's default collation, but could be different for variables of
    domain types).
-->
照合可能なデータ型のパラメータが存在しない場合、または、それらで共通する照合順序を識別できない場合、パラメータと局所変数は自身のデータ型のデフォルトの照合順序（通常これはデータベースのデフォルトの照合順序ですが、ドメイン型の変数の場合は異なるかもしれません）を使用します。
   </para>

   <para>
<!--
    A local variable of a collatable data type can have a different collation
    associated with it by including the <literal>COLLATE</> option in its
    declaration, for example
-->
照合可能なデータ型の局所変数は、宣言内で<literal>COLLATE</>オプションを含めることにより、別の照合と関連づけることができます。
例を示します。

<programlisting>
DECLARE
    local_a text COLLATE "en_US";
</programlisting>

<!--
    This option overrides the collation that would otherwise be
    given to the variable according to the rules above.
-->
このオプションは上記ルールにより、変数に他の方法で付与されるはずであった照合を上書きします。
   </para>

   <para>
<!--
    Also, of course explicit <literal>COLLATE</> clauses can be written inside
    a function if it is desired to force a particular collation to be used in
    a particular operation.  For example,
-->
また当然ながら、強制的に特定の操作において特定の照合順序を使用したい場合、明示的な<literal>COLLATE</>句を関数内部に記述することができます。
例を示します。

<programlisting>
CREATE FUNCTION less_than_c(a text, b text) RETURNS boolean AS $$
BEGIN
    RETURN a &lt; b COLLATE "C";
END;
$$ LANGUAGE plpgsql;
</programlisting>

<!--
    This overrides the collations associated with the table columns,
    parameters, or local variables used in the expression, just as would
    happen in a plain SQL command.
-->
単純な SQL コマンドで起こるように、これはテーブルの列、パラメータ、または式の中の局所変数に関連づけられた照合を上書きします
   </para>
  </sect2>
  </sect1>

  <sect1 id="plpgsql-expressions">
<!--
  <title>Expressions</title>
-->
<title>式</title>

    <para>
<!--
     All expressions used in <application>PL/pgSQL</application>
     statements are processed using the server's main
     <acronym>SQL</acronym> executor.  For example, when you write
     a <application>PL/pgSQL</application> statement like
-->
<application>PL/pgSQL</application>文で使用される式は全て、サーバの主<acronym>SQL</acronym>エクゼキュータを使用して処理されます。
例えば、以下の<application>PL/pgSQL</application>文
<synopsis>
IF <replaceable>expression</replaceable> THEN ...
</synopsis>
<!--
     <application>PL/pgSQL</application> will evaluate the expression by
     feeding a query like
-->
が記述された時、<application>PL/pgSQL</application>は
<synopsis>
SELECT <replaceable>expression</replaceable>
</synopsis>
<!--
     to the main SQL engine.  While forming the <command>SELECT</> command,
     any occurrences of <application>PL/pgSQL</application> variable names
     are replaced by parameters, as discussed in detail in
     <xref linkend="plpgsql-var-subst">.
     This allows the query plan for the <command>SELECT</command> to
     be prepared just once and then reused for subsequent
     evaluations with different values of the variables.  Thus, what
     really happens on first use of an expression is essentially a
     <command>PREPARE</> command.  For example, if we have declared
     two integer variables <literal>x</> and <literal>y</>, and we write
-->
を主SQLエンジンに供給して、上式を評価します。
<xref linkend="plpgsql-var-subst">において詳細を説明したように、<command>SELECT</>コマンドの形成において<application>PL/pgSQL</application>変数名は、その都度パラメータによって置換されます。
これにより、<command>SELECT</command>の問い合わせ計画は一度だけ準備することができ、その後の評価で異なった変数値を代入して再利用されます。
すなわち、式の最初の使用においては、実質的に<command>PREPARE</>コマンドと同等です。
例えば、2つの整数変数<literal>x</>と<literal>y</>を宣言して、
<programlisting>
IF x &lt; y THEN ...
</programlisting>
<!--
     what happens behind the scenes is equivalent to
-->
という条件式を記述すると背後では
<programlisting>
PREPARE <replaceable>statement_name</>(integer, integer) AS SELECT $1 &lt; $2;
</programlisting>
<!--
     and then this prepared statement is <command>EXECUTE</>d for each
     execution of the <command>IF</> statement, with the current values
     of the <application>PL/pgSQL</application> variables supplied as
     parameter values.  Normally these details are
     not important to a <application>PL/pgSQL</application> user, but
     they are useful to know when trying to diagnose a problem.
     More information appears in <xref linkend="plpgsql-plan-caching">.
-->
と同等なプリペアドステートメントが作成されます。
そして<command>IF</>文を実行する度に<application>PL/pgSQL</application>の最新の変数値をパラメータ値として供給して、このプリペアドステートメントに対して<command>EXECUTE</>を行います。
通常この詳細は、<application>PL/pgSQL</application>ユーザにとって重要ではありませんが、この知識は問題点の解析に有用です。
それ以外の情報は、<xref linkend="plpgsql-plan-caching">に記述されています。
    </para>
  </sect1>

  <sect1 id="plpgsql-statements">
<!--
  <title>Basic Statements</title>
-->
<title>基本的な文</title>

   <para>
<!--
    In this section and the following ones, we describe all the statement
    types that are explicitly understood by
    <application>PL/pgSQL</application>.
    Anything not recognized as one of these statement types is presumed
    to be an SQL command and is sent to the main database engine to execute,
    as described in <xref linkend="plpgsql-statements-sql-noresult">
    and <xref linkend="plpgsql-statements-sql-onerow">.
-->
本節および次節では、明示的に<application>PL/pgSQL</application>で解釈される、全ての種類の文について説明します。
これらの種類の文として認められないものは全て、SQLコマンドであると仮定され、<xref linkend="plpgsql-statements-sql-noresult">および<xref linkend="plpgsql-statements-sql-onerow">において記述したように、メインデータベースエンジンに送信され実行されます。
   </para>

   <sect2 id="plpgsql-statements-assignment">
<!--
    <title>Assignment</title>
-->
<title>代入</title>

    <para>
<!--
     An assignment of a value to a <application>PL/pgSQL</application>
     variable is written as:
-->
値を<application>PL/pgSQL</application>変数に代入する場合は以下のように記述します。
<synopsis>
<replaceable>variable</replaceable> { := | = } <replaceable>expression</replaceable>;
</synopsis>
<!--
     As explained previously, the expression in such a statement is evaluated
     by means of an SQL <command>SELECT</> command sent to the main
     database engine.  The expression must yield a single value (possibly
     a row value, if the variable is a row or record variable).  The target
     variable can be a simple variable (optionally qualified with a block
     name), a field of a row or record variable, or an element of an array
     that is a simple variable or field.  Equal (<literal>=</>) can be
     used instead of PL/SQL-compliant <literal>:=</>.
-->
上述した通り、このような文中にある式は、メインデータベースエンジンに送信される<command>SELECT</> SQLコマンドによって評価されます。
式は1つの値を生成しなければなりません
(変数が行変数またはレコード変数の場合は行値となるかもしれません)。
対象の変数は単純な変数(ブロック名で修飾可能)、行変数またはレコード変数のフィールド、または単純な変数またはフィールドとなる配列要素とすることができます。
等号（<literal>=</>）がPL/SQLにおける代入記号（<literal>:=</>）の代わりに使用できます。
    </para>

    <para>
<!--
     If the expression's result data type doesn't match the variable's
     data type, the value will be coerced as though by an assignment cast
     (see <xref linkend="typeconv-query">).  If no assignment cast is known
     for the pair of data types involved, the <application>PL/pgSQL</>
     interpreter will attempt to convert the result value textually, that is
     by applying the result type's output function followed by the variable
     type's input function.  Note that this could result in run-time errors
     generated by the input function, if the string form of the result value
     is not acceptable to the input function.
-->
式の結果データ型が変数のデータ型に一致しない場合、値は代入キャスト（<xref linkend="typeconv-query">を参照）と同様に変換されます。
関係する二つのデータ型のための代入キャストが無いときには、<application>PL/pgSQL</application>インタプリタは結果値を、変数のデータ型の入力関数に続けて結果データ型の出力関数を適用することで、テキストとして変換しようとします。
結果値の文字列形式が入力関数で受け付けることができない場合に、入力関数において実行時エラーが発生するかもしれないことに注意してください。
    </para>

    <para>
<!--
     Examples:
-->
例：
<programlisting>
tax := subtotal * 0.06;
my_record.user_id := 20;
</programlisting>
    </para>
   </sect2>

   <sect2 id="plpgsql-statements-sql-noresult">
<!--
    <title>Executing a Command With No Result</title>
-->
<title>結果を伴わないコマンドの実行</title>

    <para>
<!--
     For any SQL command that does not return rows, for example
     <command>INSERT</> without a <literal>RETURNING</> clause, you can
     execute the command within a <application>PL/pgSQL</application> function
     just by writing the command.
-->
例えば、<literal>RETURNING</>句のない<command>INSERT</>のように、行を返さない任意のSQLのコマンドについては、単にそのコマンドを記述することによって<application>PL/pgSQL</application>関数の内部でコマンドを実行できます。
    </para>

    <para>
<!--
     Any <application>PL/pgSQL</application> variable name appearing
     in the command text is treated as a parameter, and then the
     current value of the variable is provided as the parameter value
     at run time.  This is exactly like the processing described earlier
     for expressions; for details see <xref linkend="plpgsql-var-subst">.
-->
コマンドテキストに現れる全ての<application>PL/pgSQL</application>変数名は、パラメータとして扱われます。
その後、実行時のパラメータ値として、その時点の変数値が提供されます。
これは以前に述べた式に関する処理と同じです。
<xref linkend="plpgsql-var-subst">を参照してください。
    </para>

    <para>
<!--
     When executing a SQL command in this way,
     <application>PL/pgSQL</application> may cache and re-use the execution
     plan for the command, as discussed in
     <xref linkend="plpgsql-plan-caching">.
-->
SQLコマンドがこのように実行されると、<xref linkend="plpgsql-plan-caching">に記述したように、<application>PL/pgSQL</application>はコマンドのために、実行計画をキャッシュして再利用します。
    </para>

    <para>
<!--
     Sometimes it is useful to evaluate an expression or <command>SELECT</>
     query but discard the result, for example when calling a function
     that has side-effects but no useful result value.  To do
     this in <application>PL/pgSQL</application>, use the
     <command>PERFORM</command> statement:
-->
式または<command>SELECT</>問い合わせを評価して結果を破棄することが、役に立つ場合があります。
例えば、関数の呼び出しにおいて、副次的な成果を取得できるが、結果は無用である場合です。
このような時<application>PL/pgSQL</application>では、<command>PERFORM</command>文を使用してください。

<synopsis>
PERFORM <replaceable>query</replaceable>;
</synopsis>

<!--
     This executes <replaceable>query</replaceable> and discards the
     result.  Write the <replaceable>query</replaceable> the same
     way you would write an SQL <command>SELECT</> command, but replace the
     initial keyword <command>SELECT</> with <command>PERFORM</command>.
     For <command>WITH</> queries, use <command>PERFORM</> and then
     place the query in parentheses.  (In this case, the query can only
     return one row.)
     <application>PL/pgSQL</application> variables will be
     substituted into the query just as for commands that return no result,
     and the plan is cached in the same way.  Also, the special variable
     <literal>FOUND</literal> is set to true if the query produced at
     least one row, or false if it produced no rows (see
     <xref linkend="plpgsql-statements-diagnostics">).
-->
これは<replaceable>query</replaceable>を実行し、その結果を破棄します。
SQLの<command>SELECT</>文と同じ方法で<replaceable>query</replaceable>を記述しますが、最初のキーワード<command>SELECT</>を<command>PERFORM</command>に置き換えてください。
<command>WITH</>問い合わせに対しては、<command>PERFORM</> を使用して、問い合わせをカッコ内に配置してください。
（この場合、問い合わせは1行だけ返すことができます。）
結果を返さないコマンドと同様に、<application>PL/pgSQL</application>変数は問い合わせ内に置き換えられ、計画は同様にキャッシュされます。
また、特殊な変数である<literal>FOUND</literal>は問い合わせ結果が1行でも生成された場合は真に設定され、生成されない場合は偽に設定されます（<xref linkend="plpgsql-statements-diagnostics">を参照してください）。
    </para>

    <note>
     <para>
<!--
      One might expect that writing <command>SELECT</command> directly
      would accomplish this result, but at
      present the only accepted way to do it is
      <command>PERFORM</command>.  A SQL command that can return rows,
      such as <command>SELECT</command>, will be rejected as an error
      unless it has an <literal>INTO</> clause as discussed in the
      next section.
-->
直接<command>SELECT</command>を記述すれば、この結果を得ることができると考えるかもしれませんが、現時点でこれを行う方法は<command>PERFORM</command>しかありません。
<command>SELECT</command>のように行を返すSQLコマンドは、エラーとして拒絶されます。
なお、<literal>INTO</>句を有する時は例外であり、次節で説明します。
     </para>
    </note>

    <para>
<!--
     An example:
-->
以下に例を示します。
<programlisting>
PERFORM create_mv('cs_session_page_requests_mv', my_query);
</programlisting>
    </para>
   </sect2>

   <sect2 id="plpgsql-statements-sql-onerow">
<!--
    <title>Executing a Query with a Single-row Result</title>
-->
<title>1行の結果を返す問い合わせの実行</title>

    <indexterm zone="plpgsql-statements-sql-onerow">
     <primary>SELECT INTO</primary>
<!--
     <secondary>in PL/pgSQL</secondary>
-->
<secondary>PL/pgSQLにおける</secondary>
    </indexterm>

    <indexterm zone="plpgsql-statements-sql-onerow">
     <primary>RETURNING INTO</primary>
<!--
     <secondary>in PL/pgSQL</secondary>
-->
<secondary>PL/pgSQLにおける</secondary>
    </indexterm>

    <para>
<!--
     The result of a SQL command yielding a single row (possibly of multiple
     columns) can be assigned to a record variable, row-type variable, or list
     of scalar variables.  This is done by writing the base SQL command and
     adding an <literal>INTO</> clause.  For example,
-->
（多分、複数列の）1行を返すSQLコマンドの結果は、レコード変数、行型の変数、スカラ変数のリストに代入することができます。
これは、基本的なSQLコマンドを記述して、それに<literal>INTO</>句を追加することによって行われます。
以下に例を示します。

<synopsis>
SELECT <replaceable>select_expressions</replaceable> INTO <optional>STRICT</optional> <replaceable>target</replaceable> FROM ...;
INSERT ... RETURNING <replaceable>expressions</replaceable> INTO <optional>STRICT</optional> <replaceable>target</replaceable>;
UPDATE ... RETURNING <replaceable>expressions</replaceable> INTO <optional>STRICT</optional> <replaceable>target</replaceable>;
DELETE ... RETURNING <replaceable>expressions</replaceable> INTO <optional>STRICT</optional> <replaceable>target</replaceable>;
</synopsis>

<!--
     where <replaceable>target</replaceable> can be a record variable, a row
     variable, or a comma-separated list of simple variables and
     record/row fields.
     <application>PL/pgSQL</application> variables will be
     substituted into the rest of the query, and the plan is cached,
     just as described above for commands that do not return rows.
     This works for <command>SELECT</>,
     <command>INSERT</>/<command>UPDATE</>/<command>DELETE</> with
     <literal>RETURNING</>, and utility commands that return row-set
     results (such as <command>EXPLAIN</>).
     Except for the <literal>INTO</> clause, the SQL command is the same
     as it would be written outside <application>PL/pgSQL</application>.
-->
ここで、<replaceable>target</replaceable>はレコード変数、行変数、あるいは、単純な変数とレコード/行変数のフィールドをカンマで区切ったリストです。
<application>PL/pgSQL</application>変数により残りの問い合わせが置換され、行を返さないコマンドにおいて述べたように計画がキャッシュされます。
このように作動するのは、<literal>RETURNING</>を伴った<command>INSERT</>/<command>UPDATE</>/<command>DELETE</>と<command>SELECT</>および行セットの結果を返すユーティリティコマンド（例えば、<command>EXPLAIN</>）です。
<literal>INTO</>句以外では、SQLコマンドは<application>PL/pgSQL</application>の外部に記述したものと同じです。
    </para>

   <tip>
    <para>
<!--
     Note that this interpretation of <command>SELECT</> with <literal>INTO</>
     is quite different from <productname>PostgreSQL</>'s regular
     <command>SELECT INTO</command> command, wherein the <literal>INTO</>
     target is a newly created table.  If you want to create a table from a
     <command>SELECT</> result inside a
     <application>PL/pgSQL</application> function, use the syntax
     <command>CREATE TABLE ... AS SELECT</command>.
-->
通常の<productname>PostgreSQL</>の<command>SELECT INTO</command>文では、<literal>INTO</>の対象は新しく作成されるテーブルです。
しかし、<literal>INTO</>を伴った<command>SELECT</>では、この解釈が通常と大きく異なることに注意してください。
<application>PL/pgSQL</application>関数内部で<command>SELECT</>の結果からテーブルを作成したい場合は、<command>CREATE TABLE ... AS SELECT</command>構文を使用してください。
    </para>
   </tip>

    <para>
<!--
     If a row or a variable list is used as target, the query's result columns
     must exactly match the structure of the target as to number and data
     types, or else a run-time error
     occurs.  When a record variable is the target, it automatically
     configures itself to the row type of the query result columns.
-->
行または変数リストが対象に使用された場合、列数とデータ型において問い合わせの結果と対象の構造が正確に一致しなければなりません。
さもないと、実行時エラーが発生します。
レコード変数が対象の場合は、問い合わせ結果の列の行型に自身を自動的に設定します。
    </para>

    <para>
<!--
     The <literal>INTO</> clause can appear almost anywhere in the SQL
     command.  Customarily it is written either just before or just after
     the list of <replaceable>select_expressions</replaceable> in a
     <command>SELECT</> command, or at the end of the command for other
     command types.  It is recommended that you follow this convention
     in case the <application>PL/pgSQL</application> parser becomes
     stricter in future versions.
-->
<literal>INTO</>句はSQLコマンドのほとんど任意の場所に記述することができます。
習慣的には、<command>SELECT</>文においては<replaceable>select_expressions</replaceable>の直前または直後に、他のコマンドにおいては文の終わりに記述されます。
将来のバージョンで<application>PL/pgSQL</application>のパーサがより厳格になる場合に備えて、この習慣に従うことを推奨します。
    </para>

    <para>
<!--
     If <literal>STRICT</literal> is not specified in the <literal>INTO</>
     clause, then <replaceable>target</replaceable> will be set to the first
     row returned by the query, or to nulls if the query returned no rows.
     (Note that <quote>the first row</> is not
     well-defined unless you've used <literal>ORDER BY</>.)  Any result rows
     after the first row are discarded.
     You can check the special <literal>FOUND</literal> variable (see
     <xref linkend="plpgsql-statements-diagnostics">) to
     determine whether a row was returned:
-->
<literal>INTO</>句において<literal>STRICT</literal>が指定されない場合、<replaceable>target</replaceable>は問い合わせが返す最初の行となり、行を返さない時はNULLとなります。
（<quote>最初の行</>とは<literal>ORDER BY</>を使用しないと定義できないことに注意してください。）
2行目以降の行の結果は、全て破棄されます。
以下のように、特殊な<literal>FOUND</literal>変数（<xref linkend="plpgsql-statements-diagnostics">を参照してください）を調べて、行が返されたかどうかを検査することができます。

<programlisting>
SELECT * INTO myrec FROM emp WHERE empname = myname;
IF NOT FOUND THEN
    RAISE EXCEPTION 'employee % not found', myname;
END IF;
</programlisting>

<!--
     If the <literal>STRICT</literal> option is specified, the query must
     return exactly one row or a run-time error will be reported, either
     <literal>NO_DATA_FOUND</> (no rows) or <literal>TOO_MANY_ROWS</>
     (more than one row). You can use an exception block if you wish
     to catch the error, for example:
-->
<literal>STRICT</literal>オプションが指定された場合、問い合わせは正確に1行を返さなければなりません。
さもないと、行がない時は<literal>NO_DATA_FOUND</>、2行以上が返った時は<literal>TOO_MANY_ROWS</>という実行時エラーが生じます。
エラーを捕捉したい時は、例外ブロックを使用できます。
以下に例を示します。

<programlisting>
BEGIN
    SELECT * INTO STRICT myrec FROM emp WHERE empname = myname;
    EXCEPTION
        WHEN NO_DATA_FOUND THEN
            RAISE EXCEPTION 'employee % not found', myname;
        WHEN TOO_MANY_ROWS THEN
            RAISE EXCEPTION 'employee % not unique', myname;
END;
</programlisting>
<!--
     Successful execution of a command with <literal>STRICT</>
     always sets <literal>FOUND</literal> to true.
-->
<literal>STRICT</>を指定したコマンドが成功すると、<literal>FOUND</literal>変数は常に真に設定されます。
    </para>

    <para>
<!--
     For <command>INSERT</>/<command>UPDATE</>/<command>DELETE</> with
     <literal>RETURNING</>, <application>PL/pgSQL</application> reports
     an error for more than one returned row, even when
     <literal>STRICT</literal> is not specified.  This is because there
     is no option such as <literal>ORDER BY</> with which to determine
     which affected row should be returned.
-->
<literal>STRICT</literal>が指定されない場合でも、<literal>RETURNING</>を伴った<command>INSERT</>/<command>UPDATE</>/<command>DELETE</>が2行以上を返した時は、エラーとなります。
なぜなら、どの1行を返すか決定する<literal>ORDER BY</>のようなオプションが存在しないからです。
    </para>

    <para>
<!--
     If <literal>print_strict_params</> is enabled for the function,
     then when an error is thrown because the requirements
     of <literal>STRICT</> are not met, the <literal>DETAIL</> part of
     the error message will include information about the parameters
     passed to the query.
     You can change the <literal>print_strict_params</>
     setting for all functions by setting
     <varname>plpgsql.print_strict_params</>, though only subsequent
     function compilations will be affected.  You can also enable it
     on a per-function basis by using a compiler option, for example:
-->
<literal>print_strict_params</>が関数に利用可能であり、かつ要求がSTRICTでないためにエラーが発生した場合、エラーメッセージの<literal>STRICT</>部分は問い合わせに渡したパラメータに関する情報を含みます。
<varname>plpgsql.print_strict_params</>を指定することにより、全ての関数の<literal>print_strict_params</>設定を変更できます。
しかし、変更後にコンパイルした関数にだけ有効です。
コンパイルオプションを使用すれば、個々の関数を基準とした設定変更もできます。
例を示します。
<programlisting>
CREATE FUNCTION get_userid(username text) RETURNS int
AS $$
#print_strict_params on
DECLARE
userid int;
BEGIN
    SELECT users.userid INTO STRICT userid
        FROM users WHERE users.username = get_userid.username;
    RETURN userid;
END
$$ LANGUAGE plpgsql;
</programlisting>
<!--
     On failure, this function might produce an error message such as
-->
失敗したとき、この関数は次のようなエラーメッセージを生成します。
<programlisting>
ERROR:  query returned no rows
DETAIL:  parameters: $1 = 'nosuchuser'
CONTEXT:  PL/pgSQL function get_userid(text) line 6 at SQL statement
</programlisting>
    </para>

    <note>
     <para>
<!--
      The <literal>STRICT</> option matches the behavior of
      Oracle PL/SQL's <command>SELECT INTO</command> and related statements.
-->
<literal>STRICT</>オプションは、OracleのPL/SQLの<command>SELECT INTO</command>および関連した文に対応します。
     </para>
    </note>

    <para>
<!--
     To handle cases where you need to process multiple result rows
     from a SQL query, see <xref linkend="plpgsql-records-iterating">.
-->
SQLの問い合わせが返す複数行の結果を処理したい場合は、<xref linkend="plpgsql-records-iterating">を参照してください。
    </para>

   </sect2>

   <sect2 id="plpgsql-statements-executing-dyn">
<!--
    <title>Executing Dynamic Commands</title>
-->
<title>動的コマンドの実行</title>

    <para>
<!--
     Oftentimes you will want to generate dynamic commands inside your
     <application>PL/pgSQL</application> functions, that is, commands
     that will involve different tables or different data types each
     time they are executed.  <application>PL/pgSQL</application>'s
     normal attempts to cache plans for commands (as discussed in
     <xref linkend="plpgsql-plan-caching">) will not work in such
     scenarios.  To handle this sort of problem, the
     <command>EXECUTE</command> statement is provided:
-->
<application>PL/pgSQL</application>関数の内部で、動的コマンド、つまり実行する度に別のテーブルや別のデータ型を使用するコマンドを生成したいということがよくあるでしょう。
<application>PL/pgSQL</application>が通常行うコマンドの計画のキャッシュは（<xref linkend="plpgsql-plan-caching">で述べたように）このような状況では動作しません。
この種の問題を扱うために、以下の<command>EXECUTE</command>文が用意されています。

<synopsis>
EXECUTE <replaceable class="command">command-string</replaceable> <optional> INTO <optional>STRICT</optional> <replaceable>target</replaceable> </optional> <optional> USING <replaceable>expression</replaceable> <optional>, ... </optional> </optional>;
</synopsis>

<!--
     where <replaceable>command-string</replaceable> is an expression
     yielding a string (of type <type>text</type>) containing the
     command to be executed.  The optional <replaceable>target</replaceable>
     is a record variable, a row variable, or a comma-separated list of
     simple variables and record/row fields, into which the results of
     the command will be stored.  The optional <literal>USING</> expressions
     supply values to be inserted into the command.
-->
ここで、<replaceable>command-string</replaceable>は実行されるコマンドを含む（<type>text</type>型の）文字列を生成する式です。
オプションの<replaceable>target</replaceable>はレコード変数、行変数、あるいは、単純な変数とレコード/行変数のフィールドをカンマで区切ったリストで、その中にコマンドの結果が格納されます。
オプションの<literal>USING</>式は コマンドに挿入される値を与えます。
    </para>

    <para>
<!--
     No substitution of <application>PL/pgSQL</> variables is done on the
     computed command string.  Any required variable values must be inserted
     in the command string as it is constructed; or you can use parameters
     as described below.
-->
<application>PL/pgSQL</>変数は、この演算用のコマンド文字列へ置換されません。
必要な変数の値はすべてコマンド文字列を作成する時に埋め込まなければなりません。
もしくは、以下に説明するパラメータを使用することもできます。
    </para>

    <para>
<!--
     Also, there is no plan caching for commands executed via
     <command>EXECUTE</command>.  Instead, the command is always planned
     each time the statement is run. Thus the command
     string can be dynamically created within the function to perform
     actions on different tables and columns.
-->
また、<command>EXECUTE</command>を介して実行されるコマンド計画をキャッシュすることはありません。
代わりに、コマンドは文が実行されるとき常に計画されます。
したがって、異なるテーブルと列に対する操作を実行できるように、コマンド文字列を関数内部で動的に作成することができます。
    </para>

    <para>
<!--
     The <literal>INTO</literal> clause specifies where the results of
     a SQL command returning rows should be assigned. If a row
     or variable list is provided, it must exactly match the structure
     of the query's results (when a
     record variable is used, it will configure itself to match the
     result structure automatically). If multiple rows are returned,
     only the first will be assigned to the <literal>INTO</literal>
     variable. If no rows are returned, NULL is assigned to the
     <literal>INTO</literal> variable(s). If no <literal>INTO</literal>
     clause is specified, the query results are discarded.
-->
<literal>INTO</literal>句は、行を返すSQLコマンドの結果を代入するべき場所を指定します。
行または変数リストが用いられる時、それは問い合わせの結果の構造と正確に一致しなければなりません
(レコード変数が使用される時、自動的に結果の構造と一致するように自身を構築させます）。
複数の行が返された時、最初の行だけが<literal>INTO</literal>変数に代入されます。
1行も返されない時、NULL が<literal>INTO</literal>変数に代入されます。
<literal>INTO</literal>句が指定されない時、問い合わせの結果は捨てられます。
    </para>

    <para>
<!--
     If the <literal>STRICT</> option is given, an error is reported
     unless the query produces exactly one row.
-->
<literal>STRICT</literal>オプションが指定された時、問い合わせの結果が正確に1行の場合を除き、エラーとなります。
    </para>

    <para>
<!--
     The command string can use parameter values, which are referenced
     in the command as <literal>$1</>, <literal>$2</>, etc.
     These symbols refer to values supplied in the <literal>USING</>
     clause.  This method is often preferable to inserting data values
     into the command string as text: it avoids run-time overhead of
     converting the values to text and back, and it is much less prone
     to SQL-injection attacks since there is no need for quoting or escaping.
     An example is:
-->
コマンド文字列はパラメータ値を使用可能で、それらは<literal>$1</>、<literal>$2</>等としてコマンドの中で参照されます。
これらの記号は<literal>USING</>で与えられる値を参照します。
この方式はデータの値をテキストとしてコマンド文字列の中に挿入する際、よく好まれます。
それは値をテキストに変換、そしてその逆を行う場合の実行時オーバーヘッドを防止するとともに、引用符付けするとか、エスケープをする必要がないため、SQLインジェクション攻撃に対してより襲われにくくなります。
以下に例を示します。
<programlisting>
EXECUTE 'SELECT count(*) FROM mytable WHERE inserted_by = $1 AND inserted &lt;= $2'
   INTO c
   USING checked_user, checked_date;
</programlisting>
    </para>

    <para>
<!--
     Note that parameter symbols can only be used for data values
     &mdash; if you want to use dynamically determined table or column
     names, you must insert them into the command string textually.
     For example, if the preceding query needed to be done against a
     dynamically selected table, you could do this:
-->
パラメータ記号はデータ値のみ使用可能です。
もし動的に決定されるテーブルや列名を使用したい場合、テキストでコマンド文字列にそれらを挿入する必要があります。
例えば、先行する問い合わせが、動的に選択されたテーブルに対して処理される必要がある時は、次のようにします。
<programlisting>
EXECUTE 'SELECT count(*) FROM '
    || quote_ident(tabname)
    || ' WHERE inserted_by = $1 AND inserted &lt;= $2'
   INTO c
   USING checked_user, checked_date;
</programlisting>
<!--
     A cleaner approach is to use <function>format()</>'s <literal>%I</>
     specification for table or column names (strings separated by a
     newline are concatenated):
-->
よりきれいな方法は<function>format()</>の<literal>%I</>指定をテーブル名または列名に使うことです（改行で分かれた文字列は連結されます）。
<programlisting>
EXECUTE format('SELECT count(*) FROM %I '
   'WHERE inserted_by = $1 AND inserted &lt;= $2', tabname)
   INTO c
   USING checked_user, checked_date;
</programlisting>
<!--
     Another restriction on parameter symbols is that they only work in
     <command>SELECT</>, <command>INSERT</>, <command>UPDATE</>, and
     <command>DELETE</> commands.  In other statement
     types (generically called utility statements), you must insert
     values textually even if they are just data values.
-->
他にもパラメータ記号は<command>SELECT</>、<command>INSERT</>、<command>UPDATE</>、<command>DELETE</>コマンドでしか動作しない、という制限があります。
他の種類の文(一般的にユーティリティ文と呼ばれます)では、単なるデータ値であったとしてもテキストの値として埋め込まなければなりません。
    </para>

    <para>
<!--
     An <command>EXECUTE</> with a simple constant command string and some
     <literal>USING</> parameters, as in the first example above, is
     functionally equivalent to just writing the command directly in
     <application>PL/pgSQL</application> and allowing replacement of
     <application>PL/pgSQL</application> variables to happen automatically.
     The important difference is that <command>EXECUTE</> will re-plan
     the command on each execution, generating a plan that is specific
     to the current parameter values; whereas
     <application>PL/pgSQL</application> may otherwise create a generic plan
     and cache it for re-use.  In situations where the best plan depends
     strongly on the parameter values, it can be helpful to use
     <command>EXECUTE</> to positively ensure that a generic plan is not
     selected.
-->
最初の例のように、単純な定数コマンドと<literal>USING</>パラメータを使った<command>EXECUTE</>は、コマンドを直接<application>PL/pgSQL</application>で書いて、<application>PL/pgSQL</application>変数を自動的に置換したものと機能的に同じです。
重要な差異として、<command>EXECUTE</>が現在のパラメータ値に特化した計画を生成し、コマンドを実行する度に計画を再作成することです。
一方、<application>PL/pgSQL</application>はその他に一般的な計画を作成し、再使用に備えキャッシュします。
最適な計画がパラメータ値に大きく依存する場合、一般的な計画が選択されないことを確保するために、<command>EXECUTE</>の使用は助けになります。
    </para>

    <para>
<!--
     <command>SELECT INTO</command> is not currently supported within
     <command>EXECUTE</command>; instead, execute a plain <command>SELECT</>
     command and specify <literal>INTO</> as part of the <command>EXECUTE</>
     itself.
-->
<command>SELECT INTO</command>は<command>EXECUTE</command>では現在サポートされません。
代わりに、普通の<command>SELECT</>コマンドを実行し、<command>EXECUTE</>の一部として<literal>INTO</>を記述してください。
    </para>

   <note>
    <para>
<!--
     The <application>PL/pgSQL</application>
     <command>EXECUTE</command> statement is not related to the
     <xref linkend="sql-execute"> SQL
     statement supported by the
     <productname>PostgreSQL</productname> server. The server's
     <command>EXECUTE</command> statement cannot be used directly within
     <application>PL/pgSQL</> functions (and is not needed).
-->
<application>PL/pgSQL</application> <command>EXECUTE</command>文は<productname>PostgreSQL</productname>サーバでサポートされている<xref linkend="sql-execute">SQL文とは関連がありません。
サーバの<command>EXECUTE</command>文は<application>PL/pgSQL</>関数内で使用することはできません（使用する必要もありません）。
    </para>
   </note>

   <example id="plpgsql-quote-literal-example">
<!--
   <title>Quoting Values In Dynamic Queries</title>
-->
<title>動的問い合わせの中の値の引用符付け</title>

    <indexterm>
     <primary>quote_ident</primary>
<!--
     <secondary>use in PL/pgSQL</secondary>
-->
<secondary>PL/pgSQLでの使用</secondary>
    </indexterm>

    <indexterm>
     <primary>quote_literal</primary>
<!--
     <secondary>use in PL/pgSQL</secondary>
-->
<secondary>PL/pgSQLでの使用</secondary>
    </indexterm>

    <indexterm>
     <primary>quote_nullable</primary>
<!--
     <secondary>use in PL/pgSQL</secondary>
-->
<secondary>PL/pgSQLでの使用</secondary>
    </indexterm>

    <indexterm>
     <primary>format</primary>
<!--
     <secondary>use in PL/pgSQL</secondary>
-->
<secondary>PL/pgSQLでの使用</secondary>
    </indexterm>

    <para>
<!--
     When working with dynamic commands you will often have to handle escaping
     of single quotes.  The recommended method for quoting fixed text in your
     function body is dollar quoting.  (If you have legacy code that does
     not use dollar quoting, please refer to the
     overview in <xref linkend="plpgsql-quote-tips">, which can save you
     some effort when translating said code to a more reasonable scheme.)
-->
動的コマンドを使用する時、しばしば<application>PL/pgSQL</>では単一引用符をエスケープしなければなりません。
関数本体における固定のテキストを引用符付けする推奨方法は、ドル引用符を使用する方法です。
（ドル引用符を用いない旧式のコードを保有している場合は、<xref linkend="plpgsql-quote-tips">の概要を参照することが、理解しやすいコードへの変換作業の手助けになります）。
    </para>

    <para>
<!--
     Dynamic values require careful handling since they might contain
     quote characters.
     An example using <function>format()</> (this assumes that you are
     dollar quoting the function body so quote marks need not be doubled):
-->
動的な値は引用符を含んでいる可能性があるので注意深い取り扱いが必要です。
以下に<function>format()</>を使う例を示します（ここでは関数にドル引用符を用いる方法を使用すると仮定しているので、引用符を二重化する必要はありません）。
<programlisting>
EXECUTE format('UPDATE tbl SET %I = $1 '
   'WHERE key = $2', colname) USING newvalue, keyvalue;
</programlisting>
<!--
     It is also possible to call the quoting functions directly:
-->
クオート関数を直接呼び出すことも可能です。
<programlisting>
EXECUTE 'UPDATE tbl SET '
        || quote_ident(colname)
        || ' = '
        || quote_literal(newvalue)
        || ' WHERE key = '
        || quote_literal(keyvalue);
</programlisting>
    </para>

    <para>
<!--
     This example demonstrates the use of the
     <function>quote_ident</function> and
     <function>quote_literal</function> functions (see <xref
     linkend="functions-string">).  For safety, expressions containing column
     or table identifiers should be passed through
     <function>quote_ident</function> before insertion in a dynamic query.
     Expressions containing values that should be literal strings in the
     constructed command should be passed through <function>quote_literal</>.
     These functions take the appropriate steps to return the input text
     enclosed in double or single quotes respectively, with any embedded
     special characters properly escaped.
-->
この例は、<function>quote_ident</function>と<function>quote_literal</function>関数（<xref linkend="functions-string">を参照）の使用方法を示しています。
安全のため、列またはテーブル識別子を含む式は動的問い合わせに挿入する前に<function>quote_ident</function>を介して渡されなくてはなりません。
組み立てられるコマンドの中のリテラル文字列となるはずの値を含む式は、<function>quote_literal</>を介して渡されなければなりません。
これらの関数は、すべての特殊文字を適切にエスケープして埋め込んだ、二重引用符または単一引用符で囲まれた入力テキストを返すために、適切な手順を踏みます。
    </para>

    <para>
<!--
     Because <function>quote_literal</function> is labeled
     <literal>STRICT</literal>, it will always return null when called with a
     null argument.  In the above example, if <literal>newvalue</> or
     <literal>keyvalue</> were null, the entire dynamic query string would
     become null, leading to an error from <command>EXECUTE</command>.
     You can avoid this problem by using the <function>quote_nullable</>
     function, which works the same as <function>quote_literal</> except that
     when called with a null argument it returns the string <literal>NULL</>.
     For example,
-->
<function>quote_literal</function>は<literal>STRICT</literal>ラベル付けされているため、NULL引数で呼び出された場合、常にNULLを返します。
上記の例で、<literal>newvalue</>または<literal>keyvalue</>がNULLの場合、動的問合せ文字列全体がNULLとなり、<command>EXECUTE</command>からのエラーを導きます。
<function>quote_nullable</>関数を使用することで、この問題を回避することができます。
その動作は、NULL引数付きで呼び出された場合に文字列<literal>NULL</>を返すことを除いて<function>quote_literal</>と同一です。
以下に例を示します。
<programlisting>
EXECUTE 'UPDATE tbl SET '
        || quote_ident(colname)
        || ' = '
        || quote_nullable(newvalue)
        || ' WHERE key = '
        || quote_nullable(keyvalue);
</programlisting>
<!--
     If you are dealing with values that might be null, you should usually
     use <function>quote_nullable</> in place of <function>quote_literal</>.
-->
NULLの可能性のある値を処理するのであれば、通常<function>quote_literal</>の代わりに<function>quote_nullable</>を使用しなければなりません。
    </para>

    <para>
<!--
     As always, care must be taken to ensure that null values in a query do
     not deliver unintended results.  For example the <literal>WHERE</> clause
-->
いつものように、問い合わせの中のNULL値は意図しない結果を確実にもたらさないよう配慮をしなければなりません。
例えば次のような<literal>WHERE</>句の結果はどうなるのでしょう。
<programlisting>
'WHERE key = ' || quote_nullable(keyvalue)
</programlisting>
<!--
     will never succeed if <literal>keyvalue</> is null, because the
     result of using the equality operator <literal>=</> with a null operand
     is always null.  If you wish null to work like an ordinary key value,
     you would need to rewrite the above as
-->
これは<literal>keyvalue</>がNULLである限り成功しません。
その理由は、等価演算子<literal>=</>をNULLオペランドで使用するとその結果は常にNULLとなるからです。
NULLを通常のキーの値と同じように動作させたい場合、上記を、以下のように書き換えなければなりません。
<programlisting>
'WHERE key IS NOT DISTINCT FROM ' || quote_nullable(keyvalue)
</programlisting>
<!--
     (At present, <literal>IS NOT DISTINCT FROM</> is handled much less
     efficiently than <literal>=</>, so don't do this unless you must.
     See <xref linkend="functions-comparison"> for
     more information on nulls and <literal>IS DISTINCT</>.)
-->
（現時点では、<literal>IS NOT DISTINCT FROM</>は<literal>=</>よりもより効率性が少なく扱われますので、必要に迫られた場合以外は行わないようにしてください。
NULLと<literal>IS DISTINCT</>についての更なる情報は<xref linkend="functions-comparison">を参照してください。）
    </para>

    <para>
<!--
     Note that dollar quoting is only useful for quoting fixed text.
     It would be a very bad idea to try to write this example as:
-->
ドル引用符は固定のテキストを引用符付けする場合のみ有用であるということに注意してください。
この例を次のように記述するのは非常に悪い考えです。
<programlisting>
EXECUTE 'UPDATE tbl SET '
        || quote_ident(colname)
        || ' = $$'
        || newvalue
        || '$$ WHERE key = '
        || quote_literal(keyvalue);
</programlisting>
<!--
     because it would break if the contents of <literal>newvalue</>
     happened to contain <literal>$$</>.  The same objection would
     apply to any other dollar-quoting delimiter you might pick.
     So, to safely quote text that is not known in advance, you
     <emphasis>must</> use <function>quote_literal</>,
     <function>quote_nullable</>, or <function>quote_ident</>, as appropriate.
-->
なぜなら、<literal>newvalue</>の内容がたまたま<literal>$$</>を含む時は、途中で次の処理へ移ってしまうからです。
同様の不測事態は、ドル引用符の他の区切り文字を選んだ時も起こります。
したがって、テキストの内容を把握していない時は、安全にテキストを引用符付けするために、<function>quote_literal</function>、<function>quote_nullable</>、または<function>quote_ident</>関数を適切に使用<emphasis>しなければなりません</>。
    </para>

    <para>
<!--
     Dynamic SQL statements can also be safely constructed using the
     <function>format</function> function (see <xref
     linkend="functions-string">). For example:
-->
動的 SQL 文は<function>format</function>関数を使用しても安全に作成できます（<xref linkend="functions-string">参照）。
例を示します。
<programlisting>
EXECUTE format('UPDATE tbl SET %I = %L '
   'WHERE key = %L', colname, newvalue, keyvalue);
</programlisting>
<!--
     <literal>%I</> is equivalent to <function>quote_ident</>, and
     <literal>%L</> is equivalent to <function>quote_nullable</function>.
     The <function>format</function> function can be used in conjunction with
     the <literal>USING</literal> clause:
-->
<literal>%I</>は<function>quote_ident</>と同等で、<literal>%L</>は<function>quote_nullable</function>と同等です。
<function>format</function>関数は<literal>USING</literal>句と共に使用できます。
<programlisting>
EXECUTE format('UPDATE tbl SET %I = $1 WHERE key = $2', colname)
   USING newvalue, keyvalue;
</programlisting>
<!--
     This form is better because the variables are handled in their native
     data type format, rather than unconditionally converting them to
     text and quoting them via <literal>%L</>.  It is also more efficient.
-->
変数が、無条件にテキストに変換されて<literal>%L</>で引用符付けされることなく、固有のデータ形式で処理されるため、この形式はより優れています。
    </para>
   </example>

    <para>
<!--
     A much larger example of a dynamic command and
     <command>EXECUTE</command> can be seen in <xref
     linkend="plpgsql-porting-ex2">, which builds and executes a
     <command>CREATE FUNCTION</> command to define a new function.
-->
動的問い合わせと<command>EXECUTE</command>の長大な例は<xref linkend="plpgsql-porting-ex2">にあります。
それは新しい関数を定義するために<command>CREATE FUNCTION</>コマンドを組み立て実行するものです。
    </para>
   </sect2>

   <sect2 id="plpgsql-statements-diagnostics">
<!--
    <title>Obtaining the Result Status</title>
-->
<title>結果ステータスの取得</title>

    <para>
<!--
     There are several ways to determine the effect of a command. The
     first method is to use the <command>GET DIAGNOSTICS</command>
     command, which has the form:
-->
コマンドの効果を判断するにはいくつか方法があります。
最初の方法は以下のような形式の<command>GET DIAGNOSTICS</command>を使用する方法です。

<synopsis>
GET <optional> CURRENT </optional> DIAGNOSTICS <replaceable>variable</replaceable> { = | := } <replaceable>item</replaceable> <optional> , ... </optional>;
</synopsis>

<!--
     This command allows retrieval of system status indicators.
     <literal>CURRENT</> is a noise word (but see also <command>GET STACKED
     DIAGNOSTICS</command> in <xref linkend="plpgsql-exception-diagnostics">).
     Each <replaceable>item</replaceable> is a key word identifying a status
     value to be assigned to the specified <replaceable>variable</replaceable>
     (which should be of the right data type to receive it).  The currently
     available status items are shown
     in <xref linkend="plpgsql-current-diagnostics-values">.  Colon-equal
     (<literal>:=</>) can be used instead of the SQL-standard <literal>=</>
     token.  An example:
-->
このコマンドによってシステムステータスインジケータを取り出すことができます。
<literal>CURRENT</>は無意味な単語です（しかし<xref linkend="plpgsql-exception-diagnostics">の<command>GET STACKED DIAGNOSTICS</command>も参照してください）。
各<replaceable>item</replaceable>は、指定された<replaceable>variable</replaceable>（これは受け取るために正しいデータ型でなければなりません）に代入されるステータス値を識別するキーワードです。
現在使用可能なステータス項目は、<xref linkend="plpgsql-current-diagnostics-values">で示されています。
代入記号（<literal>:=</>）が標準SQLにおける等号（<literal>=</>）の代わりに使用できます。
以下に例を示します。
<programlisting>
GET DIAGNOSTICS integer_var = ROW_COUNT;
</programlisting>
    </para>

     <table id="plpgsql-current-diagnostics-values">
<!--
      <title>Available Diagnostics Items</title>
-->
      <title>使用できるステータス項目</title>
      <tgroup cols="3">
       <thead>
        <row>
<!--
         <entry>Name</entry>
         <entry>Type</entry>
         <entry>Description</entry>
-->
         <entry>名前</entry>
         <entry>型</entry>
         <entry>説明</entry>
        </row>
       </thead>
       <tbody>
        <row>
         <entry><varname>ROW_COUNT</varname></entry>
         <entry><type>bigint</></entry>
<!--
         <entry>the number of rows processed by the most
          recent <acronym>SQL</acronym> command</entry>
-->
         <entry>最後の<acronym>SQL</acronym>コマンドにより処理された行数</entry>
        </row>
        <row>
         <entry><varname>RESULT_OID</varname></entry>
         <entry><type>oid</></entry>
<!--
         <entry>the OID of the last row inserted by the most
          recent <acronym>SQL</acronym> command (only useful after
          an <command>INSERT</command> command into a table having
          OIDs)</entry>
-->
         <entry>最後の<acronym>SQL</acronym>コマンドにより挿入された最後の行のOID
        （OIDを持つテーブルへの<command>INSERT</command>コマンドの後でのみ有用です）
          </entry>
        </row>
        <row>
         <entry><literal>PG_CONTEXT</literal></entry>
         <entry><type>text</></entry>
<!--
         <entry>line(s) of text describing the current call stack
          (see <xref linkend="plpgsql-call-stack">)</entry>
-->
         <entry>現在の呼び出しスタックを記述したテキストの行
          （<xref linkend="plpgsql-call-stack">を参照）</entry>
        </row>
       </tbody>
      </tgroup>
     </table>

    <para>
<!--
     The second method to determine the effects of a command is to check the
     special variable named <literal>FOUND</literal>, which is of
     type <type>boolean</type>.  <literal>FOUND</literal> starts out
     false within each <application>PL/pgSQL</application> function call.
     It is set by each of the following types of statements:
-->
コマンドの効果を判断する2番目の方法は、<literal>FOUND</literal>という<type>boolean</type>型の特殊な変数を検査することです。
<application>PL/pgSQL</application>の各関数呼び出しで使用される際、<literal>FOUND</literal>は最初は偽に設定されています。
以下のように、それぞれの文の種類によって設定が変更されます。

         <itemizedlist>
          <listitem>
           <para>
<!--
            A <command>SELECT INTO</command> statement sets
            <literal>FOUND</literal> true if a row is assigned, false if no
            row is returned.
-->
<command>SELECT INTO</command>文は、行が代入された場合は真、返されなかった場合は偽を<literal>FOUND</literal>に設定します。
           </para>
          </listitem>
          <listitem>
           <para>
<!--
            A <command>PERFORM</> statement sets <literal>FOUND</literal>
            true if it produces (and discards) one or more rows, false if
            no row is produced.
-->
<command>PERFORM</>文は、1つ以上の行が生成（破棄）された場合は真、まったく生成されなかった場合は偽を<literal>FOUND</literal>に設定します。
           </para>
          </listitem>
          <listitem>
           <para>
<!--
            <command>UPDATE</>, <command>INSERT</>, and <command>DELETE</>
            statements set <literal>FOUND</literal> true if at least one
            row is affected, false if no row is affected.
-->
<command>UPDATE</>、<command>INSERT</>、および<command>DELETE</>文は、少なくとも1行が影響を受けた場合は真、まったく影響を受けなかった場合は偽を<literal>FOUND</literal>に設定します。
           </para>
          </listitem>
          <listitem>
           <para>
<!--
            A <command>FETCH</> statement sets <literal>FOUND</literal>
            true if it returns a row, false if no row is returned.
-->
<command>FETCH</>文は、行が返された場合は真、まったく返されなかった場合は偽を<literal>FOUND</literal>に設定します。
           </para>
          </listitem>
          <listitem>
           <para>
<!--
            A <command>MOVE</> statement sets <literal>FOUND</literal>
            true if it successfully repositions the cursor, false otherwise.
-->
<command>MOVE</>文は、カーソルの移動が成功した場合は真、失敗した場合は偽を<literal>FOUND</literal>に設定します。
           </para>
          </listitem>
          <listitem>
           <para>
<!--
            A <command>FOR</> or <command>FOREACH</> statement sets
            <literal>FOUND</literal> true
            if it iterates one or more times, else false.
            <literal>FOUND</literal> is set this way when the
            loop exits; inside the execution of the loop,
            <literal>FOUND</literal> is not modified by the
            loop statement, although it might be changed by the
            execution of other statements within the loop body.
-->
<command>FOR</>文または<command>FOREACH</>文は、1回以上繰り返しが行われた場合は真、行われなかった場合は偽を<literal>FOUND</literal>に設定します。
<literal>FOUND</literal>はループが終了した際、このように設定されます。
ループ実行中はループ文による<literal>FOUND</literal>の変更はありません。
ただし、ループ本体内の他種類の文を実行することによって、変更されるかもしれません。
           </para>
          </listitem>
          <listitem>
           <para>
<!--
            <command>RETURN QUERY</command> and <command>RETURN QUERY
            EXECUTE</command> statements set <literal>FOUND</literal>
            true if the query returns at least one row, false if no row
            is returned.
-->
<command>RETURN QUERY</command>と<command>RETURN QUERY EXECUTE</command>文は、問い合わせが行を１つでも返せば真、行が返されなければ偽を設定します。
           </para>
          </listitem>
         </itemizedlist>

<!--
     Other <application>PL/pgSQL</application> statements do not change
     the state of <literal>FOUND</literal>.
     Note in particular that <command>EXECUTE</command>
     changes the output of <command>GET DIAGNOSTICS</command>, but
     does not change <literal>FOUND</literal>.
-->
他の<application>PL/pgSQL</application>文は<literal>FOUND</literal>の状態を変更しません。
特に、<command>EXECUTE</command>は<command>GET DIAGNOSTICS</command>の出力を変更しますが、<literal>FOUND</literal>を変更しないことに注意してください。
    </para>

    <para>
<!--
     <literal>FOUND</literal> is a local variable within each
     <application>PL/pgSQL</application> function; any changes to it
     affect only the current function.
-->
<literal>FOUND</literal>はそれぞれの<application>PL/pgSQL</application>関数内部のローカル変数です。
<literal>FOUND</literal>に対して行われた全ての変更は、現在の関数にのみ影響します。
    </para>

   </sect2>

   <sect2 id="plpgsql-statements-null">
<!--
    <title>Doing Nothing At All</title>
-->
<title>まったく何もしない</title>

    <para>
<!--
     Sometimes a placeholder statement that does nothing is useful.
     For example, it can indicate that one arm of an if/then/else
     chain is deliberately empty.  For this purpose, use the
     <command>NULL</command> statement:
-->
何もしないプレースホルダ文が有用になることがあります。
例えば、IF/THEN/ELSE文の一部が空文であることを明示したい時です。
このような目的には<command>NULL</command>文を使用します。

<synopsis>
NULL;
</synopsis>
    </para>

    <para>
<!--
     For example, the following two fragments of code are equivalent:
-->
例えば、次の2つのコードは同等です。
<programlisting>
BEGIN
    y := x / 0;
EXCEPTION
    WHEN division_by_zero THEN
<!--
        NULL;  &#045;- ignore the error
-->
        NULL;  -- 誤りを無視する
END;
</programlisting>

<programlisting>
BEGIN
    y := x / 0;
EXCEPTION
<!--
    WHEN division_by_zero THEN  &#045;- ignore the error
-->
    WHEN division_by_zero THEN  -- 誤りを無視する
END;
</programlisting>
<!--
     Which is preferable is a matter of taste.
-->
どちらが望ましいと思うかは、好みの問題です。
    </para>

    <note>
     <para>
<!--
      In Oracle's PL/SQL, empty statement lists are not allowed, and so
      <command>NULL</> statements are <emphasis>required</> for situations
      such as this.  <application>PL/pgSQL</application> allows you to
      just write nothing, instead.
-->
OracleのPL/SQLでは無記述の文は許されませんので、こうした状況では<command>NULL</>文が<emphasis>必須</>です。
しかし<application>PL/pgSQL</application>では無記述の文が許可されています。
     </para>
    </note>

   </sect2>
  </sect1>

  <sect1 id="plpgsql-control-structures">
<!--
   <title>Control Structures</title>
-->
<title>制御構造</title>

   <para>
<!--
    Control structures are probably the most useful (and
    important) part of <application>PL/pgSQL</>. With
    <application>PL/pgSQL</>'s control structures,
    you can manipulate <productname>PostgreSQL</> data in a very
    flexible and powerful way.
-->
制御構造はおそらく<application>PL/pgSQL</>の最も有用（かつ重要）な部分です。
<application>PL/pgSQL</>の制御構造を使用して、<productname>PostgreSQL</>のデータを非常に柔軟、強力に操作することができます。
   </para>

   <sect2 id="plpgsql-statements-returning">
<!--
    <title>Returning From a Function</title>
-->
<title>関数からの復帰</title>

    <para>
<!--
     There are two commands available that allow you to return data
     from a function: <command>RETURN</command> and <command>RETURN
     NEXT</command>.
-->
関数からデータを返すために使用できるコマンドが2つあります。
<command>RETURN</command>および<command>RETURN NEXT</command>です。
    </para>

    <sect3>
     <title><command>RETURN</></title>

<synopsis>
RETURN <replaceable>expression</replaceable>;
</synopsis>

     <para>
<!--
      <command>RETURN</command> with an expression terminates the
      function and returns the value of
      <replaceable>expression</replaceable> to the caller.  This form
      is used for <application>PL/pgSQL</> functions that do
      not return a set.
-->
式を持つ<command>RETURN</command>は関数を終了し、<replaceable>expression</replaceable>の値を呼び出し元に返します。
この形式は集合を返さない<application>PL/pgSQL</>関数で使用されます。
     </para>

     <para>
<!--
      In a function that returns a scalar type, the expression's result will
      automatically be cast into the function's return type as described for
      assignments.  But to return a composite (row) value, you must write an
      expression delivering exactly the requested column set.  This may
      require use of explicit casting.
-->
スカラ型を返す関数において、代入のところで説明したように、式の結果は自動的に関数の戻り値の型にキャストされます。
しかし、複合（行）値を返すためには、要求された列集合を正確に導出する式を記述しなければなりません。
これにより、明示的なキャストの使用が必要となることがあります。
     </para>

     <para>
<!--
      If you declared the function with output parameters, write just
      <command>RETURN</command> with no expression.  The current values
      of the output parameter variables will be returned.
-->
出力パラメータを持った関数を宣言した時は、式の無い<command>RETURN</command>を記述してください。
その時点における出力パラメータの値が返されます。
     </para>

     <para>
<!--
      If you declared the function to return <type>void</type>, a
      <command>RETURN</command> statement can be used to exit the function
      early; but do not write an expression following
      <command>RETURN</command>.
-->
<type>void</type>を返すように関数を宣言した場合でも、関数を直ちに抜け出すために<command>RETURN</command>を使用できますが、<command>RETURN</command>の後に式を記述しないでください。
     </para>

     <para>
<!--
      The return value of a function cannot be left undefined. If
      control reaches the end of the top-level block of the function
      without hitting a <command>RETURN</command> statement, a run-time
      error will occur.  This restriction does not apply to functions
      with output parameters and functions returning <type>void</type>,
      however.  In those cases a <command>RETURN</command> statement is
      automatically executed if the top-level block finishes.
-->
関数の戻り値は未定義とさせたままにすることはできません。
制御が、<command>RETURN</command>文が見つからない状態で関数の最上位のブロックの終わりまで達した時、実行時エラーが発生します。
しかし、この制限は出力パラメータを持った関数及び<type>void</type>を返す関数には当てはまりません。
このような場合は最上位のブロックが終わった時、<command>RETURN</command>文が自動的に実行されます。
     </para>

     <para>
<!--
      Some examples:
-->
例を示します。

<programlisting>
<!--
&#045;- functions returning a scalar type
-->
-- スカラ型を返す関数
RETURN 1 + 2;
RETURN scalar_var;

<!--
&#045;- functions returning a composite type
-->
-- 複合型を返す関数
RETURN composite_type_var;
<!--
RETURN (1, 2, 'three'::text);  &#045;- must cast columns to correct types
-->
RETURN (1, 2, 'three'::text);  -- 正しい型の列にキャストしなければなりません
</programlisting>
     </para>
    </sect3>

    <sect3>
<!--
     <title><command>RETURN NEXT</> and <command>RETURN QUERY</command></title>
-->
<title><command>RETURN NEXT</>および<command>RETURN QUERY</command></title>
    <indexterm>
     <primary>RETURN NEXT</primary>
<!--
     <secondary>in PL/pgSQL</secondary>
-->
<secondary>PL/pgSQLにおける</secondary>
    </indexterm>
    <indexterm>
     <primary>RETURN QUERY</primary>
<!--
     <secondary>in PL/pgSQL</secondary>
-->
<secondary>PL/pgSQLにおける</secondary>
    </indexterm>

<synopsis>
RETURN NEXT <replaceable>expression</replaceable>;
RETURN QUERY <replaceable>query</replaceable>;
RETURN QUERY EXECUTE <replaceable class="command">command-string</replaceable> <optional> USING <replaceable>expression</replaceable> <optional>, ... </optional> </optional>;
</synopsis>

     <para>
<!--
      When a <application>PL/pgSQL</> function is declared to return
      <literal>SETOF <replaceable>sometype</></literal>, the procedure
      to follow is slightly different.  In that case, the individual
      items to return are specified by a sequence of <command>RETURN
      NEXT</command> or <command>RETURN QUERY</command> commands, and
      then a final <command>RETURN</command> command with no argument
      is used to indicate that the function has finished executing.
      <command>RETURN NEXT</command> can be used with both scalar and
      composite data types; with a composite result type, an entire
      <quote>table</quote> of results will be returned.
      <command>RETURN QUERY</command> appends the results of executing
      a query to the function's result set. <command>RETURN
      NEXT</command> and <command>RETURN QUERY</command> can be freely
      intermixed in a single set-returning function, in which case
      their results will be concatenated.
-->
<application>PL/pgSQL</>関数が<literal>SETOF <replaceable>sometype</></literal>を返すように宣言した場合、後続の処理が多少違います。
この場合、戻り値の個々の項目は、<command>RETURN NEXT</command>コマンドまたは<command>RETURN QUERY</command>コマンドで指定されます。
そして、引数のない最後の<command>RETURN</command>コマンドにより、関数が実行を終了したことが示されます。
<command>RETURN NEXT</command>は、スカラ型および複合型の両方で使用することができます。
複合型の場合、結果の<quote>テーブル</quote>全体が返されます。
<command>RETURN QUERY</command>は、問い合わせを実行した結果を関数の結果集合に追加します。
<command>RETURN NEXT</command>と<command>RETURN QUERY</command>は、単一の集合を返す関数の中で自由に混合できます。
この場合、連結されたものが結果となります。
     </para>

     <para>
<!--
      <command>RETURN NEXT</command> and <command>RETURN
      QUERY</command> do not actually return from the function &mdash;
      they simply append zero or more rows to the function's result
      set.  Execution then continues with the next statement in the
      <application>PL/pgSQL</> function.  As successive
      <command>RETURN NEXT</command> or <command>RETURN
      QUERY</command> commands are executed, the result set is built
      up.  A final <command>RETURN</command>, which should have no
      argument, causes control to exit the function (or you can just
      let control reach the end of the function).
-->
実際には、<command>RETURN NEXT</command>および<command>RETURN QUERY</command>は関数から戻りません。
単に関数の結果集合に行を追加しているだけです。
そして、その実行は<application>PL/pgSQL</>関数内の次の文に継続します。
<command>RETURN NEXT</command>または<command>RETURN QUERY</command>コマンドが連続して実行されると、結果集合が作成されます。
最後の、引数を持ってはならない<command>RETURN</command>により、関数の終了を制御します
(または制御を関数の最後に移すことができます)。
     </para>

     <para>
<!--
      <command>RETURN QUERY</command> has a variant
      <command>RETURN QUERY EXECUTE</command>, which specifies the
      query to be executed dynamically.  Parameter expressions can
      be inserted into the computed query string via <literal>USING</>,
      in just the same way as in the <command>EXECUTE</> command.
-->
<command>RETURN QUERY</command>には<command>RETURN QUERY EXECUTE</command>という亜種があり、それは問い合わせが動的に実行されることを指定します。
パラメータ式を、<command>EXECUTE</>コマンド内と全く同じように、<literal>USING</>によって演算された問い合わせ文字列に挿入することができます。
     </para>

     <para>
<!--
      If you declared the function with output parameters, write just
      <command>RETURN NEXT</command> with no expression.  On each
      execution, the current values of the output parameter
      variable(s) will be saved for eventual return as a row of the
      result.  Note that you must declare the function as returning
      <literal>SETOF record</literal> when there are multiple output
      parameters, or <literal>SETOF <replaceable>sometype</></literal>
      when there is just one output parameter of type
      <replaceable>sometype</>, in order to create a set-returning
      function with output parameters.
-->
出力パラメータを持つ関数を宣言した時は、式の無い<command>RETURN NEXT</command>だけを記述してください。
実行の度に、その時点における出力パラメータの値が、関数からの戻り値のために結果の行として保存されます。
出力パラメータを持つ集合を返す関数を作成するためには、出力パラメータが複数の時は<literal>SETOF record</literal>を返すように関数を宣言し、単一の<replaceable>sometype</>型の出力パラメータの時は<literal>SETOF <replaceable>sometype</></literal>を返すように関数を宣言しなければならないことに注意してください。
     </para>

     <para>
<!--
      Here is an example of a function using <command>RETURN
      NEXT</command>:
-->
<command>RETURN NEXT</command>を使用する関数の例を以下に示します。

<programlisting>
CREATE TABLE foo (fooid INT, foosubid INT, fooname TEXT);
INSERT INTO foo VALUES (1, 2, 'three');
INSERT INTO foo VALUES (4, 5, 'six');

CREATE OR REPLACE FUNCTION get_all_foo() RETURNS SETOF foo AS
$BODY$
DECLARE
    r foo%rowtype;
BEGIN
    FOR r IN
        SELECT * FROM foo WHERE fooid &gt; 0
    LOOP
<!--
        &#045;- can do some processing here
        RETURN NEXT r; &#045;- return current row of SELECT
-->
        -- ここで処理を実行できます
        RETURN NEXT r; -- SELECTの現在の行を返します
    END LOOP;
    RETURN;
END
$BODY$
LANGUAGE plpgsql;

SELECT * FROM get_all_foo();
</programlisting>
     </para>

     <para>
<!--
      Here is an example of a function using <command>RETURN
      QUERY</command>:
-->
<command>RETURN QUERY</command>を使用する関数の例を以下に示します。

<programlisting>
CREATE FUNCTION get_available_flightid(date) RETURNS SETOF integer AS
$BODY$
BEGIN
    RETURN QUERY SELECT flightid
                   FROM flight
                  WHERE flightdate >= $1
                    AND flightdate < ($1 + 1);

<!--
    &#045;- Since execution is not finished, we can check whether rows were returned
    &#045;- and raise exception if not.
-->
-- 実行が終わっていないので、行が返されたか検査して、行がなければ例外を発生させます。
    IF NOT FOUND THEN
        RAISE EXCEPTION 'No flight at %.', $1;
    END IF;

    RETURN;
 END
$BODY$
LANGUAGE plpgsql;

<!--
&#045;- Returns available flights or raises exception if there are no
&#045;- available flights.
-->
-- 利用できるフライトを返し、フライトがない場合は例外を発生させます。
SELECT * FROM get_available_flightid(CURRENT_DATE);
</programlisting>
     </para>

     <note>
      <para>
<!--
       The current implementation of <command>RETURN NEXT</command>
       and <command>RETURN QUERY</command> stores the entire result set
       before returning from the function, as discussed above.  That
       means that if a <application>PL/pgSQL</> function produces a
       very large result set, performance might be poor: data will be
       written to disk to avoid memory exhaustion, but the function
       itself will not return until the entire result set has been
       generated.  A future version of <application>PL/pgSQL</> might
       allow users to define set-returning functions
       that do not have this limitation.  Currently, the point at
       which data begins being written to disk is controlled by the
       <xref linkend="guc-work-mem">
       configuration variable.  Administrators who have sufficient
       memory to store larger result sets in memory should consider
       increasing this parameter.
-->
上記のように、<command>RETURN NEXT</command>および<command>RETURN QUERY</command>の現在の実装では、関数から返される前に結果集合全体を保管します。
これにより、<application>PL/pgSQL</>関数が非常に大量の結果集合を返した場合、性能が低下する可能性があります。
メモリの枯渇を避けるため、データはディスクに書き込まれます。
しかし、関数自体は結果集合全体が生成されるまでは戻りません。
将来の<application>PL/pgSQL</>のバージョンでは、この制限を受けずに集合を返す関数をユーザが定義できるようになるかもしれません。
現在、データがディスクに書き込まれ始まる時点は<xref linkend="guc-work-mem" xreflabel="work_mem">設定変数によって制御されています。
大量の結果集合を保管するのに十分なメモリがある場合、管理者はこのパラメータの値を大きくすることを考慮すべきです。
      </para>
     </note>
    </sect3>
   </sect2>

   <sect2 id="plpgsql-conditionals">
<!--
    <title>Conditionals</title>
-->
<title>条件分岐</title>

    <para>
<!--
     <command>IF</> and <command>CASE</> statements let you execute
     alternative commands based on certain conditions.
     <application>PL/pgSQL</> has three forms of <command>IF</>:
-->
<command>IF</>と<command>CASE</>文はある条件に基づいて代わりのコマンドを実行させます。
<application>PL/pgSQL</>には、以下のような３つの<command>IF</>の形式があります。
    <itemizedlist>
     <listitem>
      <para><literal>IF ... THEN ... END IF</></>
     </listitem>
     <listitem>
      <para><literal>IF ... THEN ... ELSE ... END IF</></>
     </listitem>
     <listitem>
      <para><literal>IF ... THEN ... ELSIF ... THEN ... ELSE ... END IF</></>
     </listitem>
    </itemizedlist>

<!--
    and two forms of <command>CASE</>:
-->
また、以下のような２つの<command>CASE</>の形式があります。
    <itemizedlist>
     <listitem>
      <para><literal>CASE ... WHEN ... THEN ... ELSE ... END CASE</></>
     </listitem>
     <listitem>
      <para><literal>CASE WHEN ... THEN ... ELSE ... END CASE</></>
     </listitem>
    </itemizedlist>
    </para>

    <sect3>
     <title><literal>IF-THEN</></title>

<synopsis>
IF <replaceable>boolean-expression</replaceable> THEN
    <replaceable>statements</replaceable>
END IF;
</synopsis>

       <para>
<!--
        <literal>IF-THEN</literal> statements are the simplest form of
        <literal>IF</literal>. The statements between
        <literal>THEN</literal> and <literal>END IF</literal> will be
        executed if the condition is true. Otherwise, they are
        skipped.
-->
<literal>IF-THEN</literal>文は最も単純な<literal>IF</literal>の形式です。
<literal>THEN</literal>と<literal>END IF</literal>の間の文が条件が真の場合に実行されます。
さもなければそれらは飛ばされます。
       </para>

       <para>
<!--
        Example:
-->
例：
<programlisting>
IF v_user_id &lt;&gt; 0 THEN
    UPDATE users SET email = v_email WHERE user_id = v_user_id;
END IF;
</programlisting>
       </para>
     </sect3>

     <sect3>
      <title><literal>IF-THEN-ELSE</></title>

<synopsis>
IF <replaceable>boolean-expression</replaceable> THEN
    <replaceable>statements</replaceable>
ELSE
    <replaceable>statements</replaceable>
END IF;
</synopsis>

       <para>
<!--
        <literal>IF-THEN-ELSE</literal> statements add to
        <literal>IF-THEN</literal> by letting you specify an
        alternative set of statements that should be executed if the
        condition is not true.  (Note this includes the case where the
        condition evaluates to NULL.)
-->
<literal>IF-THEN-ELSE</literal>文は<literal>IF-THEN</literal>に加え、条件評価が偽の場合に実行すべき代替となる文の集合を指定することができます。
（これには条件がNULLと評価した場合も含まれることに注意してください。）
       </para>

       <para>
<!--
        Examples:
-->
例：
<programlisting>
IF parentid IS NULL OR parentid = ''
THEN
    RETURN fullname;
ELSE
    RETURN hp_true_filename(parentid) || '/' || fullname;
END IF;
</programlisting>

<programlisting>
IF v_count &gt; 0 THEN
    INSERT INTO users_count (count) VALUES (v_count);
    RETURN 't';
ELSE
    RETURN 'f';
END IF;
</programlisting>
     </para>
    </sect3>

     <sect3>
      <title><literal>IF-THEN-ELSIF</></title>

<synopsis>
IF <replaceable>boolean-expression</replaceable> THEN
    <replaceable>statements</replaceable>
<optional> ELSIF <replaceable>boolean-expression</replaceable> THEN
    <replaceable>statements</replaceable>
<optional> ELSIF <replaceable>boolean-expression</replaceable> THEN
    <replaceable>statements</replaceable>
    ...
</optional>
</optional>
<optional> ELSE
    <replaceable>statements</replaceable> </optional>
END IF;
</synopsis>

       <para>
<!--
        Sometimes there are more than just two alternatives.
        <literal>IF-THEN-ELSIF</> provides a convenient
        method of checking several alternatives in turn.
        The <literal>IF</> conditions are tested successively
        until the first one that is true is found.  Then the
        associated statement(s) are executed, after which control
        passes to the next statement after <literal>END IF</>.
        (Any subsequent <literal>IF</> conditions are <emphasis>not</>
        tested.)  If none of the <literal>IF</> conditions is true,
        then the <literal>ELSE</> block (if any) is executed.
-->
選択肢が２つだけではなくより多くになる場合があります。
<literal>IF-THEN-ELSIF</>は、順番に複数の代替手段を検査する、より便利な方法を提供します。
<literal>IF</>条件は最初の真である結果が見つかるまで連続して検査されます。
そして関連した文が実行され、その後<literal>END IF</>以降の次の文に制御が渡されます。
（以降にある<literal>IF</>条件の検査はすべて実行<emphasis>されません</>。）
全ての<literal>IF</>条件が真でない場合、<literal>ELSE</>ブロックが（もし存在すれば）実行されます。
機能的には、<literal>IF-THEN-ELSE-IF-THEN</>コマンドを入れ子にしたものと同じですが、必要な<literal>END IF</>は1つだけです。
       </para>

       <para>
<!--
        Here is an example:
-->
以下に例を示します。

<programlisting>
IF number = 0 THEN
    result := 'zero';
ELSIF number &gt; 0 THEN
    result := 'positive';
ELSIF number &lt; 0 THEN
    result := 'negative';
ELSE
<!--
    &#045;&#045; hmm, the only other possibility is that number is null
-->
    -- ふうむ、残る唯一の可能性はその値がNULLであることだ
    result := 'NULL';
END IF;
</programlisting>
       </para>

       <para>
<!--
        The key word <literal>ELSIF</> can also be spelled
        <literal>ELSEIF</>.
-->
<literal>ELSIF</>キーワードは<literal>ELSEIF</>のように書くことができます。
       </para>

       <para>
<!--
        An alternative way of accomplishing the same task is to nest
        <literal>IF-THEN-ELSE</literal> statements, as in the
        following example:
-->
同じ作業を遂行する別の方法は、以下の例のように<literal>IF-THEN-ELSE</literal>文を入れ子にすることです。

<programlisting>
IF demo_row.sex = 'm' THEN
    pretty_sex := 'man';
ELSE
    IF demo_row.sex = 'f' THEN
        pretty_sex := 'woman';
    END IF;
END IF;
</programlisting>
       </para>

       <para>
<!--
        However, this method requires writing a matching <literal>END IF</>
        for each <literal>IF</>, so it is much more cumbersome than
        using <literal>ELSIF</> when there are many alternatives.
-->
しかし、この方法はそれぞれの<literal>IF</>に対応する<literal>END IF</>の記述が必要です。
従って、多くの選択肢がある場合<literal>ELSIF</>を使用するよりも厄介です。
       </para>
     </sect3>

     <sect3>
<!--
      <title>Simple <literal>CASE</></title>
-->
<title>単純な<literal>CASE</></title>

<synopsis>
CASE <replaceable>search-expression</replaceable>
    WHEN <replaceable>expression</replaceable> <optional>, <replaceable>expression</replaceable> <optional> ... </optional></optional> THEN
      <replaceable>statements</replaceable>
  <optional> WHEN <replaceable>expression</replaceable> <optional>, <replaceable>expression</replaceable> <optional> ... </optional></optional> THEN
      <replaceable>statements</replaceable>
    ... </optional>
  <optional> ELSE
      <replaceable>statements</replaceable> </optional>
END CASE;
</synopsis>

      <para>
<!--
       The simple form of <command>CASE</> provides conditional execution
       based on equality of operands.  The <replaceable>search-expression</>
       is evaluated (once) and successively compared to each
       <replaceable>expression</> in the <literal>WHEN</> clauses.
       If a match is found, then the corresponding
       <replaceable>statements</replaceable> are executed, and then control
       passes to the next statement after <literal>END CASE</>.  (Subsequent
       <literal>WHEN</> expressions are not evaluated.)  If no match is
       found, the <literal>ELSE</> <replaceable>statements</replaceable> are
       executed; but if <literal>ELSE</> is not present, then a
       <literal>CASE_NOT_FOUND</literal> exception is raised.
-->
<command>CASE</>の単純な形式はオペランドの等価性にもとづく条件的実行を提供します。
<replaceable>search-expression</>は（一度だけ）評価され、その後<literal>WHEN</>句内のそれぞれの<replaceable>expression</>と比較されます。
一致するものが見つかると、関連した<replaceable>statements</replaceable>が実行され、<literal>END CASE</>の次の文に制御が渡されます。
（以降の<literal>WHEN</>式は評価されません。）
一致するものが見つからない場合、<literal>ELSE</> <replaceable>statements</replaceable>が実行されますが、<literal>ELSE</>が無いときは<literal>CASE_NOT_FOUND</literal>例外を引き起こします。
      </para>

      <para>
<!--
       Here is a simple example:
-->
以下は簡単な例です。

<programlisting>
CASE x
    WHEN 1, 2 THEN
        msg := 'one or two';
    ELSE
        msg := 'other value than one or two';
END CASE;
</programlisting>
      </para>
     </sect3>

     <sect3>
<!--
      <title>Searched <literal>CASE</></title>
-->
<title>検索付き<literal>CASE</></title>

<synopsis>
CASE
    WHEN <replaceable>boolean-expression</replaceable> THEN
      <replaceable>statements</replaceable>
  <optional> WHEN <replaceable>boolean-expression</replaceable> THEN
      <replaceable>statements</replaceable>
    ... </optional>
  <optional> ELSE
      <replaceable>statements</replaceable> </optional>
END CASE;
</synopsis>

      <para>
<!--
       The searched form of <command>CASE</> provides conditional execution
       based on truth of Boolean expressions.  Each <literal>WHEN</> clause's
       <replaceable>boolean-expression</replaceable> is evaluated in turn,
       until one is found that yields <literal>true</>.  Then the
       corresponding <replaceable>statements</replaceable> are executed, and
       then control passes to the next statement after <literal>END CASE</>.
       (Subsequent <literal>WHEN</> expressions are not evaluated.)
       If no true result is found, the <literal>ELSE</>
       <replaceable>statements</replaceable> are executed;
       but if <literal>ELSE</> is not present, then a
       <literal>CASE_NOT_FOUND</literal> exception is raised.
-->
<command>CASE</>の検索された形式は論理値式の真の結果に基づく条件付き実行を提供します。
それぞれの<literal>WHEN</>句の<replaceable>boolean-expression</replaceable>は<literal>true</>となる１つが見つかるまで順番に評価されます。
その後、関連する<replaceable>statements</replaceable>が実行され、その結果<literal>END CASE</>の次の文に制御が渡されます。
（以降の<literal>WHEN</>式は評価されません。）
真となる結果が見つからない場合、<literal>ELSE</> <replaceable>statements</replaceable>が実行されますが、<literal>ELSE</>が存在しないときは<literal>CASE_NOT_FOUND</literal>例外を引き起こします。
      </para>

      <para>
<!--
       Here is an example:
-->
以下は簡単な例です。

<programlisting>
CASE
    WHEN x BETWEEN 0 AND 10 THEN
        msg := 'value is between zero and ten';
    WHEN x BETWEEN 11 AND 20 THEN
        msg := 'value is between eleven and twenty';
END CASE;
</programlisting>
      </para>

      <para>
<!--
       This form of <command>CASE</> is entirely equivalent to
       <literal>IF-THEN-ELSIF</>, except for the rule that reaching
       an omitted <literal>ELSE</> clause results in an error rather
       than doing nothing.
-->
この形式の<command>CASE</>は、判定基準が省略された<literal>ELSE</>句に達した場合に何もしないのではなくエラーなる点を除き、<literal>IF-THEN-ELSIF</>と全く同一です。
      </para>

     </sect3>
   </sect2>

   <sect2 id="plpgsql-control-structures-loops">
<!--
    <title>Simple Loops</title>
-->
<title>単純なループ</title>

    <indexterm zone="plpgsql-control-structures-loops">
<!--
     <primary>loop</primary>
     <secondary>in PL/pgSQL</secondary>
-->
     <primary>ループ</primary>
     <secondary>PL/pgSQLにおける</secondary>
    </indexterm>

    <para>
<!--
     With the <literal>LOOP</>, <literal>EXIT</>,
     <literal>CONTINUE</>, <literal>WHILE</>, <literal>FOR</>,
     and <literal>FOREACH</> statements, you can arrange for your
     <application>PL/pgSQL</> function to repeat a series of commands.
-->
<literal>LOOP</>、<literal>EXIT</>、<literal>CONTINUE</>、<literal>WHILE</>、<literal>FOR</>、<literal>FOREACH</>文を使用して、<application>PL/pgSQL</application>関数で、一連のコマンドを繰り返すことができます。
    </para>

    <sect3>
     <title><literal>LOOP</></title>

<synopsis>
<optional> &lt;&lt;<replaceable>label</replaceable>&gt;&gt; </optional>
LOOP
    <replaceable>statements</replaceable>
END LOOP <optional> <replaceable>label</replaceable> </optional>;
</synopsis>

     <para>
<!--
      <literal>LOOP</> defines an unconditional loop that is repeated
      indefinitely until terminated by an <literal>EXIT</> or
      <command>RETURN</command> statement.  The optional
      <replaceable>label</replaceable> can be used by <literal>EXIT</>
      and <literal>CONTINUE</literal> statements within nested loops to
      specify which loop those statements refer to.
-->
<literal>LOOP</>は、<literal>EXIT</>文または<command>RETURN</command>文によって終了されるまで無限に繰り返される、条件なしのループを定義します。
省略可能な<replaceable>label</replaceable>は、ネステッドループにおいて<literal>EXIT</>および<literal>CONTINUE</literal>文がどのレベルの入れ子を参照するかを指定するために使用されます。
     </para>
    </sect3>

     <sect3>
      <title><literal>EXIT</></title>

     <indexterm>
      <primary>EXIT</primary>
<!--
      <secondary>in PL/pgSQL</secondary>
-->
<secondary>PL/pgSQLにおける</secondary>
     </indexterm>

<synopsis>
EXIT <optional> <replaceable>label</replaceable> </optional> <optional> WHEN <replaceable>boolean-expression</replaceable> </optional>;
</synopsis>

       <para>
<!--
        If no <replaceable>label</replaceable> is given, the innermost
        loop is terminated and the statement following <literal>END
        LOOP</> is executed next.  If <replaceable>label</replaceable>
        is given, it must be the label of the current or some outer
        level of nested loop or block. Then the named loop or block is
        terminated and control continues with the statement after the
        loop's/block's corresponding <literal>END</>.
-->
<replaceable>label</replaceable>が指定されない場合、最も内側のループを終わらせ、<literal>END LOOP</>の次の文がその後に実行されます。
<replaceable>label</replaceable>が指定された場合、それは現在またはその上位のネステッドループやブロックのラベルである必要があります。
その後、指名されたループまたはブロックを終わらせ、そのループまたはブロックの対応する<literal>END</>の次の文に制御を移します。
       </para>

       <para>
<!--
        If <literal>WHEN</> is specified, the loop exit occurs only if
        <replaceable>boolean-expression</> is true. Otherwise, control passes
        to the statement after <literal>EXIT</>.
-->
<literal>WHEN</>が指定された場合、<replaceable>boolean-expression</>が真の場合のみループの終了が起こります。
さもなければ、<literal>EXIT</>の後の行に制御が移ります。
       </para>

       <para>
<!--
        <literal>EXIT</> can be used with all types of loops; it is
        not limited to use with unconditional loops.
-->
<literal>EXIT</>は、すべての種類のループと共に使用できます。
条件なしのループでの使用に限定されません。
       </para>

       <para>
<!--
        When used with a
        <literal>BEGIN</literal> block, <literal>EXIT</literal> passes
        control to the next statement after the end of the block.
        Note that a label must be used for this purpose; an unlabeled
        <literal>EXIT</literal> is never considered to match a
        <literal>BEGIN</literal> block.  (This is a change from
        pre-8.4 releases of <productname>PostgreSQL</productname>, which
        would allow an unlabeled <literal>EXIT</literal> to match
        a <literal>BEGIN</literal> block.)
-->
<literal>BEGIN</literal>ブロックと共に使用した時、<literal>EXIT</literal>によりブロックの次の文に制御が移ります。
この目的のためにラベルが使用されなければならないことに注意してください。
ラベル無しの<literal>EXIT</literal>は<literal>BEGIN</literal>ブロックに対応するとは決して考えられません。
（これは、ラベル無しの<literal>EXIT</literal>が<literal>BEGIN</literal>ブロックに対応することを許容する<productname>PostgreSQL</productname>の8.4より前のリリースからの変更です。）
       </para>

       <para>
<!--
        Examples:
-->
例：
<programlisting>
LOOP
<!--
    &#045;&#045; some computations
-->
    -- 何らかの演算
    IF count &gt; 0 THEN
<!--
        EXIT;  &#045;&#045; exit loop
-->
        EXIT;  -- ループを抜け出す
    END IF;
END LOOP;

LOOP
<!--
    &#045;&#045; some computations
    EXIT WHEN count &gt; 0;  &#045;&#045; same result as previous example
-->
-- 何らかの演算
    EXIT WHEN count &gt; 0;  -- 上例と同じ結果
END LOOP;

&lt;&lt;ablock&gt;&gt;
BEGIN
<!--
    &#045;&#045; some computations
-->
    -- 何らかの演算
    IF stocks &gt; 100000 THEN
<!--
        EXIT ablock;  &#045;&#045; causes exit from the BEGIN block
-->
        EXIT ablock;  -- これによりBEGINブロックを抜け出す
    END IF;
<!--
    &#045;&#045; computations here will be skipped when stocks &gt; 100000
-->
    -- stokcs &gt; 100000 であればここでの演算は省略
END;
</programlisting>
       </para>
     </sect3>

     <sect3>
      <title><literal>CONTINUE</></title>

     <indexterm>
      <primary>CONTINUE</primary>
<!--
      <secondary>in PL/pgSQL</secondary>
-->
      <secondary>PL/pgSQLにおける</secondary>
     </indexterm>

<synopsis>
CONTINUE <optional> <replaceable>label</replaceable> </optional> <optional> WHEN <replaceable>boolean-expression</replaceable> </optional>;
</synopsis>

       <para>
<!--
        If no <replaceable>label</> is given, the next iteration of
        the innermost loop is begun. That is, all statements remaining
        in the loop body are skipped, and control returns
        to the loop control expression (if any) to determine whether
        another loop iteration is needed.
        If <replaceable>label</> is present, it
        specifies the label of the loop whose execution will be
        continued.
-->
<replaceable>label</>が無い場合、すぐ外側のループの次の繰り返しが開始されます。
すなわち、ループ本体の残りの文は飛ばされて、他のループの繰り返しが必要かどうかを決めるため、制御がループ制御式(もし存在すれば)に戻ります。
<replaceable>label</>が存在する場合、実行を継続するループのラベルを指定します。
       </para>

       <para>
<!--
        If <literal>WHEN</> is specified, the next iteration of the
        loop is begun only if <replaceable>boolean-expression</> is
        true. Otherwise, control passes to the statement after
        <literal>CONTINUE</>.
-->
<literal>WHEN</>が指定された場合、<replaceable>boolean-expression</>が真の場合のみループにおける次の繰り返しが始まります。
さもなければ、<literal>CONTINUE</>の後の行に制御が移ります。
       </para>

       <para>
<!--
        <literal>CONTINUE</> can be used with all types of loops; it
        is not limited to use with unconditional loops.
-->
<literal>CONTINUE</>は全ての種類のループで使用可能です。
条件なしのループに限定されません。
       </para>

       <para>
<!--
        Examples:
-->
例
<programlisting>
LOOP
<!--
    &#045;&#045; some computations
-->
    -- 何らかの演算
    EXIT WHEN count &gt; 100;
    CONTINUE WHEN count &lt; 50;
<!--
    &#045;&#045; some computations for count IN [50 .. 100] 
-->
    -- 50から100を数える、何らかの演算
END LOOP;
</programlisting>
       </para>
     </sect3>


     <sect3>
      <title><literal>WHILE</></title>

     <indexterm>
      <primary>WHILE</primary>
<!--
      <secondary>in PL/pgSQL</secondary>
-->
<secondary>PL/pgSQLにおける</secondary>
     </indexterm>

<synopsis>
<optional> &lt;&lt;<replaceable>label</replaceable>&gt;&gt; </optional>
WHILE <replaceable>boolean-expression</replaceable> LOOP
    <replaceable>statements</replaceable>
END LOOP <optional> <replaceable>label</replaceable> </optional>;
</synopsis>

       <para>
<!--
        The <literal>WHILE</> statement repeats a
        sequence of statements so long as the
        <replaceable>boolean-expression</replaceable>
        evaluates to true.  The expression is checked just before
        each entry to the loop body.
-->
<literal>WHILE</>文は<replaceable>boolean-expression</replaceable>の評価が真である間、一連の文を繰り返します。
条件式は、ループ本体に入る前にのみ検査されます。
       </para>

       <para>
<!--
        For example:
-->
以下に例を示します。
<programlisting>
WHILE amount_owed &gt; 0 AND gift_certificate_balance &gt; 0 LOOP
<!--
    &#045;&#045; some computations here
-->
    -- ここで演算をいくつか行います。
END LOOP;

WHILE NOT done LOOP
<!--
    &#045;&#045; some computations here
-->
    -- ここで演算をいくつか行います。
END LOOP;
</programlisting>
       </para>
     </sect3>

     <sect3 id="plpgsql-integer-for">
<!--
      <title><literal>FOR</> (Integer Variant)</title>
-->
<title>整数<literal>FOR</>ループ</title>

<synopsis>
<optional> &lt;&lt;<replaceable>label</replaceable>&gt;&gt; </optional>
FOR <replaceable>name</replaceable> IN <optional> REVERSE </optional> <replaceable>expression</replaceable> .. <replaceable>expression</replaceable> <optional> BY <replaceable>expression</replaceable> </optional> LOOP
    <replaceable>statements</replaceable>
END LOOP <optional> <replaceable>label</replaceable> </optional>;
</synopsis>

       <para>
<!--
        This form of <literal>FOR</> creates a loop that iterates over a range
        of integer values. The variable
        <replaceable>name</replaceable> is automatically defined as type
        <type>integer</> and exists only inside the loop (any existing
        definition of the variable name is ignored within the loop).
        The two expressions giving
        the lower and upper bound of the range are evaluated once when entering
        the loop. If the <literal>BY</> clause isn't specified the iteration
        step is 1, otherwise it's the value specified in the <literal>BY</>
        clause, which again is evaluated once on loop entry.
        If <literal>REVERSE</> is specified then the step value is
        subtracted, rather than added, after each iteration.
-->
この形式の<literal>FOR</>は整数値の範囲内で繰り返すループを生成します。
<replaceable>name</replaceable>変数は<type>integer</>型として自動的に定義され、ループ内部のみで存在します
（ループ外部で定義しても、ループ内部では全て無視されます）。
範囲の下限、上限として与えられる2つの式はループに入った時に一度だけ評価されます。
<literal>BY</>句を指定しない時の繰り返し刻みは1ですが、<literal>BY</>句を用いて指定でき、ループに入った時に一度だけ評価されます。
<literal>REVERSE</>が指定された場合、繰り返し刻みの値は加算されるのではなく、繰り返しごとに減算されます。
       </para>

       <para>
<!--
        Some examples of integer <literal>FOR</> loops:
-->
整数FORループの例を以下に示します。
<programlisting>
FOR i IN 1..10 LOOP
<!--
    &#045;&#045; i will take on the values 1,2,3,4,5,6,7,8,9,10 within the loop
-->
    -- i はループ内で 1、2、3、4、5、6、7、8、9、10 の値を取ります。
END LOOP;

FOR i IN REVERSE 10..1 LOOP
<!--
    &#045;&#045; i will take on the values 10,9,8,7,6,5,4,3,2,1 within the loop
-->
    -- i はループ内で 10、9、8、7、6、5、4、3、2、1 の値を取ります。
END LOOP;

FOR i IN REVERSE 10..1 BY 2 LOOP
<!--
    &#045;&#045; i will take on the values 10,8,6,4,2 within the loop
-->
    -- i はループ内で 10、8、6、4、2 の値を取ります。
END LOOP;
</programlisting>
       </para>

       <para>
<!--
        If the lower bound is greater than the upper bound (or less than,
        in the <literal>REVERSE</> case), the loop body is not
        executed at all.  No error is raised.
-->
下限が上限よりも大きい（<literal>REVERSE</>の場合はより小さい）場合、ループ本体はまったく実行されません。
エラーは発生しません。
       </para>

       <para>
<!--
        If a <replaceable>label</replaceable> is attached to the
        <literal>FOR</> loop then the integer loop variable can be
        referenced with a qualified name, using that
        <replaceable>label</replaceable>.
-->
<replaceable>label</replaceable>を<literal>FOR</>ループに付加することにより、<replaceable>label</replaceable>を用いて修飾した名前の整数ループ変数を参照できます。
       </para>
     </sect3>
   </sect2>

   <sect2 id="plpgsql-records-iterating">
<!--
    <title>Looping Through Query Results</title>
-->
<title>問い合わせ結果による繰り返し</title>

    <para>
<!--
     Using a different type of <literal>FOR</> loop, you can iterate through
     the results of a query and manipulate that data
     accordingly. The syntax is:
-->
別の種類の<literal>FOR</>ループを使用して、問い合わせの結果を繰り返し、そのデータを扱うことができます。
以下に構文を示します。
<synopsis>
<optional> &lt;&lt;<replaceable>label</replaceable>&gt;&gt; </optional>
FOR <replaceable>target</replaceable> IN <replaceable>query</replaceable> LOOP
    <replaceable>statements</replaceable>
END LOOP <optional> <replaceable>label</replaceable> </optional>;
</synopsis>
<!--
     The <replaceable>target</replaceable> is a record variable, row variable,
     or comma-separated list of scalar variables.
     The <replaceable>target</replaceable> is successively assigned each row
     resulting from the <replaceable>query</replaceable> and the loop body is
     executed for each row. Here is an example:
-->
<replaceable>target</replaceable>は、レコード変数、行変数またはカンマで区切ったスカラ変数のリストです。
<replaceable>target</replaceable>には順次、<replaceable>query</replaceable>の結果の全ての行が代入され、各行に対してループ本体が実行されます。
以下に例を示します。
<programlisting>
CREATE FUNCTION cs_refresh_mviews() RETURNS integer AS $$
DECLARE
    mviews RECORD;
BEGIN
    RAISE NOTICE 'Refreshing materialized views...';

    FOR mviews IN SELECT * FROM cs_materialized_views ORDER BY sort_key LOOP

<!--
        &#045;&#045; Now "mviews" has one record from cs_materialized_views
-->
        -- ここで"mviews"はcs_materialized_viewsの1つのレコードを持ちます

        RAISE NOTICE 'Refreshing materialized view %s ...', quote_ident(mviews.mv_name);
        EXECUTE format('TRUNCATE TABLE %I', mviews.mv_name);
        EXECUTE format('INSERT INTO %I %s', mviews.mv_name, mviews.mv_query);
    END LOOP;

    RAISE NOTICE 'Done refreshing materialized views.';
    RETURN 1;
END;
$$ LANGUAGE plpgsql;
</programlisting>

<!--
     If the loop is terminated by an <literal>EXIT</> statement, the last
     assigned row value is still accessible after the loop.
-->
このループが<literal>EXIT</>文で終了した場合、最後に割り当てられた行の値はループを抜けた後でもアクセスすることができます。
    </para>

    <para>
<!--
     The <replaceable>query</replaceable> used in this type of <literal>FOR</>
     statement can be any SQL command that returns rows to the caller:
     <command>SELECT</> is the most common case,
     but you can also use <command>INSERT</>, <command>UPDATE</>, or
     <command>DELETE</> with a <literal>RETURNING</> clause.  Some utility
     commands such as <command>EXPLAIN</> will work too.
-->
この種類の<literal>FOR</>文の<replaceable>query</replaceable>としては、呼び出し元に行を返すSQLコマンドをすべて使用できます。
通常は<command>SELECT</>ですが、<literal>RETURNING</>句を持つ<command>INSERT</>、<command>UPDATE</>または<command>DELETE</>も使用できます。
<command>EXPLAIN</>などのユーティリティコマンドも作動します。
    </para>

    <para>
<!--
     <application>PL/pgSQL</> variables are substituted into the query text,
     and the query plan is cached for possible re-use, as discussed in
     detail in <xref linkend="plpgsql-var-subst"> and
     <xref linkend="plpgsql-plan-caching">.
-->
<application>PL/pgSQL</>変数は問い合わせテキストに置き換えられます。
問い合わせ計画は、<xref linkend="plpgsql-var-subst">および<xref linkend="plpgsql-plan-caching">で述べたように、再利用のためにキャッシュされます。
    </para>

    <para>
<!--
     The <literal>FOR-IN-EXECUTE</> statement is another way to iterate over
     rows:
-->
<literal>FOR-IN-EXECUTE</>文は行を繰り返すもう1つの方法です。
<synopsis>
<optional> &lt;&lt;<replaceable>label</replaceable>&gt;&gt; </optional>
FOR <replaceable>target</replaceable> IN EXECUTE <replaceable>text_expression</replaceable> <optional> USING <replaceable>expression</replaceable> <optional>, ... </optional> </optional> LOOP
    <replaceable>statements</replaceable>
END LOOP <optional> <replaceable>label</replaceable> </optional>;
</synopsis>
<!--
     This is like the previous form, except that the source query
     is specified as a string expression, which is evaluated and replanned
     on each entry to the <literal>FOR</> loop.  This allows the programmer to
     choose the speed of a preplanned query or the flexibility of a dynamic
     query, just as with a plain <command>EXECUTE</command> statement.
     As with <command>EXECUTE</command>, parameter values can be inserted
     into the dynamic command via <literal>USING</>.
-->
この方法は、問い合わせのソースが文字列式で指定される点を除き、前の形式と似ています。
この式は<literal>FOR</>ループの各項目で評価され、再計画が行われます。
これにより、プログラマは、通常の<command>EXECUTE</command>文と同じように事前に計画された問い合わせによる高速性と、動的な問い合わせの持つ柔軟性を選択することができます。
<command>EXECUTE</command>の場合と同様、パラメータ値は<literal>USING</>により動的コマンドに挿入できます。
    </para>

    <para>
<!--
     Another way to specify the query whose results should be iterated
     through is to declare it as a cursor.  This is described in
     <xref linkend="plpgsql-cursor-for-loop">.
-->
結果を通して繰り返さなければならない問い合わせを指定するもう１つの方法として、カーソルの宣言があります。
これは<xref linkend="plpgsql-cursor-for-loop">で説明します。
    </para>
   </sect2>

   <sect2 id="plpgsql-foreach-array">
<!--
    <title>Looping Through Arrays</title>
-->
<title>配列を巡回</title>

    <para>
<!--
     The <literal>FOREACH</> loop is much like a <literal>FOR</> loop,
     but instead of iterating through the rows returned by a SQL query,
     it iterates through the elements of an array value.
     (In general, <literal>FOREACH</> is meant for looping through
     components of a composite-valued expression; variants for looping
     through composites besides arrays may be added in future.)
     The <literal>FOREACH</> statement to loop over an array is:
-->
<literal>FOREACH</>ループは<literal>FOR</>ループにとてもよく似ています。
しかし、SQL 問い合わせが抽出した行を繰り返す代わりに、配列の要素を繰り返します。
（一般的に<literal>FOREACH</>は、複合値で表現される構成要素の巡回を意味しますが、配列でない複合値も巡回する亜種が将来は追加されるかもしれません。）
配列を巡回する<literal>FOREACH</>文を示します。

<synopsis>
<optional> &lt;&lt;<replaceable>label</replaceable>&gt;&gt; </optional>
FOREACH <replaceable>target</replaceable> <optional> SLICE <replaceable>number</replaceable> </optional> IN ARRAY <replaceable>expression</replaceable> LOOP
    <replaceable>statements</replaceable>
END LOOP <optional> <replaceable>label</replaceable> </optional>;
</synopsis>
    </para>

    <para>
<!--
     Without <literal>SLICE</>, or if <literal>SLICE 0</> is specified,
     the loop iterates through individual elements of the array produced
     by evaluating the <replaceable>expression</replaceable>.
     The <replaceable>target</replaceable> variable is assigned each
     element value in sequence, and the loop body is executed for each element.
     Here is an example of looping through the elements of an integer
     array:
-->
<literal>SLICE</>がない、または<literal>SLICE 0</>が指定された場合、ループは<replaceable>expression</replaceable>によって評価されて作成された配列の各要素を繰り返します。
<replaceable>target</replaceable>変数が各要素の値に順次割り当てられ、各要素に対してループ本体が実行されます。
整数配列の要素を巡回する例を示します。

<programlisting>
CREATE FUNCTION sum(int[]) RETURNS int8 AS $$
DECLARE
  s int8 := 0;
  x int;
BEGIN
  FOREACH x IN ARRAY $1
  LOOP
    s := s + x;
  END LOOP;
  RETURN s;
END;
$$ LANGUAGE plpgsql;
</programlisting>

<!--
     The elements are visited in storage order, regardless of the number of
     array dimensions.  Although the <replaceable>target</replaceable> is
     usually just a single variable, it can be a list of variables when
     looping through an array of composite values (records).  In that case,
     for each array element, the variables are assigned from successive
     columns of the composite value.
-->
配列の次元数に関係なく、要素は格納した順番で処理されます。
通常<replaceable>target</replaceable>は単一の変数ですが、複合値（レコード）の配列を巡回するときは、変数のリストも可能です。
その場合、配列の各要素に対して、変数は複合値（レコード）の列から連続的に割り当てられます。
    </para>

    <para>
<!--
     With a positive <literal>SLICE</> value, <literal>FOREACH</>
     iterates through slices of the array rather than single elements.
     The <literal>SLICE</> value must be an integer constant not larger
     than the number of dimensions of the array.  The
     <replaceable>target</replaceable> variable must be an array,
     and it receives successive slices of the array value, where each slice
     is of the number of dimensions specified by <literal>SLICE</>.
     Here is an example of iterating through one-dimensional slices:
-->
正の<literal>SLICE</>値を持つ場合、<literal>FOREACH</>は単一の要素ではなく多次元配列の低次元部分配列を通して繰り返します。
<literal>SLICE</>値は、配列の次元数より小さい整数定数でなければなりません。
<replaceable>target</replaceable>変数は配列でなければなりません。
この変数は、配列値から連続した部分配列を受けとります
ここで部分配列は<literal>SLICE</>で指定した次数となります。
以下に1次元の部分配列を通した繰り返しの例を示します。

<programlisting>
CREATE FUNCTION scan_rows(int[]) RETURNS void AS $$
DECLARE
  x int[];
BEGIN
  FOREACH x SLICE 1 IN ARRAY $1
  LOOP
    RAISE NOTICE 'row = %', x;
  END LOOP;
END;
$$ LANGUAGE plpgsql;

SELECT scan_rows(ARRAY[[1,2,3],[4,5,6],[7,8,9],[10,11,12]]);

NOTICE:  row = {1,2,3}
NOTICE:  row = {4,5,6}
NOTICE:  row = {7,8,9}
NOTICE:  row = {10,11,12}
</programlisting>
    </para>
   </sect2>

   <sect2 id="plpgsql-error-trapping">
<!--
    <title>Trapping Errors</title>
-->
<title>エラーの捕捉</title>

    <indexterm>
<!--
     <primary>exceptions</primary>
     <secondary>in PL/pgSQL</secondary>
-->
     <primary>例外</primary>
     <secondary>PL/pgSQLにおける</secondary>
    </indexterm>

    <para>
<!--
     By default, any error occurring in a <application>PL/pgSQL</>
     function aborts execution of the function, and indeed of the
     surrounding transaction as well.  You can trap errors and recover
     from them by using a <command>BEGIN</> block with an
     <literal>EXCEPTION</> clause.  The syntax is an extension of the
     normal syntax for a <command>BEGIN</> block:
-->
デフォルトでは、<application>PL/pgSQL</>関数の内部で発生したエラーは関数の実行を中止し、実際に上位のトランザクションをアボートします。
<command>BEGIN</>ブロックおよび<literal>EXCEPTION</>句を使用すれば、エラーを捕捉してその状態から回復できます。
その構文は通常の<command>BEGIN</>ブロックの構文を拡張したものです。

<synopsis>
<optional> &lt;&lt;<replaceable>label</replaceable>&gt;&gt; </optional>
<optional> DECLARE
    <replaceable>declarations</replaceable> </optional>
BEGIN
    <replaceable>statements</replaceable>
EXCEPTION
    WHEN <replaceable>condition</replaceable> <optional> OR <replaceable>condition</replaceable> ... </optional> THEN
        <replaceable>handler_statements</replaceable>
    <optional> WHEN <replaceable>condition</replaceable> <optional> OR <replaceable>condition</replaceable> ... </optional> THEN
          <replaceable>handler_statements</replaceable>
      ... </optional>
END;
</synopsis>
    </para>

    <para>
<!--
     If no error occurs, this form of block simply executes all the
     <replaceable>statements</replaceable>, and then control passes
     to the next statement after <literal>END</>.  But if an error
     occurs within the <replaceable>statements</replaceable>, further
     processing of the <replaceable>statements</replaceable> is
     abandoned, and control passes to the <literal>EXCEPTION</> list.
     The list is searched for the first <replaceable>condition</replaceable>
     matching the error that occurred.  If a match is found, the
     corresponding <replaceable>handler_statements</replaceable> are
     executed, and then control passes to the next statement after
     <literal>END</>.  If no match is found, the error propagates out
     as though the <literal>EXCEPTION</> clause were not there at all:
     the error can be caught by an enclosing block with
     <literal>EXCEPTION</>, or if there is none it aborts processing
     of the function.
-->
エラーが発生しない時、この形式のブロックは単に全ての<replaceable>statements</replaceable>を実行し、<literal>END</>の次の文に制御が移ります。
しかし、<replaceable>statements</replaceable>の内部でエラーが発生すると、それ以後の<replaceable>statements</replaceable>の処理は中断され、<literal>EXCEPTION</>リストに制御が移ります。
そしてリストの中から、発生したエラーと合致する最初の<replaceable>condition</replaceable>を探します。
合致するものがあれば、対応する<replaceable>handler_statements</replaceable>を実行し、<literal>END</>の次の文に制御が移ります。
合致するものがなければ、<literal>EXCEPTION</>句が存在しないのと同じで、エラーは外側に伝播します。
<literal>EXCEPTION</>を含んだ外側のブロックはエラーを捕捉できますが、失敗すると関数の処理は中断されます。
    </para>

    <para>
<!--
     The <replaceable>condition</replaceable> names can be any of
     those shown in <xref linkend="errcodes-appendix">.  A category
     name matches any error within its category.  The special
     condition name <literal>OTHERS</> matches every error type except
     <literal>QUERY_CANCELED</> and <literal>ASSERT_FAILURE</>.
     (It is possible, but often unwise, to trap those two error types
     by name.)  Condition names are
     not case-sensitive.  Also, an error condition can be specified
     by <literal>SQLSTATE</> code; for example these are equivalent:
-->
全ての<replaceable>condition</replaceable>の名前は<xref linkend="errcodes-appendix">に示したもののいずれかを取ることができます。
分類名はそこに分類される全てのエラーに合致します。
<literal>OTHERS</>という特別の状態名は<literal>QUERY_CANCELED</>と<literal>ASSERT_FAILURE</>を除く全てのエラーに合致します。
（<literal>QUERY_CANCELED</>と<literal>QUERY_CANCELED</>を名前で捕捉することは可能ですが、賢明ではありません。）
状態名は大文字小文字を区別しません。
同時に、エラー状態は<literal>SQLSTATE</>コードで指定可能です。
例えば以下は等価です。
<programlisting>
WHEN division_by_zero THEN ...
WHEN SQLSTATE '22012' THEN ...
</programlisting>
    </para>

    <para>
<!--
     If a new error occurs within the selected
     <replaceable>handler_statements</replaceable>, it cannot be caught
     by this <literal>EXCEPTION</> clause, but is propagated out.
     A surrounding <literal>EXCEPTION</> clause could catch it.
-->
エラーが該当する<replaceable>handler_statements</replaceable>内部で新たに発生した時、<literal>EXCEPTION</>句はそのエラーを捕捉できずエラーは外側に伝播します。
なお、上位の<literal>EXCEPTION</>句はそのエラーを捕捉できます。
    </para>

    <para>
<!--
     When an error is caught by an <literal>EXCEPTION</> clause,
     the local variables of the <application>PL/pgSQL</> function
     remain as they were when the error occurred, but all changes
     to persistent database state within the block are rolled back.
     As an example, consider this fragment:
-->
<literal>EXCEPTION</>句がエラーを捕捉した時、<application>PL/pgSQL</>関数のローカル変数はエラーが起こった後の状態を保ちます。
しかし、ブロック内部における永続的なデータベースの状態は、ロールバックされます。
そのような例を以下に示します。

<programlisting>
INSERT INTO mytab(firstname, lastname) VALUES('Tom', 'Jones');
BEGIN
    UPDATE mytab SET firstname = 'Joe' WHERE lastname = 'Jones';
    x := x + 1;
    y := x / 0;
EXCEPTION
    WHEN division_by_zero THEN
        RAISE NOTICE 'caught division_by_zero';
        RETURN x;
END;
</programlisting>

<!--
     When control reaches the assignment to <literal>y</>, it will
     fail with a <literal>division_by_zero</> error.  This will be caught by
     the <literal>EXCEPTION</> clause.  The value returned in the
     <command>RETURN</> statement will be the incremented value of
     <literal>x</>, but the effects of the <command>UPDATE</> command will
     have been rolled back.  The <command>INSERT</> command preceding the
     block is not rolled back, however, so the end result is that the database
     contains <literal>Tom Jones</> not <literal>Joe Jones</>.
-->
制御が変数<literal>y</>の代入に移ると、<literal>division_by_zero</>エラーとなり、<literal>EXCEPTION</>句がそのエラーを捕捉します。
<command>RETURN</>文による関数の戻り値は、1を加算した後の<literal>x</>の値となりますが、<command>UPDATE</>コマンドによる結果はロールバックされます。
しかし、前のブロックの<command>INSERT</>コマンドはロールバックされません。
したがって、データベースの内容の最終結果は<literal>Tom Jones</>であり、<literal>Joe Jones</>ではありません。
    </para>

    <tip>
     <para>
<!--
      A block containing an <literal>EXCEPTION</> clause is significantly
      more expensive to enter and exit than a block without one.  Therefore,
      don't use <literal>EXCEPTION</> without need.
-->
<literal>EXCEPTION</>句を含んだブロックの実行に要する時間は、含まないブロックに比べてとても長くなります。
したがって、必要のない時に<literal>EXCEPTION</>を使用してはいけません。
     </para>
    </tip>

    <example id="plpgsql-upsert-example">
<!--
    <title>Exceptions with <command>UPDATE</>/<command>INSERT</></title>
-->
<title><command>UPDATE</>/<command>INSERT</>の例外</title>
    <para>

<!--
    This example uses exception handling to perform either
    <command>UPDATE</> or <command>INSERT</>, as appropriate.  It is
    recommended that applications use <command>INSERT</> with
    <literal>ON CONFLICT DO UPDATE</> rather than actually using
    this pattern.  This example serves primarily to illustrate use of
    <application>PL/pgSQL</application> control flow structures:
-->
これは<command>UPDATE</>または<command>INSERT</>の実行における例外処理を使用した適当な例題です。
アプリケーションでは実際にこの方式を使うよりも、<literal>ON CONFLICT DO UPDATE</>を伴った<command>INSERT</>を使うことが推奨されます。本例は主として<application>PL/pgSQL</application>の制御構造の使い方を示すものです。

<programlisting>
CREATE TABLE db (a INT PRIMARY KEY, b TEXT);

CREATE FUNCTION merge_db(key INT, data TEXT) RETURNS VOID AS
$$
BEGIN
    LOOP
<!--
        &#045;&#045; first try to update the key
-->
        -- 最初にキーを更新する
        UPDATE db SET b = data WHERE a = key;
        IF found THEN
            RETURN;
        END IF;
<!--
        &#045;&#045; not there, so try to insert the key
        &#045;&#045; if someone else inserts the same key concurrently,
        &#045;&#045; we could get a unique-key failure
-->
        -- キーが存在しないので、キーの挿入を試行する
        -- 他者がすでに同一のキーを挿入していたならば
        -- 一意性に違反する欠陥となります
        BEGIN
            INSERT INTO db(a,b) VALUES (key, data);
            RETURN;
        EXCEPTION WHEN unique_violation THEN
<!--
        &#045;&#045; Do nothing, and loop to try the UPDATE again.
-->
        -- 何もしないで、更新を再試行します
        END;
    END LOOP;
END;
$$
LANGUAGE plpgsql;

SELECT merge_db(1, 'david');
SELECT merge_db(1, 'dennis');
</programlisting>

<!--
     This coding assumes the <literal>unique_violation</> error is caused by
     the <command>INSERT</>, and not by, say, an <command>INSERT</> in a
     trigger function on the table.  It might also misbehave if there is
     more than one unique index on the table, since it will retry the
     operation regardless of which index caused the error.
     More safety could be had by using the
     features discussed next to check that the trapped error was the one
     expected.
-->
このコーディングでは<literal>unique_violation</>エラーの原因が<command>INSERT</>によるものであり、テーブルのトリガ関数内部の<command>INSERT</>によるものでないと仮定します。
また、テーブルに2つ以上の一意インデックスが存在した場合、どちらのインデックスがエラーの原因になろうと操作を再試行するので、誤作動となります。
捕捉したエラーが予測したものであるか検証するために、次節で記述するエラー情報を利用すれば、より安全となります。
    </para>
    </example>

   <sect3 id="plpgsql-exception-diagnostics">
<!--
    <title>Obtaining Information About an Error</title>
-->
<title>エラーに関する情報の取得</title>

    <para>
<!--
     Exception handlers frequently need to identify the specific error that
     occurred.  There are two ways to get information about the current
     exception in <application>PL/pgSQL</>: special variables and the
     <command>GET STACKED DIAGNOSTICS</command> command.
-->
例外ハンドラはしばしば、起こった特定のエラーを識別する必要があります。
現在の例外に関する情報を取得する方法は2つあります。
特殊な変数と<command>GET STACKED DIAGNOSTICS</command>コマンドです。
    </para>

    <para>
<!--
     Within an exception handler, the special variable
     <varname>SQLSTATE</varname> contains the error code that corresponds to
     the exception that was raised (refer to <xref linkend="errcodes-table">
     for a list of possible error codes). The special variable
     <varname>SQLERRM</varname> contains the error message associated with the
     exception. These variables are undefined outside exception handlers.
-->
例外ハンドラの内部では、特殊な変数<varname>SQLSTATE</varname>変数が起こった例外に対応したエラーコード（<xref linkend="errcodes-table">のエラーコード表を参照してください）を保有します。
特殊な変数<varname>SQLERRM</varname>は例外に関連したエラーメッセージを保有します。
これらの変数は、例外ハンドラの外部では定義されていません。
    </para>

    <para>
<!--
     Within an exception handler, one may also retrieve
     information about the current exception by using the
     <command>GET STACKED DIAGNOSTICS</command> command, which has the form:
-->
例外ハンドラの内部では、<command>GET STACKED DIAGNOSTICS</command>コマンドを使用して、現在の例外に関する情報を取り出すこともできます。
次のようなやり方となります。

<synopsis>
GET STACKED DIAGNOSTICS <replaceable>variable</replaceable> { = | := } <replaceable>item</replaceable> <optional> , ... </optional>;
</synopsis>

<!--
     Each <replaceable>item</replaceable> is a key word identifying a status
     value to be assigned to the specified <replaceable>variable</replaceable>
     (which should be of the right data type to receive it).  The currently
     available status items are shown
     in <xref linkend="plpgsql-exception-diagnostics-values">.
-->
各<replaceable>item</replaceable>は、指定された変数（これは受け取るために正しいデータ型でなければなりません）に代入される状態値を識別するキーワードです。
現在使用可能なステータス項目は<xref linkend="plpgsql-exception-diagnostics-values">に表示されています。
    </para>

     <table id="plpgsql-exception-diagnostics-values">
<!--
      <title>Error Diagnostics Items</title>
-->
<title>エラーの診断値</title>
      <tgroup cols="3">
       <thead>
        <row>
<!--
         <entry>Name</entry>
         <entry>Type</entry>
         <entry>Description</entry>
-->
<entry>名前</entry>
<entry>型</entry>
<entry>説明</entry>
        </row>
       </thead>
       <tbody>
        <row>
         <entry><literal>RETURNED_SQLSTATE</literal></entry>
         <entry><type>text</></entry>
<!--
         <entry>the SQLSTATE error code of the exception</entry>
-->
<entry>例外のSQLSTATEエラーコード</entry>
        </row>
        <row>
         <entry><literal>COLUMN_NAME</literal></entry>
         <entry><type>text</></entry>
<!--
         <entry>the name of the column related to exception</entry>
-->
<entry>例外に関する列名</entry>
        </row>
        <row>
         <entry><literal>CONSTRAINT_NAME</literal></entry>
         <entry><type>text</></entry>
<!--
         <entry>the name of the constraint related to exception</entry>
-->
<entry>例外に関する制約名</entry>
        </row>
        <row>
         <entry><literal>PG_DATATYPE_NAME</literal></entry>
         <entry><type>text</></entry>
<!--
         <entry>the name of the data type related to exception</entry>
-->
<entry>例外に関するデータ型名</entry>
        </row>
        <row>
         <entry><literal>MESSAGE_TEXT</literal></entry>
         <entry><type>text</></entry>
<!--
         <entry>the text of the exception's primary message</entry>
-->
<entry>例外の主要なメッセージのテキスト</entry>
        </row>
        <row>
         <entry><literal>TABLE_NAME</literal></entry>
         <entry><type>text</></entry>
<!--
         <entry>the name of the table related to exception</entry>
-->
<entry>例外に関するテーブル名</entry>
        </row>
        <row>
         <entry><literal>SCHEMA_NAME</literal></entry>
         <entry><type>text</></entry>
<!--
         <entry>the name of the schema related to exception</entry>
-->
<entry>例外に関するスキーマ名</entry>
        </row>
        <row>
         <entry><literal>PG_EXCEPTION_DETAIL</literal></entry>
         <entry><type>text</></entry>
<!--
         <entry>the text of the exception's detail message, if any</entry>
-->
<entry>例外の詳細なメッセージのテキスト、存在する場合</entry>
        </row>
        <row>
         <entry><literal>PG_EXCEPTION_HINT</literal></entry>
         <entry><type>text</></entry>
<!--
         <entry>the text of the exception's hint message, if any</entry>
-->
<entry>例外のヒントとなるメッセージのテキスト、存在する場合</entry>
        </row>
        <row>
         <entry><literal>PG_EXCEPTION_CONTEXT</literal></entry>
         <entry><type>text</></entry>
<!--
         <entry>line(s) of text describing the call stack at the time of the
          exception (see <xref linkend="plpgsql-call-stack">)</entry>
-->
<entry>例外時における呼び出しスタックを記述するテキストの行（<xref linkend="plpgsql-call-stack">を参照）</entry>
        </row>
       </tbody>
      </tgroup>
     </table>

    <para>
<!--
     If the exception did not set a value for an item, an empty string
     will be returned.
-->
例外が項目の値を設定しない場合、空文字列が返されます。
    </para>

    <para>
<!--
     Here is an example:
-->
以下に例を示します。
<programlisting>
DECLARE
  text_var1 text;
  text_var2 text;
  text_var3 text;
BEGIN
<!--
  &#045;&#045; some processing which might cause an exception
-->
  -- 例外を引き起こす処理
  ...
EXCEPTION WHEN OTHERS THEN
  GET STACKED DIAGNOSTICS text_var1 = MESSAGE_TEXT,
                          text_var2 = PG_EXCEPTION_DETAIL,
                          text_var3 = PG_EXCEPTION_HINT;
END;
</programlisting>
    </para>
   </sect3>
  </sect2>

  <sect2 id="plpgsql-call-stack">
<!--
   <title>Obtaining Execution Location Information</title>
-->

<title>実行位置情報の取得</title>
   <para>
<!--
    The <command>GET DIAGNOSTICS</command> command, previously described
    in <xref linkend="plpgsql-statements-diagnostics">, retrieves information
    about current execution state (whereas the <command>GET STACKED
    DIAGNOSTICS</command> command discussed above reports information about
    the execution state as of a previous error).  Its <literal>PG_CONTEXT</>
    status item is useful for identifying the current execution
    location.  <literal>PG_CONTEXT</> returns a text string with line(s)
    of text describing the call stack.  The first line refers to the current
    function and currently executing <command>GET DIAGNOSTICS</command>
    command.  The second and any subsequent lines refer to calling functions
    further up the call stack.  For example:
-->
以前、<xref linkend="plpgsql-statements-diagnostics">に記載されていた<command>GET DIAGNOSTICS</command>コマンドは、現在の実行状態に関する情報を取得します（対して、前述の<command>GET STACKED DIAGNOSTICS</command>コマンドは一つ前のエラー時点の実行状態を報告します）。
これの<literal>PG_CONTEXT</>ステータス項目は現在の実行位置を識別するのに役立ちます。
<literal>PG_CONTEXT</>は呼び出しスタックを記述したテキスト行を含むテキスト文字列を返します。
最初の行は現在の関数と現在実行中の<command>GET DIAGNOSTICS</command>コマンドを参照します。
次行および後の行は、呼び出しスタック上の呼び出し関数を参照します。
例を示します。

<programlisting>
CREATE OR REPLACE FUNCTION outer_func() RETURNS integer AS $$
BEGIN
  RETURN inner_func();
END;
$$ LANGUAGE plpgsql;

CREATE OR REPLACE FUNCTION inner_func() RETURNS integer AS $$
DECLARE
  stack text;
BEGIN
  GET DIAGNOSTICS stack = PG_CONTEXT;
  RAISE NOTICE E'--- Call Stack ---\n%', stack;
  RETURN 1;
END;
$$ LANGUAGE plpgsql;

SELECT outer_func();

NOTICE:  --- Call Stack ---
PL/pgSQL function inner_func() line 5 at GET DIAGNOSTICS
PL/pgSQL function outer_func() line 3 at RETURN
CONTEXT:  PL/pgSQL function outer_func() line 3 at RETURN
 outer_func
 ------------
           1
(1 row)
</programlisting>

   </para>

   <para>
<!--
    <literal>GET STACKED DIAGNOSTICS ... PG_EXCEPTION_CONTEXT</literal>
    returns the same sort of stack trace, but describing the location
    at which an error was detected, rather than the current location.
-->
    <literal>GET STACKED DIAGNOSTICS ... PG_EXCEPTION_CONTEXT</literal>は同種のスタックトレースを返しますが、現在の位置ではなく、エラーが検出されたところの位置を記述します。
   </para>
  </sect2>
  </sect1>

  <sect1 id="plpgsql-cursors">
<!--
   <title>Cursors</title>
-->
<title>カーソル</title>

   <indexterm zone="plpgsql-cursors">
<!--
    <primary>cursor</primary>
    <secondary>in PL/pgSQL</secondary>
-->
<primary>カーソル</primary>
<secondary>PL/pgSQLにおける</secondary>
   </indexterm>

   <para>
<!--
    Rather than executing a whole query at once, it is possible to set
    up a <firstterm>cursor</> that encapsulates the query, and then read
    the query result a few rows at a time. One reason for doing this is
    to avoid memory overrun when the result contains a large number of
    rows. (However, <application>PL/pgSQL</> users do not normally need
    to worry about that, since <literal>FOR</> loops automatically use a cursor
    internally to avoid memory problems.) A more interesting usage is to
    return a reference to a cursor that a function has created, allowing the
    caller to read the rows. This provides an efficient way to return
    large row sets from functions.
-->
問い合わせ全体を一度に実行するのではなく、<firstterm>カーソル</>を設定して、問い合わせをカプセル化し、問い合わせの結果を一度に数行ずつ読み取ることができます。
これを行う理由の1つは、結果内に多数の行がある場合のメモリの枯渇を防ぐことです。
（しかし、<application>PL/pgSQL</>ユーザは通常これを心配する必要はありません。
<literal>FOR</>ループは自動的にカーソルを内部的に使用してメモリの問題を防ぐからです。）
より興味深い使用方法として、呼び出し元が行を読み取ることをできるように、作成されたカーソルへの参照を返す方法があります。
これにより、関数から大量の行集合を返す際の効率が向上します。
   </para>

   <sect2 id="plpgsql-cursor-declarations">
<!--
    <title>Declaring Cursor Variables</title>
-->
<title>カーソル変数の宣言</title>

    <para>
<!--
     All access to cursors in <application>PL/pgSQL</> goes through
     cursor variables, which are always of the special data type
     <type>refcursor</>.  One way to create a cursor variable
     is just to declare it as a variable of type <type>refcursor</>.
     Another way is to use the cursor declaration syntax,
     which in general is:
-->
<application>PL/pgSQL</>におけるカーソルへのアクセスは全て、カーソル変数を経由します。
カーソル変数は、常に特殊な<type>refcursor</>データ型です。
カーソル変数を作成する1つの方法は、単に<type>refcursor</>型の変数として宣言することです。
他の方法は、カーソル宣言構文を使用することです。
以下にその一般形を示します。
<synopsis>
<replaceable>name</replaceable> <optional> <optional> NO </optional> SCROLL </optional> CURSOR <optional> ( <replaceable>arguments</replaceable> ) </optional> FOR <replaceable>query</replaceable>;
</synopsis>
<!--
     (<literal>FOR</> can be replaced by <literal>IS</> for
     <productname>Oracle</productname> compatibility.)
     If <literal>SCROLL</> is specified, the cursor will be capable of
     scrolling backward; if <literal>NO SCROLL</> is specified, backward
     fetches will be rejected; if neither specification appears, it is
     query-dependent whether backward fetches will be allowed.
     <replaceable>arguments</replaceable>, if specified, is a
     comma-separated list of pairs <literal><replaceable>name</replaceable>
     <replaceable>datatype</replaceable></literal> that define names to be
     replaced by parameter values in the given query.  The actual
     values to substitute for these names will be specified later,
     when the cursor is opened.
-->
（<productname>Oracle</productname>との互換性のため、<literal>FOR</>は<literal>IS</>に置き換えることができます。）
もし<literal>SCROLL</>を指定すれば、カーソルは逆方向に移動できます。
もし<literal>NO SCROLL</>を指定すれば、逆方向の行の取り出しはできません。
どちらも指定しない時、逆方向に取り出しできるかは問い合わせに依存します。
もし<replaceable>arguments</replaceable>があれば、<literal><replaceable>name</replaceable> <replaceable>datatype</replaceable></literal>をカンマで区切ったリストで、与えられた問い合わせ内のパラメータ値として置換される名前を定義します。
その名前に実際に置換される値は、カーソルを開いた時点より後に指定されます。
    </para>
    <para>
<!--
     Some examples:
-->
以下に例を示します。
<programlisting>
DECLARE
    curs1 refcursor;
    curs2 CURSOR FOR SELECT * FROM tenk1;
    curs3 CURSOR (key integer) FOR SELECT * FROM tenk1 WHERE unique1 = key;
</programlisting>
<!--
     All three of these variables have the data type <type>refcursor</>,
     but the first can be used with any query, while the second has
     a fully specified query already <firstterm>bound</> to it, and the last
     has a parameterized query bound to it.  (<literal>key</> will be
     replaced by an integer parameter value when the cursor is opened.)
     The variable <literal>curs1</>
     is said to be <firstterm>unbound</> since it is not bound to
     any particular query.
-->
これら3つの変数は全て<type>refcursor</>データ型を持ちますが、最初のものは全ての問い合わせに使用でき、2番目には完全な問い合わせが既に<firstterm>バウンド</>されています（結び付けられています）。
また、最後のものには、パラメータ付きの問い合わせがバウンドされています
（<literal>key</>はカーソルが開いた時に整数パラメータ値に置き換えられます）。
<literal>curs1</>変数は、特定の問い合わせに結び付けられていませんので、<firstterm>アンバウンド</>であると呼ばれます。
    </para>
   </sect2>

   <sect2 id="plpgsql-cursor-opening">
<!--
    <title>Opening Cursors</title>
-->
<title>カーソルを開く</title>

    <para>
<!--
     Before a cursor can be used to retrieve rows, it must be
     <firstterm>opened</>. (This is the equivalent action to the SQL
     command <command>DECLARE CURSOR</>.) <application>PL/pgSQL</> has
     three forms of the <command>OPEN</> statement, two of which use unbound
     cursor variables while the third uses a bound cursor variable.
-->
カーソルを使用して行を取り出す前に、<firstterm>開かれる</>必要があります。
（これは<command>DECLARE CURSOR</> SQLコマンドの動作と同じです。）
<application>PL/pgSQL</>には3種類の<command>OPEN</>文があり、そのうちの2つはアンバウンドカーソル変数を使用し、残りの1つはバウンドカーソル変数を使用します。
    </para>

    <note>
     <para>
<!--
      Bound cursor variables can also be used without explicitly opening the cursor,
      via the <command>FOR</> statement described in
      <xref linkend="plpgsql-cursor-for-loop">.
-->
バウンドカーソル変数は<xref linkend="plpgsql-cursor-for-loop">で説明されている<command>FOR</>文で、明示的にカーソルを開かなくても使用することができます。
     </para>
    </note>

    <sect3>
     <title><command>OPEN FOR</command> <replaceable>query</replaceable></title>

<synopsis>
OPEN <replaceable>unbound_cursorvar</replaceable> <optional> <optional> NO </optional> SCROLL </optional> FOR <replaceable>query</replaceable>;
</synopsis>

       <para>
<!--
        The cursor variable is opened and given the specified query to
        execute.  The cursor cannot be open already, and it must have been
        declared as an unbound cursor variable (that is, as a simple
        <type>refcursor</> variable).  The query must be a
        <command>SELECT</command>, or something else that returns rows
        (such as <command>EXPLAIN</>).  The query
        is treated in the same way as other SQL commands in
        <application>PL/pgSQL</>: <application>PL/pgSQL</>
        variable names are substituted, and the query plan is cached for
        possible reuse.  When a <application>PL/pgSQL</>
        variable is substituted into the cursor query, the value that is
        substituted is the one it has at the time of the <command>OPEN</>;
        subsequent changes to the variable will not affect the cursor's
        behavior.
        The <literal>SCROLL</> and <literal>NO SCROLL</>
        options have the same meanings as for a bound cursor.
-->
カーソル変数は開かれ、実行するよう指定した問い合わせが付与されます。
既に開いたカーソルを開くことはできず、また、アンバウンドカーソル変数として（つまり、単なる<type>refcursor</>変数として）宣言されていなければなりません。
この問い合わせは<command>SELECT</command>文であるか、または（<command>EXPLAIN</>のように）何らかの行を返すものでなければなりません。
この問い合わせは、他の<application>PL/pgSQL</>のSQL文と同様の方法で扱われます。
<application>PL/pgSQL</>の変数名は置き換えられ、問い合わせ計画は再利用できるようにキャッシュされます。
<application>PL/pgSQL</>変数がカーソルを使用する問い合わせに代入された時、変数は<command>OPEN</>時の値となり、その後の変更はカーソルの動きに影響しません。
<literal>SCROLL</>および<literal>NO SCROLL</>オプションの意味はバウンドカーソルと同様です。
       </para>

       <para>
<!--
        An example:
-->
以下に例を示します。
<programlisting>
OPEN curs1 FOR SELECT * FROM foo WHERE key = mykey;
</programlisting>
       </para>
     </sect3>

    <sect3>
     <title><command>OPEN FOR EXECUTE</command></title>

<synopsis>
OPEN <replaceable>unbound_cursorvar</replaceable> <optional> <optional> NO </optional> SCROLL </optional> FOR EXECUTE <replaceable class="command">query_string</replaceable>
                                     <optional> USING <replaceable>expression</replaceable> <optional>, ... </optional> </optional>;
</synopsis>

         <para>
<!--
          The cursor variable is opened and given the specified query to
          execute.  The cursor cannot be open already, and it must have been
          declared as an unbound cursor variable (that is, as a simple
          <type>refcursor</> variable).  The query is specified as a string
          expression, in the same way as in the <command>EXECUTE</command>
          command.  As usual, this gives flexibility so the query plan can vary
          from one run to the next (see <xref linkend="plpgsql-plan-caching">),
          and it also means that variable substitution is not done on the
          command string. As with <command>EXECUTE</command>, parameter values
          can be inserted into the dynamic command via
          <literal>format()</> and <literal>USING</>.
          The <literal>SCROLL</> and
          <literal>NO SCROLL</> options have the same meanings as for a bound
          cursor.
-->
カーソル変数は開かれ、実行するよう指定した問い合わせが付与されます。
既に開いたカーソルを開くことはできず、また、アンバウンドカーソル変数として（つまり、単なる<type>refcursor</>変数として）宣言されていなければなりません。
問い合わせは、<command>EXECUTE</command>コマンドと同じ方法による文字列式として指定されます。
通常と同様に、これにより、次回に実行する際に違った問い合わせを計画できる柔軟性が得られます(<xref linkend="plpgsql-plan-caching">参照)。
また、変数置換がコマンド文字列上で行われないことも意味します。
<command>EXECUTE</command>と同様に<literal>format()</>と<literal>USING</>を介して動的コマンドにパラメータ値を挿入することができます。
<literal>SCROLL</>および<literal>NO SCROLL</>オプションの意味はバウンドカーソルと同様です。
         </para>

       <para>
<!--
        An example:
-->
以下に例を示します。
<programlisting>
OPEN curs1 FOR EXECUTE format('SELECT * FROM %I WHERE col1 = $1',tabname) USING keyvalue;
</programlisting>
<!--
        In this example, the table name is inserted into the query via
        <function>format()</>.  The comparison value for <literal>col1</>
        is inserted via a <literal>USING</> parameter, so it needs
        no quoting.
-->
この例では、テーブル名は問い合わせに<function>format()</>で挿入されています。
<literal>col1</>との比較値は<literal>USING</>経由で埋め込まれますので、引用符を付ける必要がありません。
       </para>
     </sect3>

    <sect3 id="plpgsql-open-bound-cursor">
<!--
     <title>Opening a Bound Cursor</title>
-->
<title>バウンドカーソルを開く</title>

<synopsis>
OPEN <replaceable>bound_cursorvar</replaceable> <optional> ( <optional> <replaceable>argument_name</replaceable> := </optional> <replaceable>argument_value</replaceable> <optional>, ...</optional> ) </optional>;
</synopsis>

         <para>
<!--
          This form of <command>OPEN</command> is used to open a cursor
          variable whose query was bound to it when it was declared.  The
          cursor cannot be open already.  A list of actual argument value
          expressions must appear if and only if the cursor was declared to
          take arguments.  These values will be substituted in the query.
-->
宣言時に問い合わせが結び付いたカーソル変数を開くために使用される<command>OPEN</command>の形式です。
既に開いたカーソルを開くことはできません。
実引数の式のリストはカーソルが引数を取るものと宣言された場合にのみ現れます。
これらの値は問い合わせの中で置き換えられます。
         </para>

         <para>
<!--
          The query plan for a bound cursor is always considered cacheable;
          there is no equivalent of <command>EXECUTE</command> in this case.
          Notice that <literal>SCROLL</> and <literal>NO SCROLL</> cannot be
          specified in <command>OPEN</>, as the cursor's scrolling
          behavior was already determined.
-->
バウンドカーソルの問い合わせ計画は常にキャッシュ可能とみなされます。
この場合、<command>EXECUTE</command>と等価なものはありません。
<literal>SCROLL</>および<literal>NO SCROLL</>を<command>OPEN</>において指定できないことに注意してください。
カーソル移動の仕様はすでに決まっているからです。
         </para>

         <para>
<!--
          Argument values can be passed using either <firstterm>positional</firstterm>
          or <firstterm>named</firstterm> notation.  In positional
          notation, all arguments are specified in order.  In named notation,
          each argument's name is specified using <literal>:=</literal> to
          separate it from the argument expression. Similar to calling
          functions, described in <xref linkend="sql-syntax-calling-funcs">, it
          is also allowed to mix positional and named notation.
-->
<firstterm>位置的</firstterm>表記または<firstterm>記名的</firstterm>表記を使用して、引数の値を渡すことができます。
位置的表記では、全ての引数が順番に指定されます。
記名的表記では、引数の式と区別するために<literal>:=</literal>を使用して、各々の引数の名前が指定されます。
<xref linkend="sql-syntax-calling-funcs">に記述した関数呼び出しと同様に、位置的表記と記名的表記を混用できます。
         </para>

         <para>
<!--
          Examples (these use the cursor declaration examples above):
-->
例を示します（ここでは上例のカーソル宣言を使用します）。
<programlisting>
OPEN curs2;
OPEN curs3(42);
OPEN curs3(key := 42);
</programlisting>
         </para>

         <para>
<!--
          Because variable substitution is done on a bound cursor's query,
          there are really two ways to pass values into the cursor: either
          with an explicit argument to <command>OPEN</>, or implicitly by
          referencing a <application>PL/pgSQL</> variable in the query.
          However, only variables declared before the bound cursor was
          declared will be substituted into it.  In either case the value to
          be passed is determined at the time of the <command>OPEN</>.
          For example, another way to get the same effect as the
          <literal>curs3</> example above is
-->
変数の代入はバウンドカーソルの問い合わせで行われるため、カーソルへ値を渡す方法が2つあります。
<command>OPEN</>コマンドの明確な引数とするものと、問い合わせにおける<application>PL/pgSQL</>変数として暗黙的に参照するものです。
しかし、バウンドカーソルの宣言より前に宣言した変数だけが代入されます。
どちらの場合も、<command>OPEN</>の実行時に変数値が決まります。
例えば、上例の<literal>curs3</>と同じ結果を取得する方法を、以下に示します。
<programlisting>
DECLARE
    key integer;
    curs4 CURSOR FOR SELECT * FROM tenk1 WHERE unique1 = key;
BEGIN
    key := 42;
    OPEN curs4;
</programlisting>
         </para>
     </sect3>
   </sect2>

   <sect2 id="plpgsql-cursor-using">
<!--
    <title>Using Cursors</title>
-->
<title>カーソルの使用</title>

    <para>
<!--
     Once a cursor has been opened, it can be manipulated with the
     statements described here.
-->
カーソルを開いてから、ここで説明する文を使用してカーソルを扱うことができます。
    </para>

    <para>
<!--
     These manipulations need not occur in the same function that
     opened the cursor to begin with.  You can return a <type>refcursor</>
     value out of a function and let the caller operate on the cursor.
     (Internally, a <type>refcursor</> value is simply the string name
     of a so-called portal containing the active query for the cursor.  This name
     can be passed around, assigned to other <type>refcursor</> variables,
     and so on, without disturbing the portal.)
-->
これらの操作は、カーソルを開始するために開いた関数内で行う必要はありません。
関数から<type>refcursor</>値を返し、呼び出し元でそのカーソルの操作をさせることもできます。
（内部的には<type>refcursor</>値は、カーソルへの有効な問い合わせを持つポータルの名前を示す単なる文字列です。
この名前は、ポータルを壊すことなく、他の<type>refcursor</>型の変数に代入することで、他に渡すことができます。）
    </para>

    <para>
<!--
     All portals are implicitly closed at transaction end.  Therefore
     a <type>refcursor</> value is usable to reference an open cursor
     only until the end of the transaction.
-->
全てのポータルは、暗黙的にトランザクションの終わりで閉ざされます。
したがって、<type>refcursor</>値はそのトランザクションの終わりまでの間のみ開いたカーソルへの参照として有効です。
    </para>

    <sect3>
     <title><literal>FETCH</></title>

<synopsis>
FETCH <optional> <replaceable>direction</replaceable> { FROM | IN } </optional> <replaceable>cursor</replaceable> INTO <replaceable>target</replaceable>;
</synopsis>

    <para>
<!--
     <command>FETCH</command> retrieves the next row from the
     cursor into a target, which might be a row variable, a record
     variable, or a comma-separated list of simple variables, just like
     <command>SELECT INTO</command>.  If there is no next row, the
     target is set to NULL(s).  As with <command>SELECT
     INTO</command>, the special variable <literal>FOUND</literal> can
     be checked to see whether a row was obtained or not.
-->
<command>FETCH</command>は<command>SELECT INTO</command>と同様に、カーソルから次の行を抽出し、対象に格納します。
対象とは、行変数、レコード変数、または単純な変数をカンマで区切ったリストです。
<command>SELECT INTO</command>の場合と同様、特殊な<literal>FOUND</literal>変数を検査することで、行が取得できたかどうかを確認することができます。
    </para>

    <para>
<!--
     The <replaceable>direction</replaceable> clause can be any of the
     variants allowed in the SQL <xref linkend="sql-fetch">
     command except the ones that can fetch
     more than one row; namely, it can be
-->
<replaceable>direction</replaceable>句は複数行を取り出すことができるコマンドを除き、SQL <xref linkend="sql-fetch">で許可されたどのようなコマンドも可能です。
すなわち、以下のものです。
     <literal>NEXT</>,
     <literal>PRIOR</>,
     <literal>FIRST</>,
     <literal>LAST</>,
     <literal>ABSOLUTE</> <replaceable>count</replaceable>,
     <literal>RELATIVE</> <replaceable>count</replaceable>,
<!--
     <literal>FORWARD</>, or
-->
     <literal>FORWARD</>または
     <literal>BACKWARD</>.
<!--
     Omitting <replaceable>direction</replaceable> is the same
     as specifying <literal>NEXT</>.
     <replaceable>direction</replaceable> values that require moving
     backward are likely to fail unless the cursor was declared or opened
     with the <literal>SCROLL</> option.
-->
<replaceable>direction</replaceable>句の省略は、<literal>NEXT</>の指定と同じです。
<literal>SCROLL</>オプションを用いてカーソルを宣言または開かないと、<replaceable>direction</replaceable>の値による逆方向への移動の要求は失敗します。
    </para>

    <para>
<!--
     <replaceable>cursor</replaceable> must be the name of a <type>refcursor</>
     variable that references an open cursor portal.
-->
<replaceable>cursor</replaceable>名は、開いているカーソルのポータルを参照する<type>refcursor</>変数名でなければなりません。
    </para>

    <para>
<!--
     Examples:
-->
例：
<programlisting>
FETCH curs1 INTO rowvar;
FETCH curs2 INTO foo, bar, baz;
FETCH LAST FROM curs3 INTO x, y;
FETCH RELATIVE -2 FROM curs4 INTO x;
</programlisting>
       </para>
     </sect3>

    <sect3>
     <title><literal>MOVE</></title>

<synopsis>
MOVE <optional> <replaceable>direction</replaceable> { FROM | IN } </optional> <replaceable>cursor</replaceable>;
</synopsis>

    <para>
<!--
     <command>MOVE</command> repositions a cursor without retrieving
     any data. <command>MOVE</command> works exactly like the
     <command>FETCH</command> command, except it only repositions the
     cursor and does not return the row moved to. As with <command>SELECT
     INTO</command>, the special variable <literal>FOUND</literal> can
     be checked to see whether there was a next row to move to.
-->
<command>MOVE</command>コマンドは、データを取り出さないでカーソルの位置を変更します。
移動先の行を返さないでカーソルの位置だけを変更することを除けば、<command>FETCH</command>コマンドと同一の働きをします。
<command>SELECT INTO</command>と同様に、特殊な変数<literal>FOUND</literal>を用いて、移動先に行が存在するかどうかを検査できます。
    </para>

    <para>
<!--
     The <replaceable>direction</replaceable> clause can be any of the
     variants allowed in the SQL <xref linkend="sql-fetch">
     command, namely
-->
<replaceable>direction</replaceable>句は、<xref linkend="sql-fetch"> SQLコマンドで許されている以下の値のいずれかを取ることができます。
     <literal>NEXT</>,
     <literal>PRIOR</>,
     <literal>FIRST</>,
     <literal>LAST</>,
     <literal>ABSOLUTE</> <replaceable>count</replaceable>,
     <literal>RELATIVE</> <replaceable>count</replaceable>,
     <literal>ALL</>,
<!--
     <literal>FORWARD</> <optional> <replaceable>count</replaceable> | <literal>ALL</> </optional>, or
     <literal>BACKWARD</> <optional> <replaceable>count</replaceable> | <literal>ALL</> </optional>.
-->
     <literal>FORWARD</> <optional> <replaceable>count</replaceable> | <literal>ALL</> </optional>、または
     <literal>BACKWARD</> <optional> <replaceable>count</replaceable> | <literal>ALL</> </optional>
<!--
     Omitting <replaceable>direction</replaceable> is the same
     as specifying <literal>NEXT</>.
     <replaceable>direction</replaceable> values that require moving
     backward are likely to fail unless the cursor was declared or opened
     with the <literal>SCROLL</> option.
-->
<replaceable>direction</replaceable>句の省略は、<literal>NEXT</>の指定と同じです。
<literal>SCROLL</>オプションを用いてカーソルを宣言または開かないと、<replaceable>direction</replaceable>の値による逆方向への移動の要求は失敗します。
    </para>

    <para>
<!--
     Examples:
-->
例:
<programlisting>
MOVE curs1;
MOVE LAST FROM curs3;
MOVE RELATIVE -2 FROM curs4;
MOVE FORWARD 2 FROM curs4;
</programlisting>
       </para>
     </sect3>

    <sect3>
     <title><literal>UPDATE/DELETE WHERE CURRENT OF</></title>

<synopsis>
UPDATE <replaceable>table</replaceable> SET ... WHERE CURRENT OF <replaceable>cursor</replaceable>;
DELETE FROM <replaceable>table</replaceable> WHERE CURRENT OF <replaceable>cursor</replaceable>;
</synopsis>

       <para>
<!--
        When a cursor is positioned on a table row, that row can be updated
        or deleted using the cursor to identify the row.  There are
        restrictions on what the cursor's query can be (in particular,
        no grouping) and it's best to use <literal>FOR UPDATE</> in the
        cursor.  For more information see the
        <xref linkend="sql-declare">
        reference page.
-->
カーソルの位置をテーブルの行に変更すれば、カーソルによって特定した行を更新または消去できます。
カーソル問い合わせは何が許されているのか（特にグループ化しないとき）についての制限があり、それはカーソル内で<literal>FOR UPDATE</>を使用することが最善です。
より詳細については<xref linkend="sql-declare">マニュアルページを参照下さい。
       </para>

       <para>
<!--
        An example:
-->
以下に例を示します。
<programlisting>
UPDATE foo SET dataval = myval WHERE CURRENT OF curs1;
</programlisting>
       </para>
     </sect3>

    <sect3>
     <title><literal>CLOSE</></title>

<synopsis>
CLOSE <replaceable>cursor</replaceable>;
</synopsis>

       <para>
<!--
        <command>CLOSE</command> closes the portal underlying an open
        cursor.  This can be used to release resources earlier than end of
        transaction, or to free up the cursor variable to be opened again.
-->
<command>CLOSE</command>はポータルの背後にあるカーソルを閉じます。
これを使用してトランザクションの終わりよりも前にリソースを解放することができ、また、カーソル変数を解放し、再度開くことができます。
       </para>

       <para>
<!--
        An example:
-->
例：
<programlisting>
CLOSE curs1;
</programlisting>
       </para>
     </sect3>

    <sect3>
<!--
     <title>Returning Cursors</title>
-->
<title>カーソルを返す</title>

       <para>
<!--
        <application>PL/pgSQL</> functions can return cursors to the
        caller. This is useful to return multiple rows or columns,
        especially with very large result sets.  To do this, the function
        opens the cursor and returns the cursor name to the caller (or simply
        opens the cursor using a portal name specified by or otherwise known
        to the caller).  The caller can then fetch rows from the cursor. The
        cursor can be closed by the caller, or it will be closed automatically
        when the transaction closes.
-->
<application>PL/pgSQL</>関数では、呼び出し元にカーソルを返すことができます。
この方法は、関数から複数行または複数列を返す場合、特にその結果集合が非常に大きい場合に有用です。
これを行うには、関数はカーソルを開き、呼び出し元にカーソル名を返します（もしくは、もし呼び出し元でポータル名がわかっていれば、単純に指定されたポータル名を使用してカーソルを開きます）。
これにより、呼び出し元はカーソルから行を取り出すことができるようになります。
カーソルは呼び出し元で閉じることができます。
または、トランザクションが終了した際に自動的に閉じられます。
       </para>

       <para>
<!--
        The portal name used for a cursor can be specified by the
        programmer or automatically generated.  To specify a portal name,
        simply assign a string to the <type>refcursor</> variable before
        opening it.  The string value of the <type>refcursor</> variable
        will be used by <command>OPEN</> as the name of the underlying portal.
        However, if the <type>refcursor</> variable is null,
        <command>OPEN</> automatically generates a name that does not
        conflict with any existing portal, and assigns it to the
        <type>refcursor</> variable.
-->
カーソル用のポータル名は、プログラマが指定するか、または自動的に生成されます。
ポータル名を指定するには、開く前に、単に<type>refcursor</>変数に文字列を代入します。
<type>refcursor</>変数の文字列値は<command>OPEN</>によって、背後のポータル名として使用されます。
しかし、<type>refcursor</>変数がNULLの場合、<command>OPEN</>は自動的に既存のポータルと競合しない名前を生成し、それを<type>refcursor</>変数に代入します。
       </para>

       <note>
        <para>
<!--
         A bound cursor variable is initialized to the string value
         representing its name, so that the portal name is the same as
         the cursor variable name, unless the programmer overrides it
         by assignment before opening the cursor.  But an unbound cursor
         variable defaults to the null value initially, so it will receive
         an automatically-generated unique name, unless overridden.
-->
バウンドカーソル変数は、その名前を表現する文字列値で初期化されます。
そのため、プログラマがカーソルを開く前に代入により上書きしない限り、ポータル名はカーソル変数と同じになります。
しかし、アンバウンドカーソル変数の初期値はデフォルトでNULLです。
そのため、上書きされていない場合に自動的に生成される一意な名前を受け取ります。
        </para>
       </note>

       <para>
<!--
        The following example shows one way a cursor name can be supplied by
        the caller:
-->
以下の例は、呼び出し元でカーソル名を指定する方法を示しています。

<programlisting>
CREATE TABLE test (col text);
INSERT INTO test VALUES ('123');

CREATE FUNCTION reffunc(refcursor) RETURNS refcursor AS '
BEGIN
    OPEN $1 FOR SELECT col FROM test;
    RETURN $1;
END;
' LANGUAGE plpgsql;

BEGIN;
SELECT reffunc('funccursor');
FETCH ALL IN funccursor;
COMMIT;
</programlisting>
       </para>

       <para>
<!--
        The following example uses automatic cursor name generation:
-->
以下の例では、自動的に生成されたカーソル名を使用しています。

<programlisting>
CREATE FUNCTION reffunc2() RETURNS refcursor AS '
DECLARE
    ref refcursor;
BEGIN
    OPEN ref FOR SELECT col FROM test;
    RETURN ref;
END;
' LANGUAGE plpgsql;

<!--
&#045;- need to be in a transaction to use cursors.
-->
-- カーソルを使用するには、トランザクション内部である必要があります。
BEGIN;
SELECT reffunc2();

      reffunc2
--------------------
 &lt;unnamed cursor 1&gt;
(1 row)

FETCH ALL IN "&lt;unnamed cursor 1&gt;";
COMMIT;
</programlisting>
       </para>

       <para>
<!--
        The following example shows one way to return multiple cursors
        from a single function:
-->
以下の例は単一関数から複数のカーソルを返す方法を示しています。

<programlisting>
CREATE FUNCTION myfunc(refcursor, refcursor) RETURNS SETOF refcursor AS $$
BEGIN
    OPEN $1 FOR SELECT * FROM table_1;
    RETURN NEXT $1;
    OPEN $2 FOR SELECT * FROM table_2;
    RETURN NEXT $2;
END;
$$ LANGUAGE plpgsql;

<!--
&#045;&#045; need to be in a transaction to use cursors.
-->
-- カーソルを使用するには、トランザクション内部である必要があります。
BEGIN;

SELECT * FROM myfunc('a', 'b');

FETCH ALL FROM a;
FETCH ALL FROM b;
COMMIT;
</programlisting>
       </para>
     </sect3>
   </sect2>

   <sect2 id="plpgsql-cursor-for-loop">
<!--
    <title>Looping Through a Cursor's Result</title>
-->
<title>カーソル結果に対するループ</title>

    <para>
<!--
     There is a variant of the <command>FOR</> statement that allows
     iterating through the rows returned by a cursor.  The syntax is:
-->
カーソルで返される行に対して反復することができる<command>FOR</>文の亜種があります。
構文は以下のようになります。

<synopsis>
<optional> &lt;&lt;<replaceable>label</replaceable>&gt;&gt; </optional>
FOR <replaceable>recordvar</replaceable> IN <replaceable>bound_cursorvar</replaceable> <optional> ( <optional> <replaceable>argument_name</replaceable> := </optional> <replaceable>argument_value</replaceable> <optional>, ...</optional> ) </optional> LOOP
    <replaceable>statements</replaceable>
END LOOP <optional> <replaceable>label</replaceable> </optional>;
</synopsis>

<!--
     The cursor variable must have been bound to some query when it was
     declared, and it <emphasis>cannot</> be open already.  The
     <command>FOR</> statement automatically opens the cursor, and it closes
     the cursor again when the loop exits.  A list of actual argument value
     expressions must appear if and only if the cursor was declared to take
     arguments.  These values will be substituted in the query, in just
     the same way as during an <command>OPEN</> (see <xref
     linkend="plpgsql-open-bound-cursor">).
-->
カーソル変数は宣言されたとき、何らかの問い合わせとバウンドされていなければならず、また既に開かれていては<emphasis>なりません</>。
<command>FOR</>文は自動的にカーソルを開き、ループから抜けたときに再度閉じます。
実際の引数値式のリストは、カーソルが引数を取ることを宣言された場合に限ってのみ出現できます。
これらの値は、<command>OPEN</>過程と同じ方法で、問い合わせの中で置換されます（<xref linkend="plpgsql-open-bound-cursor">を参照してください）。
   </para>

   <para>
<!--
     The variable <replaceable>recordvar</replaceable> is automatically
     defined as type <type>record</> and exists only inside the loop (any
     existing definition of the variable name is ignored within the loop).
     Each row returned by the cursor is successively assigned to this
     record variable and the loop body is executed.
-->
<replaceable>recordvar</replaceable>変数は、<type>record</>型として自動的に定義され、ループ内でのみ存在します
（存在するいかなる変数名の定義もループ内では無視されます）。
カーソルによって返されたそれぞれの行はこのレコード変数に引き続いて割り当てられ、ループ本体が実行されます。
    </para>
   </sect2>

  </sect1>

  <sect1 id="plpgsql-errors-and-messages">
<!--
   <title>Errors and Messages</title>
-->
<title>エラーとメッセージ</title>

  <sect2 id="plpgsql-statements-raise">
<!--
   <title>Reporting Errors and Messages</title>
-->
   <title>エラーとメッセージの報告</title>

   <indexterm>
    <primary>RAISE</primary>
<!--
    <secondary>in PL/pgSQL</secondary>
-->
    <secondary>PL/pgSQLにおける</secondary>
   </indexterm>

   <indexterm>
<!--
    <primary>reporting errors</primary>
    <secondary>in PL/pgSQL</secondary>
-->
<primary>エラー報告</primary>
<secondary>PL/pgSQLにおける</secondary>
   </indexterm>

   <para>
<!--
    Use the <command>RAISE</command> statement to report messages and
    raise errors.
-->
<command>RAISE</command>文を使用してメッセージを報告し、エラーを発生することができます。

<synopsis>
RAISE <optional> <replaceable class="parameter">level</replaceable> </optional> '<replaceable class="parameter">format</replaceable>' <optional>, <replaceable class="parameter">expression</replaceable> <optional>, ... </optional></optional> <optional> USING <replaceable class="parameter">option</replaceable> = <replaceable class="parameter">expression</replaceable> <optional>, ... </optional> </optional>;
RAISE <optional> <replaceable class="parameter">level</replaceable> </optional> <replaceable class="parameter">condition_name</> <optional> USING <replaceable class="parameter">option</replaceable> = <replaceable class="parameter">expression</replaceable> <optional>, ... </optional> </optional>;
RAISE <optional> <replaceable class="parameter">level</replaceable> </optional> SQLSTATE '<replaceable class="parameter">sqlstate</>' <optional> USING <replaceable class="parameter">option</replaceable> = <replaceable class="parameter">expression</replaceable> <optional>, ... </optional> </optional>;
RAISE <optional> <replaceable class="parameter">level</replaceable> </optional> USING <replaceable class="parameter">option</replaceable> = <replaceable class="parameter">expression</replaceable> <optional>, ... </optional>;
RAISE ;
</synopsis>

<!--
    The <replaceable class="parameter">level</replaceable> option specifies
    the error severity.  Allowed levels are <literal>DEBUG</literal>,
    <literal>LOG</literal>, <literal>INFO</literal>,
    <literal>NOTICE</literal>, <literal>WARNING</literal>,
    and <literal>EXCEPTION</literal>, with <literal>EXCEPTION</literal>
    being the default.
    <literal>EXCEPTION</literal> raises an error (which normally aborts the
    current transaction); the other levels only generate messages of different
    priority levels.
    Whether messages of a particular priority are reported to the client,
    written to the server log, or both is controlled by the
    <xref linkend="guc-log-min-messages"> and
    <xref linkend="guc-client-min-messages"> configuration
    variables. See <xref linkend="runtime-config"> for more
    information.
-->
<replaceable class="parameter">level</replaceable>オプションはエラーの深刻度を指定します。
使用可能なレベルは<literal>DEBUG</literal>、<literal>LOG</literal>、<literal>INFO</literal>、<literal>NOTICE</literal>、<literal>WARNING</literal>および<literal>EXCEPTION</literal>で、<literal>EXCEPTION</literal>がデフォルトです。
<literal>EXCEPTION</literal>はエラーを発生させ、現在のトランザクションをアボートします。
他のレベルは異なる優先度レベルのメッセージを生成するだけです。
特定の優先度のエラーメッセージがクライアントに報告するか、サーバログに書き込むか、またはその両方は<xref linkend="guc-log-min-messages">および<xref linkend="guc-client-min-messages">設定変数によって制御されます。
詳細については、<xref linkend="runtime-config">を参照してください。
   </para>

   <para>
<!--
    After <replaceable class="parameter">level</replaceable> if any,
    you can write a <replaceable class="parameter">format</replaceable>
    (which must be a simple string literal, not an expression).  The
    format string specifies the error message text to be reported.
    The format string can be followed
    by optional argument expressions to be inserted into the message.
    Inside the format string, <literal>%</literal> is replaced by the
    string representation of the next optional argument's value. Write
    <literal>%%</literal> to emit a literal <literal>%</literal>.
    The number of arguments must match the number of <literal>%</>
    placeholders in the format string, or an error is raised during
    the compilation of the function.
-->
もしあれば<replaceable class="parameter">level</replaceable>の後に<replaceable class="parameter">format</replaceable>を記述することができます
（これは評価式ではなく、単純文字列リテラルでなければなりません）。
書式文字列は報告されるエラーメッセージテキストを指定します。
書式文字列内では、<literal>%</literal>は次の省略可能な引数の値の文字列表現で書き換えられます。
<literal>%%</literal>と記述することで<literal>%</literal>リテラルを表すことができます。
引数の数は書式文字列のプレースホルダ<literal>%</>の数と一致しなければいけません。さもなくば、関数のコンパイル時にエラーが起きます。
   </para>

   <para>
<!--
    In this example, the value of <literal>v_job_id</> will replace the
    <literal>%</literal> in the string:
-->
以下の例では、<literal>v_job_id</>の値は文字列内の<literal>%</literal>を置き換えます。
<programlisting>
RAISE NOTICE 'Calling cs_create_job(%)', v_job_id;
</programlisting>
   </para>

   <para>
<!--
    You can attach additional information to the error report by writing
    <literal>USING</> followed by <replaceable
    class="parameter">option</replaceable> = <replaceable
    class="parameter">expression</replaceable> items.  Each
    <replaceable class="parameter">expression</replaceable> can be any
    string-valued expression.  The allowed <replaceable
    class="parameter">option</replaceable> key words are:
-->
<literal>USING</>に続いて、<replaceable class="parameter">option</replaceable> = <replaceable class="parameter">expression</replaceable>項目を記載することで、エラー報告に追加の情報を加えることができます。
各<replaceable class="parameter">expression</replaceable>は、どのような文字列による式も可能です。
使用可能な<replaceable class="parameter">option</replaceable>キーワードは以下です。

    <variablelist id="raise-using-options">
     <varlistentry>
      <term><literal>MESSAGE</literal></term>
      <listitem>
<!--
       <para>Sets the error message text.  This option can't be used in the
        form of <command>RAISE</> that includes a format string
        before <literal>USING</>.</para>
-->
<para>エラーメッセージテキストを設定します。
このオプションは<literal>USING</>の前に書式文字列を含む<command>RAISE</>形式では使用できません。</para>
      </listitem>
     </varlistentry>

     <varlistentry>
      <term><literal>DETAIL</literal></term>
      <listitem>
<!--
       <para>Supplies an error detail message.</para>
-->
<para>エラー詳細メッセージを出力します。</para>
      </listitem>
     </varlistentry>

     <varlistentry>
      <term><literal>HINT</literal></term>
      <listitem>
<!--
       <para>Supplies a hint message.</para>
-->
<para>ヒントメッセージを出力します。</para>
      </listitem>
     </varlistentry>

     <varlistentry>
      <term><literal>ERRCODE</literal></term>
      <listitem>
<!--
       <para>Specifies the error code (SQLSTATE) to report, either by condition
        name, as shown in <xref linkend="errcodes-appendix">, or directly as a
        five-character SQLSTATE code.</para>
-->
<para><xref linkend="errcodes-appendix">で示されている状況名、または直接的に５文字によるSQLSTATEコードのいずれかで、報告すべきエラーコード（SQLSTATE）を指定します。</para>
      </listitem>
     </varlistentry>

     <varlistentry>
      <term><literal>COLUMN</literal></term>
      <term><literal>CONSTRAINT</literal></term>
      <term><literal>DATATYPE</literal></term>
      <term><literal>TABLE</literal></term>
      <term><literal>SCHEMA</literal></term>
      <listitem>
<!--
       <para>Supplies the name of a related object.</para>
-->
<para>関連するオブジェクト名を出力します。</para>
      </listitem>
     </varlistentry>
    </variablelist>
   </para>

   <para>
<!--
    This example will abort the transaction with the given error message
    and hint:
-->
以下の例は、与えられたエラーメッセージとヒントを付けてトランザクションをアボートします。
<programlisting>
RAISE EXCEPTION 'Nonexistent ID --> %', user_id
      USING HINT = 'Please check your user ID';
</programlisting>
   </para>

   <para>
<!--
    These two examples show equivalent ways of setting the SQLSTATE:
-->
以下の２つの例は、SQLSTATEを設定する等価な方法を示しています。
<programlisting>
RAISE 'Duplicate user ID: %', user_id USING ERRCODE = 'unique_violation';
RAISE 'Duplicate user ID: %', user_id USING ERRCODE = '23505';
</programlisting>
   </para>

   <para>
<!--
    There is a second <command>RAISE</> syntax in which the main argument
    is the condition name or SQLSTATE to be reported, for example:
-->
主引数が報告されるべき状況名、またはSQLSTATEである場合、２番目の<command>RAISE</>構文があります。
例を示します。
<programlisting>
RAISE division_by_zero;
RAISE SQLSTATE '22012';
</programlisting>
<!--
    In this syntax, <literal>USING</> can be used to supply a custom
    error message, detail, or hint.  Another way to do the earlier
    example is
-->
この構文において、<literal>USING</>は独自のエラーメッセージ、詳細、またはヒントを供給するように使用できます。
先の例と同じことを行う別の方法は次のようになります。
<programlisting>
RAISE unique_violation USING MESSAGE = 'Duplicate user ID: ' || user_id;
</programlisting>
   </para>

   <para>
<!--
    Still another variant is to write <literal>RAISE USING</> or <literal>RAISE
    <replaceable class="parameter">level</replaceable> USING</> and put
    everything else into the <literal>USING</> list.
-->
他にも亜種があり、<literal>RAISE USING</> または <literal>RAISE <replaceable class="parameter">level</replaceable> USING</>と記述して、全て一括して<literal>USING</>リスト内に書き加えます。
   </para>

   <para>
<!--
    The last variant of <command>RAISE</> has no parameters at all.
    This form can only be used inside a <literal>BEGIN</> block's
    <literal>EXCEPTION</> clause;
    it causes the error currently being handled to be re-thrown.
-->
最後の<command>RAISE</>亜種はパラメータを全く取りません。
この形式は<literal>BEGIN</>ブロックの<literal>EXCEPTION</>句で使用されるのみです。
これは、現在処理中のエラーを再発生させます。
   </para>

   <note>
    <para>
<!--
     Before <productname>PostgreSQL</> 9.1, <command>RAISE</> without
     parameters was interpreted as re-throwing the error from the block
     containing the active exception handler.  Thus an <literal>EXCEPTION</>
     clause nested within that handler could not catch it, even if the
     <command>RAISE</> was within the nested <literal>EXCEPTION</> clause's
     block. This was deemed surprising as well as being incompatible with
     Oracle's PL/SQL.
-->
<productname>PostgreSQL</>9.1より前のバージョンでは、パラメータのない<command>RAISE</>は稼動している例外ハンドラを含むブロックからのエラーの再発生と解釈されました。
したがって、例外ハンドラの中で入れ子となった<literal>EXCEPTION</>句は、<command>RAISE</>が入れ子となった<literal>EXCEPTION</>句のブロック内にあるときでも、エラーを捕捉できないことになりました。
これは驚くべきことであり、オラクルの PL/SQLと非互換でした。
    </para>
   </note>

   <para>
<!--
    If no condition name nor SQLSTATE is specified in a
    <command>RAISE EXCEPTION</command> command, the default is to use
    <literal>RAISE_EXCEPTION</> (<literal>P0001</>).  If no message
    text is specified, the default is to use the condition name or
    SQLSTATE as message text.
-->
<command>RAISE EXCEPTION</command>コマンド内で状況名もSQLSTATEも指定されない場合、デフォルトは<literal>RAISE_EXCEPTION</> (<literal>P0001</>)を使用します。
メッセージテキストが指定されない場合、デフォルトは状況名、またはSQLSTATEをメッセージテキストとして使用します。
   </para>

   <note>
    <para>
<!--
     When specifying an error code by SQLSTATE code, you are not
     limited to the predefined error codes, but can select any
     error code consisting of five digits and/or upper-case ASCII
     letters, other than <literal>00000</>.  It is recommended that
     you avoid throwing error codes that end in three zeroes, because
     these are category codes and can only be trapped by trapping
     the whole category.
-->
SQLSTATEコードでエラーコードを指定する場合、事前に定義されたエラーコードに制約されることはありません。
<literal>00000</>以外の５桁の数字かASCIIの大文字からなるどんなエラーコードも選択できます。
３つのゼロで終わるエラーコードの出力を避けるように推奨されています。
と言うのは、そこには分類コードがあり、それらは全ての分類から捕捉することによってのみ補足可能だからです。
    </para>
   </note>

  </sect2>

  <sect2 id="plpgsql-statements-assert">
<!--
   <title>Checking Assertions</title>
-->
   <title>アサート検査</title>

   <indexterm>
    <primary>ASSERT</primary>
<!--
    <secondary>in PL/pgSQL</secondary>
-->
    <secondary>PL/pgSQLにおける</secondary>
   </indexterm>

   <indexterm>
<!--
    <primary>assertions</primary>
    <secondary>in PL/pgSQL</secondary>
-->
    <primary>アサート</primary>
    <secondary>PL/pgSQLにおける</secondary>
   </indexterm>

   <indexterm>
<!--
    <primary><varname>plpgsql.check_asserts</> configuration parameter</primary>
-->
    <primary><varname>plpgsql.check_asserts</> 設定パラメータ</primary>
   </indexterm>

   <para>
<!--
    The <command>ASSERT</command> statement is a convenient shorthand for
    inserting debugging checks into <application>PL/pgSQL</application>
    functions.
-->
<command>ASSERT</command>文は、<application>PL/pgSQL</application>関数にデバッグ用検査を差し込むための便利な省略形です。

<synopsis>
ASSERT <replaceable class="parameter">condition</replaceable> <optional> , <replaceable class="parameter">message</replaceable> </optional>;
</synopsis>

<!--
    The <replaceable class="parameter">condition</replaceable> is a Boolean
    expression that is expected to always evaluate to true; if it does,
    the <command>ASSERT</command> statement does nothing further.  If the
    result is false or null, then an <literal>ASSERT_FAILURE</> exception
    is raised.  (If an error occurs while evaluating
    the <replaceable class="parameter">condition</replaceable>, it is
    reported as a normal error.)
-->
<replaceable class="parameter">condition</replaceable>は常に真と評価されると想定される論理値式で、結果が真なら<command>ASSERT</command>文がさらに何かすることはありません。
結果が偽かNULLなら、<literal>ASSERT_FAILURE</>例外が発生します。
（もし、<replaceable class="parameter">condition</replaceable>を評価する間にエラーが生じた場合、それは通常のエラーと同様に報告されます。）
   </para>

   <para>
<!--
    If the optional <replaceable class="parameter">message</replaceable> is
    provided, it is an expression whose result (if not null) replaces the
    default error message text <quote>assertion failed</>, should
    the <replaceable class="parameter">condition</replaceable> fail.
    The <replaceable class="parameter">message</replaceable> expression is
    not evaluated in the normal case where the assertion succeeds.
-->
省略可能な<replaceable class="parameter">message</replaceable>が与えられた場合、その式の結果で（NULLでないなら）、<replaceable class="parameter">condition</replaceable>に失敗した際のデフォルトエラーメッセージ文<quote>assertion failed</>が置き換えられます。
<replaceable class="parameter">message</replaceable>式はアサートに成功する通常の場合には評価されません。
   </para>

   <para>
<!--
    Testing of assertions can be enabled or disabled via the configuration
    parameter <literal>plpgsql.check_asserts</>, which takes a Boolean
    value; the default is <literal>on</>.  If this parameter
    is <literal>off</> then <command>ASSERT</> statements do nothing.
-->
アサート検査は、設定パラメータ<literal>plpgsql.check_asserts</>で有効または無効にできます。設定値は真偽値で、デフォルトは<literal>on</>です。
<literal>off</>のときには、<command>ASSERT</>文は何もしません。
   </para>

   <para>
<!--
    Note that <command>ASSERT</command> is meant for detecting program
    bugs, not for reporting ordinary error conditions.  Use
    the <command>RAISE</> statement, described above, for that.
-->
<command>ASSERT</command>はプログラムのバグを見つけるためのものであって、通常のエラー条件を報告するものではないことに注意してください。
そのためには前述の<command>RAISE</>を使ってください。
   </para>

  </sect2>

 </sect1>

 <sect1 id="plpgsql-trigger">
<!--
  <title>Trigger Procedures</title>
-->
<title>トリガプロシージャ</title>

  <indexterm zone="plpgsql-trigger">
<!--
   <primary>trigger</primary>
   <secondary>in PL/pgSQL</secondary>
-->
<primary>トリガ</primary>
<secondary>PL/pgSQLにおける</secondary>
  </indexterm>

  <para>
<!--
   <application>PL/pgSQL</application> can be used to define trigger
   procedures on data changes or database events.
   A trigger procedure is created with the <command>CREATE FUNCTION</>
   command, declaring it as a function with no arguments and a return type of
   <type>trigger</> (for data change triggers) or
   <type>event_trigger</> (for database event triggers).
   Special local variables named <varname>PG_<replaceable>something</></> are
   automatically defined to describe the condition that triggered the call.
-->
<application>PL/pgSQL</application>はデータ変更やデータベースのイベントによるトリガプロシージャの定義に使用できます。
トリガプロシージャは、<command>CREATE FUNCTION</>コマンドを使って、(データ変更トリガには)<type>trigger</type>、(データベースイベントトリガには)<type>event_trigger</>という戻り値の型を持った引数のない関数として作成されます。
その呼出しのトリガの原因となった条件を記述するため、<varname>PG_<replaceable>something</></>という名前の特別な局所変数が自動的に定義されます。
  </para>

  <sect2 id="plpgsql-dml-trigger">
<!--
   <title>Triggers on Data Changes</title>
-->
<title>データ変更によるトリガ</title>

  <para>
<!--
   A <link linkend="triggers">data change trigger</> is declared as a
   function with no arguments and a return type of <type>trigger</>.
   Note that the function must be declared with no arguments even if it
   expects to receive some arguments specified in <command>CREATE TRIGGER</>
   &mdash; such arguments are passed via <varname>TG_ARGV</>, as described
   below.
-->
<link linkend="triggers">データ変更トリガ</>は<type>trigger</>という戻り値の型を持った引数のない関数として宣言されます。
その関数は、たとえ、<command>CREATE TRIGGER</>にて引数を取るものとしていたとしても、引数を持たないものと宣言しなければならないことに注意してください。
トリガの引数は、後述する通り、<varname>TG_ARGV</>経由で渡されます。
  </para>

  <para>
<!--
   When a <application>PL/pgSQL</application> function is called as a
   trigger, several special variables are created automatically in the
   top-level block. They are:
-->
<application>PL/pgSQL</application>関数がトリガとして呼び出された場合、いくつかの特殊な変数が自動的に最上位レベルのブロックで作成されます。
それらを以下に示します。

   <variablelist>
    <varlistentry>
     <term><varname>NEW</varname></term>
     <listitem>
      <para>
<!--
       Data type <type>RECORD</type>; variable holding the new
       database row for <command>INSERT</>/<command>UPDATE</> operations in row-level
       triggers. This variable is unassigned in statement-level triggers
       and for <command>DELETE</command> operations.
-->
<type>RECORD</type>データ型。
この変数は行レベルのトリガでの<command>INSERT</>/<command>UPDATE</>操作によって更新された、新しいデータベースの行を保持します。
この変数は、文レベルのトリガおよび<command>DELETE</command>操作では、割り当てられていません。
      </para>
     </listitem>
    </varlistentry>

    <varlistentry>
     <term><varname>OLD</varname></term>
     <listitem>
      <para>
<!--
       Data type <type>RECORD</type>; variable holding the old
       database row for <command>UPDATE</>/<command>DELETE</> operations in row-level
       triggers. This variable is unassigned in statement-level triggers
       and for <command>INSERT</command> operations.
-->
<type>RECORD</type>データ型。
この変数は、行レベルのトリガでの<command>UPDATE</>/<command>DELETE</>操作によって更新される前のデータベースの行を保持します。
この変数は、文レベルのトリガおよび<command>INSERT</command>操作では、割り当てられていません。
      </para>
     </listitem>
    </varlistentry>

    <varlistentry>
     <term><varname>TG_NAME</varname></term>
     <listitem>
      <para>
<!--
       Data type <type>name</type>; variable that contains the name of the trigger actually
       fired.
-->
<type>name</type>データ型。
実際に発行されたトリガの名前を持つ変数。
      </para>
     </listitem>
    </varlistentry>

    <varlistentry>
     <term><varname>TG_WHEN</varname></term>
     <listitem>
      <para>
<!--
       Data type <type>text</type>; a string of
       <literal>BEFORE</literal>, <literal>AFTER</literal>, or
       <literal>INSTEAD OF</literal>, depending on the trigger's definition.
-->
<type>text</type>データ型。
トリガの定義に依存した<literal>BEFORE</literal>、<literal>AFTER</literal>、または<literal>INSTEAD OF</literal>という文字列。
      </para>
     </listitem>
    </varlistentry>

    <varlistentry>
     <term><varname>TG_LEVEL</varname></term>
     <listitem>
      <para>
<!--
       Data type <type>text</type>; a string of either
       <literal>ROW</literal> or <literal>STATEMENT</literal>
       depending on the trigger's definition.
-->
<type>text</type>データ型。
トリガの定義に依存した<literal>ROW</literal> または <literal>STATEMENT</literal>という文字列。
      </para>
     </listitem>
    </varlistentry>

    <varlistentry>
     <term><varname>TG_OP</varname></term>
     <listitem>
      <para>
<!--
       Data type <type>text</type>; a string of
       <literal>INSERT</literal>, <literal>UPDATE</literal>,
       <literal>DELETE</literal>, or <literal>TRUNCATE</>
       telling for which operation the trigger was fired.
-->
<type>text</type>データ型。
トリガを起動した操作を示す、<literal>INSERT</literal>、<literal>UPDATE</literal>、<literal>DELETE</literal>、または<literal>TRUNCATE</>という文字列。
      </para>
     </listitem>
    </varlistentry>

    <varlistentry>
     <term><varname>TG_RELID</varname></term>
     <listitem>
      <para>
<!--
       Data type <type>oid</type>; the object ID of the table that caused the
       trigger invocation.
-->
<type>oid</type>データ型。
このトリガの呼び出し元になるテーブルのオブジェクトID。
      </para>
     </listitem>
    </varlistentry>

    <varlistentry>
     <term><varname>TG_RELNAME</varname></term>
     <listitem>
      <para>
<!--
       Data type <type>name</type>; the name of the table that caused the trigger
       invocation. This is now deprecated, and could disappear in a future
       release. Use <literal>TG_TABLE_NAME</> instead.
-->
<type>name</type>データ型。
このトリガの呼び出し元になるテーブルの名前。
将来これは廃止されそうです。
代わりに<literal>TG_TABLE_NAME</>を使用してください。
      </para>
     </listitem>
    </varlistentry>

    <varlistentry>
     <term><varname>TG_TABLE_NAME</varname></term>
     <listitem>
      <para>
<!--
       Data type <type>name</type>; the name of the table that
       caused the trigger invocation.
-->
<type>name</type>データ型。
このトリガの呼び出し元になるテーブルの名前。
      </para>
     </listitem>
    </varlistentry>

    <varlistentry>
     <term><varname>TG_TABLE_SCHEMA</varname></term>
     <listitem>
      <para>
<!--
       Data type <type>name</type>; the name of the schema of the
       table that caused the trigger invocation.
-->
<type>name</type>データ型。
このトリガの呼び出し元になるテーブルのスキーマ名。
      </para>
     </listitem>
    </varlistentry>

    <varlistentry>
     <term><varname>TG_NARGS</varname></term>
     <listitem>
      <para>
<!--
       Data type <type>integer</type>; the number of arguments given to the trigger
       procedure in the <command>CREATE TRIGGER</command> statement.
-->
<type>integer</type>型。
<command>CREATE TRIGGER</command>文におけるトリガプロシージャに与えられる引数の数。
      </para>
     </listitem>
    </varlistentry>

    <varlistentry>
     <term><varname>TG_ARGV[]</varname></term>
     <listitem>
      <para>
<!--
       Data type array of <type>text</type>; the arguments from
       the <command>CREATE TRIGGER</command> statement.
       The index counts from 0. Invalid
       indexes (less than 0 or greater than or equal to <varname>tg_nargs</>)
       result in a null value.
-->
<type>text</type>型の配列型。
<command>CREATE TRIGGER</command>文での引数。
このインデックスは0から始まります。
無効なインデックス（0未満や<varname>tg_nargs</>以上）は、NULL値という結果になります。
      </para>
     </listitem>
    </varlistentry>
   </variablelist>
  </para>

   <para>
<!--
    A trigger function must return either <symbol>NULL</symbol> or a
    record/row value having exactly the structure of the table the
    trigger was fired for.
-->
トリガ関数はNULLまたは、トリガの発行元になったテーブルの構造を正確に持ったレコード/行を返さなければなりません。
   </para>

   <para>
<!--
    Row-level triggers fired <literal>BEFORE</> can return null to signal the
    trigger manager to skip the rest of the operation for this row
    (i.e., subsequent triggers are not fired, and the
    <command>INSERT</>/<command>UPDATE</>/<command>DELETE</> does not occur
    for this row).  If a nonnull
    value is returned then the operation proceeds with that row value.
    Returning a row value different from the original value
    of <varname>NEW</> alters the row that will be inserted or
    updated.  Thus, if the trigger function wants the triggering
    action to succeed normally without altering the row
    value, <varname>NEW</varname> (or a value equal thereto) has to be
    returned.  To alter the row to be stored, it is possible to
    replace single values directly in <varname>NEW</> and return the
    modified <varname>NEW</>, or to build a complete new record/row to
    return.  In the case of a before-trigger
    on <command>DELETE</command>, the returned value has no direct
    effect, but it has to be nonnull to allow the trigger action to
    proceed.  Note that <varname>NEW</varname> is null
    in <command>DELETE</command> triggers, so returning that is
    usually not sensible.  The usual idiom in <command>DELETE</command>
    triggers is to return <varname>OLD</varname>.
-->
<literal>BEFORE</>として発行された行レベルトリガがNULLを返す場合には、トリガマネージャに実際の行への操作を取りやめるように通知します
（つまり、その後にトリガが発行されず、その<command>INSERT</>/<command>UPDATE</>/<command>DELETE</>はその行に対して実行されません）。
非NULL値を返す場合には、その操作はその行値で処理されます。
元の<varname>NEW</>の値と異なる行値を返すことは、挿入、更新される値を変更します。
したがってトリガ関数が行値を変更せずにトリガ処理を普通に成功させたい場合は、<varname>NEW</varname>(またはその等価な値)を返さなければなりません。
格納する行を変更するために、<varname>NEW</>の個々の値を直接置き換え、変更した<varname>NEW</>を返すことも、新しいレコード/行を完全に作成して返すことも可能です。
<command>DELETE</command>に対するBEFOREトリガの場合、返される値は直接的な影響を与えませんが、トリガ動作を継続させるためには非NULLを返さなければなりません。
<command>DELETE</command>トリガでは<varname>NEW</varname>がNULLであり、これを返すことは通常無意味であることに注意して下さい。
<command>DELETE</command>トリガにおける通常の慣例は<varname>OLD</varname>を返すことです。
   </para>

   <para>
<!--
    <literal>INSTEAD OF</> triggers (which are always row-level triggers,
    and may only be used on views) can return null to signal that they did
    not perform any updates, and that the rest of the operation for this
    row should be skipped (i.e., subsequent triggers are not fired, and the
    row is not counted in the rows-affected status for the surrounding
    <command>INSERT</>/<command>UPDATE</>/<command>DELETE</>).
    Otherwise a nonnull value should be returned, to signal
    that the trigger performed the requested operation. For
    <command>INSERT</> and <command>UPDATE</> operations, the return value
    should be <varname>NEW</>, which the trigger function may modify to
    support <command>INSERT RETURNING</> and <command>UPDATE RETURNING</>
    (this will also affect the row value passed to any subsequent triggers,
    or passed to a special <varname>EXCLUDED</> alias reference within
    an <command>INSERT</> statement with an <literal>ON CONFLICT DO
    UPDATE</> clause).  For <command>DELETE</> operations, the return
    value should be <varname>OLD</>.
-->
<literal>INSTEAD OF</>トリガ（これは常に行レベルトリガであり、ビューに対してのみ使用可能です）は、まったく更新を行わなかったためにこの行に対する残りの操作を飛ばさなければならない（つまり後続のトリガは発行されず、 トリガの発生元の<command>INSERT</>/<command>UPDATE</>/<command>DELETE</>において影響を受けた行数として数えられない）ことを通知するNULLを返すことができます。
この他の場合は、トリガが要求された操作を実行したことを通知するために、非NULLの値を返さなければなりません。
<command>INSERT</>および<command>UPDATE</>操作では、戻り値は、トリガ関数が<command>INSERT RETURNING</>および<command>UPDATE RETURNING</>をサポートするために変更しているかもしれない、<varname>NEW</>となるはずです
（これは後続のトリガ、または、<literal>ON CONFLICT DO UPDATE</>句を伴う<command>INSERT</>文の中で特別な<varname>EXCLUDED</>別名参照に渡される行値にも影響します）。
<command>DELETE</>操作では、戻り値は<varname>OLD</>となるはずです。
   </para>

   <para>
<!--
    The return value of a row-level trigger
    fired <literal>AFTER</literal> or a statement-level trigger
    fired <literal>BEFORE</> or <literal>AFTER</> is
    always ignored; it might as well be null. However, any of these types of
    triggers might still abort the entire operation by raising an error.
-->
行レベルの<literal>AFTER</literal>トリガ、文レベルの<literal>BEFORE</>または<literal>AFTER</>トリガの戻り値は常に無視されます。
NULLとしても構いません。
しかし、これらの種類のトリガでも、エラーを発生させることで操作全体を中断させることが可能です。
   </para>

   <para>
<!--
    <xref linkend="plpgsql-trigger-example"> shows an example of a
    trigger procedure in <application>PL/pgSQL</application>.
-->
<xref linkend="plpgsql-trigger-example">に<application>PL/pgSQL</application>のトリガプロシージャの例を示します。
   </para>

   <example id="plpgsql-trigger-example">
<!--
    <title>A <application>PL/pgSQL</application> Trigger Procedure</title>
-->
<title><application>PL/pgSQL</application>トリガプロシージャ</title>

    <para>
<!--
     This example trigger ensures that any time a row is inserted or updated
     in the table, the current user name and time are stamped into the
     row. And it checks that an employee's name is given and that the
     salary is a positive value.
-->
このトリガの例では、テーブルの行が挿入または更新された時には必ず、現在のユーザ名と時刻がその行に入っていることを確実にします。
そして、従業員名が与えられていることとその給料が正の値であることを確認します。
    </para>

<programlisting>
CREATE TABLE emp (
    empname text,
    salary integer,
    last_date timestamp,
    last_user text
);

CREATE FUNCTION emp_stamp() RETURNS trigger AS $emp_stamp$
    BEGIN
<!--
        &#045;&#045; Check that empname and salary are given
-->
        -- empnameとsalaryが与えられていることをチェック
        IF NEW.empname IS NULL THEN
            RAISE EXCEPTION 'empname cannot be null';
        END IF;
        IF NEW.salary IS NULL THEN
            RAISE EXCEPTION '% cannot have null salary', NEW.empname;
        END IF;

<!--
        &#045;&#045; Who works for us when they must pay for it?
-->
        -- 支払時に問題が起こらないように
        IF NEW.salary &lt; 0 THEN
            RAISE EXCEPTION '% cannot have a negative salary', NEW.empname;
        END IF;

<!--
        &#045;&#045; Remember who changed the payroll when
-->
        -- 誰がいつ変更したかを記録
        NEW.last_date := current_timestamp;
        NEW.last_user := current_user;
        RETURN NEW;
    END;
$emp_stamp$ LANGUAGE plpgsql;

CREATE TRIGGER emp_stamp BEFORE INSERT OR UPDATE ON emp
    FOR EACH ROW EXECUTE PROCEDURE emp_stamp();
</programlisting>
   </example>

   <para>
<!--
    Another way to log changes to a table involves creating a new table that
    holds a row for each insert, update, or delete that occurs. This approach
    can be thought of as auditing changes to a table.
    <xref linkend="plpgsql-trigger-audit-example"> shows an example of an
    audit trigger procedure in <application>PL/pgSQL</application>.
-->
テーブルにおける変更のログを取る他の方法は、挿入、更新または削除の各々に対する行を保有する新テーブルを作成することです。
この方法はテーブルにおける変更の監査と考えることができます。
<xref linkend="plpgsql-trigger-audit-example">は<application>PL/pgSQL</application>による監査用トリガプロシージャの一例を示します。
   </para>

   <example id="plpgsql-trigger-audit-example">
<!--
    <title>A <application>PL/pgSQL</application> Trigger Procedure For Auditing</title>
-->
<title><application>PL/pgSQL</application>による監査用のトリガプロシージャ</title>

    <para>
<!--
     This example trigger ensures that any insert, update or delete of a row
     in the <literal>emp</literal> table is recorded (i.e., audited) in the <literal>emp_audit</literal> table.
     The current time and user name are stamped into the row, together with
     the type of operation performed on it.
-->
このトリガの例では、<literal>emp</literal>テーブルにおける行の挿入、更新または削除のどれもがemp_auditテーブルの中へ確実に記録（すなわち監査）されます。
現在時刻とユーザ名は、行った操作の種類とともに<literal>emp_audit</literal>の行の中に記録されます。
    </para>

<programlisting>
CREATE TABLE emp (
    empname           text NOT NULL,
    salary            integer
);

CREATE TABLE emp_audit(
    operation         char(1)   NOT NULL,
    stamp             timestamp NOT NULL,
    userid            text      NOT NULL,
    empname           text      NOT NULL,
    salary integer
);

CREATE OR REPLACE FUNCTION process_emp_audit() RETURNS TRIGGER AS $emp_audit$
    BEGIN
        --
<!--
        &#045;&#045; Create a row in emp_audit to reflect the operation performed on emp,
        &#045;&#045; make use of the special variable TG_OP to work out the operation.
-->
        -- empで行った操作を反映する行をemp_auditに作成
        -- 操作の種類を決定するために、特殊な変数TG_OPを活用
        --
        IF (TG_OP = 'DELETE') THEN
            INSERT INTO emp_audit SELECT 'D', now(), user, OLD.*;
            RETURN OLD;
        ELSIF (TG_OP = 'UPDATE') THEN
            INSERT INTO emp_audit SELECT 'U', now(), user, NEW.*;
            RETURN NEW;
        ELSIF (TG_OP = 'INSERT') THEN
            INSERT INTO emp_audit SELECT 'I', now(), user, NEW.*;
            RETURN NEW;
        END IF;
<!--
        RETURN NULL; &#045;&#045; result is ignored since this is an AFTER trigger
-->
        RETURN NULL; -- AFTERトリガですので、結果は無視されます
    END;
$emp_audit$ LANGUAGE plpgsql;

CREATE TRIGGER emp_audit
AFTER INSERT OR UPDATE OR DELETE ON emp
    FOR EACH ROW EXECUTE PROCEDURE process_emp_audit();
</programlisting>
   </example>

   <para>
<!--
    A variation of the previous example uses a view joining the main table
    to the audit table, to show when each entry was last modified. This
    approach still records the full audit trail of changes to the table,
    but also presents a simplified view of the audit trail, showing just
    the last modified timestamp derived from the audit trail for each entry.
    <xref linkend="plpgsql-view-trigger-audit-example"> shows an example
    of an audit trigger on a view in <application>PL/pgSQL</application>.
-->
前例の変形では、各エントリが最終修正された時を表示するため、主テーブルを監査テーブルに結合したビューを使用します。
この方法でもテーブルの変化の監査証跡を全て記録できますが、監査証跡から抽出した各エントリの最終修正のタイムスタンプ表示することにより、監査証跡の簡単なビューを表示することにもなります。
<xref linkend="plpgsql-view-trigger-audit-example">で示すものは、<application>PL/pgSQL</application>を用いたビューの監査トリガの例です。
   </para>

   <example id="plpgsql-view-trigger-audit-example">
<!--
    <title>A <application>PL/pgSQL</application> View Trigger Procedure For Auditing</title>
-->
<title>監査のための<application>PL/pgSQL</application>ビュートリガプロシージャ</title>

    <para>
<!--
     This example uses a trigger on the view to make it updatable, and
     ensure that any insert, update or delete of a row in the view is
     recorded (i.e., audited) in the <literal>emp_audit</literal> table. The current time
     and user name are recorded, together with the type of operation
     performed, and the view displays the last modified time of each row.
-->
この例では、ビューを更新可能とし、その行の挿入、更新、削除を<literal>emp_audit</literal>テーブルに確実に記録（つまり監査）するためにビューに対するトリガを使用します。
現在時刻とユーザ名が実行された操作種類と一緒に記録されます。
ビューは各行の最終更新時間を表示します。
    </para>

<programlisting>
CREATE TABLE emp (
    empname           text PRIMARY KEY,
    salary            integer
);

CREATE TABLE emp_audit(
    operation         char(1)   NOT NULL,
    userid            text      NOT NULL,
    empname           text      NOT NULL,
    salary            integer,
    stamp             timestamp NOT NULL
);

CREATE VIEW emp_view AS
    SELECT e.empname,
           e.salary,
           max(ea.stamp) AS last_updated
      FROM emp e
      LEFT JOIN emp_audit ea ON ea.empname = e.empname
     GROUP BY 1, 2;

CREATE OR REPLACE FUNCTION update_emp_view() RETURNS TRIGGER AS $$
    BEGIN
        --
<!--

        &#045;&#045; Perform the required operation on emp, and create a row in emp_audit
        &#045;&#045; to reflect the change made to emp.
-->
        -- 要求された操作を emp に実行し
        -- emp_audit に行を作成し
        -- emp の変化を反映する
        --
        IF (TG_OP = 'DELETE') THEN
            DELETE FROM emp WHERE empname = OLD.empname;
            IF NOT FOUND THEN RETURN NULL; END IF;

            OLD.last_updated = now();
            INSERT INTO emp_audit VALUES('D', user, OLD.*);
            RETURN OLD;
        ELSIF (TG_OP = 'UPDATE') THEN
            UPDATE emp SET salary = NEW.salary WHERE empname = OLD.empname;
            IF NOT FOUND THEN RETURN NULL; END IF;

            NEW.last_updated = now();
            INSERT INTO emp_audit VALUES('U', user, NEW.*);
            RETURN NEW;
        ELSIF (TG_OP = 'INSERT') THEN
            INSERT INTO emp VALUES(NEW.empname, NEW.salary);

            NEW.last_updated = now();
            INSERT INTO emp_audit VALUES('I', user, NEW.*);
            RETURN NEW;
        END IF;
    END;
$$ LANGUAGE plpgsql;

CREATE TRIGGER emp_audit
INSTEAD OF INSERT OR UPDATE OR DELETE ON emp_view
    FOR EACH ROW EXECUTE PROCEDURE update_emp_view();
</programlisting>
   </example>

   <para>
<!--
    One use of triggers is to maintain a summary table
    of another table. The resulting summary can be used in place of the
    original table for certain queries &mdash; often with vastly reduced run
    times.
    This technique is commonly used in Data Warehousing, where the tables
    of measured or observed data (called fact tables) might be extremely large.
    <xref linkend="plpgsql-trigger-summary-example"> shows an example of a
    trigger procedure in <application>PL/pgSQL</application> that maintains
    a summary table for a fact table in a data warehouse.
-->
トリガの使用目的の1つは、あるテーブルのサマリテーブルを維持することです。
結果のサマリテーブルは、元のテーブルに代わって、ある種の問い合わせに対して使用でき、しばしば実行時間を大幅に縮小します。
通常この手法は、計測または観測データ（ファクトテーブルと言います）が非常に大きくなるかもしれない、データウェアハウスに使用されます。
データウェアハウス内のファクトテーブルに対してサマリテーブルを維持する<application>PL/pgSQL</application>のトリガプロシージャの例を<xref linkend="plpgsql-trigger-summary-example">に示します。
   </para>


   <example id="plpgsql-trigger-summary-example">
<!--
    <title>A <application>PL/pgSQL</application> Trigger Procedure For Maintaining A Summary Table</title>
-->
<title>サマリテーブルを維持するための<application>PL/pgSQL</application>トリガプロシージャ</title>

    <para>
<!--
     The schema detailed here is partly based on the <emphasis>Grocery Store
     </emphasis> example from <emphasis>The Data Warehouse Toolkit</emphasis>
     by Ralph Kimball.
-->
ここに述べるスキーマの一部はRalph Kimballによる<emphasis>The Data Warehouse Toolkit</emphasis>の<emphasis>Grocery Store</emphasis>の例に基づいています。
    </para>

<programlisting>
--
<!--
&#045;&#045; Main tables - time dimension and sales fact.
-->
-- time dimensionとsales factの主テーブル
--
CREATE TABLE time_dimension (
    time_key                    integer NOT NULL,
    day_of_week                 integer NOT NULL,
    day_of_month                integer NOT NULL,
    month                       integer NOT NULL,
    quarter                     integer NOT NULL,
    year                        integer NOT NULL
);
CREATE UNIQUE INDEX time_dimension_key ON time_dimension(time_key);

CREATE TABLE sales_fact (
    time_key                    integer NOT NULL,
    product_key                 integer NOT NULL,
    store_key                   integer NOT NULL,
    amount_sold                 numeric(12,2) NOT NULL,
    units_sold                  integer NOT NULL,
    amount_cost                 numeric(12,2) NOT NULL
);
CREATE INDEX sales_fact_time ON sales_fact(time_key);

--
<!--
&#045;&#045; Summary table - sales by time.
-->
-- sales by timeのサマリテーブル
--
CREATE TABLE sales_summary_bytime (
    time_key                    integer NOT NULL,
    amount_sold                 numeric(15,2) NOT NULL,
    units_sold                  numeric(12) NOT NULL,
    amount_cost                 numeric(15,2) NOT NULL
);
CREATE UNIQUE INDEX sales_summary_bytime_key ON sales_summary_bytime(time_key);

--
<!--
&#045;&#045; Function and trigger to amend summarized column(s) on UPDATE, INSERT, DELETE.
-->
-- 更新、挿入および削除によりサマリテーブルの列を修正する関数とトリガ
--
CREATE OR REPLACE FUNCTION maint_sales_summary_bytime() RETURNS TRIGGER
AS $maint_sales_summary_bytime$
    DECLARE
        delta_time_key          integer;
        delta_amount_sold       numeric(15,2);
        delta_units_sold        numeric(12);
        delta_amount_cost       numeric(15,2);
    BEGIN

<!--
        &#045;&#045; Work out the increment/decrement amount(s).
-->
        -- 増加または減少量を算出
        IF (TG_OP = 'DELETE') THEN

            delta_time_key = OLD.time_key;
            delta_amount_sold = -1 * OLD.amount_sold;
            delta_units_sold = -1 * OLD.units_sold;
            delta_amount_cost = -1 * OLD.amount_cost;

        ELSIF (TG_OP = 'UPDATE') THEN

<!--
            &#045;&#045; forbid updates that change the time_key -
            &#045;&#045; (probably not too onerous, as DELETE + INSERT is how most 
            &#045;&#045; changes will be made).
-->
            -- time_keyを変更する更新を禁止します
            -- （削除 + 挿入の方法により大部分の変更を行うため
            -- それほど厄介ではありません）。
            IF ( OLD.time_key != NEW.time_key) THEN
                RAISE EXCEPTION 'Update of time_key : % -&gt; % not allowed',
                                                      OLD.time_key, NEW.time_key;
            END IF;

            delta_time_key = OLD.time_key;
            delta_amount_sold = NEW.amount_sold - OLD.amount_sold;
            delta_units_sold = NEW.units_sold - OLD.units_sold;
            delta_amount_cost = NEW.amount_cost - OLD.amount_cost;

        ELSIF (TG_OP = 'INSERT') THEN

            delta_time_key = NEW.time_key;
            delta_amount_sold = NEW.amount_sold;
            delta_units_sold = NEW.units_sold;
            delta_amount_cost = NEW.amount_cost;

        END IF;


<!--
        &#045;&#045; Insert or update the summary row with the new values.
-->
        -- サマリテーブルの行を挿入または新しい値で更新します。
        &lt;&lt;insert_update&gt;&gt;
        LOOP
            UPDATE sales_summary_bytime
                SET amount_sold = amount_sold + delta_amount_sold,
                    units_sold = units_sold + delta_units_sold,
                    amount_cost = amount_cost + delta_amount_cost
                WHERE time_key = delta_time_key;

            EXIT insert_update WHEN found;

            BEGIN
                INSERT INTO sales_summary_bytime (
                            time_key,
                            amount_sold,
                            units_sold,
                            amount_cost)
                    VALUES (
                            delta_time_key,
                            delta_amount_sold,
                            delta_units_sold,
                            delta_amount_cost
                           );

                EXIT insert_update;

            EXCEPTION
                WHEN UNIQUE_VIOLATION THEN
<!--
                    &#045;&#045; do nothing
-->
                    -- 何もしません
            END;
        END LOOP insert_update;

        RETURN NULL;

    END;
$maint_sales_summary_bytime$ LANGUAGE plpgsql;

CREATE TRIGGER maint_sales_summary_bytime
AFTER INSERT OR UPDATE OR DELETE ON sales_fact
    FOR EACH ROW EXECUTE PROCEDURE maint_sales_summary_bytime();

INSERT INTO sales_fact VALUES(1,1,1,10,3,15);
INSERT INTO sales_fact VALUES(1,2,1,20,5,35);
INSERT INTO sales_fact VALUES(2,2,1,40,15,135);
INSERT INTO sales_fact VALUES(2,3,1,10,1,13);
SELECT * FROM sales_summary_bytime;
DELETE FROM sales_fact WHERE product_key = 1;
SELECT * FROM sales_summary_bytime;
UPDATE sales_fact SET units_sold = units_sold * 2;
SELECT * FROM sales_summary_bytime;
</programlisting>
   </example>
</sect2>

  <sect2 id="plpgsql-event-trigger">
<!--
   <title>Triggers on Events</title>
-->
<title>イベントによるトリガ</title>

   <para>
<!--
    <application>PL/pgSQL</application> can be used to define
    <link linkend="event-triggers">event triggers</>.
    <productname>PostgreSQL</> requires that a procedure that
    is to be called as an event trigger must be declared as a function with
    no arguments and a return type of <literal>event_trigger</>.
-->
<application>PL/pgSQL</application>は<link linkend="event-triggers">イベントトリガ</>の定義に使用できます。
イベントトリガとして呼び出されるプロシージャは、引数のない関数として宣言され、戻り値の型は<literal>event_trigger</>となることが<productname>PostgreSQL</>では必須です。
   </para>

   <para>
<!--
    When a <application>PL/pgSQL</application> function is called as an
    event trigger, several special variables are created automatically
    in the top-level block. They are:
-->
<application>PL/pgSQL</application>関数がイベントトリガとして呼び出された場合、数個の特別な変数が最高レベルのブロックで自動的に作成されます。
以下に示します。

   <variablelist>
    <varlistentry>
     <term><varname>TG_EVENT</varname></term>
     <listitem>
      <para>
<!--
       Data type <type>text</type>; a string representing the event the
       trigger is fired for.
-->
<type>text</type>データ型。
トリガが発行されたイベントを示す文字列。
      </para>
     </listitem>
    </varlistentry>

    <varlistentry>
     <term><varname>TG_TAG</varname></term>
     <listitem>
      <para>
<!--
       Data type <type>text</type>; variable that contains the command tag
       for which the trigger is fired.
-->
<type>text</type>データ型。
トリガが発行されたコマンドタグを含む変数。
      </para>
     </listitem>
    </varlistentry>
   </variablelist>
  </para>

   <para>
<!--
    <xref linkend="plpgsql-event-trigger-example"> shows an example of an
    event trigger procedure in <application>PL/pgSQL</application>.
-->
<xref linkend="plpgsql-event-trigger-example">は<application>PL/pgSQL</application>におけるイベントトリガプロシージャの一例を示します。
   </para>

   <example id="plpgsql-event-trigger-example">
<!--
    <title>A <application>PL/pgSQL</application> Event Trigger Procedure</title>
-->
<title><application>PL/pgSQL</application>イベントトリガプロシージャ</title>

    <para>
<!--
     This example trigger simply raises a <literal>NOTICE</literal> message
     each time a supported command is executed.
-->
以下の例では、サポートされたコマンドが実行されたとき、トリガは<literal>NOTICE</literal>を発生させるだけです。
    </para>

<programlisting>
CREATE OR REPLACE FUNCTION snitch() RETURNS event_trigger AS $$
BEGIN
    RAISE NOTICE 'snitch: % %', tg_event, tg_tag;
END;
$$ LANGUAGE plpgsql;

CREATE EVENT TRIGGER snitch ON ddl_command_start EXECUTE PROCEDURE snitch();
</programlisting>
   </example>
  </sect2>

  </sect1>

  <sect1 id="plpgsql-implementation">
<!--
   <title><application>PL/pgSQL</> Under the Hood</title>
-->
<title><application>PL/pgSQL</>の秘訣</title>

   <para>
<!--
    This section discusses some implementation details that are
    frequently important for <application>PL/pgSQL</> users to know.
-->
本節では、<application>PL/pgSQL</>利用者の知識として重要な、実装の詳細を述べます。
   </para>

  <sect2 id="plpgsql-var-subst">
<!--
   <title>Variable Substitution</title>
-->
<title>変数置換</title>

   <para>
<!--
    SQL statements and expressions within a <application>PL/pgSQL</> function
    can refer to variables and parameters of the function.  Behind the scenes,
    <application>PL/pgSQL</> substitutes query parameters for such references.
    Parameters will only be substituted in places where a parameter or
    column reference is syntactically allowed.  As an extreme case, consider
    this example of poor programming style:
-->
<application>PL/pgSQL</>関数内のSQL文および式は変数および関数のパラメータを参照することができます。
背後では、<application>PL/pgSQL</>はこうした参照を問い合わせパラメータに置き換えます。
パラメータまたは列参照が文法的に許されているところでのみパラメータは置換されます。
極端な場合として、以下のよろしくないプログラミングスタイルの例を考えてみましょう。
<programlisting>
INSERT INTO foo (foo) VALUES (foo);
</programlisting>
<!--
    The first occurrence of <literal>foo</> must syntactically be a table
    name, so it will not be substituted, even if the function has a variable
    named <literal>foo</>.  The second occurrence must be the name of a
    column of the table, so it will not be substituted either.  Only the
    third occurrence is a candidate to be a reference to the function's
    variable.
-->
最初に現れる<literal>foo</>の場所は文法的にはテーブル名でなければなりません。
このため関数が<literal>foo</>という名前の変数を持っていたとしても、置換されません。
2番目の場所はテーブルの列名でなければなりません。
このためこれも置換されません。
3番目の場所のみが関数の変数参照の候補です。
   </para>

   <note>
    <para>
<!--
     <productname>PostgreSQL</productname> versions before 9.0 would try
     to substitute the variable in all three cases, leading to syntax errors.
-->
9.0より前の<productname>PostgreSQL</productname>では、3つの場合すべてにおいて変数を置換しようとし、構文エラーを引き起こしました。
    </para>
   </note>

   <para>
<!--
    Since the names of variables are syntactically no different from the names
    of table columns, there can be ambiguity in statements that also refer to
    tables: is a given name meant to refer to a table column, or a variable?
    Let's change the previous example to
-->
変数名は文法的にはテーブル列名と違いがありませんので、テーブルを参照する文の中であいまいさが出る可能性があります。
与えられた名前はテーブル列を意味するのでしょうか、それとも変数なのでしょうか。
前の例を次のように変えてみましょう。
<programlisting>
INSERT INTO dest (col) SELECT foo + bar FROM src;
</programlisting>
<!--
    Here, <literal>dest</> and <literal>src</> must be table names, and
    <literal>col</> must be a column of <literal>dest</>, but <literal>foo</>
    and <literal>bar</> might reasonably be either variables of the function
    or columns of <literal>src</>.
-->
ここでは、<literal>dest</>および<literal>src</>はテーブル名でなければなりません。
また、<literal>col</>は<literal>dest</>の列でなければなりませんが、<literal>foo</>および<literal>bar</>は理論上関数の変数かもしれませんし、<literal>src</>の列かもしれません。
   </para>

   <para>
<!--
    By default, <application>PL/pgSQL</> will report an error if a name
    in a SQL statement could refer to either a variable or a table column.
    You can fix such a problem by renaming the variable or column,
    or by qualifying the ambiguous reference, or by telling
    <application>PL/pgSQL</> which interpretation to prefer.
-->
デフォルトで<application>PL/pgSQL</>はSQL文における名前が変数かテーブル列のいずれかを参照可能な場合にエラーを報告します。
変数または列の名前を変更することやあいまいな参照を修飾すること、<application>PL/pgSQL</>にどちらを優先して解釈するかを通知することで、こうした問題を解消することができます。
   </para>

   <para>
<!--
    The simplest solution is to rename the variable or column.
    A common coding rule is to use a
    different naming convention for <application>PL/pgSQL</application>
    variables than you use for column names.  For example,
    if you consistently name function variables
    <literal>v_<replaceable>something</></literal> while none of your
    column names start with <literal>v_</>, no conflicts will occur.
-->
最も簡単な解法は変数名または列名を変更することです。
一般的なコーディング法として、列の命名と<application>PL/pgSQL</application>変数の命名とで規約を分ける方法があります。
例えば、一貫して関数の変数は<literal>v_<replaceable>something</></literal>という名前とし、列名は<literal>v_</>で始まらないようにすれば、競合は起こりません。
   </para>

   <para>
<!--
    Alternatively you can qualify ambiguous references to make them clear.
    In the above example, <literal>src.foo</> would be an unambiguous reference
    to the table column.  To create an unambiguous reference to a variable,
    declare it in a labeled block and use the block's label
    (see <xref linkend="plpgsql-structure">).  For example,
-->
その他、あいまいな参照を明確にするために修飾することができます。
上の例では、<literal>src.foo</>によりテーブル列への参照についてあいまいさが解消します。
あいまい性のない変数参照を行うためには、ラベル付けしたブロック内で変数を宣言し、そのブロックのラベルを使用します(<xref linkend="plpgsql-structure">参照)。
以下に例を示します。
<programlisting>
&lt;&lt;block&gt;&gt;
DECLARE
    foo int;
BEGIN
    foo := ...;
    INSERT INTO dest (col) SELECT block.foo + bar FROM src;
</programlisting>
<!--
    Here <literal>block.foo</> means the variable even if there is a column
    <literal>foo</> in <literal>src</>.  Function parameters, as well as
    special variables such as <literal>FOUND</>, can be qualified by the
    function's name, because they are implicitly declared in an outer block
    labeled with the function's name.
-->
ここで<literal>block.foo</>は<literal>src</>に<literal>foo</>列があったとしても、変数を意味することになります。
<literal>FOUND</>などの特別な変数を含め、関数パラメータを関数名で修飾することができます。
これらは暗黙的に関数名をラベル名とした上位ブロック内で宣言されているためです。
   </para>

   <para>
<!--
    Sometimes it is impractical to fix all the ambiguous references in a
    large body of <application>PL/pgSQL</> code.  In such cases you can
    specify that <application>PL/pgSQL</> should resolve ambiguous references
    as the variable (which is compatible with <application>PL/pgSQL</>'s
    behavior before <productname>PostgreSQL</productname> 9.0), or as the
    table column (which is compatible with some other systems such as
    <productname>Oracle</productname>).
-->
<application>PL/pgSQL</>の大規模な本体コードにおける、すべてのあいまいな参照を修正することが現実的ではない場合があります。
こうした場合、<application>PL/pgSQL</>にあいまいな参照を変数として解決すべき(この動作は<productname>PostgreSQL</productname> 9.0より前の<application>PL/pgSQL</>の動作と互換性を持ちます)、または、テーブル列参照として解決すべき(<productname>Oracle</productname>などの他のシステムと互換性を持ちます)と指定することができます。
   </para>

   <indexterm>
<!--
     <primary><varname>plpgsql.variable_conflict</> configuration parameter</primary>
-->
<primary><varname>plpgsql.variable_conflict</>設定パラメータ</primary>
   </indexterm>

   <para>
<!--
    To change this behavior on a system-wide basis, set the configuration
    parameter <literal>plpgsql.variable_conflict</> to one of
    <literal>error</>, <literal>use_variable</>, or
    <literal>use_column</> (where <literal>error</> is the factory default).
    This parameter affects subsequent compilations
    of statements in <application>PL/pgSQL</> functions, but not statements
    already compiled in the current session.
    Because changing this setting
    can cause unexpected changes in the behavior of <application>PL/pgSQL</>
    functions, it can only be changed by a superuser.
-->
システム全体に対してこの動作を変更するためには<literal>plpgsql.variable_conflict</>設定パラメータを<literal>error</>、<literal>use_variable</>、<literal>use_column</>のいずれかに設定します(<literal>error</>が標準配布におけるデフォルトです)。
このパラメータは以降の<application>PL/pgSQL</>関数の文のコンパイルに影響しますが、現在のセッションでコンパイル済みの文には影響を与えません。
この設定を変更することで、<application>PL/pgSQL</>の動作において予期できない変化が発生することがありますので、これはスーパーユーザのみが変更することができます。
   </para>

   <para>
<!--
    You can also set the behavior on a function-by-function basis, by
    inserting one of these special commands at the start of the function
    text:
-->
また、関数テキストの先頭に以下の特殊なコマンドの1つをいれることで、関数単位で動作を設定することもできます。
<programlisting>
#variable_conflict error
#variable_conflict use_variable
#variable_conflict use_column
</programlisting>
<!--
    These commands affect only the function they are written in, and override
    the setting of <literal>plpgsql.variable_conflict</>.  An example is
-->
これらのコマンドを記述した関数に対してのみ、コマンドは影響を与え、<literal>plpgsql.variable_conflict</>の設定を上書きします。
以下に例を示します。
<programlisting>
CREATE FUNCTION stamp_user(id int, comment text) RETURNS void AS $$
    #variable_conflict use_variable
    DECLARE
        curtime timestamp := now();
    BEGIN
        UPDATE users SET last_modified = curtime, comment = comment
          WHERE users.id = id;
    END;
$$ LANGUAGE plpgsql;
</programlisting>
<!--
    In the <literal>UPDATE</> command, <literal>curtime</>, <literal>comment</>,
    and <literal>id</> will refer to the function's variable and parameters
    whether or not <literal>users</> has columns of those names.  Notice
    that we had to qualify the reference to <literal>users.id</> in the
    <literal>WHERE</> clause to make it refer to the table column.
    But we did not have to qualify the reference to <literal>comment</>
    as a target in the <literal>UPDATE</> list, because syntactically
    that must be a column of <literal>users</>.  We could write the same
    function without depending on the <literal>variable_conflict</> setting
    in this way:
-->
<literal>UPDATE</>コマンドにおいて、<literal>curtime</>、<literal>comment</>および<literal>id</>は、<literal>users</>に同名の列があるか否かに関わらず、関数の変数またはパラメータを参照します。
テーブル列を参照させるために<literal>WHERE</>句において<literal>users.id</>と参照を修飾する必要があったことに注意して下さい。
しかし<literal>UPDATE</>リストの対象としての<literal>comment</>への参照は修飾させる必要がありませんでした。
これは文法的に<literal>users</>の列でなければならないためです。
以下のように<literal>variable_conflict</>の設定に依存せずに同じ関数を作成することもできます。
<programlisting>
CREATE FUNCTION stamp_user(id int, comment text) RETURNS void AS $$
    &lt;&lt;fn&gt;&gt;
    DECLARE
        curtime timestamp := now();
    BEGIN
        UPDATE users SET last_modified = fn.curtime, comment = stamp_user.comment
          WHERE users.id = stamp_user.id;
    END;
$$ LANGUAGE plpgsql;
</programlisting>
   </para>

   <para>
<!--
    Variable substitution does not happen in the command string given
    to <command>EXECUTE</> or one of its variants.  If you need to
    insert a varying value into such a command, do so as part of
    constructing the string value, or use <literal>USING</>, as illustrated in
    <xref linkend="plpgsql-statements-executing-dyn">.
-->
変数置換は<command>EXECUTE</>コマンドまたはその亜種におけるコマンド文字列の中では起こりません。
そのようなコマンドに可変値を挿入する時は、<xref linkend="plpgsql-statements-executing-dyn">に述べたように、文字列の値を構成するものの一部とするか<literal>USING</>を使用してください。
   </para>

   <para>
<!--
    Variable substitution currently works only in <command>SELECT</>,
    <command>INSERT</>, <command>UPDATE</>, and <command>DELETE</> commands,
    because the main SQL engine allows query parameters only in these
    commands.  To use a non-constant name or value in other statement
    types (generically called utility statements), you must construct
    the utility statement as a string and <command>EXECUTE</> it.
-->
今のところ変数置換は、<command>SELECT</>と<command>INSERT</>と<command>UPDATE</>と<command>DELETE</>コマンドの中だけで作動します。
メインSQLエンジンが問い合わせパラメータをこれらのコマンドでしか許可しないからです。
他の種類の文（通常ユーティリティ文といいます）において可変名または可変値を使用するには、文字列としてユーティリティ文を構成し<command>EXECUTE</>してください。
   </para>

  </sect2>

  <sect2 id="plpgsql-plan-caching">
<!--
   <title>Plan Caching</title>
-->
<title>計画のキャッシュ</title>

   <para>
<!--
    The <application>PL/pgSQL</> interpreter parses the function's source
    text and produces an internal binary instruction tree the first time the
    function is called (within each session).  The instruction tree
    fully translates the
    <application>PL/pgSQL</> statement structure, but individual
    <acronym>SQL</acronym> expressions and <acronym>SQL</acronym> commands
    used in the function are not translated immediately.
-->
<application>PL/pgSQL</>インタプリタは、初めてその関数が（各セッションで）呼び出された時に、関数のソーステキストを解析し、バイナリ形式の命令ツリーを内部で作成します。
この命令ツリーは完全に<application>PL/pgSQL</>文構造に変換されますが、関数内部の個々の<acronym>SQL</acronym>式と<acronym>SQL</acronym>コマンドは即座に変換されません。
   </para>

   <para>
    <indexterm>
<!--
     <primary>preparing a query</>
     <secondary>in PL/pgSQL</>
-->
<primary>問い合わせの準備</>
<secondary>PL/pgSQLにおける</>
    </indexterm>
<!--
    As each expression and <acronym>SQL</acronym> command is first
    executed in the function, the <application>PL/pgSQL</> interpreter
    parses and analyzes the command to create a prepared statement,
    using the <acronym>SPI</acronym> manager's
    <function>SPI_prepare</function> function.
    Subsequent visits to that expression or command
    reuse the prepared statement.  Thus, a function with conditional code
    paths that are seldom visited will never incur the overhead of
    analyzing those commands that are never executed within the current
    session.  A disadvantage is that errors
    in a specific expression or command cannot be detected until that
    part of the function is reached in execution.  (Trivial syntax
    errors will be detected during the initial parsing pass, but
    anything deeper will not be detected until execution.)
-->
各式や<acronym>SQL</acronym>コマンドが初めてその関数で実行される時に、<application>PL/pgSQL</>インタプリタは<acronym>SPI</acronym>マネージャの<function>SPI_prepare</function>関数を使用して、プリペアドステートメントを作成するためにコマンドを解析します。
その後にその式やコマンドが行われる時には、そのプリペアドステートメントを再利用します。
こうして、めったに分岐されない条件付きコードパスを持つ関数では、現在のセッションで実行されないそれらのコマンドの解析によるオーバーヘッドを背負いこむことはありません。
欠点は特定の式や問い合わせのエラーが、関数の該当部分が実行されるまで検出されないことです。
（典型的な構文エラーは、最初の解釈において検出されますが、それより深いエラーは、実行の時まで検出されません）。
   </para>

   <para>
<!--
    <application>PL/pgSQL</> (or more precisely, the SPI manager) can
    furthermore attempt to cache the execution plan associated with any
    particular prepared statement.  If a cached plan is not used, then
    a fresh execution plan is generated on each visit to the statement,
    and the current parameter values (that is, <application>PL/pgSQL</>
    variable values) can be used to optimize the selected plan.  If the
    statement has no parameters, or is executed many times, the SPI manager
    will consider creating a <firstterm>generic</> plan that is not dependent
    on specific parameter values, and caching that for re-use.  Typically
    this will happen only if the execution plan is not very sensitive to
    the values of the <application>PL/pgSQL</> variables referenced in it.
    If it is, generating a plan each time is a net win.  See <xref
    linkend="sql-prepare"> for more information about the behavior of
    prepared statements.
-->
<application>PL/pgSQL</>は（正確にはSPIマネージャは）さらに特定のプリペアドステートメントに関する実行計画のキャッシュを試行できます。
キャッシュした実行計画が使用されなかった場合、プリペアドステートメントが呼び出される度に新しい実行計画が作成され、選択した実行計画を最適にするために、最新のパラメータ値（すなわち<application>PL/pgSQL</>の変数値）が使用されます。
プリペアドステートメントがパラメータを持たないか何回も使用される場合、SPIマネージャは特定のパラメータ値に依存しない<firstterm>一般的</>な実行計画の作成を考え、再使用のためにキャッシュします。
典型的には、これは参照した<application>PL/pgSQL</>の変数値が、実行計画にさほど影響しない場合にだけ起こります。
それならば、毎回の実行計画の作成の方が優れています。
プリペアドステートメントに関する詳細は<xref linkend="sql-prepare">を参照してください。
   </para>

   <para>
<!--
    Because <application>PL/pgSQL</application> saves prepared statements
    and sometimes execution plans in this way,
    SQL commands that appear directly in a
    <application>PL/pgSQL</application> function must refer to the
    same tables and columns on every execution; that is, you cannot use
    a parameter as the name of a table or column in an SQL command.  To get
    around this restriction, you can construct dynamic commands using
    the <application>PL/pgSQL</application> <command>EXECUTE</command>
    statement &mdash; at the price of performing new parse analysis and
    constructing a new execution plan on every execution.
-->
このように<application>PL/pgSQL</application>はプリペアドステートメントおよび時には実行計画を保存しますので、<application>PL/pgSQL</application>関数内に直接現れるSQLコマンドは実行の度に同じテーブルとフィールドを参照しなければなりません。
つまり、SQLコマンドにて、テーブルやフィールドの名前としてパラメータを使用することができません。
実行の度に新しく実行計画を作成して解析する無駄を覚悟で、<application>PL/pgSQL</application>の<command>EXECUTE</command>文を使った動的問い合わせを構成することで、この制限を回避できます。
   </para>

    <para>
<!--
     The mutable nature of record variables presents another problem in this
     connection.  When fields of a record variable are used in
     expressions or statements, the data types of the fields must not
     change from one call of the function to the next, since each
     expression will be analyzed using the data type that is present
     when the expression is first reached.  <command>EXECUTE</command> can be
     used to get around this problem when necessary.
-->
レコード変数の変わりやすいという性質はこの接続において別の問題となります。
レコード変数のフィールドが式や文の中で使用される場合、そのフィールドのデータ型を関数を呼び出す度に変更してはいけません。
それぞれの式が最初に実行された時のデータ型を使用して、その式が解析されているからです。
必要な場合<command>EXECUTE</command>を使用してこの問題を回避することができます。
    </para>

    <para>
<!--
     If the same function is used as a trigger for more than one table,
     <application>PL/pgSQL</application> prepares and caches statements
     independently for each such table &mdash; that is, there is a cache
     for each trigger function and table combination, not just for each
     function.  This alleviates some of the problems with varying
     data types; for instance, a trigger function will be able to work
     successfully with a column named <literal>key</> even if it happens
     to have different types in different tables.
-->
同一の関数が2つ以上のテーブルのトリガとして使用される場合、<application>PL/pgSQL</application>はテーブルごとのプリペアドステートメントをキャッシュします。
すなわち、各々のトリガ関数とテーブルの組ごとにキャッシュするのであり、トリガ関数ごとではありません。
このため、データ型の変更に伴う問題の一部を軽減します。
例えば、別のテーブルにある異なったデータ型であっても、<literal>key</>と命名した列に対してトリガ関数は有効に作動します。
    </para>

    <para>
<!--
     Likewise, functions having polymorphic argument types have a separate
     statement cache for each combination of actual argument types they have
     been invoked for, so that data type differences do not cause unexpected
     failures.
-->
同様に、多様型の引数を持った関数は、実際に呼び出す引数の型の組み合わせごとに別々のプリペアドステートメントをキャッシュします。
そのため、データ型の差異が原因で予期しない失敗が起こることはありません。
    </para>

   <para>
<!--
    Statement caching can sometimes have surprising effects on the
    interpretation of time-sensitive values.  For example there
    is a difference between what these two functions do:
-->
プリペアドステートメントのキャッシュにより、時間に依存する値の解釈の結果に違いが現れることがあります。
例えば、以下の2つの関数の結果は異なります。

<programlisting>
CREATE FUNCTION logfunc1(logtxt text) RETURNS void AS $$
    BEGIN
        INSERT INTO logtable VALUES (logtxt, 'now');
    END;
$$ LANGUAGE plpgsql;
</programlisting>

<!--
     and:
-->
および

<programlisting>
CREATE FUNCTION logfunc2(logtxt text) RETURNS void AS $$
    DECLARE
        curtime timestamp;
    BEGIN
        curtime := 'now';
        INSERT INTO logtable VALUES (logtxt, curtime);
    END;
$$ LANGUAGE plpgsql;
</programlisting>
    </para>

    <para>
<!--
     In the case of <function>logfunc1</function>, the
     <productname>PostgreSQL</productname> main parser knows when
     analyzing the <command>INSERT</command> that the
     string <literal>'now'</literal> should be interpreted as
     <type>timestamp</type>, because the target column of
     <classname>logtable</classname> is of that type. Thus,
     <literal>'now'</literal> will be converted to a <type>timestamp</type>
     constant when the
     <command>INSERT</command> is analyzed, and then used in all
     invocations of <function>logfunc1</function> during the lifetime
     of the session. Needless to say, this isn't what the programmer
     wanted.  A better idea is to use the <literal>now()</> or
     <literal>current_timestamp</> function.
-->
<function>logfunc1</function>の場合では、<productname>PostgreSQL</productname>のメインパーサは、<command>INSERT</command>を解析する時に、<classname>logtable</classname>の対象列の型から<literal>'now'</literal>を<type>timestamp</type>と解釈しなければならないことを把握しています。
こうして、パーサは<command>INSERT</command>が解析された時点で<literal>'now'</literal>を<type>timestamp</type>定数に変換し、その定数値をその後のセッションの有効期間における<function>logfunc1</function>の全ての呼び出しで使用します。
言うまでもありませんが、これはプログラマが意図した動作ではありません。
<literal>now()</>または<literal>current_timestamp</>関数の使用が優れています。
    </para>

    <para>
<!--
     In the case of <function>logfunc2</function>, the
     <productname>PostgreSQL</productname> main parser does not know
     what type <literal>'now'</literal> should become and therefore
     it returns a data value of type <type>text</type> containing the string
     <literal>now</literal>. During the ensuing assignment
     to the local variable <varname>curtime</varname>, the
     <application>PL/pgSQL</application> interpreter casts this
     string to the <type>timestamp</type> type by calling the
     <function>text_out</function> and <function>timestamp_in</function>
     functions for the conversion.  So, the computed time stamp is updated
     on each execution as the programmer expects.  Even though this
     happens to work as expected, it's not terribly efficient, so
     use of the <literal>now()</> function would still be a better idea.
-->
<function>logfunc2</function>の場合では、<productname>PostgreSQL</productname>のメインパーサは<literal>'now'</literal>の型を決定することができません。
そのため、<literal>now</literal>という文字列を持つ<type>text</type>型のデータ値を返します。
<varname>curtime</varname>ローカル変数に代入する時に、<application>PL/pgSQL</application>インタプリタはこの文字列を<function>text_out</function>と<function>timestamp_in</function>関数を変換に使用して<type>timestamp</type>型にキャストします。
ですから、演算されたタイムスタンプは、プログラマが意図した通り、実行の度に更新されます。
この方法でたまたま意図した通り動くけれど、それほど効率的ではありません。
ですから、<literal>now()</>関数の使用の方が優れています。
    </para>

  </sect2>

  </sect1>

 <sect1 id="plpgsql-development-tips">
<!--
  <title>Tips for Developing in <application>PL/pgSQL</application></title>
-->
<title><application>PL/pgSQL</application>による開発向けのヒント</title>

   <para>
<!--
    One good way to develop in
    <application>PL/pgSQL</> is to use the text editor of your
    choice to create your functions, and in another window, use
    <application>psql</application> to load and test those functions.
    If you are doing it this way, it
    is a good idea to write the function using <command>CREATE OR
    REPLACE FUNCTION</>. That way you can just reload the file to update
    the function definition.  For example:
-->
<application>PL/pgSQL</>で開発する1つの良い方法は、関数を作成するのに自分の好きなテキストエディタを使い、もう1つのウィンドウで<application>psql</application>を使用して関数を読み込ませて試験を行うことです。
この方法で行う場合には<command>CREATE OR REPLACE FUNCTION</>を使用して関数を作成する方が良いでしょう。
この方法でファイルを再読み込みすると、関数定義を更新することができます。
例えば以下のようにします。
<programlisting>
CREATE OR REPLACE FUNCTION testfunc(integer) RETURNS integer AS $$
          ....
$$ LANGUAGE plpgsql;
</programlisting>
   </para>

   <para>
<!--
    While running <application>psql</application>, you can load or reload such
    a function definition file with:
-->
<application>psql</application>を実行し、以下のように関数定義ファイルを読み込み、または再読み込みすることができます。
<programlisting>
\i filename.sql
</programlisting>
<!--
    and then immediately issue SQL commands to test the function.
-->
その後すぐに、関数を試験するためにSQLコマンドを発行することができます。
   </para>

   <para>
<!--
    Another good way to develop in <application>PL/pgSQL</> is with a
    GUI database access tool that facilitates development in a
    procedural language. One example of such a tool is
    <application>pgAdmin</>, although others exist. These tools often
    provide convenient features such as escaping single quotes and
    making it easier to recreate and debug functions.
-->
<application>PL/pgSQL</>における開発のもう1つの良い方法は、手続き言語の開発機能を持つGUIデータベースアクセスツールを使用することです。
他にもありますが、<application>pgAdmin</>がこうしたツールの一例です。
こうしたツールは、単一引用符をエスケープさせたり、関数の作り直しやデバッグが容易に行えたりする便利な機能をよく持っています。
   </para>

  <sect2 id="plpgsql-quote-tips">
<!--
   <title>Handling of Quotation Marks</title>
-->
<title>引用符の扱い</title>

   <para>
<!--
    The code of a <application>PL/pgSQL</> function is specified in
    <command>CREATE FUNCTION</command> as a string literal.  If you
    write the string literal in the ordinary way with surrounding
    single quotes, then any single quotes inside the function body
    must be doubled; likewise any backslashes must be doubled (assuming
    escape string syntax is used).
    Doubling quotes is at best tedious, and in more complicated cases
    the code can become downright incomprehensible, because you can
    easily find yourself needing half a dozen or more adjacent quote marks.
    It's recommended that you instead write the function body as a
    <quote>dollar-quoted</> string literal (see <xref
    linkend="sql-syntax-dollar-quoting">).  In the dollar-quoting
    approach, you never double any quote marks, but instead take care to
    choose a different dollar-quoting delimiter for each level of
    nesting you need.  For example, you might write the <command>CREATE
    FUNCTION</command> command as:
-->
<application>PL/pgSQL</>関数のコードは<command>CREATE FUNCTION</command>内で文字列リテラルとして指定されます。
単一引用符で囲む通常のやり方で文字列リテラルを記述する時、関数本体内部の全ての単一引用符を二重化しなければなりません。
同様に、全てのバックスラッシュを二重化しなければなりません。
なお、文字列としてエスケープする構文が使用されると仮定します。
引用符を単に重ねるやり方は最も冗長であり、簡単に想像できると思いますが、複雑な状態では数個以上の隣接した引用符が必要となるため、コードを率直には理解しにくくなります。
それに代わって推奨されるのは、関数本体を<quote>ドル引用符</>の文字列リテラルとして記述することです（<xref linkend="sql-syntax-dollar-quoting">を見てください）。
ドル引用符を用いるやり方では他の引用符を二重化する必要はありませんが、それぞれの入れ子になった階層ごとに異なったドル引用符による区切り符号を用いなければなりません。
例えば、<command>CREATE FUNCTION</command>コマンドを以下のように記述しても構いません。
<programlisting>
CREATE OR REPLACE FUNCTION testfunc(integer) RETURNS integer AS $PROC$
          ....
$PROC$ LANGUAGE plpgsql;
</programlisting>
<!--
    Within this, you might use quote marks for simple literal strings in
    SQL commands and <literal>$$</> to delimit fragments of SQL commands
    that you are assembling as strings.  If you need to quote text that
    includes <literal>$$</>, you could use <literal>$Q$</>, and so on.
-->
このやり方では、SQLコマンドの中で単純なリテラル文字列に対して引用符を使用でき、文字列として集積したSQLコマンドの断片を区切るために<literal>$$</>を使用できます。
もし<literal>$$</>を含んだテキストを引用符で囲む時は、<literal>$Q$</>のような記述を使用できます。
   </para>

   <para>
<!--
    The following chart shows what you have to do when writing quote
    marks without dollar quoting.  It might be useful when translating
    pre-dollar quoting code into something more comprehensible.
-->
以下の表はドル引用符を用いない時の引用符の記述法を示したものです。
ドル引用符を用いる以前における引用符の記述を理解するのに、この表は役立つと思われます。
  </para>

  <variablelist>
   <varlistentry>
<!--
    <term>1 quotation mark</term>
-->
<term>1つの引用符</term>
    <listitem>
     <para>
<!--
      To begin and end the function body, for example:
-->
関数本体の先頭と末尾。
以下に例を示します。
<programlisting>
CREATE FUNCTION foo() RETURNS integer AS '
          ....
' LANGUAGE plpgsql;
</programlisting>
<!--
      Anywhere within a single-quoted function body, quote marks
      <emphasis>must</> appear in pairs.
-->
関数本体内部では引用符は<emphasis>必ず</>ペアで現れます。
     </para>
    </listitem>
   </varlistentry>

   <varlistentry>
<!--
    <term>2 quotation marks</term>
-->
<term>2つの引用符</term>
    <listitem>
     <para>
<!--
      For string literals inside the function body, for example:
-->
関数本体内部の文字列リテラル用。
以下に例を示します。
<programlisting>
a_output := ''Blah'';
SELECT * FROM users WHERE f_name=''foobar'';
</programlisting>
<!--
      In the dollar-quoting approach, you'd just write:
-->
ドル引用符を用いる時は、次のように記述します。
<programlisting>
a_output := 'Blah';
SELECT * FROM users WHERE f_name='foobar';
</programlisting>
<!--
      which is exactly what the <application>PL/pgSQL</> parser would see
      in either case.
-->
どちらも<application>PL/pgSQL</>パーサから見ると同一となります。
     </para>
    </listitem>
   </varlistentry>

   <varlistentry>
<!--
    <term>4 quotation marks</term>
-->
<term>4つの引用符</term>
    <listitem>
     <para>
<!--
      When you need a single quotation mark in a string constant inside the
      function body, for example:
-->
関数本体内部の文字列リテラル内の単一引用符がある場合。
以下に例を示します。
<programlisting>
a_output := a_output || '' AND name LIKE ''''foobar'''' AND xyz''
</programlisting>
<!--
      The value actually appended to <literal>a_output</literal> would be:
      <literal> AND name LIKE 'foobar' AND xyz</literal>.
-->
実際に<literal>a_output</literal>に追加される値は、<literal> AND name LIKE 'foobar' AND xyz</literal>です。
     </para>
     <para>
<!--
      In the dollar-quoting approach, you'd write:
-->
ドル引用符を用いる時は、次のように記述します。
<programlisting>
a_output := a_output || $$ AND name LIKE 'foobar' AND xyz$$
</programlisting>
<!--
      being careful that any dollar-quote delimiters around this are not
      just <literal>$$</>.
-->
なお、ドル引用符の区切り文字は<literal>$$</>だけとは限らないことに注意してください。
     </para>
    </listitem>
   </varlistentry>

   <varlistentry>
<!--
    <term>6 quotation marks</term>
-->
<term>6つの引用符</term>
    <listitem>
     <para>
<!--
      When a single quotation mark in a string inside the function body is
      adjacent to the end of that string constant, for example:
-->
関数本体内部の文字列内の単一引用符が、文字列定数の末尾にある場合。
以下に例を示します。
<programlisting>
a_output := a_output || '' AND name LIKE ''''foobar''''''
</programlisting>
<!--
      The value appended to <literal>a_output</literal> would then be:
      <literal> AND name LIKE 'foobar'</literal>.
-->
実際に<literal>a_output</literal>に追加される値は、<literal> AND name LIKE 'foobar'</literal>です。
     </para>
     <para>
<!--
      In the dollar-quoting approach, this becomes:
-->
ドル引用符を用いる時は、次のようになります。
<programlisting>
a_output := a_output || $$ AND name LIKE 'foobar'$$
</programlisting>
     </para>
    </listitem>
   </varlistentry>

   <varlistentry>
<!--
    <term>10 quotation marks</term>
-->
<term>10個の引用符</term>
    <listitem>
     <para>
<!--
      When you want two single quotation marks in a string constant (which
      accounts for 8 quotation marks) and this is adjacent to the end of that
      string constant (2 more).  You will probably only need that if
      you are writing a function that generates other functions, as in
      <xref linkend="plpgsql-porting-ex2">.
      For example:
-->
文字列定数内に 2つの単一引用符を持たせたい場合（これで8個の単一引用符になり）、かつ、この文字列定数の末尾にある場合（これで2個追加されます）。
おそらく、他の関数を生成する関数を作成する場合（<xref linkend="plpgsql-porting-ex2">）のみにこれが必要になるでしょう。
以下に例を示します。
<programlisting>
a_output := a_output || '' if v_'' ||
    referrer_keys.kind || '' like ''''''''''
    || referrer_keys.key_string || ''''''''''
    then return ''''''  || referrer_keys.referrer_type
    || ''''''; end if;'';
</programlisting>
<!--
      The value of <literal>a_output</literal> would then be:
-->
<literal>a_output</literal>の値は以下のようになります。
<programlisting>
if v_... like ''...'' then return ''...''; end if;
</programlisting>
     </para>
     <para>
<!--
      In the dollar-quoting approach, this becomes:
-->
ドル引用符を用いる時は、次のようになります。
<programlisting>
a_output := a_output || $$ if v_$$ || referrer_keys.kind || $$ like '$$
    || referrer_keys.key_string || $$'
    then return '$$  || referrer_keys.referrer_type
    || $$'; end if;$$;
</programlisting>
<!--
      where we assume we only need to put single quote marks into
      <literal>a_output</literal>, because it will be re-quoted before use.
-->
ここで単一引用符は使用前に再評価されるため、<literal>a_output</literal>内部だけで必要であると仮定します。
     </para>
    </listitem>
   </varlistentry>
  </variablelist>

  </sect2>
  <sect2 id="plpgsql-extra-checks">
<!--
   <title>Additional Compile-time Checks</title>
-->
<title>コンパイル時の付加的チェック</title>

   <para>
<!--
    To aid the user in finding instances of simple but common problems before
    they cause harm, <application>PL/PgSQL</> provides additional
    <replaceable>checks</>. When enabled, depending on the configuration, they
    can be used to emit either a <literal>WARNING</> or an <literal>ERROR</>
    during the compilation of a function. A function which has received
    a <literal>WARNING</> can be executed without producing further messages,
    so you are advised to test in a separate development environment.
-->
単純でありふれた問題が有害となる前の実例を発見するユーザを助けるため<application>PL/PgSQL</>は付加的<replaceable>checks</>を提供します。
可能かどうかは設定に依存しますが、関数のコンパイルのとき<literal>WARNING</>または<literal>ERROR</>を省略して使用できます。
<literal>WARNING</>を指定された関数は、それ以上のメッセージを生成しないで実行できます。
したがって、分離された開発環境でテストを実行できます。
   </para>

 <para>
<!--
  These additional checks are enabled through the configuration variables
  <varname>plpgsql.extra_warnings</> for warnings and
  <varname>plpgsql.extra_errors</> for errors. Both can be set either to
  a comma-separated list of checks, <literal>"none"</> or <literal>"all"</>.
  The default is <literal>"none"</>. Currently the list of available checks
  includes only one:
-->
この付加的チェックでは、設定変数<varname>plpgsql.extra_warnings</>を警告のために<varname>plpgsql.extra_errors</>をエラーのために使用できます。
どちらも、コンマで区切ったチェックリストまたは<literal>"none"</>または<literal>"all"</>と設定できます。
デフォルトは<literal>"none"</>です。
現在、1つのチェックリストで可能なチェックは1つです。
  <variablelist>
   <varlistentry>
    <term><varname>shadowed_variables</varname></term>
    <listitem>
     <para>
<!--
      Checks if a declaration shadows a previously defined variable.
-->
宣言が以前に定義した変数を隠すかどうかチェックする。
     </para>
    </listitem>
   </varlistentry>
  </variablelist>

<!--
  The following example shows the effect of <varname>plpgsql.extra_warnings</>
  set to <varname>shadowed_variables</>:
-->
以下の例では、<varname>plpgsql.extra_warnings</>を<varname>shadowed_variables</>に設定した結果を示します。
<programlisting>
SET plpgsql.extra_warnings TO 'shadowed_variables';

CREATE FUNCTION foo(f1 int) RETURNS int AS $$
DECLARE
f1 int;
BEGIN
RETURN f1;
END
$$ LANGUAGE plpgsql;
WARNING:  variable "f1" shadows a previously defined variable
LINE 3: f1 int;
        ^
CREATE FUNCTION
</programlisting>
 </para>
 </sect2>
 </sect1>

  <!-- **** Porting from Oracle PL/SQL **** -->

 <sect1 id="plpgsql-porting">
<!--
  <title>Porting from <productname>Oracle</productname> PL/SQL</title>
-->
<title><productname>Oracle</productname> PL/SQLからの移植</title>

  <indexterm zone="plpgsql-porting">
   <primary>Oracle</primary>
<!--
   <secondary>porting from PL/SQL to PL/pgSQL</secondary>
-->
<secondary>PL/SQLからPL/pgSQLへの移植</secondary>
  </indexterm>

  <indexterm zone="plpgsql-porting">
   <primary>PL/SQL (Oracle)</primary>
<!--
   <secondary>porting to PL/pgSQL</secondary>
-->
<secondary>PL/pgSQLへの移植</secondary>
  </indexterm>

  <para>
<!--
   This section explains differences between
   <productname>PostgreSQL</>'s <application>PL/pgSQL</application>
   language and Oracle's <application>PL/SQL</application> language,
   to help developers who port applications from
   <trademark class="registered">Oracle</> to <productname>PostgreSQL</>.
-->
本節では<trademark class="registered">Oracle</>から<productname>PostgreSQL</>へアプリケーションを移植する開発者の手助けとなるように、<productname>PostgreSQL</>の<application>PL/pgSQL</application>言語とOracleの<application>PL/SQL</application>言語の違いについて説明します。
  </para>

  <para>
<!--
   <application>PL/pgSQL</application> is similar to PL/SQL in many
   aspects. It is a block-structured, imperative language, and all
   variables have to be declared.  Assignments, loops, conditionals
   are similar.  The main differences you should keep in mind when
   porting from <application>PL/SQL</> to
   <application>PL/pgSQL</application> are:
-->
<application>PL/pgSQL</application>は多くの点でPL/SQLに似ています。
それはブロックで構成されていて、厳格な言語であり、全ての変数は宣言されなければならない点です。
代入やループ、条件分岐も同様です。
<application>PL/SQL</>から<application>PL/pgSQL</application>に移植する際に注意しなければならない、主な違いを以下に示します。

    <itemizedlist>
     <listitem>
      <para>
<!--
       If a name used in a SQL command could be either a column name of a
       table or a reference to a variable of the function,
       <application>PL/SQL</> treats it as a column name.  This corresponds
       to <application>PL/pgSQL</>'s
       <literal>plpgsql.variable_conflict</> = <literal>use_column</>
       behavior, which is not the default,
       as explained in <xref linkend="plpgsql-var-subst">.
       It's often best to avoid such ambiguities in the first place,
       but if you have to port a large amount of code that depends on
       this behavior, setting <literal>variable_conflict</> may be the
       best solution.
-->
SQLコマンド内に使用された名前が、テーブルの列名または関数の変数への参照のどちらにもなり得る場合、<application>PL/SQL</>は列名として処理します。
これは<application>PL/pgSQL</>における<literal>plpgsql.variable_conflict</> = <literal>use_column</>時の動作に対応しますが、<xref linkend="plpgsql-var-subst">の説明通り、これはデフォルトではありません。
初期段階において、そのようなあいまいさを避けることが最善です。
しかしこの動作に依存するコードの量が多いものを移植しなければならない場合、<literal>variable_conflict</>を使用することが最善の解法かもしれません。
      </para>
     </listitem>

     <listitem>
      <para>
<!--
       In <productname>PostgreSQL</> the function body must be written as
       a string literal.  Therefore you need to use dollar quoting or escape
       single quotes in the function body. (See <xref
       linkend="plpgsql-quote-tips">.)
-->
<productname>PostgreSQL</>の関数本体は文字列リテラルとして書かなければなりません。
したがって、関数本体内部でドル引用符を使用するか、単一引用符をエスケープする必要があります。
（<xref linkend="plpgsql-quote-tips">を参照してください）。
      </para>
     </listitem>

     <listitem>
      <para>
<!--
       Data type names often need translation.  For example, in Oracle string
       values are commonly declared as being of type <type>varchar2</>, which
       is a non-SQL-standard type.  In <productname>PostgreSQL</productname>,
       use type <type>varchar</> or <type>text</> instead.  Similarly, replace
       type <type>number</> with <type>numeric</>, or use some other numeric
       data type if there's a more appropriate one.
-->
データ型名はしばしば翻訳が必要です。
たとえば、Oracleでは文字列の値はよく<type>varchar2</>型と宣言されますが、それは非標準SQL型です。
<productname>PostgreSQL</productname>では、その代わりに<type>varchar</>型または<type>text</>型を使ってください。
同様に、<type>number</>型は<type>numeric</>型で置き換えるか、より適切なものがあるなら他の数値データ型を使ってください。
      </para>
     </listitem>

     <listitem>
      <para>
<!--
       Instead of packages, use schemas to organize your functions
       into groups.
-->
パッケージの代わりに、スキーマを使用して関数群をグループにまとめてください。
      </para>
     </listitem>

     <listitem>
      <para>
<!--
       Since there are no packages, there are no package-level variables
       either. This is somewhat annoying.  You can keep per-session state
       in temporary tables instead.
-->
パッケージがないため、パッケージレベルの変数もありません。
これは幾分か厄介なことです。
代わって、セッションごとの状態を一時テーブル内部に保存できます。
      </para>
     </listitem>

     <listitem>
      <para>
<!--
       Integer <command>FOR</> loops with <literal>REVERSE</> work
       differently: <application>PL/SQL</> counts down from the second
       number to the first, while <application>PL/pgSQL</> counts down
       from the first number to the second, requiring the loop bounds
       to be swapped when porting.  This incompatibility is unfortunate
       but is unlikely to be changed. (See <xref
       linkend="plpgsql-integer-for">.)
-->
<literal>REVERSE</>を付けた整数<command>FOR</>ループの処理は異なります。
<application>PL/SQL</>では最後の数から最初の数へ減少しながら処理しますが、<application>PL/pgSQL</>では最初の数から最後の数へ減少しながら処理します。
移植において、ループの両端となる最初の数と最後の数を交換する必要があります。
この非互換性は不幸なことですが、変わりそうもありません。
（<xref linkend="plpgsql-integer-for">を見てください。）
      </para>
     </listitem>

     <listitem>
      <para>
<!--
       <command>FOR</> loops over queries (other than cursors) also work
       differently: the target variable(s) must have been declared,
       whereas <application>PL/SQL</> always declares them implicitly.
       An advantage of this is that the variable values are still accessible
       after the loop exits.
-->
問い合わせ上の<command>FOR</>ループは（カーソルを除いて）も異なって処理されます。
対象の変数は宣言されなければなりませんが、<application>PL/SQL</>は常にそれらを暗黙的に宣言します。
この優位点は変数値をループを抜けてからでも依然としてアクセスできることです。
      </para>
     </listitem>

     <listitem>
      <para>
<!--
       There are various notational differences for the use of cursor
       variables.
-->
カーソル変数の使用に対する様々な表記上の違いがあります。
      </para>
     </listitem>

    </itemizedlist>
   </para>

  <sect2>
<!--
   <title>Porting Examples</title>
-->
<title>移植例</title>

   <para>
<!--
    <xref linkend="pgsql-porting-ex1"> shows how to port a simple
    function from <application>PL/SQL</> to <application>PL/pgSQL</>.
-->
<xref linkend="pgsql-porting-ex1">に簡単な関数の<application>PL/SQL</>から<application>PL/pgSQL</>への移植方法を示します。
   </para>

   <example id="pgsql-porting-ex1">
<!--
    <title>Porting a Simple Function from <application>PL/SQL</> to <application>PL/pgSQL</></title>
-->
<title>簡単な関数の<application>PL/SQL</>から<application>PL/pgSQL</>への移植</title>

    <para>
<!--
     Here is an <productname>Oracle</productname> <application>PL/SQL</> function:
-->
以下は<productname>Oracle</productname> <application>PL/SQL</>の関数です。
<programlisting>
CREATE OR REPLACE FUNCTION cs_fmt_browser_version(v_name varchar2,
                                                  v_version varchar2)
RETURN varchar2 IS
BEGIN
    IF v_version IS NULL THEN
        RETURN v_name;
    END IF;
    RETURN v_name || '/' || v_version;
END;
/
show errors;
</programlisting>
    </para>

    <para>
<!--
     Let's go through this function and see the differences compared to
     <application>PL/pgSQL</>:
-->
この関数を通じて、<application>PL/pgSQL</>との違いを見てみましょう。

     <itemizedlist>
      <listitem>
       <para>
<!--
        The type name <type>varchar2</> has to be changed to <type>varchar</>
        or <type>text</>.  In the examples in this section, we'll
        use <type>varchar</>, but <type>text</> is often a better choice if
        you do not need specific string length limits.
-->
型名<type>varchar2</>は、<type>varchar</>または<type>text</>に変えなければなりません。
この節の例では<type>varchar</>を使いますが、文字列を特定の長さに制限する必要がないのであれば<type>text</>の方がたいていは良い選択です。
       </para>
      </listitem>

      <listitem>
       <para>
<!--
        The <literal>RETURN</literal> key word in the function
        prototype (not the function body) becomes
        <literal>RETURNS</literal> in
        <productname>PostgreSQL</productname>.
        Also, <literal>IS</> becomes <literal>AS</>, and you need to
        add a <literal>LANGUAGE</> clause because <application>PL/pgSQL</>
        is not the only possible function language.
-->
関数プロトタイプ内の<literal>RETURN</literal>キーワード（関数本体ではありません）は<productname>PostgreSQL</>では<literal>RETURNS</literal>になります。
同様に<literal>IS</>は<literal>AS</>になります。
<application>PL/pgSQL</>以外の言語でも関数を記述できるため、<literal>LANGUAGE</>句が必要となります。
       </para>
      </listitem>

      <listitem>
       <para>
<!--
        In <productname>PostgreSQL</>, the function body is considered
        to be a string literal, so you need to use quote marks or dollar
        quotes around it.  This substitutes for the terminating <literal>/</>
        in the Oracle approach.
-->
<productname>PostgreSQL</>は関数本体を文字列リテラルと考えます。
したがって、それを囲むドル引用符または他の引用符が必要です。
これは<literal>/</>で終了するOracleの方法の代替です。
       </para>
      </listitem>

      <listitem>
       <para>
<!--
        The <literal>show errors</literal> command does not exist in
        <productname>PostgreSQL</>, and is not needed since errors are
        reported automatically.
-->
<productname>PostgreSQL</>には<literal>show errors</literal>コマンドはありません。
また、エラーが自動的に表示されるため、必要ありません。
       </para>
      </listitem>
     </itemizedlist>
    </para>

    <para>
<!--
     This is how this function would look when ported to
     <productname>PostgreSQL</>:
-->
それでは<productname>PostgreSQL</>に移植されると、この関数がどのようになるか見てみましょう。

<programlisting>
CREATE OR REPLACE FUNCTION cs_fmt_browser_version(v_name varchar,
                                                  v_version varchar)
RETURNS varchar AS $$
BEGIN
    IF v_version IS NULL THEN
        RETURN v_name;
    END IF;
    RETURN v_name || '/' || v_version;
END;
$$ LANGUAGE plpgsql;
</programlisting>
    </para>
   </example>

   <para>
<!--
    <xref linkend="plpgsql-porting-ex2"> shows how to port a
    function that creates another function and how to handle the
    ensuing quoting problems.
-->
<xref linkend="plpgsql-porting-ex2">は、他の関数を生成する関数を移植する方法、ならびに、その結果発生する引用符問題を扱う方法を示します。
   </para>

   <example id="plpgsql-porting-ex2">
<!--
    <title>Porting a Function that Creates Another Function from <application>PL/SQL</> to <application>PL/pgSQL</></title>
-->
<title>他の関数を生成する<application>PL/SQL</>を<application>PL/pgSQL</>に移植</title>

    <para>
<!--
     The following procedure grabs rows from a
     <command>SELECT</command> statement and builds a large function
     with the results in <literal>IF</literal> statements, for the
     sake of efficiency.
-->
以下の手続きは、<command>SELECT</command>文からの行を取って、効率のために<literal>IF</literal>文で結果を巨大な関数に埋め込んでいます。
    </para>

    <para>
<!--
     This is the Oracle version:
-->
以下はOracle版です。
<programlisting>
CREATE OR REPLACE PROCEDURE cs_update_referrer_type_proc IS
    CURSOR referrer_keys IS
        SELECT * FROM cs_referrer_keys
        ORDER BY try_order;
    func_cmd VARCHAR(4000);
BEGIN
    func_cmd := 'CREATE OR REPLACE FUNCTION cs_find_referrer_type(v_host IN VARCHAR2,
                 v_domain IN VARCHAR2, v_url IN VARCHAR2) RETURN VARCHAR2 IS BEGIN';

    FOR referrer_key IN referrer_keys LOOP
        func_cmd := func_cmd ||
          ' IF v_' || referrer_key.kind
          || ' LIKE ''' || referrer_key.key_string
          || ''' THEN RETURN ''' || referrer_key.referrer_type
          || '''; END IF;';
    END LOOP;

    func_cmd := func_cmd || ' RETURN NULL; END;';

    EXECUTE IMMEDIATE func_cmd;
END;
/
show errors;
</programlisting>
    </para>

    <para>
<!--
     Here is how this function would end up in <productname>PostgreSQL</>:
-->
この関数を<productname>PostgreSQL</>で記述するとこうなるでしょう。
<programlisting>
CREATE OR REPLACE FUNCTION cs_update_referrer_type_proc() RETURNS void AS $func$
DECLARE
    referrer_keys CURSOR IS
        SELECT * FROM cs_referrer_keys
        ORDER BY try_order;
    func_body text;
    func_cmd text;
BEGIN
    func_body := 'BEGIN';

    FOR referrer_key IN referrer_keys LOOP
        func_body := func_body ||
          ' IF v_' || referrer_key.kind
          || ' LIKE ' || quote_literal(referrer_key.key_string)
          || ' THEN RETURN ' || quote_literal(referrer_key.referrer_type)
          || '; END IF;' ;
    END LOOP;

    func_body := func_body || ' RETURN NULL; END;';

    func_cmd :=
      'CREATE OR REPLACE FUNCTION cs_find_referrer_type(v_host varchar,
                                                        v_domain varchar,
                                                        v_url varchar)
        RETURNS varchar AS '
      || quote_literal(func_body)
      || ' LANGUAGE plpgsql;' ;

    EXECUTE func_cmd;
END;
$func$ LANGUAGE plpgsql;
</programlisting>
<!--
     Notice how the body of the function is built separately and passed
     through <literal>quote_literal</> to double any quote marks in it.  This
     technique is needed because we cannot safely use dollar quoting for
     defining the new function: we do not know for sure what strings will
     be interpolated from the <structfield>referrer_key.key_string</> field.
     (We are assuming here that <structfield>referrer_key.kind</> can be
     trusted to always be <literal>host</>, <literal>domain</>, or
     <literal>url</>, but <structfield>referrer_key.key_string</> might be
     anything, in particular it might contain dollar signs.) This function
     is actually an improvement on the Oracle original, because it will
     not generate broken code when <structfield>referrer_key.key_string</> or
     <structfield>referrer_key.referrer_type</> contain quote marks.
-->
関数本体を別途作成し、それを<literal>quote_literal</>に渡して本体内の引用符を二重化する方法に注目してください。
新規の関数を定義する時ドル引用符の使用が安全とは限らないため、この方法が必要となります。
それは<structfield>referrer_key.key_string</>の領域に、どのような文字列が書き込まれているか不明だからです。
（<structfield>referrer_key.kind</>は常に信用できる<literal>host</>か<literal>domain</>か<literal>url</>であると仮定しますが、どんなものでも<structfield>referrer_key.key_string</>になり得るので、ドル記号を含む可能性があります。）
この関数はOracle版より実際に改善されています。
それは<structfield>referrer_key.key_string</>または<structfield>referrer_key.referrer_type</>が引用符を含む時、おかしなコードを生成しないからです。
    </para>
   </example>

   <para>
<!--
    <xref linkend="plpgsql-porting-ex3"> shows how to port a function
    with <literal>OUT</> parameters and string manipulation.
    <productname>PostgreSQL</> does not have a built-in
    <function>instr</function> function, but you can create one
    using a combination of other
    functions. In <xref linkend="plpgsql-porting-appendix"> there is a
    <application>PL/pgSQL</application> implementation of
    <function>instr</function> that you can use to make your porting
    easier.
-->
<xref linkend="plpgsql-porting-ex3">は、<literal>OUT</>パラメータを持ち、文字列操作を行う関数の移植方法を示します。
<productname>PostgreSQL</>には組み込みの<function>instr</function>関数はありませんが、他の関数を組み合わせることで作成できます。
<xref linkend="plpgsql-porting-appendix">に、移植を簡略化できるように<function>instr</function>の<application>PL/pgSQL</application>による実装を示します。
   </para>

   <example id="plpgsql-porting-ex3">
<!--
    <title>Porting a Procedure With String Manipulation and
    <literal>OUT</> Parameters from <application>PL/SQL</> to
    <application>PL/pgSQL</></title>
-->
<title>文字列操作を行い、<literal>OUT</>パラメータを持つ<application>PL/SQL</>プロシージャの<application>PL/pgSQL</>への移植</title>

    <para>
<!--
     The following <productname>Oracle</productname> PL/SQL procedure is used
     to parse a URL and return several elements (host, path, and query).
-->
以下の<productname>Oracle</productname> PL/SQLプロシージャは、URLを解析していくつかの要素（ホスト、パス、問い合わせ）を返します。
    </para>

    <para>
<!--
     This is the Oracle version:
-->
以下はOracle版です。
<programlisting>
CREATE OR REPLACE PROCEDURE cs_parse_url(
    v_url IN VARCHAR2,
<!--
    v_host OUT VARCHAR2,  &#045;&#045; This will be passed back
    v_path OUT VARCHAR2,  &#045;&#045; This one too
    v_query OUT VARCHAR2) &#045;&#045; And this one
-->
    v_host OUT VARCHAR2,  -- この値は戻されます
    v_path OUT VARCHAR2,  -- この値も戻されます
    v_query OUT VARCHAR2) -- この値も戻されます
IS
    a_pos1 INTEGER;
    a_pos2 INTEGER;
BEGIN
    v_host := NULL;
    v_path := NULL;
    v_query := NULL;
    a_pos1 := instr(v_url, '//');

    IF a_pos1 = 0 THEN
        RETURN;
    END IF;
    a_pos2 := instr(v_url, '/', a_pos1 + 2);
    IF a_pos2 = 0 THEN
        v_host := substr(v_url, a_pos1 + 2);
        v_path := '/';
        RETURN;
    END IF;

    v_host := substr(v_url, a_pos1 + 2, a_pos2 - a_pos1 - 2);
    a_pos1 := instr(v_url, '?', a_pos2 + 1);

    IF a_pos1 = 0 THEN
        v_path := substr(v_url, a_pos2);
        RETURN;
    END IF;

    v_path := substr(v_url, a_pos2, a_pos1 - a_pos2);
    v_query := substr(v_url, a_pos1 + 1);
END;
/
show errors;
</programlisting>
    </para>

    <para>
<!--
     Here is a possible translation into <application>PL/pgSQL</>:
-->
これを<productname>PostgreSQL</>で記述すると、以下のようになります。
<programlisting>
CREATE OR REPLACE FUNCTION cs_parse_url(
    v_url IN VARCHAR,
<!--
    v_host OUT VARCHAR,  &#045;&#045; This will be passed back
    v_path OUT VARCHAR,  &#045;&#045; This one too
    v_query OUT VARCHAR) &#045;&#045; And this one
-->
    v_host OUT VARCHAR,  -- この値は戻されます
    v_path OUT VARCHAR,  -- この値も戻されます
    v_query OUT VARCHAR) -- この値も戻されます
AS $$
DECLARE
    a_pos1 INTEGER;
    a_pos2 INTEGER;
BEGIN
    v_host := NULL;
    v_path := NULL;
    v_query := NULL;
    a_pos1 := instr(v_url, '//');

    IF a_pos1 = 0 THEN
        RETURN;
    END IF;
    a_pos2 := instr(v_url, '/', a_pos1 + 2);
    IF a_pos2 = 0 THEN
        v_host := substr(v_url, a_pos1 + 2);
        v_path := '/';
        RETURN;
    END IF;

    v_host := substr(v_url, a_pos1 + 2, a_pos2 - a_pos1 - 2);
    a_pos1 := instr(v_url, '?', a_pos2 + 1);

    IF a_pos1 = 0 THEN
        v_path := substr(v_url, a_pos2);
        RETURN;
    END IF;

    v_path := substr(v_url, a_pos2, a_pos1 - a_pos2);
    v_query := substr(v_url, a_pos1 + 1);
END;
$$ LANGUAGE plpgsql;
</programlisting>

<!--
     This function could be used like this:
-->
この関数は以下のように使用できます。
<programlisting>
SELECT * FROM cs_parse_url('http://foobar.com/query.cgi?baz');
</programlisting>
    </para>
   </example>

   <para>
<!--
    <xref linkend="plpgsql-porting-ex4"> shows how to port a procedure
    that uses numerous features that are specific to Oracle.
-->
<xref linkend="plpgsql-porting-ex4">は、Oracleに特化した多くの機能を使用したプロシージャの移植方法を示します。
   </para>

   <example id="plpgsql-porting-ex4">
<!--
    <title>Porting a Procedure from <application>PL/SQL</> to <application>PL/pgSQL</></title>
-->
<title><application>PL/SQL</>プロシージャの<application>PL/pgSQL</>への移植</title>

    <para>
<!--
     The Oracle version:
-->
以下はOracle版です。

<programlisting>
CREATE OR REPLACE PROCEDURE cs_create_job(v_job_id IN INTEGER) IS
    a_running_job_count INTEGER;
    PRAGMA AUTONOMOUS_TRANSACTION;<co id="co.plpgsql-porting-pragma">
BEGIN
    LOCK TABLE cs_jobs IN EXCLUSIVE MODE;<co id="co.plpgsql-porting-locktable">

    SELECT count(*) INTO a_running_job_count FROM cs_jobs WHERE end_stamp IS NULL;

    IF a_running_job_count &gt; 0 THEN
<!--
        COMMIT; &#045;&#045; free lock<co id="co.plpgsql-porting-commit">
-->
        COMMIT; -- ロックを解放<co id="co.plpgsql-porting-commit">
        raise_application_error(-20000,
                 'Unable to create a new job: a job is currently running.');
    END IF;

    DELETE FROM cs_active_job;
    INSERT INTO cs_active_job(job_id) VALUES (v_job_id);

    BEGIN
        INSERT INTO cs_jobs (job_id, start_stamp) VALUES (v_job_id, sysdate);
    EXCEPTION
<!--
                WHEN dup_val_on_index THEN NULL; &#045;&#045; don't worry if it already exists
-->
                WHEN dup_val_on_index THEN NULL; -- 既存であっても問題なし
    END;
    COMMIT;
END;
/
show errors
</programlisting>
   </para>

   <para>
<!--
    Procedures like this can easily be converted into <productname>PostgreSQL</>
    functions returning <type>void</type>. This procedure in
    particular is interesting because it can teach us some things:
-->
このようなプロシージャは<type>void</type>型を返す<productname>PostgreSQL</>関数に簡単に変換することができます。
以下のようなことを教えてくれることもあって、このプロシージャは特におもしろいものです。

    <calloutlist>
     <callout arearefs="co.plpgsql-porting-pragma">
      <para>
<!--
       There is no <literal>PRAGMA</literal> statement in <productname>PostgreSQL</>.
-->
<productname>PostgreSQL</>には<literal>PRAGMA</literal>文はありません。
      </para>
     </callout>

     <callout arearefs="co.plpgsql-porting-locktable">
      <para>
<!--
       If you do a <command>LOCK TABLE</command> in <application>PL/pgSQL</>,
       the lock will not be released until the calling transaction is
       finished.
-->
<application>PL/pgSQL</>で<command>LOCK TABLE</command>を使用するならば、トランザクションの終了を呼び出すまでロックが解放されません。
      </para>
     </callout>

     <callout arearefs="co.plpgsql-porting-commit">
      <para>
<!--
       You cannot issue <command>COMMIT</> in a
       <application>PL/pgSQL</application> function.  The function is
       running within some outer transaction and so <command>COMMIT</>
       would imply terminating the function's execution.  However, in
       this particular case it is not necessary anyway, because the lock
       obtained by the <command>LOCK TABLE</command> will be released when
       we raise an error.
-->
<application>PL/pgSQL</application>関数内部では、<command>COMMIT</>を使用できません。
関数は外部のトランザクションの一部として実行されるため、<command>COMMIT</>は関数の実行の終了を意味するからです。
しかし、<command>LOCK TABLE</command>によって掛けたロックはエラーが起こった時解放されるので、この例題では特に必要ありません。
      </para>
     </callout>
    </calloutlist>
   </para>

   <para>
<!--
    This is how we could port this procedure to <application>PL/pgSQL</>:
-->
それでは、このプロシージャを<application>PL/pgSQL</>に移植することができた方法を見てみましょう。

<programlisting>
CREATE OR REPLACE FUNCTION cs_create_job(v_job_id integer) RETURNS void AS $$
DECLARE
    a_running_job_count integer;
BEGIN
    LOCK TABLE cs_jobs IN EXCLUSIVE MODE;

    SELECT count(*) INTO a_running_job_count FROM cs_jobs WHERE end_stamp IS NULL;

    IF a_running_job_count &gt; 0 THEN
        RAISE EXCEPTION 'Unable to create a new job: a job is currently running';<co id="co.plpgsql-porting-raise">
    END IF;

    DELETE FROM cs_active_job;
    INSERT INTO cs_active_job(job_id) VALUES (v_job_id);

    BEGIN
        INSERT INTO cs_jobs (job_id, start_stamp) VALUES (v_job_id, now());
    EXCEPTION
        WHEN unique_violation THEN <co id="co.plpgsql-porting-exception">
<!--
            &#045;&#045; don't worry if it already exists
-->
                        -- 既存であっても問題なし
    END;
END;
$$ LANGUAGE plpgsql;
</programlisting>

    <calloutlist>
     <callout arearefs="co.plpgsql-porting-raise">
      <para>
<!--
       The syntax of <literal>RAISE</> is considerably different from
       Oracle's statement, although the basic case <literal>RAISE</>
       <replaceable class="parameter">exception_name</replaceable> works
       similarly.
-->
基本の<literal>RAISE</> <replaceable class="parameter">exception_name</replaceable>である場合は同様に操作できますが、<literal>RAISE</>構文はOracleにおける文とかなり異なります。
      </para>
     </callout>
     <callout arearefs="co.plpgsql-porting-exception">
      <para>
<!--
       The exception names supported by <application>PL/pgSQL</> are
       different from Oracle's.  The set of built-in exception names
       is much larger (see <xref linkend="errcodes-appendix">).  There
       is not currently a way to declare user-defined exception names,
       although you can throw user-chosen SQLSTATE values instead.
-->
<application>PL/pgSQL</>がサポートする例外の名称は、Oracleと異なります。
提供する例外の名称は、はるかに広範囲です（<xref linkend="errcodes-appendix">を参照してください）。
今のところ、ユーザ定義の例外名称を宣言できません。
しかし代わりにユーザが選択したSQLSTATE値を返すことができます。
      </para>
     </callout>
    </calloutlist>

<!--
    The main functional difference between this procedure and the
    Oracle equivalent is that the exclusive lock on the <literal>cs_jobs</>
    table will be held until the calling transaction completes.  Also, if
    the caller later aborts (for example due to an error), the effects of
    this procedure will be rolled back.
-->
このプロシージャはOracle版に比べて機能的な違いがあります。
それは<literal>cs_jobs</>テーブルの排他的ロックがトランザクションの終了まで継続することです。
同様に、関数呼び出しの後で（例えばエラーが原因で）アボートすると、プロシージャの影響はロールバックされます。
   </para>
   </example>
  </sect2>

  <sect2 id="plpgsql-porting-other">
<!--
   <title>Other Things to Watch For</title>
-->
<title>その他の注意事項</title>

   <para>
<!--
    This section explains a few other things to watch for when porting
    Oracle <application>PL/SQL</> functions to
    <productname>PostgreSQL</productname>.
-->
本節では、Oracle <application>PL/SQL</>関数の<productname>PostgreSQL</productname>への移植における、その他の注意事項を説明します。
   </para>

   <sect3 id="plpgsql-porting-exceptions">
<!--
    <title>Implicit Rollback after Exceptions</title>
-->
<title>例外後の暗黙的ロールバック</title>

    <para>
<!--
     In <application>PL/pgSQL</>, when an exception is caught by an
     <literal>EXCEPTION</> clause, all database changes since the block's
     <literal>BEGIN</> are automatically rolled back.  That is, the behavior
     is equivalent to what you'd get in Oracle with:
-->
<application>PL/pgSQL</>において<literal>EXCEPTION</>句が例外を捕捉すると、<literal>BEGIN</>以降のそのブロックにおけるデータベースの変更が自動的にロールバックされます。
すなわち、Oracleの<application>PL/SQL</>による以下のプログラムと同等の処理が実行されます。

<programlisting>
BEGIN
    SAVEPOINT s1;
    ... code here ...
EXCEPTION
    WHEN ... THEN
        ROLLBACK TO s1;
        ... code here ...
    WHEN ... THEN
        ROLLBACK TO s1;
        ... code here ...
END;
</programlisting>

<!--
     If you are translating an Oracle procedure that uses
     <command>SAVEPOINT</> and <command>ROLLBACK TO</> in this style,
     your task is easy: just omit the <command>SAVEPOINT</> and
     <command>ROLLBACK TO</>.  If you have a procedure that uses
     <command>SAVEPOINT</> and <command>ROLLBACK TO</> in a different way
     then some actual thought will be required.
-->
このような方式で<command>SAVEPOINT</>と<command>ROLLBACK TO</>を使用したOracleのプロシージャの書き換えは簡単です。
単に<command>SAVEPOINT</>と<command>ROLLBACK TO</>の処理を削除すればよいだけです。
これと異なった方式で<command>SAVEPOINT</>と<command>ROLLBACK TO</>を使用したプロシージャの時は、それに応じた工夫が必要になると思われます。
    </para>
   </sect3>

   <sect3>
    <title><command>EXECUTE</command></title>

    <para>
<!--
     The <application>PL/pgSQL</> version of
     <command>EXECUTE</command> works similarly to the
     <application>PL/SQL</> version, but you have to remember to use
     <function>quote_literal</function> and
     <function>quote_ident</function> as described in <xref
     linkend="plpgsql-statements-executing-dyn">.  Constructs of the
     type <literal>EXECUTE 'SELECT * FROM $1';</literal> will not work
     reliably unless you use these functions.
-->
<productname>PL/pgSQL</>の<command>EXECUTE</command>は<application>PL/SQL</>版とよく似ています。
しかし<xref linkend="plpgsql-statements-executing-dyn">で説明されている<function>quote_literal</function>と<function>quote_ident</function>を使うことを覚えておかなければいけません。
これらの関数を使用しない限り<literal>EXECUTE ''SELECT * from $1'';</literal>という構文の動作には、信頼性がありません。
    </para>
   </sect3>

   <sect3 id="plpgsql-porting-optimization">
<!--
    <title>Optimizing <application>PL/pgSQL</application> Functions</title>
-->
<title><application>PL/pgSQL</application>関数の最適化</title>

    <para>
<!--
     <productname>PostgreSQL</> gives you two function creation
     modifiers to optimize execution: <quote>volatility</> (whether
     the function always returns the same result when given the same
     arguments) and <quote>strictness</quote> (whether the function
     returns null if any argument is null).  Consult the <xref
     linkend="sql-createfunction">
     reference page for details.
-->
<productname>PostgreSQL</>には実行を最適化するために2つの関数生成修飾子があります。
変動性（同じ引数が与えられた場合常に同じ結果を返します）と<quote>厳密性</quote>（引数のいずれかにNULLが含まれる場合NULLを返します）です。
詳細は<xref linkend="sql-createfunction">を参照してください。
    </para>

    <para>
<!--
     When making use of these optimization attributes, your
     <command>CREATE FUNCTION</command> statement might look something
     like this:
-->
これらの最適化属性を利用するためには、<command>CREATE FUNCTION</command>文を以下のようにします。

<programlisting>
CREATE FUNCTION foo(...) RETURNS integer AS $$
...
$$ LANGUAGE plpgsql STRICT IMMUTABLE;
</programlisting>
    </para>
   </sect3>
  </sect2>

  <sect2 id="plpgsql-porting-appendix">
<!--
   <title>Appendix</title>
-->
<title>付録</title>

   <para>
<!--
    This section contains the code for a set of Oracle-compatible
    <function>instr</function> functions that you can use to simplify
    your porting efforts.
-->
本節には、移植作業を簡略化するために使用できる、Oracle互換の<function>instr</function>関数のコードがあります。
   </para>

   <indexterm>
<!--
    <primary><function>instr</> function</primary>
-->
    <primary><function>instr</>関数</primary>
   </indexterm>

<programlisting>
--
<!--
&#045;&#045; instr functions that mimic Oracle's counterpart
&#045;&#045; Syntax: instr(string1, string2, [n], [m]) where [] denotes optional parameters.
-->
-- Oracleのものと同じ動作をするinstr関数
-- 構文: instr(string1,string2,[n],[m]) ただし、[]は省略可能なパラメータ
--
<!--
&#045;&#045; Searches string1 beginning at the nth character for the mth occurrence
&#045;&#045; of string2.  If n is negative, search backwards.  If m is not passed,
&#045;&#045; assume 1 (search starts at first character).
-->
-- string1内のn番目の文字からm番目の文字まででstring2を探します。
-- nが負の場合、逆方向に検索します。 mが渡されなかった場合は、
-- 1とみなします（最初の文字から検索を始めます）。
--

CREATE FUNCTION instr(varchar, varchar) RETURNS integer AS $$
DECLARE
    pos integer;
BEGIN
    pos:= instr($1, $2, 1);
    RETURN pos;
END;
$$ LANGUAGE plpgsql STRICT IMMUTABLE;


CREATE FUNCTION instr(string varchar, string_to_search varchar, beg_index integer)
RETURNS integer AS $$
DECLARE
    pos integer NOT NULL DEFAULT 0;
    temp_str varchar;
    beg integer;
    length integer;
    ss_length integer;
BEGIN
    IF beg_index &gt; 0 THEN
        temp_str := substring(string FROM beg_index);
        pos := position(string_to_search IN temp_str);

        IF pos = 0 THEN
            RETURN 0;
        ELSE
            RETURN pos + beg_index - 1;
        END IF;
    ELSIF beg_index &lt; 0 THEN
        ss_length := char_length(string_to_search);
        length := char_length(string);
        beg := length + beg_index - ss_length + 2;

        WHILE beg &gt; 0 LOOP
            temp_str := substring(string FROM beg FOR ss_length);
            pos := position(string_to_search IN temp_str);

            IF pos &gt; 0 THEN
                RETURN beg;
            END IF;

            beg := beg - 1;
        END LOOP;

        RETURN 0;
    ELSE
        RETURN 0;
    END IF;
END;
$$ LANGUAGE plpgsql STRICT IMMUTABLE;


CREATE FUNCTION instr(string varchar, string_to_search varchar,
                      beg_index integer, occur_index integer)
RETURNS integer AS $$
DECLARE
    pos integer NOT NULL DEFAULT 0;
    occur_number integer NOT NULL DEFAULT 0;
    temp_str varchar;
    beg integer;
    i integer;
    length integer;
    ss_length integer;
BEGIN
    IF beg_index &gt; 0 THEN
        beg := beg_index;
        temp_str := substring(string FROM beg_index);

        FOR i IN 1..occur_index LOOP
            pos := position(string_to_search IN temp_str);

            IF i = 1 THEN
                beg := beg + pos - 1;
            ELSE
                beg := beg + pos;
            END IF;

            temp_str := substring(string FROM beg + 1);
        END LOOP;

        IF pos = 0 THEN
            RETURN 0;
        ELSE
            RETURN beg;
        END IF;
    ELSIF beg_index &lt; 0 THEN
        ss_length := char_length(string_to_search);
        length := char_length(string);
        beg := length + beg_index - ss_length + 2;

        WHILE beg &gt; 0 LOOP
            temp_str := substring(string FROM beg FOR ss_length);
            pos := position(string_to_search IN temp_str);

            IF pos &gt; 0 THEN
                occur_number := occur_number + 1;

                IF occur_number = occur_index THEN
                    RETURN beg;
                END IF;
            END IF;

            beg := beg - 1;
        END LOOP;

        RETURN 0;
    ELSE
        RETURN 0;
    END IF;
END;
$$ LANGUAGE plpgsql STRICT IMMUTABLE;
</programlisting>
  </sect2>

 </sect1>

</chapter><|MERGE_RESOLUTION|>--- conflicted
+++ resolved
@@ -287,9 +287,6 @@
 <title><application>PL/pgSQL</application>の構造</title>
 
   <para>
-<<<<<<< HEAD
-<!--
-=======
    Functions written in <application>PL/pgSQL</application> are defined
    to the server by executing <xref linkend="sql-createfunction"> commands.
    Such a command would normally look like, say,
@@ -308,7 +305,6 @@
   </para>
 
   <para>
->>>>>>> eca2f8a7
    <application>PL/pgSQL</application> is a block-structured language.
    The complete text of a function body must be a
    <firstterm>block</>. A block is defined as:
