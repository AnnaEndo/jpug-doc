<!-- doc/src/sgml/catalogs.sgml -->
<!--
 Documentation of the system catalogs, directed toward PostgreSQL developers
 -->

<chapter id="catalogs">
<!--
 <title>System Catalogs</title>
-->
 <title>システムカタログ</title>

  <para>
<!--
   The system catalogs are the place where a relational database
   management system stores schema metadata, such as information about
   tables and columns, and internal bookkeeping information.
   <productname>PostgreSQL</productname>'s system catalogs are regular
   tables.  You can drop and recreate the tables, add columns, insert
   and update values, and severely mess up your system that way.
   Normally, one should not change the system catalogs by hand, there
   are normally SQL commands to do that.  (For example, <command>CREATE
   DATABASE</command> inserts a row into the
   <structname>pg_database</structname> catalog &mdash; and actually
   creates the database on disk.)  There are some exceptions for
   particularly esoteric operations, but many of those have been made
   available as SQL commands over time, and so the need for direct manipulation
   of the system catalogs is ever decreasing.
-->
システムカタログとは、リレーショナルデータベース管理システムがテーブルや列の情報などのスキーマメタデータと内部的な情報を格納する場所です。
<productname>PostgreSQL</productname>のシステムカタログは通常のテーブルです。
テーブルを削除したり再作成したり、列の追加および値の挿入や更新をすることは可能ですが、これらの操作でデータベースシステムを台なしにしてしまう可能性もあります。
通常手作業でシステムカタログを変更してはいけません。
その代わりとしてSQLコマンドを使用します（例えば<command>CREATE DATABASE</command>により<structname>pg_database</structname>カタログに1行挿入し、ディスク上にデータベースを実際に作成します）。
しかし特に難易度の高い操作の時などの例外がありますが、それらの多くは時間と共にSQLコマンドとして利用可能となっており、それゆえシステムカタログを直接操作する必要は無くなってきています。
  </para>

 <sect1 id="catalogs-overview">
<!--
  <title>Overview</title>
-->
  <title>概要</title>

  <para>
<!--
   <xref linkend="catalog-table"> lists the system catalogs.
   More detailed documentation of each catalog follows below.
-->
<xref linkend="catalog-table">にシステムカタログを列挙します。
以降システムカタログについてより詳細を説明します。
  </para>

  <para>
<!--
   Most system catalogs are copied from the template database during
   database creation and are thereafter database-specific. A few
   catalogs are physically shared across all databases in a cluster;
   these are noted in the descriptions of the individual catalogs.
-->
ほとんどのシステムカタログはデータベースを作成する時にテンプレートデータベースからコピーされ、以降はデータベースに固有のものになります。
ごく一部のカタログがデータベースクラスタ内の全てのデータベースにわたって物理的に共有されます。
これらについては、それぞれのカタログで説明します。
  </para>

  <table id="catalog-table">
<!--
   <title>System Catalogs</title>
-->
   <title>システムカタログ</title>

   <tgroup cols="2">
    <thead>
     <row>
<!--
      <entry>Catalog Name</entry>
      <entry>Purpose</entry>
-->
      <entry>カタログ名</entry>
      <entry>用途</entry>
     </row>
    </thead>

    <tbody>
     <row>
      <entry><link linkend="catalog-pg-aggregate"><structname>pg_aggregate</structname></link></entry>
<!--
      <entry>aggregate functions</entry>
-->
      <entry>集約関数</entry>
     </row>

     <row>
      <entry><link linkend="catalog-pg-am"><structname>pg_am</structname></link></entry>
<!--
      <entry>index access methods</entry>
-->
      <entry>インデックスアクセスメソッド</entry>
     </row>

     <row>
      <entry><link linkend="catalog-pg-amop"><structname>pg_amop</structname></link></entry>
<!--
      <entry>access method operators</entry>
-->
      <entry>アクセスメソッド演算子</entry>
     </row>

     <row>
      <entry><link linkend="catalog-pg-amproc"><structname>pg_amproc</structname></link></entry>
<!--
      <entry>access method support procedures</entry>
-->
      <entry>アクセスメソッドサポートプロシージャ</entry>
     </row>

     <row>
      <entry><link linkend="catalog-pg-attrdef"><structname>pg_attrdef</structname></link></entry>
<!--
      <entry>column default values</entry>
-->
      <entry>列デフォルト値</entry>
     </row>

     <row>
      <entry><link linkend="catalog-pg-attribute"><structname>pg_attribute</structname></link></entry>
<!--
      <entry>table columns (<quote>attributes</quote>)</entry>
-->
      <entry>テーブル列（<quote>属性</quote>）</entry>
     </row>

     <row>
      <entry><link linkend="catalog-pg-authid"><structname>pg_authid</structname></link></entry>
<!--
      <entry>authorization identifiers (roles)</entry>
-->
      <entry>認証識別子（ロール）</entry>
     </row>

     <row>
      <entry><link linkend="catalog-pg-auth-members"><structname>pg_auth_members</structname></link></entry>
<!--
      <entry>authorization identifier membership relationships</entry>
-->
      <entry>認証識別子メンバーシップ関係</entry>
     </row>

     <row>
      <entry><link linkend="catalog-pg-cast"><structname>pg_cast</structname></link></entry>
<!--
      <entry>casts (data type conversions)</entry>
-->
      <entry>キャスト（データ型変換）</entry>
     </row>

     <row>
      <entry><link linkend="catalog-pg-class"><structname>pg_class</structname></link></entry>
<!--
      <entry>tables, indexes, sequences, views (<quote>relations</quote>)</entry>
-->
      <entry>テーブル、インデックス、シーケンス、ビュー（<quote>リレーション</quote>）</entry>
     </row>

     <row>
      <entry><link linkend="catalog-pg-collation"><structname>pg_collation</structname></link></entry>
<!--
      <entry>collations (locale information)</entry>
-->
      <entry>照合順序（ロケール情報）</entry>
     </row>

     <row>
      <entry><link linkend="catalog-pg-constraint"><structname>pg_constraint</structname></link></entry>
<!--
      <entry>check constraints, unique constraints, primary key constraints, foreign key constraints</entry>
-->
      <entry>検査制約、一意性制約、主キー制約、外部キー制約</entry>
     </row>

     <row>
      <entry><link linkend="catalog-pg-conversion"><structname>pg_conversion</structname></link></entry>
<!--
      <entry>encoding conversion information</entry>
-->
      <entry>エンコード方式変換情報</entry>
     </row>

     <row>
      <entry><link linkend="catalog-pg-database"><structname>pg_database</structname></link></entry>
<!--
      <entry>databases within this database cluster</entry>
-->
      <entry>このデータベースクラスタにあるデータベース</entry>
     </row>

     <row>
      <entry><link linkend="catalog-pg-db-role-setting"><structname>pg_db_role_setting</structname></link></entry>
<!--
      <entry>per-role and per-database settings</entry>
-->
      <entry>ロール毎およびデータベース毎の設定</entry>
     </row>

     <row>
      <entry><link linkend="catalog-pg-default-acl"><structname>pg_default_acl</structname></link></entry>
<!--
      <entry>default privileges for object types</entry>
-->
      <entry>オブジェクト種類のデフォルト権限</entry>
     </row>

     <row>
      <entry><link linkend="catalog-pg-depend"><structname>pg_depend</structname></link></entry>
<!--
      <entry>dependencies between database objects</entry>
-->
      <entry>データベースオブジェクト間の依存関係</entry>
     </row>

     <row>
      <entry><link linkend="catalog-pg-description"><structname>pg_description</structname></link></entry>
<!--
      <entry>descriptions or comments on database objects</entry>
-->
      <entry>データベースオブジェクトの説明やコメント</entry>
     </row>

     <row>
      <entry><link linkend="catalog-pg-enum"><structname>pg_enum</structname></link></entry>
<!--
      <entry>enum label and value definitions</entry>
-->
      <entry>列挙型のラベルや値の定義</entry>
     </row>

     <row>
      <entry><link linkend="catalog-pg-event-trigger"><structname>pg_event_trigger</structname></link></entry>
<!--
      <entry>event triggers</entry>
-->
      <entry>イベントトリガ</entry>
     </row>

     <row>
      <entry><link linkend="catalog-pg-extension"><structname>pg_extension</structname></link></entry>
<!--
      <entry>installed extensions</entry>
-->
      <entry>インストールされた拡張</entry>
     </row>

     <row>
      <entry><link linkend="catalog-pg-foreign-data-wrapper"><structname>pg_foreign_data_wrapper</structname></link></entry>
<!--
      <entry>foreign-data wrapper definitions</entry>
-->
      <entry>外部データラッパの定義</entry>
     </row>

     <row>
      <entry><link linkend="catalog-pg-foreign-server"><structname>pg_foreign_server</structname></link></entry>
<!--
      <entry>foreign server definitions</entry>
-->
      <entry>外部サーバの定義</entry>
     </row>

     <row>
      <entry><link linkend="catalog-pg-foreign-table"><structname>pg_foreign_table</structname></link></entry>
<!--
      <entry>additional foreign table information</entry>
-->
      <entry>追加の外部テーブル情報</entry>
     </row>

     <row>
      <entry><link linkend="catalog-pg-index"><structname>pg_index</structname></link></entry>
<!--
      <entry>additional index information</entry>
-->
      <entry>追加インデックス情報</entry>
     </row>

     <row>
      <entry><link linkend="catalog-pg-inherits"><structname>pg_inherits</structname></link></entry>
<!--
      <entry>table inheritance hierarchy</entry>
-->
      <entry>テーブル継承階層</entry>
     </row>

     <row>
      <entry><link linkend="catalog-pg-init-privs"><structname>pg_init_privs</structname></link></entry>
<!--
      <entry>object initial privileges</entry>
-->
      <entry>オブジェクトの初期権限</entry>
     </row>

     <row>
      <entry><link linkend="catalog-pg-language"><structname>pg_language</structname></link></entry>
<!--
      <entry>languages for writing functions</entry>
-->
      <entry>関数記述言語</entry>
     </row>

     <row>
      <entry><link linkend="catalog-pg-largeobject"><structname>pg_largeobject</structname></link></entry>
<!--
      <entry>data pages for large objects</entry>
-->
      <entry>ラージオブジェクト用のデータページ</entry>
     </row>

     <row>
      <entry><link linkend="catalog-pg-largeobject-metadata"><structname>pg_largeobject_metadata</structname></link></entry>
<!--
      <entry>metadata for large objects</entry>
-->
      <entry>ラージオブジェクトのメタデータ</entry>
     </row>

     <row>
      <entry><link linkend="catalog-pg-namespace"><structname>pg_namespace</structname></link></entry>
<!--
      <entry>schemas</entry>
-->
      <entry>スキーマ</entry>
     </row>

     <row>
      <entry><link linkend="catalog-pg-opclass"><structname>pg_opclass</structname></link></entry>
<!--
      <entry>access method operator classes</entry>
-->
      <entry>アクセスメソッド演算子クラス</entry>
     </row>

     <row>
      <entry><link linkend="catalog-pg-operator"><structname>pg_operator</structname></link></entry>
<!--
      <entry>operators</entry>
-->
      <entry>演算子</entry>
     </row>

     <row>
      <entry><link linkend="catalog-pg-opfamily"><structname>pg_opfamily</structname></link></entry>
<!--
      <entry>access method operator families</entry>
-->
      <entry>アクセスメソッド演算子族</entry>
     </row>

     <row>
      <entry><link linkend="catalog-pg-partitioned-table"><structname>pg_partitioned_table</structname></link></entry>
<!--
      <entry>information about partition key of tables</entry>
-->
      <entry>テーブルのパーティションキーについての情報</entry>
     </row>

     <row>
      <entry><link linkend="catalog-pg-pltemplate"><structname>pg_pltemplate</structname></link></entry>
<!--
      <entry>template data for procedural languages</entry>
-->
      <entry>手続き言語のためのテンプレートデータ</entry>
     </row>

     <row>
      <entry><link linkend="catalog-pg-policy"><structname>pg_policy</structname></link></entry>
<!--
      <entry>row-security policies</entry>
-->
      <entry>行単位セキュリティポリシー</entry>
     </row>

     <row>
      <entry><link linkend="catalog-pg-proc"><structname>pg_proc</structname></link></entry>
<!--
      <entry>functions and procedures</entry>
-->
      <entry>関数とプロシージャ</entry>
     </row>

     <row>
      <entry><link linkend="catalog-pg-publication"><structname>pg_publication</structname></link></entry>
<!--
      <entry>publications for logical replication</entry>
-->
      <entry>論理レプリケーションのパブリケーション</entry>
     </row>

     <row>
      <entry><link linkend="catalog-pg-publication-rel"><structname>pg_publication_rel</structname></link></entry>
<!--
      <entry>relation to publication mapping</entry>
-->
      <entry>リレーションとパブリケーションの対応</entry>
     </row>

     <row>
      <entry><link linkend="catalog-pg-range"><structname>pg_range</structname></link></entry>
<!--
      <entry>information about range types</entry>
-->
      <entry>範囲型の情報</entry>
     </row>

     <row>
      <entry><link linkend="catalog-pg-replication-origin"><structname>pg_replication_origin</structname></link></entry>
<!--
      <entry>registered replication origins</entry>
-->
      <entry>登録されたレプリケーション起点</entry>
     </row>

     <row>
      <entry><link linkend="catalog-pg-rewrite"><structname>pg_rewrite</structname></link></entry>
<!--
      <entry>query rewrite rules</entry>
-->
      <entry>問い合わせ書き換えルール</entry>
     </row>

     <row>
      <entry><link linkend="catalog-pg-seclabel"><structname>pg_seclabel</structname></link></entry>
<!--
      <entry>security labels on database objects</entry>
-->
      <entry>データベースオブジェクト上のセキュリティラベル</entry>
     </row>

     <row>
      <entry><link linkend="catalog-pg-sequence"><structname>pg_sequence</structname></link></entry>
<!--
      <entry>information about sequences</entry>
-->
      <entry>シーケンスについての情報</entry>
     </row>

     <row>
      <entry><link linkend="catalog-pg-shdepend"><structname>pg_shdepend</structname></link></entry>
<!--
      <entry>dependencies on shared objects</entry>
-->
     <entry>共有オブジェクトの依存関係</entry>
     </row>

     <row>
      <entry><link linkend="catalog-pg-shdescription"><structname>pg_shdescription</structname></link></entry>
<!--
      <entry>comments on shared objects</entry>
-->
      <entry>共有オブジェクトに対するコメント</entry>
     </row>

     <row>
      <entry><link linkend="catalog-pg-shseclabel"><structname>pg_shseclabel</structname></link></entry>
<!--
      <entry>security labels on shared database objects</entry>
-->
      <entry>共有データベースオブジェクトのセキュリティラベル</entry>
     </row>

     <row>
      <entry><link linkend="catalog-pg-statistic"><structname>pg_statistic</structname></link></entry>
<!--
      <entry>planner statistics</entry>
-->
      <entry>プランナ統計情報</entry>
     </row>

     <row>
      <entry><link linkend="catalog-pg-statistic-ext"><structname>pg_statistic_ext</structname></link></entry>
<!--
      <entry>extended planner statistics</entry>
-->
      <entry>プランナの拡張統計情報</entry>
     </row>

     <row>
      <entry><link linkend="catalog-pg-subscription"><structname>pg_subscription</structname></link></entry>
<!--
      <entry>logical replication subscriptions</entry>
-->
      <entry>論理レプリケーションのサブスクリプション</entry>
     </row>

     <row>
      <entry><link linkend="catalog-pg-subscription-rel"><structname>pg_subscription_rel</structname></link></entry>
<!--
      <entry>relation state for subscriptions</entry>
-->
      <entry>サブスクリプションについてのリレーションの状態</entry>
     </row>

     <row>
      <entry><link linkend="catalog-pg-tablespace"><structname>pg_tablespace</structname></link></entry>
<!--
      <entry>tablespaces within this database cluster</entry>
-->
      <entry>データベースクラスタ内のテーブル空間</entry>
     </row>

     <row>
      <entry><link linkend="catalog-pg-transform"><structname>pg_transform</structname></link></entry>
<!--
      <entry>transforms (data type to procedural language conversions)</entry>
-->
      <entry>変換（データ型を手続き言語に変換）</entry>
     </row>

     <row>
      <entry><link linkend="catalog-pg-trigger"><structname>pg_trigger</structname></link></entry>
<!--
      <entry>triggers</entry>
-->
      <entry>トリガ</entry>
     </row>

     <row>
      <entry><link linkend="catalog-pg-ts-config"><structname>pg_ts_config</structname></link></entry>
<!--
      <entry>text search configurations</entry>
-->
      <entry>全文検索設定</entry>
     </row>

     <row>
      <entry><link linkend="catalog-pg-ts-config-map"><structname>pg_ts_config_map</structname></link></entry>
<!--
      <entry>text search configurations' token mappings</entry>
-->
      <entry>全文検索設定のトークン写像</entry>
     </row>

     <row>
      <entry><link linkend="catalog-pg-ts-dict"><structname>pg_ts_dict</structname></link></entry>
<!--
      <entry>text search dictionaries</entry>
-->
      <entry>全文検索辞書</entry>
     </row>

     <row>
      <entry><link linkend="catalog-pg-ts-parser"><structname>pg_ts_parser</structname></link></entry>
<!--
      <entry>text search parsers</entry>
-->
      <entry>全文検索パーサ</entry>
     </row>

     <row>
      <entry><link linkend="catalog-pg-ts-template"><structname>pg_ts_template</structname></link></entry>
<!--
      <entry>text search templates</entry>
-->
      <entry>全文検索テンプレート</entry>
     </row>

     <row>
      <entry><link linkend="catalog-pg-type"><structname>pg_type</structname></link></entry>
<!--
      <entry>data types</entry>
-->
      <entry>データ型</entry>
     </row>

     <row>
      <entry><link linkend="catalog-pg-user-mapping"><structname>pg_user_mapping</structname></link></entry>
<!--
      <entry>mappings of users to foreign servers</entry>
-->
      <entry>外部サーバへのユーザのマッピング</entry>
     </row>
    </tbody>
   </tgroup>
  </table>
 </sect1>


 <sect1 id="catalog-pg-aggregate">
  <title><structname>pg_aggregate</structname></title>

  <indexterm zone="catalog-pg-aggregate">
   <primary>pg_aggregate</primary>
  </indexterm>

  <para>
<!--
   The catalog <structname>pg_aggregate</structname> stores information about
   aggregate functions.  An aggregate function is a function that
   operates on a set of values (typically one column from each row
   that matches a query condition) and returns a single value computed
   from all these values.  Typical aggregate functions are
   <function>sum</function>, <function>count</function>, and
   <function>max</function>.  Each entry in
   <structname>pg_aggregate</structname> is an extension of an entry
   in <structname>pg_proc</structname>.  The <structname>pg_proc</structname>
   entry carries the aggregate's name, input and output data types, and
   other information that is similar to ordinary functions.
-->
<structname>pg_aggregate</structname>カタログには集約関数の情報が格納されています。
集約関数とは、値の集合（多くの場合は問い合わせ条件に該当する各行の1つの列）にある操作を行い、それらすべての値の演算の結果得られる単一の値を返します。
集約関数の代表的なものは<function>sum</function>、<function>count</function>そして<function>max</function>です。
<structname>pg_aggregate</structname>内の各項目は、<structname>pg_proc</structname>内の項目の拡張です。
<structname>pg_proc</structname>の項目には、集約の名前、入出力データ型および通常の関数と類似したその他の情報が含まれます。
  </para>

  <table>
<!--
   <title><structname>pg_aggregate</> Columns</title>
-->
   <title><structname>pg_aggregate</>の列</title>

   <tgroup cols="4">
    <thead>
     <row>
<!--
      <entry>Name</entry>
      <entry>Type</entry>
      <entry>References</entry>
      <entry>Description</entry>
-->
      <entry>名前</entry>
      <entry>型</entry>
      <entry>参照先</entry>
      <entry>説明</entry>
     </row>
    </thead>
    <tbody>
     <row>
      <entry><structfield>aggfnoid</structfield></entry>
      <entry><type>regproc</type></entry>
      <entry><literal><link linkend="catalog-pg-proc"><structname>pg_proc</structname></link>.oid</literal></entry>
<!--
      <entry><structname>pg_proc</structname> OID of the aggregate function</entry>
-->
      <entry>集約関数の<structname>pg_proc</structname> OID</entry>
     </row>
     <row>
      <entry><structfield>aggkind</structfield></entry>
      <entry><type>char</type></entry>
      <entry></entry>
<!--
      <entry>Aggregate kind:
       <literal>n</literal> for <quote>normal</> aggregates,
       <literal>o</literal> for <quote>ordered-set</> aggregates, or
       <literal>h</literal> for <quote>hypothetical-set</> aggregates
      </entry>
-->
      <entry>集約関数の種類:
       <literal>n</literal> <quote>通常の</>集約関数、
       <literal>o</literal> <quote>順序集合の</>集約関数、
       <literal>h</literal> <quote>仮想集合の</>集約関数
      </entry>
     </row>
     <row>
      <entry><structfield>aggnumdirectargs</structfield></entry>
      <entry><type>int2</type></entry>
      <entry></entry>
<!--
      <entry>Number of direct (non-aggregated) arguments of an ordered-set or
       hypothetical-set aggregate, counting a variadic array as one argument.
       If equal to <structfield>pronargs</>, the aggregate must be variadic
       and the variadic array describes the aggregated arguments as well as
       the final direct arguments.
       Always zero for normal aggregates.</entry>
-->
      <entry>
順序集合や仮想集合の集約関数では、（集約されていない）複数の引数は、可変長配列として1個の引数と見なします。
引数が数が<structfield>pronargs</>と同じ場合、最終的な直接引数同様、集約された引数として、集約関数の引数は、可変または可変長配列で記述しなければなりません。
通常の集約関数は引数を取りません。</entry>
     </row>
     <row>
      <entry><structfield>aggtransfn</structfield></entry>
      <entry><type>regproc</type></entry>
      <entry><literal><link linkend="catalog-pg-proc"><structname>pg_proc</structname></link>.oid</literal></entry>
<!--
      <entry>Transition function</entry>
-->
      <entry>遷移関数</entry>
     </row>
     <row>
      <entry><structfield>aggfinalfn</structfield></entry>
      <entry><type>regproc</type></entry>
      <entry><literal><link linkend="catalog-pg-proc"><structname>pg_proc</structname></link>.oid</literal></entry>
<!--
      <entry>Final function (zero if none)</entry>
-->
      <entry>最終関数（ない時はゼロ）</entry>
     </row>
     <row>
      <entry><structfield>aggcombinefn</structfield></entry>
      <entry><type>regproc</type></entry>
      <entry><literal><link linkend="catalog-pg-proc"><structname>pg_proc</structname></link>.oid</literal></entry>
<!--
      <entry>Combine function (zero if none)</entry>
-->
      <entry>結合関数（ない時はゼロ）</entry>
     </row>
     <row>
      <entry><structfield>aggserialfn</structfield></entry>
      <entry><type>regproc</type></entry>
      <entry><literal><link linkend="catalog-pg-proc"><structname>pg_proc</structname></link>.oid</literal></entry>
<!--
      <entry>Serialization function (zero if none)</entry>
-->
      <entry>直列化関数（ない時はゼロ）</entry>
     </row>
     <row>
      <entry><structfield>aggdeserialfn</structfield></entry>
      <entry><type>regproc</type></entry>
      <entry><literal><link linkend="catalog-pg-proc"><structname>pg_proc</structname></link>.oid</literal></entry>
<!--
      <entry>Deserialization function (zero if none)</entry>
-->
      <entry>逆直列化関数（ない時はゼロ）</entry>
     </row>
     <row>
      <entry><structfield>aggmtransfn</structfield></entry>
      <entry><type>regproc</type></entry>
      <entry><literal><link linkend="catalog-pg-proc"><structname>pg_proc</structname></link>.oid</literal></entry>
<!--
      <entry>Forward transition function for moving-aggregate mode (zero if none)</entry>
-->
      <entry>移動集約モードの順方向遷移関数（ない時はゼロ）</entry>
     </row>
     <row>
      <entry><structfield>aggminvtransfn</structfield></entry>
      <entry><type>regproc</type></entry>
      <entry><literal><link linkend="catalog-pg-proc"><structname>pg_proc</structname></link>.oid</literal></entry>
<!--
      <entry>Inverse transition function for moving-aggregate mode (zero if none)</entry>
-->
      <entry>移動集約モードの逆遷移関数（ない時はゼロ)</entry>
     </row>
     <row>
      <entry><structfield>aggmfinalfn</structfield></entry>
      <entry><type>regproc</type></entry>
      <entry><literal><link linkend="catalog-pg-proc"><structname>pg_proc</structname></link>.oid</literal></entry>
<!--
      <entry>Final function for moving-aggregate mode (zero if none)</entry>
-->
      <entry>移動集約モードの最終関数（ない時はゼロ)</entry>
     </row>
     <row>
      <entry><structfield>aggfinalextra</structfield></entry>
      <entry><type>bool</type></entry>
      <entry></entry>
<!--
      <entry>True to pass extra dummy arguments to <structfield>aggfinalfn</structfield></entry>
-->
      <entry><structfield>aggfinalfn</structfield>に追加の仮引数を渡す場合はTrue</entry>
     </row>
     <row>
      <entry><structfield>aggmfinalextra</structfield></entry>
      <entry><type>bool</type></entry>
      <entry></entry>
<!--
      <entry>True to pass extra dummy arguments to <structfield>aggmfinalfn</structfield></entry>
-->
      <entry><structfield>aggfinalfn</structfield>に追加の仮引数を渡す場合はTrue</entry>
     </row>
     <row>
      <entry><structfield>aggsortop</structfield></entry>
      <entry><type>oid</type></entry>
      <entry><literal><link linkend="catalog-pg-operator"><structname>pg_operator</structname></link>.oid</literal></entry>
<!--
      <entry>Associated sort operator (zero if none)</entry>
-->
      <entry>関連するソート演算子（ない時はゼロ）</entry>
     </row>
     <row>
      <entry><structfield>aggtranstype</structfield></entry>
      <entry><type>oid</type></entry>
      <entry><literal><link linkend="catalog-pg-type"><structname>pg_type</structname></link>.oid</literal></entry>
<!--
      <entry>Data type of the aggregate function's internal transition (state) data</entry>
-->
      <entry>集約関数の内部遷移（状態）データのデータ型</entry>
     </row>
     <row>
      <entry><structfield>aggtransspace</structfield></entry>
      <entry><type>int4</type></entry>
      <entry></entry>
<!--
      <entry>Approximate average size (in bytes) of the transition state
       data, or zero to use a default estimate</entry>
-->
      <entry>遷移状態データの推定平均サイズ（バイト）、またはデフォルトの推定値であるゼロ</entry>
     </row>
     <row>
      <entry><structfield>aggmtranstype</structfield></entry>
      <entry><type>oid</type></entry>
      <entry><literal><link linkend="catalog-pg-type"><structname>pg_type</structname></link>.oid</literal></entry>
<!--
      <entry>Data type of the aggregate function's internal transition (state)
       data for moving-aggregate mode (zero if none)</entry>
-->
      <entry>移動集約モードの、集約関数の内部遷移（状態）データのデータ型（ない時はゼロ）</entry>
     </row>
     <row>
      <entry><structfield>aggmtransspace</structfield></entry>
      <entry><type>int4</type></entry>
      <entry></entry>
<!--
      <entry>Approximate average size (in bytes) of the transition state data
       for moving-aggregate mode, or zero to use a default estimate</entry>
-->
      <entry>移動集約モードの、遷移状態データの推定平均サイズ（バイト）、またはデフォルトの推定値であるゼロ</entry>
     </row>
     <row>
      <entry><structfield>agginitval</structfield></entry>
      <entry><type>text</type></entry>
      <entry></entry>
      <entry>
<!--
       The initial value of the transition state.  This is a text
       field containing the initial value in its external string
       representation.  If this field is null, the transition state
       value starts out null.
-->
遷移状態の初期値。
外部文字列表現での初期値を含んだテキストフィールド。
フィールドがNULL値の場合、推移状態はNULL値で始まります。
      </entry>
     </row>
     <row>
      <entry><structfield>aggminitval</structfield></entry>
      <entry><type>text</type></entry>
      <entry></entry>
      <entry>
<!--
       The initial value of the transition state for moving-aggregate mode.
       This is a text field containing the initial value in its external
       string representation.  If this field is null, the transition state
       value starts out null.
-->
移動集約モードの、遷移状態の初期値。外部に文字列表記された初期値を含むテキストフィールド。
このフィールドがnullの場合、遷移状態の値はnullから始まります。
      </entry>
     </row>
    </tbody>
   </tgroup>
  </table>

  <para>
<!--
   New aggregate functions are registered with the <xref
   linkend="sql-createaggregate">
   command.  See <xref linkend="xaggr"> for more information about
   writing aggregate functions and the meaning of the transition
   functions, etc.
-->
新しい集約関数は<xref linkend="sql-createaggregate">コマンドで登録されます。
集約関数の書き方や遷移関数の説明などの詳細は<xref linkend="xaggr">を参照してください。
  </para>

 </sect1>


 <sect1 id="catalog-pg-am">
  <title><structname>pg_am</structname></title>

  <indexterm zone="catalog-pg-am">
   <primary>pg_am</primary>
  </indexterm>

  <para>
<!--
   The catalog <structname>pg_am</structname> stores information about
   relation access methods.  There is one row for each access method supported
   by the system.
   Currently, only indexes have access methods.  The requirements for index
   access methods are discussed in detail in <xref linkend="indexam">.
-->
<structname>pg_am</structname>カタログにはリレーションアクセスメソッドの情報が格納されます。
システムがサポートするアクセスメソッド毎に1つの行が存在します。
現在、インデックスのみがアクセスメソッドを持ちます。インデックスアクセスメソッドの要求事項は<xref linkend="indexam">にて詳しく説明します。
  </para>

  <table>
<!--
   <title><structname>pg_am</> Columns</title>
-->
   <title><structname>pg_am</>の列</title>

   <tgroup cols="4">
    <thead>
     <row>
<!--
      <entry>Name</entry>
      <entry>Type</entry>
      <entry>References</entry>
      <entry>Description</entry>
-->
      <entry>名前</entry>
      <entry>型</entry>
      <entry>参照先</entry>
      <entry>説明</entry>
     </row>
    </thead>
    <tbody>

     <row>
      <entry><structfield>oid</structfield></entry>
      <entry><type>oid</type></entry>
      <entry></entry>
<!--
      <entry>Row identifier (hidden attribute; must be explicitly selected)</entry>
-->
      <entry>行識別子（隠し属性です。明示的に選択しなければなりません）</entry>
     </row>

     <row>
      <entry><structfield>amname</structfield></entry>
      <entry><type>name</type></entry>
      <entry></entry>
<!--
      <entry>Name of the access method</entry>
-->
      <entry>アクセスメソッド名</entry>
     </row>

     <row>
      <entry><structfield>amhandler</structfield></entry>
      <entry><type>regproc</type></entry>
      <entry><literal><link linkend="catalog-pg-proc"><structname>pg_proc</structname></link>.oid</literal></entry>
      <entry>
<!--
       OID of a handler function that is responsible for supplying information
       about the access method
-->
アクセスメソッドについての情報の提供に責任を持つハンドラ関数のOID
      </entry>
     </row>

     <row>
      <entry><structfield>amtype</structfield></entry>
      <entry><type>char</type></entry>
      <entry></entry>
      <entry>
<!--
       Currently always <literal>i</literal> to indicate an index access
       method; other values may be allowed in future
-->
インデックスアクセスメソッドを示す文字列の<literal>i</literal>。
現在は常に<literal>i</literal>ですが、将来的に他の値が許容されるかもしれません。
      </entry>
     </row>
    </tbody>
   </tgroup>
  </table>

  <note>
   <para>
<!--
    Before <productname>PostgreSQL</> 9.6, <structname>pg_am</structname>
    contained many additional columns representing properties of index access
    methods.  That data is now only directly visible at the C code level.
    However, <function>pg_index_column_has_property()</function> and related
    functions have been added to allow SQL queries to inspect index access
    method properties; see <xref linkend="functions-info-catalog-table">.
-->
<productname>PostgreSQL</>9.6以前では、<structname>pg_am</structname>にはインデックスアクセスメソッドのプロパティを表す多くの追加列が含まれていました。
そのデータは今ではCコードレベルで直接参照できるのみです。
しかし、<function>pg_index_column_has_property()</function>関数と関連する関数群が、インデックスアクセスメソッドのプロパティを検査するためのSQLクエリを許容するために追加されました。
<xref linkend="functions-info-catalog-table">を参照してください。
   </para>
  </note>

 </sect1>


 <sect1 id="catalog-pg-amop">
  <title><structname>pg_amop</structname></title>

  <indexterm zone="catalog-pg-amop">
   <primary>pg_amop</primary>
  </indexterm>

  <para>
<!--
   The catalog <structname>pg_amop</structname> stores information about
   operators associated with access method operator families.  There is one
   row for each operator that is a member of an operator family.  A family
   member can be either a <firstterm>search</> operator or an
   <firstterm>ordering</> operator.  An operator
   can appear in more than one family, but cannot appear in more than one
   search position nor more than one ordering position within a family.
   (It is allowed, though unlikely, for an operator to be used for both
   search and ordering purposes.)
-->
<structname>pg_amop</structname>カタログにはアクセスメソッド演算子の集合に関連付けられた演算子の情報が格納されています。
演算子族のメンバである演算子毎に１つの行が存在します。
演算子族のメンバは<firstterm>検索</>演算子または<firstterm>順序付け</>演算子のいずれかになることができます。
演算子は1つ以上の演算子族に現れますが、演算子族の中では検索でも順序付けでも複数現れることはありません。
（ほとんどありませんが、ある演算子が検索目的と順序付け目的の両方で使用されることが許されます。）
  </para>

  <table>
<!--
   <title><structname>pg_amop</> Columns</title>
-->
   <title><structname>pg_amop</>の列</title>

   <tgroup cols="4">
    <thead>
     <row>
<!--
      <entry>Name</entry>
      <entry>Type</entry>
      <entry>References</entry>
      <entry>Description</entry>
-->
      <entry>名前</entry>
      <entry>型</entry>
      <entry>参照先</entry>
      <entry>説明</entry>
     </row>
    </thead>
    <tbody>

     <row>
      <entry><structfield>oid</structfield></entry>
      <entry><type>oid</type></entry>
      <entry></entry>
<!--
      <entry>Row identifier (hidden attribute; must be explicitly selected)</entry>
-->
      <entry>行識別子（隠し属性です。明示的に選択しなければなりません）</entry>
     </row>

     <row>
      <entry><structfield>amopfamily</structfield></entry>
      <entry><type>oid</type></entry>
      <entry><literal><link linkend="catalog-pg-opfamily"><structname>pg_opfamily</structname></link>.oid</literal></entry>
<!--
      <entry>The operator family this entry is for</entry>
-->
      <entry>この項目用の演算子族</entry>
     </row>

     <row>
      <entry><structfield>amoplefttype</structfield></entry>
      <entry><type>oid</type></entry>
      <entry><literal><link linkend="catalog-pg-type"><structname>pg_type</structname></link>.oid</literal></entry>
<!--
      <entry>Left-hand input data type of operator</entry>
-->
      <entry>演算子の左辺側のデータ型</entry>
     </row>

     <row>
      <entry><structfield>amoprighttype</structfield></entry>
      <entry><type>oid</type></entry>
      <entry><literal><link linkend="catalog-pg-type"><structname>pg_type</structname></link>.oid</literal></entry>
<!--
      <entry>Right-hand input data type of operator</entry>
-->
      <entry>演算子の右辺側のデータ型</entry>
     </row>

     <row>
      <entry><structfield>amopstrategy</structfield></entry>
      <entry><type>int2</type></entry>
      <entry></entry>
<!--
      <entry>Operator strategy number</entry>
-->
      <entry>演算子の戦略番号</entry>
     </row>

     <row>
      <entry><structfield>amoppurpose</structfield></entry>
      <entry><type>char</type></entry>
      <entry></entry>
<!--
      <entry>Operator purpose, either <literal>s</> for search or
       <literal>o</> for ordering</entry>
-->
      <entry>演算子の目的。検索用ならば<literal>s</>、順序付け用であれば<literal>o</></entry>
     </row>

     <row>
      <entry><structfield>amopopr</structfield></entry>
      <entry><type>oid</type></entry>
      <entry><literal><link linkend="catalog-pg-operator"><structname>pg_operator</structname></link>.oid</literal></entry>
<!--
      <entry>OID of the operator</entry>
-->
      <entry>演算子のOID</entry>
     </row>

     <row>
      <entry><structfield>amopmethod</structfield></entry>
      <entry><type>oid</type></entry>
      <entry><literal><link linkend="catalog-pg-am"><structname>pg_am</structname></link>.oid</literal></entry>
<!--
      <entry>Index access method operator family is for</entry>
-->
      <entry>演算子族用のインデックスアクセスメソッド</entry>
     </row>

     <row>
      <entry><structfield>amopsortfamily</structfield></entry>
      <entry><type>oid</type></entry>
      <entry><literal><link linkend="catalog-pg-opfamily"><structname>pg_opfamily</structname></link>.oid</literal></entry>
<!--
      <entry>The B-tree operator family this entry sorts according to, if an
       ordering operator; zero if a search operator</entry>
-->
      <entry>
順序付け用の演算子の場合、この項目のソートが従うB-tree演算子族。検索用演算子であればゼロ
      </entry>
     </row>

    </tbody>
   </tgroup>
  </table>

  <para>
<!--
   A <quote>search</> operator entry indicates that an index of this operator
   family can be searched to find all rows satisfying
   <literal>WHERE</>
   <replaceable>indexed_column</>
   <replaceable>operator</>
   <replaceable>constant</>.
   Obviously, such an operator must return <type>boolean</type>, and its left-hand input
   type must match the index's column data type.
 -->
<quote>検索</>用演算子の項目は、この演算子族のインデックスを<literal>WHERE</> <replaceable>indexed_column</> <replaceable>operator</> <replaceable>constant</>を満たすすべての行を見つけるための検索に使用できることを示します。
いうまでもありませんが、こうした演算子は<type>論理型</type>を返さなければならず、また左辺の入力型はインデックス列のデータ型に一致しなければなりません。
  </para>

  <para>
<!--
   An <quote>ordering</> operator entry indicates that an index of this
   operator family can be scanned to return rows in the order represented by
   <literal>ORDER BY</>
   <replaceable>indexed_column</>
   <replaceable>operator</>
   <replaceable>constant</>.
   Such an operator could return any sortable data type, though again
   its left-hand input type must match the index's column data type.
   The exact semantics of the <literal>ORDER BY</> are specified by the
   <structfield>amopsortfamily</structfield> column, which must reference
   a B-tree operator family for the operator's result type.
-->
<quote>順序付け</>用演算子の項目は、この演算子族のインデックスを<literal>ORDER BY</> <replaceable>indexed_column</> <replaceable>operator</> <replaceable>constant</>で表される順序で行を返すためのスキャンに使用できることを示します。
こうした演算子の左辺の入力型はインデックス列のデータ型に一致しなければならないことは同じですが、任意のソート可能なデータ型を返すことができます。
<literal>ORDER BY</>の正確な意味は、この演算子の結果型用のB-tree演算子族を参照する必要がある<structfield>amopsortfamily</structfield>列により指定されます。
  </para>

  <note>
   <para>
<!--
    At present, it's assumed that the sort order for an ordering operator
    is the default for the referenced operator family, i.e., <literal>ASC NULLS
    LAST</>.  This might someday be relaxed by adding additional columns
    to specify sort options explicitly.
-->
現在、順序付け演算子のソート順は参照される演算子族のデフォルト、つまり<literal>ASC NULLS LAST</>であると仮定されています。
これは将来、ソートオプションを明示的に指定する追加列を加えることで緩和されるかもしれません。
   </para>
  </note>

  <para>
<!--
   An entry's <structfield>amopmethod</> must match the
   <structname>opfmethod</> of its containing operator family (including
   <structfield>amopmethod</> here is an intentional denormalization of the
   catalog structure for performance reasons).  Also,
   <structfield>amoplefttype</> and <structfield>amoprighttype</> must match
   the <structfield>oprleft</> and <structfield>oprright</> fields of the
   referenced <structname>pg_operator</> entry.
-->
項目の<structfield>amopmethod</>は、項目を含む演算子族の<structname>opfmethod</>に一致しなくてはいけません。
（ここでの<structfield>amopmethod</>は、性能上の理由からカタログ構造を意図的に非正規化したものも含みます。）
また、<structfield>amoplefttype</>と<structfield>amoprighttype</>は、参照されている<structname>pg_operator</>項目の<structfield>oprleft</>と<structfield>oprright</>に一致しなくてはいけません。
  </para>

 </sect1>


 <sect1 id="catalog-pg-amproc">
  <title><structname>pg_amproc</structname></title>

  <indexterm zone="catalog-pg-amproc">
   <primary>pg_amproc</primary>
  </indexterm>

  <para>
<!--
   The catalog <structname>pg_amproc</structname> stores information about
   support procedures associated with access method operator families.  There
   is one row for each support procedure belonging to an operator family.
-->
<structname>pg_amproc</structname>カタログには、アクセスメソッド演算子族に関連付けられたサポートプロシージャの情報が格納されます。
演算子族に含まれるサポートプロシージャ毎に１つの行が存在します。
  </para>

  <table>
<!--
   <title><structname>pg_amproc</structname> Columns</title>
-->
   <title><structname>pg_amproc</structname>の列</title>

   <tgroup cols="4">
    <thead>
     <row>
<!--
      <entry>Name</entry>
      <entry>Type</entry>
      <entry>References</entry>
      <entry>Description</entry>
-->
      <entry>名前</entry>
      <entry>型</entry>
      <entry>参照先</entry>
      <entry>説明</entry>
     </row>
    </thead>
    <tbody>

     <row>
      <entry><structfield>oid</structfield></entry>
      <entry><type>oid</type></entry>
      <entry></entry>
<!--
      <entry>Row identifier (hidden attribute; must be explicitly selected)</entry>
-->
      <entry>行識別子（隠し属性です。明示的に選択しなければなりません）</entry>
     </row>

     <row>
      <entry><structfield>amprocfamily</structfield></entry>
      <entry><type>oid</type></entry>
      <entry><literal><link linkend="catalog-pg-opfamily"><structname>pg_opfamily</structname></link>.oid</literal></entry>
<!--
      <entry>The operator family this entry is for</entry>
-->
      <entry>この項目用の演算子族</entry>
     </row>

     <row>
      <entry><structfield>amproclefttype</structfield></entry>
      <entry><type>oid</type></entry>
      <entry><literal><link linkend="catalog-pg-type"><structname>pg_type</structname></link>.oid</literal></entry>
<!--
      <entry>Left-hand input data type of associated operator</entry>
-->
      <entry>関連付けられた演算子の左辺のデータ型</entry>
     </row>

     <row>
      <entry><structfield>amprocrighttype</structfield></entry>
      <entry><type>oid</type></entry>
      <entry><literal><link linkend="catalog-pg-type"><structname>pg_type</structname></link>.oid</literal></entry>
<!--
      <entry>Right-hand input data type of associated operator</entry>
-->
      <entry>関連付けられた演算子の右辺データ型</entry>
     </row>

     <row>
      <entry><structfield>amprocnum</structfield></entry>
      <entry><type>int2</type></entry>
      <entry></entry>
<!--
      <entry>Support procedure number</entry>
-->
      <entry>サポートプロシージャ番号</entry>
     </row>

     <row>
      <entry><structfield>amproc</structfield></entry>
      <entry><type>regproc</type></entry>
      <entry><literal><link linkend="catalog-pg-proc"><structname>pg_proc</structname></link>.oid</literal></entry>
<!--
      <entry>OID of the procedure</entry>
-->
      <entry>プロシージャのOID</entry>
     </row>

    </tbody>
   </tgroup>
  </table>

  <para>
<!--
   The usual interpretation of the
   <structfield>amproclefttype</> and <structfield>amprocrighttype</> fields
   is that they identify the left and right input types of the operator(s)
   that a particular support procedure supports.  For some access methods
   these match the input data type(s) of the support procedure itself, for
   others not.  There is a notion of <quote>default</> support procedures for
   an index, which are those with <structfield>amproclefttype</> and
   <structfield>amprocrighttype</> both equal to the index operator class's
   <structfield>opcintype</>.
-->
<structfield>amproclefttype</>と<structfield>amprocrighttype</>属性の通常の解釈は、それらが、特定のサポートプロシージャがサポートする演算子の左と右の入力型を識別することです。
いくつかのアクセスメソッドに対して、これらはサポートプロシージャ自身の入力データ型に一致することもあります。
また、そうでないものもあります。
インデックスに対して<quote>デフォルト</>サポートプロシージャの概念があります。
これは<structfield>amproclefttype</>と<structfield>amprocrighttype</>の両方が、インデックス演算クラスの<structfield>opcintype</>に等しい、という概念です。
  </para>

 </sect1>


 <sect1 id="catalog-pg-attrdef">
  <title><structname>pg_attrdef</structname></title>

  <indexterm zone="catalog-pg-attrdef">
   <primary>pg_attrdef</primary>
  </indexterm>

  <para>
<!--
   The catalog <structname>pg_attrdef</structname> stores column default values.  The main information
   about columns is stored in <structname>pg_attribute</structname>
   (see below).  Only columns that explicitly specify a default value
   (when the table is created or the column is added) will have an
   entry here.
-->
<structname>pg_attrdef</structname>システムカタログは列のデフォルト値を格納します。
列の主要な情報は<structname>pg_attribute</structname>に格納されています（下記を参照）。
（テーブルが作成された時、もしくは列が追加された時に）デフォルト値を明示的に特定した列のみここに項目を持ちます。
  </para>

  <table>
<!--
   <title><structname>pg_attrdef</> Columns</title>
-->
   <title><structname>pg_attrdef</>の列</title>

   <tgroup cols="4">
    <thead>
     <row>
<!--
      <entry>Name</entry>
      <entry>Type</entry>
      <entry>References</entry>
      <entry>Description</entry>
-->
      <entry>名前</entry>
      <entry>型</entry>
      <entry>参照先</entry>
      <entry>説明</entry>
     </row>
    </thead>

    <tbody>
     <row>
      <entry><structfield>oid</structfield></entry>
      <entry><type>oid</type></entry>
      <entry></entry>
<!--
      <entry>Row identifier (hidden attribute; must be explicitly selected)</entry>
-->
      <entry>行識別子（隠し属性です。明示的に選択しなければなりません）</entry>
     </row>

     <row>
      <entry><structfield>adrelid</structfield></entry>
      <entry><type>oid</type></entry>
      <entry><literal><link linkend="catalog-pg-class"><structname>pg_class</structname></link>.oid</literal></entry>
<!--
      <entry>The table this column belongs to</entry>
-->
      <entry>この列が属するテーブル</entry>
     </row>

     <row>
      <entry><structfield>adnum</structfield></entry>
      <entry><type>int2</type></entry>
      <entry><literal><link linkend="catalog-pg-attribute"><structname>pg_attribute</structname></link>.attnum</literal></entry>
<!--
      <entry>The number of the column</entry>
-->
      <entry>列番号</entry>
     </row>

     <row>
      <entry><structfield>adbin</structfield></entry>
      <entry><type>pg_node_tree</type></entry>
      <entry></entry>
<!--
      <entry>The internal representation of the column default value</entry>
-->
      <entry>列のデフォルト値の内部表現</entry>
     </row>

     <row>
      <entry><structfield>adsrc</structfield></entry>
      <entry><type>text</type></entry>
      <entry></entry>
<!--
      <entry>A human-readable representation of the default value</entry>
-->
      <entry>人間が見てわかるデフォルト値の表現</entry>
     </row>
    </tbody>
   </tgroup>
  </table>

   <para>
<!--
    The <structfield>adsrc</structfield> field is historical, and is best
    not used, because it does not track outside changes that might affect
    the representation of the default value.  Reverse-compiling the
    <structfield>adbin</structfield> field (with <function>pg_get_expr</> for
    example) is a better way to display the default value.
-->
<structfield>adsrc</structfield>フィールドは歴史的なもので使用しない方が良いでしょう。
この値は、デフォルト値の表現に影響を与える外部の変化を追跡しないからです。
デフォルト値を表示するには、（例えば<function>pg_get_expr</>を使った）<structfield>adbin</structfield>フィールドの逆コンパイルが、良い方法です。
   </para>

 </sect1>


 <sect1 id="catalog-pg-attribute">
  <title><structname>pg_attribute</structname></title>

  <indexterm zone="catalog-pg-attribute">
   <primary>pg_attribute</primary>
  </indexterm>

  <para>
<!--
   The catalog <structname>pg_attribute</structname> stores information about
   table columns.  There will be exactly one
   <structname>pg_attribute</structname> row for every column in every
   table in the database.  (There will also be attribute entries for
   indexes, and indeed all objects that have <structname>pg_class</structname>
   entries.)
-->
<structname>pg_attribute</structname>カタログにはテーブルの列情報が格納されます。
データベース内のすべてのテーブルの各列に対し必ず１つの<structname>pg_attribute</structname>行があります。
（また、インデックスと<structname>pg_class</structname>に項目を持つすべてのオブジェクトに対しての属性記述があります。）
  </para>

  <para>
<!--
   The term attribute is equivalent to column and is used for
   historical reasons.
-->
属性という表現は列と同等の意味で、歴史的背景からそのように呼ばれています。
  </para>

  <table>
<!--
   <title><structname>pg_attribute</> Columns</title>
-->
   <title><structname>pg_attribute</>の列</title>

   <tgroup cols="4">
    <thead>
     <row>
<!--
      <entry>Name</entry>
      <entry>Type</entry>
      <entry>References</entry>
      <entry>Description</entry>
-->
      <entry>名前</entry>
      <entry>型</entry>
      <entry>参照先</entry>
      <entry>説明</entry>
     </row>
    </thead>

    <tbody>
     <row>
      <entry><structfield>attrelid</structfield></entry>
      <entry><type>oid</type></entry>
      <entry><literal><link linkend="catalog-pg-class"><structname>pg_class</structname></link>.oid</literal></entry>
<!--
      <entry>The table this column belongs to</entry>
-->
      <entry>この列が属するテーブル</entry>
     </row>

     <row>
      <entry><structfield>attname</structfield></entry>
      <entry><type>name</type></entry>
      <entry></entry>
<!--
      <entry>The column name</entry>
-->
      <entry>列名</entry>
     </row>

     <row>
      <entry><structfield>atttypid</structfield></entry>
      <entry><type>oid</type></entry>
      <entry><literal><link linkend="catalog-pg-type"><structname>pg_type</structname></link>.oid</literal></entry>
<!--
      <entry>The data type of this column</entry>
-->
      <entry>この列のデータ型</entry>
     </row>

     <row>
      <entry><structfield>attstattarget</structfield></entry>
      <entry><type>int4</type></entry>
      <entry></entry>
      <entry>
<!--
       <structfield>attstattarget</structfield> controls the level of detail
       of statistics accumulated for this column by
       <xref linkend="sql-analyze">.
       A zero value indicates that no statistics should be collected.
       A negative value says to use the system default statistics target.
       The exact meaning of positive values is data type-dependent.
       For scalar data types, <structfield>attstattarget</structfield>
       is both the target number of <quote>most common values</quote>
       to collect, and the target number of histogram bins to create.
-->
<structfield>attstattarget</structfield>は<xref linkend="sql-analyze">によるこの列に対する蓄積された統計情報をどの程度詳しく管理するかを規定します。
値がゼロの場合は統計情報を収集しません。
負の値の場合は、システムのデフォルトの統計目標を使用すべきであるということです。
正の値が厳密に意味するところはデータ型に依存します。
スカラデータ型に対して<structfield>attstattarget</structfield>は収集する<quote>最も一般的な値</quote>の目標となる数であり、また作成する度数分布ビンの目標数でもあります。
      </entry>
     </row>

     <row>
      <entry><structfield>attlen</structfield></entry>
      <entry><type>int2</type></entry>
      <entry></entry>
      <entry>
<!--
       A copy of <literal>pg_type.typlen</literal> of this column's
       type
-->
       この列の型の<literal>pg_type.typlen</literal>のコピー
      </entry>
     </row>

     <row>
      <entry><structfield>attnum</structfield></entry>
      <entry><type>int2</type></entry>
      <entry></entry>
      <entry>
<!--
       The number of the column.  Ordinary columns are numbered from 1
       up.  System columns, such as <structfield>oid</structfield>,
       have (arbitrary) negative numbers.
-->
列番号。
通常、列は1から始まる番号付けがなされます。
<structfield>OID</structfield>のようなシステムによる列には（任意の）負の番号が付きます。
      </entry>
     </row>

     <row>
      <entry><structfield>attndims</structfield></entry>
      <entry><type>int4</type></entry>
      <entry></entry>
      <entry>
<!--
       Number of dimensions, if the column is an array type; otherwise 0.
       (Presently, the number of dimensions of an array is not enforced,
       so any nonzero value effectively means <quote>it's an array</>.)
-->
列が配列型の場合は次元数を表現し、そうでない時はゼロです。
（現在配列の次元数は強制されていませんのでゼロ以外のどのような値であっても<quote>これは配列である</>ということを意味します。）
      </entry>
     </row>

     <row>
      <entry><structfield>attcacheoff</structfield></entry>
      <entry><type>int4</type></entry>
      <entry></entry>
      <entry>
<!--
       Always -1 in storage, but when loaded into a row descriptor
       in memory this might be updated to cache the offset of the attribute
       within the row
-->
格納時は必ず-1ですが、メモリ内の行記述子に読み込まれた場合は、行内での属性オフセットをキャッシュするために更新される可能性があります。
      </entry>
     </row>

     <row>
      <entry><structfield>atttypmod</structfield></entry>
      <entry><type>int4</type></entry>
      <entry></entry>
      <entry>
<!--
       <structfield>atttypmod</structfield> records type-specific data
       supplied at table creation time (for example, the maximum
       length of a <type>varchar</type> column).  It is passed to
       type-specific input functions and length coercion functions.
       The value will generally be -1 for types that do not need <structfield>atttypmod</>.
-->
<structfield>atttypmod</structfield>は、テーブル作成時に与えられた型固有のデータ（たとえば<type>varchar</type>列の最大長）を記録します。
これは型固有の入力関数や長さ強制関数に渡されます。
<structfield>atttypmod</>を必要としない型では、通常、この値は-1です。
      </entry>
     </row>

     <row>
      <entry><structfield>attbyval</structfield></entry>
      <entry><type>bool</type></entry>
      <entry></entry>
      <entry>
<!--
       A copy of <literal>pg_type.typbyval</> of this column's type
-->
この列の型の<literal>pg_type.typbyval</>のコピー
      </entry>
     </row>

     <row>
      <entry><structfield>attstorage</structfield></entry>
      <entry><type>char</type></entry>
      <entry></entry>
      <entry>
<!--
       Normally a copy of <literal>pg_type.typstorage</> of this
       column's type.  For TOAST-able data types, this can be altered
       after column creation to control storage policy.
-->
通常、この列の型の<literal>pg_type.typstorage</>のコピー。
TOAST可能なデータ型では、格納ポリシーを制御するために列の作成後に変更することができます。
      </entry>
     </row>

     <row>
      <entry><structfield>attalign</structfield></entry>
      <entry><type>char</type></entry>
      <entry></entry>
      <entry>
<!--
       A copy of <literal>pg_type.typalign</> of this column's type
-->
この列の型の<literal>pg_type.typalign</>のコピー
      </entry>
     </row>

     <row>
      <entry><structfield>attnotnull</structfield></entry>
      <entry><type>bool</type></entry>
      <entry></entry>
      <entry>
<!--
       This represents a not-null constraint.
-->
非NULL制約を表します。
      </entry>
     </row>

     <row>
      <entry><structfield>atthasdef</structfield></entry>
      <entry><type>bool</type></entry>
      <entry></entry>
      <entry>
<!--
       This column has a default value, in which case there will be a
       corresponding entry in the <structname>pg_attrdef</structname>
       catalog that actually defines the value.
-->
この列にはデフォルト値があります。
その場合、実際に値を定義する<structname>pg_attrdef</structname>カタログ内に対応する項目があります。
      </entry>
     </row>

     <row>
      <entry><structfield>attidentity</structfield></entry>
      <entry><type>char</type></entry>
      <entry></entry>
      <entry>
<!--
       If a zero byte (<literal>''</literal>), then not an identity column.
       Otherwise, <literal>a</literal> = generated
       always, <literal>d</literal> = generated by default.
-->
0バイト（<literal>''</literal>）ならこれはIDENTITY列ではありません。
IDENTITY列では、GENERATED ALWAYSなら<literal>a</literal>、GENERATED BY DEFAULTなら<literal>d</literal>になります。
      </entry>
     </row>

     <row>
      <entry><structfield>attisdropped</structfield></entry>
      <entry><type>bool</type></entry>
      <entry></entry>
      <entry>
<!--
       This column has been dropped and is no longer valid.  A dropped
       column is still physically present in the table, but is
       ignored by the parser and so cannot be accessed via SQL.
-->
この列は既に削除されていて有効ではありません。
削除された列は物理的にはまだテーブル上に存在していますが、パーサによって無視されるためSQLでアクセスすることができません。
      </entry>
     </row>

     <row>
      <entry><structfield>attislocal</structfield></entry>
      <entry><type>bool</type></entry>
      <entry></entry>
      <entry>
<!--
       This column is defined locally in the relation.  Note that a column can
       be locally defined and inherited simultaneously.
-->
この列はリレーション内でローカルに定義されます。
列がローカルに定義されると同時に継承される場合もあることに注意してください。
      </entry>
     </row>

     <row>
      <entry><structfield>attinhcount</structfield></entry>
      <entry><type>int4</type></entry>
      <entry></entry>
      <entry>
<!--
       The number of direct ancestors this column has.  A column with a
       nonzero number of ancestors cannot be dropped nor renamed.
-->
この列が持つ直接の祖先の数です。
祖先を持っている列の削除や名前は変更はできません。
      </entry>
     </row>

     <row>
      <entry><structfield>attcollation</structfield></entry>
      <entry><type>oid</type></entry>
      <entry><literal><link linkend="catalog-pg-collation"><structname>pg_collation</structname></link>.oid</literal></entry>
      <entry>
<!--
       The defined collation of the column, or zero if the column is
       not of a collatable data type.
-->
列で定義された照合順序。列が照合順序の設定ができないデータ型の場合はゼロ
      </entry>
     </row>

     <row>
      <entry><structfield>attacl</structfield></entry>
      <entry><type>aclitem[]</type></entry>
      <entry></entry>
      <entry>
<!--
       Column-level access privileges, if any have been granted specifically
       on this column
-->
この列に特定して付与された場合における、列レベルのアクセス権限
      </entry>
     </row>

     <row>
      <entry><structfield>attoptions</structfield></entry>
      <entry><type>text[]</type></entry>
      <entry></entry>
      <entry>
<!--
       Attribute-level options, as <quote>keyword=value</> strings
-->
<quote>keyword=value</>文字列のような、属性レベルのオプション
      </entry>
     </row>

     <row>
      <entry><structfield>attfdwoptions</structfield></entry>
      <entry><type>text[]</type></entry>
      <entry></entry>
      <entry>
<!--
       Attribute-level foreign data wrapper options, as <quote>keyword=value</> strings
-->
<quote>keyword=value</>文字列のような、外部データラッパオプションの属性レベル
      </entry>
     </row>

    </tbody>
   </tgroup>
  </table>

  <para>
<!--
   In a dropped column's <structname>pg_attribute</structname> entry,
   <structfield>atttypid</structfield> is reset to zero, but
   <structfield>attlen</structfield> and the other fields copied from
   <structname>pg_type</> are still valid.  This arrangement is needed
   to cope with the situation where the dropped column's data type was
   later dropped, and so there is no <structname>pg_type</> row anymore.
   <structfield>attlen</structfield> and the other fields can be used
   to interpret the contents of a row of the table.
-->
削除された列の<structname>pg_attribute</structname>項目では、<structfield>atttypid</structfield>はゼロにリセットされます。
しかし<structfield>attlen</structfield>と<structname>pg_type</>からコピーされた他のフィールドは、有効なままです。
この動作は、削除された列のデータ型が後になって削除されて、<structname>pg_type</>行が存在しないような状況の場合に必要です。
<structfield>attlen</structfield>と他のフィールドは、テーブル内の行の内容を解釈するために使用されます。
  </para>
 </sect1>


 <sect1 id="catalog-pg-authid">
  <title><structname>pg_authid</structname></title>

  <indexterm zone="catalog-pg-authid">
   <primary>pg_authid</primary>
  </indexterm>

  <para>
<!--
   The catalog <structname>pg_authid</structname> contains information about
   database authorization identifiers (roles).  A role subsumes the concepts
   of <quote>users</> and <quote>groups</>.  A user is essentially just a
   role with the <structfield>rolcanlogin</> flag set.  Any role (with or
   without <structfield>rolcanlogin</>) can have other roles as members; see
   <link linkend="catalog-pg-auth-members"><structname>pg_auth_members</structname></link>.
-->
<structname>pg_authid</structname>カタログはデータベース認証識別子（ロール）の情報を保持します。
ロールは<quote>ユーザ</>と<quote>グループ</>の概念を包括しています。
ユーザは本質的に<structfield>rolcanlogin</>フラグセットを持ったロールです。
どのようなロール（<structfield>rolcanlogin</>を持っている、持っていないに関わらず）も他のロールをメンバとして持っていても構いません。
<link linkend="catalog-pg-auth-members"><structname>pg_auth_members</structname></link>を参照してください。
  </para>

  <para>
<!--
   Since this catalog contains passwords, it must not be publicly readable.
   <link linkend="view-pg-roles"><structname>pg_roles</structname></link>
   is a publicly readable view on
   <structname>pg_authid</structname> that blanks out the password field.
-->
このカタログはパスワードを含んでいるため、第三者が内容を読むことができないようにしなければいけません。
<link linkend="view-pg-roles"><structname>pg_roles</structname></link>は、<structname>pg_authid</structname>のビューで、パスワードのフィールドは空白となっていますので内容を読み取ることができます。
  </para>

  <para>
<!--
   <xref linkend="user-manag"> contains detailed information about user and
   privilege management.
-->
<xref linkend="user-manag">でユーザと権限管理に関するより詳細について説明します。
  </para>

  <para>
<!--
   Because user identities are cluster-wide,
   <structname>pg_authid</structname>
   is shared across all databases of a cluster: there is only one
   copy of <structname>pg_authid</structname> per cluster, not
   one per database.
-->
ユーザの本人確認はクラスタ全体にわたる情報ですので、<structname>pg_authid</structname>はクラスタのすべてのデータベースで共有されます。
データベース毎ではなく、クラスタ毎にたった1つだけ<structname>pg_authid</structname>が存在します。
  </para>

  <table>
<!--
   <title><structname>pg_authid</> Columns</title>
-->
   <title><structname>pg_authid</>の列</title>

   <tgroup cols="3">
    <thead>
     <row>
<!--
      <entry>Name</entry>
      <entry>Type</entry>
      <entry>Description</entry>
-->
      <entry>名前</entry>
      <entry>型</entry>
      <entry>説明</entry>
     </row>
    </thead>

    <tbody>

     <row>
      <entry><structfield>oid</structfield></entry>
      <entry><type>oid</type></entry>
<!--
      <entry>Row identifier (hidden attribute; must be explicitly selected)</entry>
-->
      <entry>行識別子（隠し属性です。明示的に選択しなければなりません）</entry>
     </row>

     <row>
      <entry><structfield>rolname</structfield></entry>
      <entry><type>name</type></entry>
<!--
      <entry>Role name</entry>
-->
      <entry>ロール名</entry>
     </row>

     <row>
      <entry><structfield>rolsuper</structfield></entry>
      <entry><type>bool</type></entry>
<!--
      <entry>Role has superuser privileges</entry>
-->
      <entry>ロールはスーパーユーザの権限を持っています</entry>
     </row>

     <row>
      <entry><structfield>rolinherit</structfield></entry>
      <entry><type>bool</type></entry>
<!--
      <entry>Role automatically inherits privileges of roles it is a
       member of</entry>
-->
      <entry>ロールは自動的にメンバとして属するロールの権限を継承します</entry>
     </row>

     <row>
      <entry><structfield>rolcreaterole</structfield></entry>
      <entry><type>bool</type></entry>
<!--
      <entry>Role can create more roles</entry>
-->
      <entry>ロールはロールを作成することができます</entry>
     </row>

     <row>
      <entry><structfield>rolcreatedb</structfield></entry>
      <entry><type>bool</type></entry>
<!--
      <entry>Role can create databases</entry>
-->
      <entry>ロールはデータベースを作成することができます</entry>
     </row>

     <row>
      <entry><structfield>rolcanlogin</structfield></entry>
      <entry><type>bool</type></entry>
      <entry>
<!--
       Role can log in. That is, this role can be given as the initial
       session authorization identifier
-->
ロールはログインすることができます。つまりロールはセッションを始める認証の識別子となることができます
      </entry>
     </row>

     <row>
      <entry><structfield>rolreplication</structfield></entry>
      <entry><type>bool</type></entry>
      <entry>
<!--
       Role is a replication role. A replication role can initiate replication
       connections and create and drop replication slots.
-->
ロールはレプリケーション用のロールです。
レプリケーションロールは、レプリケーション接続を開始すること、およびレプリケーションスロットを作成および削除することができます。
      </entry>
     </row>

     <row>
      <entry><structfield>rolbypassrls</structfield></entry>
      <entry><type>bool</type></entry>
      <entry>
<!--
       Role bypasses every row level security policy, see
       <xref linkend="ddl-rowsecurity"> for more information.
-->
すべての行単位セキュリティポリシーを無視するロール。詳しくは<xref linkend="ddl-rowsecurity">を参照してください。
      </entry>
     </row>

     <row>
      <entry><structfield>rolconnlimit</structfield></entry>
      <entry><type>int4</type></entry>
      <entry>
<!--
       For roles that can log in, this sets maximum number of concurrent
       connections this role can make.  -1 means no limit.
-->
ログイン可能なロールでは、これはロールが確立できる同時実行接続数を設定します。
-1は制限無しを意味します。
      </entry>
     </row>

     <row>
      <entry><structfield>rolpassword</structfield></entry>
      <entry><type>text</type></entry>
      <entry>
<!--
       Password (possibly encrypted); null if none. The format depends
       on the form of encryption used.
-->
（おそらく暗号化された）パスワード。無い場合はNULLです。
書式は使用される暗号化の形式に依存します。
      </entry>
     </row>

     <row>
      <entry><structfield>rolvaliduntil</structfield></entry>
      <entry><type>timestamptz</type></entry>
<!--
      <entry>Password expiry time (only used for password authentication);
       null if no expiration</entry>
-->
<entry>パスワード有効期限（パスワード認証でのみ使用）。
NULLの場合には満了時間はありません。</entry>
     </row>
    </tbody>
   </tgroup>
  </table>

  <para>
<!--
   For an MD5 encrypted password, <structfield>rolpassword</structfield>
   column will begin with the string <literal>md5</> followed by a
   32-character hexadecimal MD5 hash. The MD5 hash will be of the user's
   password concatenated to their user name. For example, if user
   <literal>joe</> has password <literal>xyzzy</>, <productname>PostgreSQL</>
   will store the md5 hash of <literal>xyzzyjoe</>.
-->
MD5で暗号化されたパスワードでは、<structfield>rolpassword</structfield>列は文字列<literal>md5</>で始まり、それに32文字の16進MD5ハッシュ値が続きます。
MD5ハッシュは、ユーザのパスワードとユーザ名を繋げたものに対して生成されます。
例えば<literal>joe</>のパスワードが<literal>xyzzy</>なら、<productname>PostgreSQL</>は<literal>xyzzyjoe</>のMD5ハッシュを格納します。
  </para>

  <para>
<!--
   If the password is encrypted with SCRAM-SHA-256, it has the format:
-->
パスワードがSCRAM-SHA-256で暗号化される場合、次の書式になります。
<synopsis>
SCRAM-SHA-256$<replaceable>&lt;iteration count&gt;</>:<replaceable>&lt;salt&gt;</>$<replaceable>&lt;StoredKey&gt;</>:<replaceable>&lt;ServerKey&gt;</>
</synopsis>
<!--
   where <replaceable>salt</>, <replaceable>StoredKey</> and
   <replaceable>ServerKey</> are in Base64 encoded format. This format is
   the same as that specified by RFC 5803.
-->
ここで、<replaceable>salt</>、<replaceable>StoredKey</>、<replaceable>ServerKey</>はBase64の符号化書式に従います。
この書式はRFC 5803で指定されているものと同じです。
  </para>

  <para>
<!--
    A password that does not follow either of those formats is assumed to be
    unencrypted.
-->
これらのいずれの書式にも従っていないパスワードは、暗号化されていないものとみなされます。
  </para>
 </sect1>


 <sect1 id="catalog-pg-auth-members">
  <title><structname>pg_auth_members</structname></title>

  <indexterm zone="catalog-pg-auth-members">
   <primary>pg_auth_members</primary>
  </indexterm>

  <para>
<!--
   The catalog <structname>pg_auth_members</structname> shows the membership
   relations between roles.  Any non-circular set of relationships is allowed.
-->
<structname>pg_auth_members</structname>カタログはロール間のメンバシップ関係を示しています。
循環していなければ、どのような関係でも許可されています。
  </para>

  <para>
<!--
   Because user identities are cluster-wide,
   <structname>pg_auth_members</structname>
   is shared across all databases of a cluster: there is only one
   copy of <structname>pg_auth_members</structname> per cluster, not
   one per database.
-->
ユーザの同一性はクラスタ間で保たれる必要があるため、<structname>pg_auth_members</structname>はクラスタ間のすべてのデータベースで共有されています。
<structname>pg_auth_members</structname>のコピーはデータベースごとではなく、各クラスタにひとつだけ持っています。
  </para>

  <table>
<!--
   <title><structname>pg_auth_members</> Columns</title>
-->
   <title><structname>pg_auth_members</>の列</title>

   <tgroup cols="4">
    <thead>
     <row>
<!--
      <entry>Name</entry>
      <entry>Type</entry>
      <entry>References</entry>
      <entry>Description</entry>
-->
      <entry>名前</entry>
      <entry>型</entry>
      <entry>参照先</entry>
      <entry>説明</entry>
     </row>
    </thead>

    <tbody>
     <row>
      <entry><structfield>roleid</structfield></entry>
      <entry><type>oid</type></entry>
      <entry><literal><link linkend="catalog-pg-authid"><structname>pg_authid</structname></link>.oid</literal></entry>
<!--
      <entry>ID of a role that has a member</entry>
-->
      <entry>メンバを持っているロールのID</entry>
     </row>

     <row>
      <entry><structfield>member</structfield></entry>
      <entry><type>oid</type></entry>
      <entry><literal><link linkend="catalog-pg-authid"><structname>pg_authid</structname></link>.oid</literal></entry>
<!--
      <entry>ID of a role that is a member of <structfield>roleid</></entry>
-->
      <entry><structfield>roleid</>のメンバであるロールのID</entry>
     </row>

     <row>
      <entry><structfield>grantor</structfield></entry>
      <entry><type>oid</type></entry>
      <entry><literal><link linkend="catalog-pg-authid"><structname>pg_authid</structname></link>.oid</literal></entry>
<!--
      <entry>ID of the role that granted this membership</entry>
-->
      <entry>このメンバシップを与えたロールのID</entry>
     </row>

     <row>
      <entry><structfield>admin_option</structfield></entry>
      <entry><type>bool</type></entry>
      <entry></entry>
<!--
      <entry>True if <structfield>member</> can grant membership in
       <structfield>roleid</> to others</entry>
-->
      <entry>もし<structfield>member</>が<structfield>roleid</>のメンバシップを他に与えることができる場合は真</entry>
     </row>
    </tbody>
   </tgroup>
  </table>

 </sect1>


 <sect1 id="catalog-pg-cast">
  <title><structname>pg_cast</structname></title>

  <indexterm zone="catalog-pg-cast">
   <primary>pg_cast</primary>
  </indexterm>

  <para>
<!--
   The catalog <structname>pg_cast</structname> stores data type conversion
   paths, both built-in and user-defined.
-->
<structname>pg_cast</structname>カタログにはデータ型変換パスが格納されます。
ここには、組み込みのパスとユーザ定義のパスが存在します。
  </para>

  <para>
<!--
   It should be noted that <structname>pg_cast</structname> does not represent
   every type conversion that the system knows how to perform; only those that
   cannot be deduced from some generic rule.  For example, casting between a
   domain and its base type is not explicitly represented in
   <structname>pg_cast</structname>.  Another important exception is that
   <quote>automatic I/O conversion casts</>, those performed using a data
   type's own I/O functions to convert to or from <type>text</> or other
   string types, are not explicitly represented in
   <structname>pg_cast</structname>.
-->
<structname>pg_cast</structname>は、システムがどのように動作するかわかっているような、あらゆる型変換を表しているわけではないということに注意してください。
いくつかの一般的な規則から推測できないような型変換についてのみ表しています。
例えば、ドメインとその基本の型は明示的に<structname>pg_cast</structname>内で表されていません。
他の重要な例外は<quote>自動I/O変換キャスト</>です。
これらのキャストは、<type>text</>型やほかの文字列型から変換したりされたりするのにデータ型自身のI/O関数を用いていますが、これらのキャストは明示的に<structname>pg_cast</structname>内において表されていません。
  </para>

  <table>
<!--
   <title><structname>pg_cast</> Columns</title>
-->
   <title><structname>pg_cast</>の列</title>

   <tgroup cols="4">
    <thead>
     <row>
<!--
      <entry>Name</entry>
      <entry>Type</entry>
      <entry>References</entry>
      <entry>Description</entry>
-->
      <entry>名前</entry>
      <entry>型</entry>
      <entry>参照先</entry>
      <entry>説明</entry>
     </row>
    </thead>

    <tbody>
     <row>
      <entry><structfield>oid</structfield></entry>
      <entry><type>oid</type></entry>
      <entry></entry>
<!--
      <entry>Row identifier (hidden attribute; must be explicitly selected)</entry>
-->
      <entry>行識別子（隠し属性です。明示的に選択しなければなりません）</entry>
     </row>

     <row>
      <entry><structfield>castsource</structfield></entry>
      <entry><type>oid</type></entry>
      <entry><literal><link linkend="catalog-pg-type"><structname>pg_type</structname></link>.oid</literal></entry>
<!--
      <entry>OID of the source data type</entry>
-->
      <entry>変換元データ型のOID</entry>
     </row>

     <row>
      <entry><structfield>casttarget</structfield></entry>
      <entry><type>oid</type></entry>
      <entry><literal><link linkend="catalog-pg-type"><structname>pg_type</structname></link>.oid</literal></entry>
<!--
      <entry>OID of the target data type</entry>
-->
      <entry>対象データ型のOID</entry>
     </row>

     <row>
      <entry><structfield>castfunc</structfield></entry>
      <entry><type>oid</type></entry>
      <entry><literal><link linkend="catalog-pg-proc"><structname>pg_proc</structname></link>.oid</literal></entry>
      <entry>
<!--
       The OID of the function to use to perform this cast.  Zero is
       stored if the cast method doesn't require a function.
-->
このキャストを実行するために使用する関数のOID。
キャストメソッドが関数を必要としない場合はゼロが格納されます。
      </entry>
     </row>

     <row>
      <entry><structfield>castcontext</structfield></entry>
      <entry><type>char</type></entry>
      <entry></entry>
      <entry>
<!--
       Indicates what contexts the cast can be invoked in.
       <literal>e</> means only as an explicit cast (using
       <literal>CAST</> or <literal>::</> syntax).
       <literal>a</> means implicitly in assignment
       to a target column, as well as explicitly.
       <literal>i</> means implicitly in expressions, as well as the
       other cases.
-->
キャストがどの文脈で呼び出し可能かを示します。
<literal>e</>は明示のキャストとしてのみ起動されることを意味します（<literal>CAST</>、<literal>::</>構文を使用します）。
<literal>a</>は、対象となる列を明示的に特定するだけでなく暗黙的にも特定することを意味します。
<literal>i</>は他の場合と同様に演算式内で暗黙的であることを意味します。
      </entry>
     </row>
     <row>
      <entry><structfield>castmethod</structfield></entry>
      <entry><type>char</type></entry>
      <entry></entry>
      <entry>
<!--
       Indicates how the cast is performed.
       <literal>f</> means that the function specified in the <structfield>castfunc</> field is used.
       <literal>i</> means that the input/output functions are used.
       <literal>b</> means that the types are binary-coercible, thus no conversion is required.
-->
どのようにキャストが実行されるかを示します。
<literal>f</>は<structfield>castfunc</>フィールド内で示される関数が使用されていることを意味します。
<literal>i</>は入出力関数が使用されていることを示します。
<literal>b</>は型がバイナリを強制しているため、変換が必要ないことを意味します。
      </entry>
     </row>
    </tbody>
   </tgroup>
  </table>

  <para>
<!--
   The cast functions listed in <structname>pg_cast</structname> must
   always take the cast source type as their first argument type, and
   return the cast destination type as their result type.  A cast
   function can have up to three arguments.  The second argument,
   if present, must be type <type>integer</>; it receives the type
   modifier associated with the destination type, or -1
   if there is none.  The third argument,
   if present, must be type <type>boolean</>; it receives <literal>true</>
   if the cast is an explicit cast, <literal>false</> otherwise.
-->
<structname>pg_cast</structname>内に挙げられているキャスト関数は、第1番目の引数の型として、キャスト元の型をいつも取らなければいけません。
また、キャスト関数は、結果の型としてキャスト先の型を返します。
キャスト関数は3つまで引数を持つことができます。
もし存在するなら、2番目の引数は<type>integer</>型でなくてはなりません。
この引数はキャスト先の型に関連付けられた型修飾子を受け取ります。
2番目の引数がない場合は、-1です。
3番目の引数は、もし存在する場合は、<type>boolean</>型でなくてはなりません。
この引数は、もしキャストが明示的なキャストであれば<literal>true</>を受け取り、そうでない場合は<literal>false</>を受け取ります。
  </para>

  <para>
<!--
   It is legitimate to create a <structname>pg_cast</structname> entry
   in which the source and target types are the same, if the associated
   function takes more than one argument.  Such entries represent
   <quote>length coercion functions</> that coerce values of the type
   to be legal for a particular type modifier value.
-->
もし関連のある関数が複数の引数を持つ場合、キャストの元と先で型が同じである<structname>pg_cast</structname>項目を作成することが妥当です。
このような項目は、<quote>length coercion functions</>を表現します。
<quote>length coercion functions</>は型の値を特定の型の修飾子の値に適するように修正します。
  </para>

  <para>
<!--
   When a <structname>pg_cast</structname> entry has different source and
   target types and a function that takes more than one argument, it
   represents converting from one type to another and applying a length
   coercion in a single step.  When no such entry is available, coercion
   to a type that uses a type modifier involves two steps, one to
   convert between data types and a second to apply the modifier.
-->
<structname>pg_cast</structname>項目が異なるキャスト元とキャスト先の型を持っていて、かつ関数が複数の引数を持つ時は、1つの型から別の型への変換し、かつ、1つの手順で長さの修正を適用することを意味します。
このような項目が利用できない時は、型修飾子を使用した型の修正は2つの手順が必要です。
1つはデータ型の間での変換で、2つ目は修飾子を適用することです。
  </para>
 </sect1>

 <sect1 id="catalog-pg-class">
  <title><structname>pg_class</structname></title>

  <indexterm zone="catalog-pg-class">
   <primary>pg_class</primary>
  </indexterm>

  <para>
<!--
   The catalog <structname>pg_class</structname> catalogs tables and most
   everything else that has columns or is otherwise similar to a
   table.  This includes indexes (but see also
   <structname>pg_index</structname>), sequences (but see also
   <structname>pg_sequence</structname>), views, materialized
   views, composite types, and TOAST tables; see <structfield>relkind</>.
   Below, when we mean all of these
   kinds of objects we speak of <quote>relations</quote>.  Not all
   columns are meaningful for all relation types.
-->
<structname>pg_class</structname>カタログはテーブルと、その他に列を持つもの、あるいはテーブルに似た全てのものを目録にしています。
その中にはインデックス（<structname>pg_index</structname>も参照）、シーケンス（<structname>pg_sequence</structname>も参照）、ビュー、マテリアライズドビュー、複合型およびTOASTテーブルが含まれます。
<structfield>relkind</>を参照してください。
これより以降、<quote>リレーション</quote>と記されている場合はこれらすべてのオブジェクトを意味しています。
すべての列が全てのリレーションの型に該当するとは限りません。
  </para>

  <table>
<!--
   <title><structname>pg_class</> Columns</title>
-->
   <title><structname>pg_class</>の列</title>

   <tgroup cols="4">
    <thead>
     <row>
<!--
      <entry>Name</entry>
      <entry>Type</entry>
      <entry>References</entry>
      <entry>Description</entry>
-->
      <entry>名前</entry>
      <entry>型</entry>
      <entry>参照先</entry>
      <entry>説明</entry>
     </row>
    </thead>

    <tbody>
     <row>
      <entry><structfield>oid</structfield></entry>
      <entry><type>oid</type></entry>
      <entry></entry>
<!--
      <entry>Row identifier (hidden attribute; must be explicitly selected)</entry>
-->
      <entry>行識別子（隠し属性です。明示的に選択しなければなりません）</entry>
     </row>

     <row>
      <entry><structfield>relname</structfield></entry>
      <entry><type>name</type></entry>
      <entry></entry>
<!--
      <entry>Name of the table, index, view, etc.</entry>
-->
      <entry>テーブル、インデックス、ビューなどの名前</entry>
     </row>

     <row>
      <entry><structfield>relnamespace</structfield></entry>
      <entry><type>oid</type></entry>
      <entry><literal><link linkend="catalog-pg-namespace"><structname>pg_namespace</structname></link>.oid</literal></entry>
      <entry>
<!--
       The OID of the namespace that contains this relation
-->
       このリレーションを持つ名前空間のOID
      </entry>
     </row>

     <row>
      <entry><structfield>reltype</structfield></entry>
      <entry><type>oid</type></entry>
      <entry><literal><link linkend="catalog-pg-type"><structname>pg_type</structname></link>.oid</literal></entry>
      <entry>
<!--
       The OID of the data type that corresponds to this table's row type,
       if any (zero for indexes, which have no <structname>pg_type</> entry)
-->
もし何らかの（<structname>pg_type</>項目を持たないインデックスではゼロ）が存在した場合このテーブルの行の型に対応するデータ型のOID
      </entry>
     </row>

     <row>
      <entry><structfield>reloftype</structfield></entry>
      <entry><type>oid</type></entry>
      <entry><literal><link linkend="catalog-pg-type"><structname>pg_type</structname></link>.oid</literal></entry>
      <entry>
<!--
       For typed tables, the OID of the underlying composite type,
       zero for all other relations
-->
型付けされたテーブルでは背後にある複合型のOID。
その他のリレーションではゼロ。
      </entry>
     </row>

     <row>
      <entry><structfield>relowner</structfield></entry>
      <entry><type>oid</type></entry>
      <entry><literal><link linkend="catalog-pg-authid"><structname>pg_authid</structname></link>.oid</literal></entry>
<!--
      <entry>Owner of the relation</entry>
-->
      <entry>リレーションの所有者</entry>
     </row>

     <row>
      <entry><structfield>relam</structfield></entry>
      <entry><type>oid</type></entry>
      <entry><literal><link linkend="catalog-pg-am"><structname>pg_am</structname></link>.oid</literal></entry>
<!--
      <entry>If this is an index, the access method used (B-tree, hash, etc.)</entry>
-->
      <entry>これがインデックスの場合は、それに使われている（B-tree、ハッシュなどの）アクセスメソッド</entry>
     </row>

     <row>
      <entry><structfield>relfilenode</structfield></entry>
      <entry><type>oid</type></entry>
      <entry></entry>
<!--
      <entry>Name of the on-disk file of this relation; zero means this
       is a <quote>mapped</> relation whose disk file name is determined
       by low-level state</entry>
-->
      <entry>このリレーションのディスク上のファイルの名前です。
ゼロはディスク上のファイル名が低レベルな状態で決定される<quote>マップ付けされた</>リレーションであることを意味します。</entry>
     </row>

     <row>
      <entry><structfield>reltablespace</structfield></entry>
      <entry><type>oid</type></entry>
      <entry><literal><link linkend="catalog-pg-tablespace"><structname>pg_tablespace</structname></link>.oid</literal></entry>
      <entry>
<!--
       The tablespace in which this relation is stored.  If zero,
       the database's default tablespace is implied.  (Not meaningful
       if the relation has no on-disk file.)
-->
このリレーションが保存されているテーブル空間。
もしゼロならば、このデータベースのデフォルトテーブル空間を意味します。
（リレーションがディスク上のファイルになくても、問題はありません。）
      </entry>
     </row>

     <row>
      <entry><structfield>relpages</structfield></entry>
      <entry><type>int4</type></entry>
      <entry></entry>
      <entry>
<!--
       Size of the on-disk representation of this table in pages (of size
       <symbol>BLCKSZ</symbol>).  This is only an estimate used by the
       planner.  It is updated by <command>VACUUM</command>,
       <command>ANALYZE</command>, and a few DDL commands such as
       <command>CREATE INDEX</command>.
-->
このテーブルのディスク上におけるページ単位（<symbol>BLCKSZ</symbol>）の表現サイズ。
これはプランナで使用される単なる推測値です。
<command>VACUUM</command>、<command>ANALYZE</command>および<command>CREATE INDEX</command>コマンドなどの一部のDDLコマンドで更新されます。
      </entry>
     </row>

     <row>
      <entry><structfield>reltuples</structfield></entry>
      <entry><type>float4</type></entry>
      <entry></entry>
      <entry>
<!--
       Number of rows in the table.  This is only an estimate used by the
       planner.  It is updated by <command>VACUUM</command>,
       <command>ANALYZE</command>, and a few DDL commands such as
       <command>CREATE INDEX</command>.
-->
テーブル内の行数。
これはプランナで使用される単なる推測値です。
<command>VACUUM</command>、<command>ANALYZE</command>、<command>CREATE INDEX</command>などの一部のDDLコマンドで更新されます。
      </entry>
     </row>

     <row>
      <entry><structfield>relallvisible</structfield></entry>
      <entry><type>int4</type></entry>
      <entry></entry>
      <entry>
<!--
       Number of pages that are marked all-visible in the table's
       visibility map.  This is only an estimate used by the
       planner.  It is updated by <command>VACUUM</command>,
       <command>ANALYZE</command>, and a few DDL commands such as
       <command>CREATE INDEX</command>.
-->
テーブル内の可視マップ内で全て可視とマークされているページ数。
これはプランナで使用される単なる見積です。
これは<command>VACUUM</command>、<command>ANALYZE</command>さらに<command>CREATE INDEX</command>といったいくつかのDDLコマンドで更新されます。
      </entry>
     </row>

     <row>
      <entry><structfield>reltoastrelid</structfield></entry>
      <entry><type>oid</type></entry>
      <entry><literal><link linkend="catalog-pg-class"><structname>pg_class</structname></link>.oid</literal></entry>
      <entry>
<!--
       OID of the TOAST table associated with this table, 0 if none.  The
       TOAST table stores large attributes <quote>out of line</quote> in a
       secondary table.
-->
このテーブルに関連しているTOASTテーブルのOID。
何もない場合はゼロです。
TOASTテーブルは<quote>行に収まらない</quote>大きい属性を副テーブルに格納します。
      </entry>
     </row>

     <row>
      <entry><structfield>relhasindex</structfield></entry>
      <entry><type>bool</type></entry>
      <entry></entry>
      <entry>
<!--
       True if this is a table and it has (or recently had) any indexes
-->
テーブルであり、かつ、インデックスを持つ（あるいはつい最近まで持っていた）時は真。
      </entry>
     </row>

     <row>
      <entry><structfield>relisshared</structfield></entry>
      <entry><type>bool</type></entry>
      <entry></entry>
      <entry>
<!--
       True if this table is shared across all databases in the cluster.  Only
       certain system catalogs (such as <structname>pg_database</structname>)
       are shared.
-->
クラスタ内の全てのデータベースにわたってこのテーブルが共有されている場合は真。
（<structname>pg_database</structname>のような）ある特定のシステムカタログのみ共有されます。
      </entry>
     </row>

     <row>
      <entry><structfield>relpersistence</structfield></entry>
      <entry><type>char</type></entry>
      <entry></entry>
      <entry>
<!--
       <literal>p</> = permanent table, <literal>u</> = unlogged table,
       <literal>t</> = temporary table
-->
<literal>p</>は永続テーブル、<literal>u</>はログを取らないテーブル、<literal>t</>は一時テーブルを表します。
      </entry>
     </row>

     <row>
      <entry><structfield>relkind</structfield></entry>
      <entry><type>char</type></entry>
      <entry></entry>
      <entry>
<!--
       <literal>r</> = ordinary table,
       <literal>i</> = index,
       <literal>S</> = sequence,
       <literal>t</> = TOAST table,
       <literal>v</> = view,
       <literal>m</> = materialized view,
       <literal>c</> = composite type,
       <literal>f</> = foreign table,
       <literal>p</> = partitioned table
-->
<literal>r</>は通常のテーブル、<literal>i</>はインデックス、<literal>S</>はシーケンス、<literal>t</>はTOASTテーブル、<literal>v</>はビュー、<literal>m</>はマテリアライズドビュー、<literal>c</>は複合型、<literal>f</>は外部テーブル、<literal>p</>はパーティションテーブルを表します。
      </entry>
     </row>

     <row>
      <entry><structfield>relnatts</structfield></entry>
      <entry><type>int2</type></entry>
      <entry></entry>
      <entry>
<!--
       Number of user columns in the relation (system columns not
       counted).  There must be this many corresponding entries in
       <structname>pg_attribute</structname>.  See also
       <literal>pg_attribute.attnum</literal>.
-->
リレーションにあるユーザ列数（システム列は含みません）。
<structname>pg_attribute</structname>にこれに対応する数多くの項目があるはずです。
<literal>pg_attribute.attnum</literal>も参照してください。
      </entry>
     </row>

     <row>
      <entry><structfield>relchecks</structfield></entry>
      <entry><type>int2</type></entry>
      <entry></entry>
      <entry>
<!--
       Number of <literal>CHECK</> constraints on the table; see
       <link linkend="catalog-pg-constraint"><structname>pg_constraint</structname></link> catalog
-->
テーブル上の<literal>CHECK</>制約の数。
<link linkend="catalog-pg-constraint"><structname>pg_constraint</structname></link>カタログを参照してください。
      </entry>
     </row>

     <row>
      <entry><structfield>relhasoids</structfield></entry>
      <entry><type>bool</type></entry>
      <entry></entry>
      <entry>
<!--
       True if we generate an OID for each row of the relation
-->
リレーションの行毎にOIDを生成する場合は真。
      </entry>
     </row>

     <row>
      <entry><structfield>relhaspkey</structfield></entry>
      <entry><type>bool</type></entry>
      <entry></entry>
      <entry>
<!--
       True if the table has (or once had) a primary key
-->
テーブルに主キーが含まれている（あるいは過去含まれていた）場合に真。
      </entry>
     </row>

     <row>
      <entry><structfield>relhasrules</structfield></entry>
      <entry><type>bool</type></entry>
      <entry></entry>
      <entry>
<!--
       True if table has (or once had) rules; see
       <link linkend="catalog-pg-rewrite"><structname>pg_rewrite</structname></link> catalog
-->
もしテーブルにルールがある（あるいは以前あった）場合に真。
<link linkend="catalog-pg-rewrite"><structname>pg_rewrite</structname></link>カタログを参照してください。
      </entry>
     </row>

     <row>
      <entry><structfield>relhastriggers</structfield></entry>
      <entry><type>bool</type></entry>
      <entry></entry>
      <entry>
<!--
       True if table has (or once had) triggers; see
       <link linkend="catalog-pg-trigger"><structname>pg_trigger</structname></link> catalog
-->
もしテーブルにトリガがある（あるいは以前あった）場合に真。
<link linkend="catalog-pg-trigger"><structname>pg_trigger</structname></link>カタログを参照してください。
      </entry>
     </row>

     <row>
      <entry><structfield>relhassubclass</structfield></entry>
      <entry><type>bool</type></entry>
      <entry></entry>
<!--
      <entry>True if table has (or once had) any inheritance children</entry>
-->
      <entry>もしテーブルが子テーブルに継承されている（または以前に継承されていた）場合は真。</entry>
     </row>

     <row>
      <entry><structfield>relrowsecurity</structfield></entry>
      <entry><type>bool</type></entry>
      <entry></entry>
      <entry>
<!--
       True if table has row level security enabled; see
       <link linkend="catalog-pg-policy"><structname>pg_policy</structname></link> catalog
-->
行単位セキュリティが有効なテーブルでは真。
<link linkend="catalog-pg-policy"><structname>pg_policy</structname></link>カタログを参照。
      </entry>
     </row>

     <row>
      <entry><structfield>relforcerowsecurity</structfield></entry>
      <entry><type>bool</type></entry>
      <entry></entry>
      <entry>
<!--
       True if row level security (when enabled) will also apply to table owner; see
       <link linkend="catalog-pg-policy"><structname>pg_policy</structname></link> catalog
-->
行単位セキュリティが（有効にされているとして）テーブルの所有者にも適用されるなら真。
<link linkend="catalog-pg-policy"><structname>pg_policy</structname></link>カタログを参照。
      </entry>
     </row>

     <row>
      <entry><structfield>relispopulated</structfield></entry>
      <entry><type>bool</type></entry>
      <entry></entry>
<!--
      <entry>True if relation is populated (this is true for all
       relations other than some materialized views)</entry>
-->
<entry>リレーションにデータが投入されている場合に真（マテリアライズドビュー以外のすべてのリレーションでは真です。）</entry>
     </row>

     <row>
      <entry><structfield>relreplident</structfield></entry>
      <entry><type>char</type></entry>
      <entry></entry>
      <entry>
<!--
       Columns used to form <quote>replica identity</> for rows:
       <literal>d</> = default (primary key, if any),
       <literal>n</> = nothing,
       <literal>f</> = all columns
       <literal>i</> = index with <structfield>indisreplident</structfield> set, or default
-->
       行に<quote>replica identity</>フォームを使った列。
       <literal>d</> デフォルト（もしあれば主キー）、
       <literal>n</> 無し、
       <literal>f</> 全ての列、
       <literal>i</> インデックスと <structfield>indisreplident</structfield>のセット、またはデフォルト
      </entry>
     </row>

     <row>
      <entry><structfield>relispartition</structfield></entry>
      <entry><type>bool</type></entry>
      <entry></entry>
<!--
      <entry>True if table is a partition</entry>
-->
      <entry>テーブルがパーティションなら真</entry>
     </row>

     <row>
      <entry><structfield>relfrozenxid</structfield></entry>
      <entry><type>xid</type></entry>
      <entry></entry>
      <entry>
<!--
       All transaction IDs before this one have been replaced with a permanent
       (<quote>frozen</>) transaction ID in this table.  This is used to track
       whether the table needs to be vacuumed in order to prevent transaction
       ID wraparound or to allow <literal>pg_xact</> to be shrunk.  Zero
       (<symbol>InvalidTransactionId</symbol>) if the relation is not a table.
-->
この値より以前のトランザクションIDはすべて、このテーブルで永続的な（<quote>凍結された</>）トランザクションIDに置き換えられます。
これは、このテーブルに対して、トランザクションID周回を防ぎ、かつ、<literal>pg_xact</>を縮小させることを目的としたバキュームを行うかどうかを追跡するために使用されます。
リレーションがテーブルではない場合は0（<symbol>InvalidTransactionId</symbol>）です。
      </entry>
     </row>

     <row>
      <entry><structfield>relminmxid</structfield></entry>
      <entry><type>xid</type></entry>
      <entry></entry>
      <entry>
<!--
       All multixact IDs before this one have been replaced by a
       transaction ID in this table.  This is used to track
       whether the table needs to be vacuumed in order to prevent multixact ID
       wraparound or to allow <literal>pg_multixact</> to be shrunk.  Zero
       (<symbol>InvalidMultiXactId</symbol>) if the relation is not a table.
-->
このテーブル内のトランザクションIDによって置換される前のすべてのマルチトランザクションID。
これは、マルチトランザクションIDのID周回を防ぐ、または<literal>pg_multixact</>を縮小させるために、テーブルをバキュームする必要があるかどうかを追跡するために使用されます。
リレーションがテーブルではない場合はゼロ（<symbol>InvalidMultiXactId</symbol>）です。
      </entry>
     </row>

     <row>
      <entry><structfield>relacl</structfield></entry>
      <entry><type>aclitem[]</type></entry>
      <entry></entry>
      <entry>
<!--
       Access privileges; see
       <xref linkend="sql-grant"> and
       <xref linkend="sql-revoke">
       for details
-->
アクセス権限。
詳細は<xref linkend="sql-grant">と<xref linkend="sql-revoke">の説明を参照してください。
      </entry>
     </row>

     <row>
      <entry><structfield>reloptions</structfield></entry>
      <entry><type>text[]</type></entry>
      <entry></entry>
      <entry>
<!--
       Access-method-specific options, as <quote>keyword=value</> strings
-->
<quote>keyword=value</>文字列のような、アクセスメソッド特有のオプション。
      </entry>
     </row>

     <row>
      <entry><structfield>relpartbound</structfield></entry>
      <entry><type>pg_node_tree</type></entry>
      <entry></entry>
      <entry>
<!--
       If table is a partition (see <structfield>relispartition</structfield>),
       internal representation of the partition bound
-->
テーブルがパーティションの場合（<structfield>relispartition</structfield>参照）のパーティション境界の内部表現。
      </entry>
     </row>
    </tbody>
   </tgroup>
  </table>

  <para>
<!--
   Several of the Boolean flags in <structname>pg_class</> are maintained
   lazily: they are guaranteed to be true if that's the correct state, but
   may not be reset to false immediately when the condition is no longer
   true.  For example, <structfield>relhasindex</> is set by
   <command>CREATE INDEX</command>, but it is never cleared by
   <command>DROP INDEX</command>.  Instead, <command>VACUUM</command> clears
   <structfield>relhasindex</> if it finds the table has no indexes.  This
   arrangement avoids race conditions and improves concurrency.
-->
<structname>pg_class</>内の複数の論理型フラグは、ゆっくりと保守されます。
正しい状態にあるときに真であることが保証されていますが、その条件が真でなくなった時即座に偽に再設定されないかもしれません。
例えば<structfield>relhasindex</>は<command>CREATE INDEX</command>で設定されますが、<command>DROP INDEX</command>では決して初期化されません。
代わりに<command>VACUUM</command>がそのテーブルにインデックスがないことを判定した場合に<structfield>relhasindex</>を初期化します。
この調整により競合状態を防止し、同時実行性が向上します。
  </para>
 </sect1>

 <sect1 id="catalog-pg-collation">
  <title><structname>pg_collation</structname></title>

  <indexterm zone="catalog-pg-collation">
   <primary>pg_collation</primary>
  </indexterm>

  <para>
<!--
   The catalog <structname>pg_collation</structname> describes the
   available collations, which are essentially mappings from an SQL
   name to operating system locale categories.
   See <xref linkend="collation"> for more information.
-->
<structname>pg_collation</structname>カタログは利用可能、SQL名とオペレーティングシステムのロケールカテゴリとの基本的な対応付けを行う照合順序を記述します。
詳細は <xref linkend="collation">を参照してください。
  </para>

  <table>
<!--
   <title><structname>pg_collation</> Columns</title>
-->
   <title><structname>pg_collation</>の列</title>

   <tgroup cols="4">
    <thead>
     <row>
<!--
      <entry>Name</entry>
      <entry>Type</entry>
      <entry>References</entry>
      <entry>Description</entry>
-->
      <entry>名前</entry>
      <entry>型</entry>
      <entry>参照先</entry>
      <entry>説明</entry>
     </row>
    </thead>

    <tbody>
     <row>
      <entry><structfield>oid</structfield></entry>
      <entry><type>oid</type></entry>
      <entry></entry>
<!--
      <entry>Row identifier (hidden attribute; must be explicitly selected)</entry>
-->
      <entry>行識別子（隠し属性です。明示的に選択しなければなりません）</entry>
     </row>

     <row>
      <entry><structfield>collname</structfield></entry>
      <entry><type>name</type></entry>
      <entry></entry>
<!--
      <entry>Collation name (unique per namespace and encoding)</entry>
-->
      <entry>照合順序の名前（名前空間およびエンコード方式で一意）</entry>
     </row>

     <row>
      <entry><structfield>collnamespace</structfield></entry>
      <entry><type>oid</type></entry>
      <entry><literal><link linkend="catalog-pg-namespace"><structname>pg_namespace</structname></link>.oid</literal></entry>
      <entry>
<!--
       The OID of the namespace that contains this collation
-->
この照合順序を含む名前空間のOID
      </entry>
     </row>

     <row>
      <entry><structfield>collowner</structfield></entry>
      <entry><type>oid</type></entry>
      <entry><literal><link linkend="catalog-pg-authid"><structname>pg_authid</structname></link>.oid</literal></entry>
<!--
      <entry>Owner of the collation</entry>
-->
      <entry>照合順序の所有者</entry>
     </row>

     <row>
      <entry><structfield>collprovider</structfield></entry>
      <entry><type>char</type></entry>
      <entry></entry>
<!--
      <entry>Provider of the collation: <literal>d</literal> = database
       default, <literal>c</literal> = libc, <literal>i</literal> = icu</entry>
-->
      <entry>照合順序の提供者。<literal>d</literal>はデータベースのデフォルト、<literal>c</literal>はlibc、<literal>i</literal>はICU。</entry>
     </row>

     <row>
      <entry><structfield>collencoding</structfield></entry>
      <entry><type>int4</type></entry>
      <entry></entry>
<!--
      <entry>Encoding in which the collation is applicable, or -1 if it
       works for any encoding</entry>
-->
      <entry>この照合順序を適用することができるエンコード方式。任意のエンコード方式で動作する場合は-1</entry>
     </row>

     <row>
      <entry><structfield>collcollate</structfield></entry>
      <entry><type>name</type></entry>
      <entry></entry>
<!--
      <entry><symbol>LC_COLLATE</> for this collation object</entry>
-->
      <entry>この照合順序オブジェクト用の<symbol>LC_COLLATE</></entry>
     </row>

     <row>
      <entry><structfield>collctype</structfield></entry>
      <entry><type>name</type></entry>
      <entry></entry>
<!--
      <entry><symbol>LC_CTYPE</> for this collation object</entry>
-->
      <entry>この照合順序オブジェクト用の<symbol>LC_CTYPE</></entry>
     </row>

     <row>
      <entry><structfield>collversion</structfield></entry>
      <entry><type>text</type></entry>
      <entry></entry>
      <entry>
       Provider-specific version of the collation.  This is recorded when the
       collation is created and then checked when it is used, to detect
       changes in the collation definition that could lead to data corruption.
      </entry>
     </row>
    </tbody>
   </tgroup>
  </table>

  <para>
<!--
   Note that the unique key on this catalog is (<structfield>collname</>,
   <structfield>collencoding</>, <structfield>collnamespace</>) not just
   (<structfield>collname</>, <structfield>collnamespace</>).
   <productname>PostgreSQL</productname> generally ignores all
   collations that do not have <structfield>collencoding</> equal to
   either the current database's encoding or -1, and creation of new entries
   with the same name as an entry with <structfield>collencoding</> = -1
   is forbidden.  Therefore it is sufficient to use a qualified SQL name
   (<replaceable>schema</>.<replaceable>name</>) to identify a collation,
   even though this is not unique according to the catalog definition.
   The reason for defining the catalog this way is that
   <application>initdb</> fills it in at cluster initialization time with
   entries for all locales available on the system, so it must be able to
   hold entries for all encodings that might ever be used in the cluster.
-->
このカタログの一意キーは(<structfield>collname</>, <structfield>collnamespace</>)だけではなく(<structfield>collname</>,<structfield>collencoding</>, <structfield>collnamespace</>)です。
<productname>PostgreSQL</productname>は通常、<structfield>collencoding</>が現在のデータベースのエンコード方式または-1と一致しない照合順序をすべて無視します。
また、<structfield>collencoding</> = -1を持つ項目と名前が一致する新しい項目の作成は許されません。
したがって照合順序を識別するためには、カタログの定義に従った一意ではない場合であっても、限定されたSQL名称(<replaceable>schema</>.<replaceable>name</>)を使用することで十分です。
このようにカタログを定義した理由は、クラスタの初期化時に<application>initdb</> がシステムで利用可能なすべてのロケール用の項目でこのカタログにデータを投入するためです。
その為、今後そのクラスタで使用される可能性があるすべてのエンコード方式のエントリーを保持できるようにしなければなりません。
  </para>

  <para>
<!--
   In the <literal>template0</> database, it could be useful to create
   collations whose encoding does not match the database encoding,
   since they could match the encodings of databases later cloned from
   <literal>template0</>.  This would currently have to be done manually.
-->
後で<literal>template0</>から複製されるデータベースのエンコード方式と一致するかもしれないので、<literal>template0</>データベースのデータベースのエンコード方式と一致しないものの照合順を作成することが有用になるかもしれません。
現在これは手作業で行う必要があります。
  </para>
 </sect1>

 <sect1 id="catalog-pg-constraint">
  <title><structname>pg_constraint</structname></title>

  <indexterm zone="catalog-pg-constraint">
   <primary>pg_constraint</primary>
  </indexterm>

  <para>
<!--
   The catalog <structname>pg_constraint</structname> stores check, primary
   key, unique, foreign key, and exclusion constraints on tables.
   (Column constraints are not treated specially.  Every column constraint is
   equivalent to some table constraint.)
   Not-null constraints are represented in the <structname>pg_attribute</>
   catalog, not here.
-->
<structname>pg_constraint</structname>カタログはテーブル上の検査制約、主キー制約、一意性制約、外部キー制約、排他制約を格納します
（列制約は特別扱いされていません。
全ての列制約は何らかのテーブル制約と同等です。）
非NULL制約はここではなく、<structname>pg_attribute</>カタログで示されます。
  </para>

  <para>
<!--
   User-defined constraint triggers (created with <command>CREATE CONSTRAINT
   TRIGGER</>) also give rise to an entry in this table.
-->
(<command>CREATE CONSTRAINT TRIGGER</>で作成される)ユーザ定義の制約トリガもこのテーブルの項目の元になります。
  </para>

  <para>
<!--
   Check constraints on domains are stored here, too.
-->
   ドメイン上の検査制約もここに格納されます。
  </para>

  <table>
<!--
   <title><structname>pg_constraint</> Columns</title>
-->
   <title><structname>pg_constraint</>の列</title>

   <tgroup cols="4">
    <thead>
     <row>
<!--
      <entry>Name</entry>
      <entry>Type</entry>
      <entry>References</entry>
      <entry>Description</entry>
-->
      <entry>名前</entry>
      <entry>型</entry>
      <entry>参照先</entry>
      <entry>説明</entry>
     </row>
    </thead>

    <tbody>
     <row>
      <entry><structfield>oid</structfield></entry>
      <entry><type>oid</type></entry>
      <entry></entry>
<!--
      <entry>Row identifier (hidden attribute; must be explicitly selected)</entry>
-->
      <entry>行識別子（隠し属性です。明示的に選択しなければなりません）</entry>
     </row>

     <row>
      <entry><structfield>conname</structfield></entry>
      <entry><type>name</type></entry>
      <entry></entry>
<!--
      <entry>Constraint name (not necessarily unique!)</entry>
-->
      <entry>制約名（一意である必要はありません）。</entry>
     </row>

     <row>
      <entry><structfield>connamespace</structfield></entry>
      <entry><type>oid</type></entry>
      <entry><literal><link linkend="catalog-pg-namespace"><structname>pg_namespace</structname></link>.oid</literal></entry>
      <entry>
<!--
       The OID of the namespace that contains this constraint
-->
       この制約を含む名前空間のOID。
      </entry>
     </row>

     <row>
      <entry><structfield>contype</structfield></entry>
      <entry><type>char</type></entry>
      <entry></entry>
      <entry>
<!--
        <literal>c</> = check constraint,
        <literal>f</> = foreign key constraint,
        <literal>p</> = primary key constraint,
        <literal>u</> = unique constraint,
        <literal>t</> = constraint trigger,
        <literal>x</> = exclusion constraint
-->
        <literal>c</> = 検査制約、
        <literal>f</> = 外部キー制約、
        <literal>p</> = 主キー制約、
        <literal>u</> = 一意性制約、
        <literal>t</> = 制約トリガ,
        <literal>x</> = 排他制約
      </entry>
     </row>

     <row>
      <entry><structfield>condeferrable</structfield></entry>
      <entry><type>bool</type></entry>
      <entry></entry>
<!--
      <entry>Is the constraint deferrable?</entry>
-->
      <entry>制約は遅延可能かどうか?</entry>
     </row>

     <row>
      <entry><structfield>condeferred</structfield></entry>
      <entry><type>bool</type></entry>
      <entry></entry>
<!--
      <entry>Is the constraint deferred by default?</entry>
-->
      <entry>制約はデフォルトで遅延可能かどうか?</entry>
     </row>

     <row>
      <entry><structfield>convalidated</structfield></entry>
      <entry><type>bool</type></entry>
      <entry></entry>
<!--
      <entry>Has the constraint been validated?
       Currently, can only be false for foreign keys and CHECK constraints</entry>
-->
      <entry>制約が検証されているか？現時点では外部キーとチェック制約の場合のみ偽になる可能性があります。</entry>
     </row>

     <row>
      <entry><structfield>conrelid</structfield></entry>
      <entry><type>oid</type></entry>
      <entry><literal><link linkend="catalog-pg-class"><structname>pg_class</structname></link>.oid</literal></entry>
<!--
      <entry>The table this constraint is on; 0 if not a table constraint</entry>
-->
      <entry>この制約が存在しているテーブルです。テーブル制約でなければ0です。</entry>
     </row>

     <row>
      <entry><structfield>contypid</structfield></entry>
      <entry><type>oid</type></entry>
      <entry><literal><link linkend="catalog-pg-type"><structname>pg_type</structname></link>.oid</literal></entry>
<!--
      <entry>The domain this constraint is on; 0 if not a domain constraint</entry>
-->
      <entry>この制約が存在しているドメインです。ドメイン制約でなければ0です。</entry>
     </row>

     <row>
      <entry><structfield>conindid</structfield></entry>
      <entry><type>oid</type></entry>
      <entry><literal><link linkend="catalog-pg-class"><structname>pg_class</structname></link>.oid</literal></entry>
<!--
      <entry>The index supporting this constraint, if it's a unique, primary
       key, foreign key, or exclusion constraint; else 0</entry>
-->
      <entry>
一意性制約、主キー制約、外部キー制約、排他制約の場合、この制約をサポートするインデックス。
さもなくばゼロ。
      </entry>
     </row>

     <row>
      <entry><structfield>confrelid</structfield></entry>
      <entry><type>oid</type></entry>
      <entry><literal><link linkend="catalog-pg-class"><structname>pg_class</structname></link>.oid</literal></entry>
<!--
      <entry>If a foreign key, the referenced table; else 0</entry>
-->
      <entry>外部キーであれば、参照されるテーブルです。そうでなければ0です。</entry>
     </row>

     <row>
      <entry><structfield>confupdtype</structfield></entry>
      <entry><type>char</type></entry>
      <entry></entry>
<!--
      <entry>Foreign key update action code:
            <literal>a</> = no action,
            <literal>r</> = restrict,
            <literal>c</> = cascade,
            <literal>n</> = set null,
            <literal>d</> = set default
          </entry>
-->
      <entry>外部キー更新アクションコード:
            <literal>a</> = no action,
            <literal>r</> = restrict,
            <literal>c</> = cascade,
            <literal>n</> = set null,
            <literal>d</> = set default
          </entry>
     </row>

     <row>
      <entry><structfield>confdeltype</structfield></entry>
      <entry><type>char</type></entry>
      <entry></entry>
<!--
      <entry>Foreign key deletion action code:
            <literal>a</> = no action,
            <literal>r</> = restrict,
            <literal>c</> = cascade,
            <literal>n</> = set null,
            <literal>d</> = set default
          </entry>
-->
      <entry>外部キー削除アクションコード:
            <literal>a</> = no action,
            <literal>r</> = restrict,
            <literal>c</> = cascade,
            <literal>n</> = set null,
            <literal>d</> = set default
          </entry>
     </row>

     <row>
      <entry><structfield>confmatchtype</structfield></entry>
      <entry><type>char</type></entry>
      <entry></entry>
<!--
      <entry>Foreign key match type:
            <literal>f</> = full,
            <literal>p</> = partial,
            <literal>s</> = simple
          </entry>
-->
      <entry>外部キーの一致型:
            <literal>f</> = full,
            <literal>p</> = partial,
            <literal>s</> = simple
          </entry>
     </row>

     <row>
      <entry><structfield>conislocal</structfield></entry>
      <entry><type>bool</type></entry>
      <entry></entry>
<!--
      <entry>
       This constraint is defined locally for the relation.  Note that a
       constraint can be locally defined and inherited simultaneously.
      </entry>
-->
      <entry>
       この制約はリレーションでローカルに定義されています。制約はローカルに定義されていて同時に継承されます。
      </entry>
     </row>

     <row>
      <entry><structfield>coninhcount</structfield></entry>
      <entry><type>int4</type></entry>
      <entry></entry>
<!--
      <entry>
       The number of direct inheritance ancestors this constraint has.
       A constraint with
       a nonzero number of ancestors cannot be dropped nor renamed.
      </entry>
-->
      <entry>
この制約がもつ直系の先祖の数。
先祖の数がゼロではない制約は削除や改名はできません。
      </entry>
     </row>

     <row>
      <entry><structfield>connoinherit</structfield></entry>
      <entry><type>bool</type></entry>
      <entry></entry>
<!--
      <entry>
       This constraint is defined locally for the relation.  It is a
       non-inheritable constraint.
      </entry>
-->
      <entry>
この制約はリレーションのためにローカルで定義されます。これは非継承制約です。
      </entry>
     </row>

     <row>
      <entry><structfield>conkey</structfield></entry>
      <entry><type>int2[]</type></entry>
      <entry><literal><link linkend="catalog-pg-attribute"><structname>pg_attribute</structname></link>.attnum</></entry>
<!--
      <entry>If a table constraint (including foreign keys, but not constraint
       triggers), list of the constrained columns</entry>
-->
      <entry>テーブル制約(外部キーを含みますが制約トリガは含みません)であれば、その制約によって制約される列のリスト</entry>
     </row>

     <row>
      <entry><structfield>confkey</structfield></entry>
      <entry><type>int2[]</type></entry>
      <entry><literal><link linkend="catalog-pg-attribute"><structname>pg_attribute</structname></link>.attnum</></entry>
<!--
      <entry>If a foreign key, list of the referenced columns</entry>
-->
      <entry>外部キーであれば、参照される列のリスト</entry>
     </row>

     <row>
      <entry><structfield>conpfeqop</structfield></entry>
      <entry><type>oid[]</type></entry>
      <entry><literal><link linkend="catalog-pg-operator"><structname>pg_operator</structname></link>.oid</></entry>
<!--
      <entry>If a foreign key, list of the equality operators for PK = FK comparisons</entry>
-->
      <entry>外部キーであれば、PK = FKの比較のための同値演算子のリスト</entry>
     </row>

     <row>
      <entry><structfield>conppeqop</structfield></entry>
      <entry><type>oid[]</type></entry>
      <entry><literal><link linkend="catalog-pg-operator"><structname>pg_operator</structname></link>.oid</></entry>
<!--
      <entry>If a foreign key, list of the equality operators for PK = PK comparisons</entry>
-->
      <entry>外部キーであれば、PK = PKの比較のための同値演算子のリスト</entry>
     </row>

     <row>
      <entry><structfield>conffeqop</structfield></entry>
      <entry><type>oid[]</type></entry>
      <entry><literal><link linkend="catalog-pg-operator"><structname>pg_operator</structname></link>.oid</></entry>
<!--
      <entry>If a foreign key, list of the equality operators for FK = FK comparisons</entry>
-->
      <entry>外部キーであれば、FK = FKの比較のための同値演算子のリスト</entry>
     </row>

     <row>
      <entry><structfield>conexclop</structfield></entry>
      <entry><type>oid[]</type></entry>
      <entry><literal><link linkend="catalog-pg-operator"><structname>pg_operator</structname></link>.oid</></entry>
<!--
      <entry>If an exclusion constraint, list of the per-column exclusion operators</entry>
-->
      <entry>
排他制約の場合、列単位の排他演算子のリスト。
      </entry>
     </row>

     <row>
      <entry><structfield>conbin</structfield></entry>
      <entry><type>pg_node_tree</type></entry>
      <entry></entry>
<!--
      <entry>If a check constraint, an internal representation of the expression</entry>
-->
      <entry>検査制約であれば、式の内部表現形式</entry>
     </row>

     <row>
      <entry><structfield>consrc</structfield></entry>
      <entry><type>text</type></entry>
      <entry></entry>
<!--
      <entry>If a check constraint, a human-readable representation of the expression</entry>
-->
      <entry>検査制約であれば、人間が見てわかる形式の式</entry>
     </row>
    </tbody>
   </tgroup>
  </table>

  <para>
<!--
   In the case of an exclusion constraint, <structfield>conkey</structfield>
   is only useful for constraint elements that are simple column references.
   For other cases, a zero appears in <structfield>conkey</structfield>
   and the associated index must be consulted to discover the expression
   that is constrained.  (<structfield>conkey</structfield> thus has the
   same contents as <structname>pg_index</>.<structfield>indkey</> for the
   index.)
-->
排他制約の場合、単純な列参照である制約要素でのみ<structfield>conkey</structfield>が有用です。
その他の場合、<structfield>conkey</structfield>はゼロであり、関連するインデックスは制約される式を調査して見つけなければなりません。
（したがってインデックスでは<structfield>conkey</structfield>は<structname>pg_index</>.<structfield>indkey</>の内容と同じものを持ちます。）
  </para>

  <note>
   <para>
<!--
    <structfield>consrc</structfield> is not updated when referenced objects
    change; for example, it won't track renaming of columns.  Rather than
    relying on this field, it's best to use <function>pg_get_constraintdef()</>
    to extract the definition of a check constraint.
-->
<structfield>consrc</structfield>は参照されているオブジェクトが変更されても更新されません。
例えば列名の変更を追跡しません。
検査制約を引き出すためには、このフィールドに信頼を寄せるよりも<function>pg_get_constraintdef()</>を使うのが最善です。
   </para>
  </note>

  <note>
   <para>
<!--
    <literal>pg_class.relchecks</literal> needs to agree with the
    number of check-constraint entries found in this table for each
    relation.
-->
<literal>pg_class.relchecks</literal>はそれぞれのリレーションに対してこのテーブルで検出された検査制約の項目数と一致しなければなりません。
   </para>
  </note>
 </sect1>


 <sect1 id="catalog-pg-conversion">
  <title><structname>pg_conversion</structname></title>

  <indexterm zone="catalog-pg-conversion">
   <primary>pg_conversion</primary>
  </indexterm>

  <para>
<!--
   The catalog <structname>pg_conversion</structname> describes
   encoding conversion procedures.  See <xref linkend="sql-createconversion">
   for more information.
-->
<structname>pg_conversion</structname>カタログはエンコード方式変換プロシージャを記述します。
詳細は<xref linkend="sql-createconversion">を参照してください。
  </para>

  <table>
<!--
   <title><structname>pg_conversion</> Columns</title>
-->
   <title><structname>pg_conversion</>の列</title>

   <tgroup cols="4">
    <thead>
     <row>
<!--
      <entry>Name</entry>
      <entry>Type</entry>
      <entry>References</entry>
      <entry>Description</entry>
-->
      <entry>名前</entry>
      <entry>型</entry>
      <entry>参照先</entry>
      <entry>説明</entry>
     </row>
    </thead>

    <tbody>
     <row>
      <entry><structfield>oid</structfield></entry>
      <entry><type>oid</type></entry>
      <entry></entry>
<!--
      <entry>Row identifier (hidden attribute; must be explicitly selected)</entry>
-->
      <entry>行識別子（隠し属性です。明示的に選択しなければなりません）</entry>
     </row>

     <row>
      <entry><structfield>conname</structfield></entry>
      <entry><type>name</type></entry>
      <entry></entry>
<!--
      <entry>Conversion name (unique within a namespace)</entry>
-->
      <entry>変換名（名前空間内で一意）</entry>
     </row>

     <row>
      <entry><structfield>connamespace</structfield></entry>
      <entry><type>oid</type></entry>
      <entry><literal><link linkend="catalog-pg-namespace"><structname>pg_namespace</structname></link>.oid</literal></entry>
      <entry>
<!--
       The OID of the namespace that contains this conversion
-->
       この変換を含む名前空間のOID。
      </entry>
     </row>

     <row>
      <entry><structfield>conowner</structfield></entry>
      <entry><type>oid</type></entry>
      <entry><literal><link linkend="catalog-pg-authid"><structname>pg_authid</structname></link>.oid</literal></entry>
<!--
      <entry>Owner of the conversion</entry>
-->
      <entry>変換の所有者</entry>
     </row>

     <row>
      <entry><structfield>conforencoding</structfield></entry>
      <entry><type>int4</type></entry>
      <entry></entry>
<!--
      <entry>Source encoding ID</entry>
-->
      <entry>エンコード元のID</entry>
     </row>

     <row>
      <entry><structfield>contoencoding</structfield></entry>
      <entry><type>int4</type></entry>
      <entry></entry>
<!--
      <entry>Destination encoding ID</entry>
-->
      <entry>エンコード先のID</entry>
     </row>

     <row>
      <entry><structfield>conproc</structfield></entry>
      <entry><type>regproc</type></entry>
      <entry><literal><link linkend="catalog-pg-proc"><structname>pg_proc</structname></link>.oid</literal></entry>
<!--
      <entry>Conversion procedure</entry>
-->
      <entry>変換プロシージャ</entry>
     </row>

     <row>
      <entry><structfield>condefault</structfield></entry>
      <entry><type>bool</type></entry>
      <entry></entry>
<!--
      <entry>True if this is the default conversion</entry>
-->
      <entry>これがデフォルト変換である場合は真</entry>
     </row>

    </tbody>
   </tgroup>
  </table>

 </sect1>

 <sect1 id="catalog-pg-database">
  <title><structname>pg_database</structname></title>

  <indexterm zone="catalog-pg-database">
   <primary>pg_database</primary>
  </indexterm>

  <para>
<!--
   The catalog <structname>pg_database</structname> stores information about
   the available databases.  Databases are created with the <xref
   linkend="sql-createdatabase"> command.
   Consult <xref linkend="managing-databases"> for details about the meaning
   of some of the parameters.
-->
<structname>pg_database</structname>カタログには使用可能なデータベースの情報が格納されます。
データベースは<xref linkend="sql-createdatabase">コマンドで作成されます。
いくつかのパラメータの詳細については<xref linkend="managing-databases">を参照してください。
  </para>

  <para>
<!--
   Unlike most system catalogs, <structname>pg_database</structname>
   is shared across all databases of a cluster: there is only one
   copy of <structname>pg_database</structname> per cluster, not
   one per database.
-->
ほとんどのシステムカタログとは異なり、<structname>pg_database</structname>はクラスタにおける全てのデータベースにわたって共有されます。
データベース毎に1つではなく、クラスタ毎にたった1つだけ<structname>pg_database</structname>のコピーが存在します。
  </para>

  <table>
<!--
   <title><structname>pg_database</> Columns</title>
-->
   <title><structname>pg_database</>の列</title>

   <tgroup cols="4">
    <thead>
     <row>
<!--
      <entry>Name</entry>
      <entry>Type</entry>
      <entry>References</entry>
      <entry>Description</entry>
-->
      <entry>名前</entry>
      <entry>型</entry>
      <entry>参照先</entry>
      <entry>説明</entry>
     </row>
    </thead>

    <tbody>
     <row>
      <entry><structfield>oid</structfield></entry>
      <entry><type>oid</type></entry>
      <entry></entry>
<!--
      <entry>Row identifier (hidden attribute; must be explicitly selected)</entry>
-->
      <entry>行識別子（隠し属性です。明示的に選択しなければなりません）</entry>
     </row>

     <row>
      <entry><structfield>datname</structfield></entry>
      <entry><type>name</type></entry>
      <entry></entry>
<!--
      <entry>Database name</entry>
-->
      <entry>データベース名</entry>
     </row>

     <row>
      <entry><structfield>datdba</structfield></entry>
      <entry><type>oid</type></entry>
      <entry><literal><link linkend="catalog-pg-authid"><structname>pg_authid</structname></link>.oid</literal></entry>
<!--
      <entry>Owner of the database, usually the user who created it</entry>
-->
      <entry>データベースの所有者。通常はそのデータベースの作成者</entry>
     </row>

     <row>
      <entry><structfield>encoding</structfield></entry>
      <entry><type>int4</type></entry>
      <entry></entry>
<!--
      <entry>Character encoding for this database
          (<function>pg_encoding_to_char()</function> can translate
           this number to the encoding name)</entry>
-->
      <entry>
このデータベースの文字エンコード方式。
（<function>pg_encoding_to_char()</function>で、この番号からエンコード方式名称に変換できます。）
      </entry>
     </row>

     <row>
      <entry><structfield>datcollate</structfield></entry>
      <entry><type>name</type></entry>
      <entry></entry>
<!--
      <entry>LC_COLLATE for this database</entry>
-->
      <entry>このデータベースのLC_COLLATE</entry>
     </row>

     <row>
      <entry><structfield>datctype</structfield></entry>
      <entry><type>name</type></entry>
      <entry></entry>
<!--
      <entry>LC_CTYPE for this database</entry>
-->
      <entry>このデータベースのLC_CTYPE</entry>
     </row>

     <row>
      <entry><structfield>datistemplate</structfield></entry>
      <entry><type>bool</type></entry>
      <entry></entry>
      <entry>
<!--
       If true, then this database can be cloned by
       any user with <literal>CREATEDB</> privileges;
       if false, then only superusers or the owner of
       the database can clone it.
-->
trueの場合、このデータベースはどのユーザでも<literal>CREATEDB</>を使って複製することができます。
falseの場合、スーパーユーザまたはデータベースの所有者だけが複製することができます。
      </entry>
     </row>

     <row>
      <entry><structfield>datallowconn</structfield></entry>
      <entry><type>bool</type></entry>
      <entry></entry>
      <entry>
<!--
       If false then no one can connect to this database.  This is
       used to protect the <literal>template0</> database from being altered.
-->
偽の時はこのデータベースには誰も接続できません。
これは<literal>template0</>データベースが変更されることを防ぐために使用されます。
      </entry>
     </row>

     <row>
      <entry><structfield>datconnlimit</structfield></entry>
      <entry><type>int4</type></entry>
      <entry></entry>
      <entry>
<!--
       Sets maximum number of concurrent connections that can be made
       to this database.  -1 means no limit.
-->
このデータベースに対する同時のコネクションの最大数を設定します。
-1は無制限を意味します。
      </entry>
     </row>

     <row>
      <entry><structfield>datlastsysoid</structfield></entry>
      <entry><type>oid</type></entry>
      <entry></entry>
      <entry>
<!--
       Last system OID in the database; useful
       particularly to <application>pg_dump</application>
-->
データベース最終のシステムOID。
<application>pg_dump</application>では特に有用です。
      </entry>
     </row>

     <row>
      <entry><structfield>datfrozenxid</structfield></entry>
      <entry><type>xid</type></entry>
      <entry></entry>
      <entry>
<!--
       All transaction IDs before this one have been replaced with a permanent
       (<quote>frozen</>) transaction ID in this database.  This is used to
       track whether the database needs to be vacuumed in order to prevent
       transaction ID wraparound or to allow <literal>pg_xact</> to be shrunk.
       It is the minimum of the per-table
       <structname>pg_class</>.<structfield>relfrozenxid</> values.
-->
このデータベースの中で、この値よりも前のトランザクションIDは、永続的な（<quote>凍結された</>）トランザクションIDを持つように変更されています。
これは、このデータベースに対して、トランザクションID周回を防ぎ、かつ、<literal>pg_xact</>を縮小させることを目的としたバキュームを行うかどうかを追跡するために使用されます。
これはテーブル毎の<structname>pg_class</>.<structfield>relfrozenxid</>値の最小値になります。
      </entry>
     </row>

     <row>
      <entry><structfield>datminmxid</structfield></entry>
      <entry><type>xid</type></entry>
      <entry></entry>
      <entry>
<!--
       All multixact IDs before this one have been replaced with a
       transaction ID in this database.  This is used to
       track whether the database needs to be vacuumed in order to prevent
       multixact ID wraparound or to allow <literal>pg_multixact</> to be shrunk.
       It is the minimum of the per-table
       <structname>pg_class</>.<structfield>relminmxid</> values.
-->
このデータベース内のトランザクションIDで置換される前のすべてのマルチトランザクションID。
これは、トランザクションIDの周回問題を防ぐ、または<literal>pg_multixact</>を縮小させるためにデータベースをバキュームする必要があるかどうかを追跡するために使用されます。
これはテーブル毎の<structname>pg_class</>.<structfield>relminmxid</>の最小値です。
      </entry>
     </row>

     <row>
      <entry><structfield>dattablespace</structfield></entry>
      <entry><type>oid</type></entry>
      <entry><literal><link linkend="catalog-pg-tablespace"><structname>pg_tablespace</structname></link>.oid</literal></entry>
      <entry>
<!--
       The default tablespace for the database.
       Within this database, all tables for which
       <structname>pg_class</>.<structfield>reltablespace</> is zero
       will be stored in this tablespace; in particular, all the non-shared
       system catalogs will be there.
-->
データベース用のデフォルトテーブル空間。
このデータベース内で<structname>pg_class</>.<structfield>reltablespace</>がゼロであるすべてのテーブルは、このテーブル空間に格納されます。
特に、共有されていないすべてのシステムカタログはこのテーブル空間にあります。
      </entry>
     </row>

     <row>
      <entry><structfield>datacl</structfield></entry>
      <entry><type>aclitem[]</type></entry>
      <entry></entry>
      <entry>
<!--
       Access privileges; see
       <xref linkend="sql-grant"> and
       <xref linkend="sql-revoke">
       for details
-->
アクセス権限。
<xref linkend="sql-grant">と<xref linkend="sql-revoke">を参照してください。
      </entry>
     </row>
    </tbody>
   </tgroup>
  </table>
 </sect1>


 <sect1 id="catalog-pg-db-role-setting">
  <title><structname>pg_db_role_setting</structname></title>

  <indexterm zone="catalog-pg-db-role-setting">
   <primary>pg_db_role_setting</primary>
  </indexterm>

  <para>
<!--
   The catalog <structname>pg_db_role_setting</structname> records the default
   values that have been set for run-time configuration variables,
   for each role and database combination.
-->
<structname>pg_db_role_setting</structname>カタログはロールとデータベースの組み合わせ毎に、実行時設定変数に設定されるデフォルト値を記録します。
  </para>

  <para>
<!--
   Unlike most system catalogs, <structname>pg_db_role_setting</structname>
   is shared across all databases of a cluster: there is only one
   copy of <structname>pg_db_role_setting</structname> per cluster, not
   one per database.
-->
ほとんどのカタログとは異なり、<structname>pg_db_role_setting</structname>はクラスタのすべてのデータベースにまたがって共有されます。
つまりクラスタには<structname>pg_db_role_setting</structname>のコピーは1つしかありません。
データベース毎に1つではありません。
  </para>

  <table>
<!--
   <title><structname>pg_db_role_setting</> Columns</title>
-->
   <title><structname>pg_db_role_setting</>の列</title>

   <tgroup cols="4">
    <thead>
     <row>
<!--
      <entry>Name</entry>
      <entry>Type</entry>
      <entry>References</entry>
      <entry>Description</entry>
-->
      <entry>名前</entry>
      <entry>型</entry>
      <entry>参照先</entry>
      <entry>説明</entry>
     </row>
    </thead>

    <tbody>
     <row>
      <entry><structfield>setdatabase</structfield></entry>
      <entry><type>oid</type></entry>
      <entry><literal><link linkend="catalog-pg-database"><structname>pg_database</structname></link>.oid</literal></entry>
<!--
      <entry>The OID of the database the setting is applicable to, or zero if not database-specific</entry>
-->
      <entry>この設定が適用されるデータベースのOID。データベース固有でなければゼロです。</entry>
     </row>

     <row>
      <entry><structfield>setrole</structfield></entry>
      <entry><type>oid</type></entry>
      <entry><literal><link linkend="catalog-pg-authid"><structname>pg_authid</structname></link>.oid</literal></entry>
<!--
      <entry>The OID of the role the setting is applicable to, or zero if not role-specific</entry>
-->
      <entry>この設定が適用されるロールのOID。ロール固有でなければゼロです。</entry>
     </row>

     <row>
      <entry><structfield>setconfig</structfield></entry>
      <entry><type>text[]</type></entry>
      <entry></entry>
<!--
      <entry>Defaults for run-time configuration variables</entry>
-->
      <entry>実行時設定パラメータのデフォルト。</entry>
     </row>
    </tbody>
   </tgroup>
  </table>
 </sect1>


 <sect1 id="catalog-pg-default-acl">
  <title><structname>pg_default_acl</structname></title>

  <indexterm zone="catalog-pg-default-acl">
   <primary>pg_default_acl</primary>
  </indexterm>

  <para>
<!--
   The catalog <structname>pg_default_acl</> stores initial
   privileges to be assigned to newly created objects.
-->
<structname>pg_default_acl</>カタログには、新規に作成されたオブジェクトに割り当てられた初期権限が格納されます。
  </para>

  <table>
<!--
   <title><structname>pg_default_acl</> Columns</title>
-->
   <title><structname>pg_default_acl</>の列</title>

   <tgroup cols="4">
    <thead>
     <row>
<!--
      <entry>Name</entry>
      <entry>Type</entry>
      <entry>References</entry>
      <entry>Description</entry>
-->
      <entry>名前</entry>
      <entry>型</entry>
      <entry>参照先</entry>
      <entry>説明</entry>
     </row>
    </thead>

    <tbody>
     <row>
      <entry><structfield>oid</structfield></entry>
      <entry><type>oid</type></entry>
      <entry></entry>
<!--
      <entry>Row identifier (hidden attribute; must be explicitly selected)</entry>
-->
      <entry>行識別子（隠し属性です。明示的に選択しなければなりません）</entry>
     </row>

     <row>
      <entry><structfield>defaclrole</structfield></entry>
      <entry><type>oid</type></entry>
      <entry><literal><link linkend="catalog-pg-authid"><structname>pg_authid</structname></link>.oid</literal></entry>
<!--
      <entry>The OID of the role associated with this entry</entry>
-->
      <entry>この項目に関連するロールのOID。</entry>
     </row>

     <row>
      <entry><structfield>defaclnamespace</structfield></entry>
      <entry><type>oid</type></entry>
      <entry><literal><link linkend="catalog-pg-namespace"><structname>pg_namespace</structname></link>.oid</literal></entry>
<!--
      <entry>The OID of the namespace associated with this entry,
       or 0 if none</entry>
-->
      <entry>
この項目に関連する名前空間のOID。何もない場合はゼロです。
      </entry>
     </row>

     <row>
      <entry><structfield>defaclobjtype</structfield></entry>
      <entry><type>char</type></entry>
      <entry></entry>
      <entry>
<!--
       Type of object this entry is for:
       <literal>r</> = relation (table, view),
       <literal>S</> = sequence,
       <literal>f</> = function,
<<<<<<< HEAD
       <literal>T</> = type
-->
この項目のオブジェクト種類。
<literal>r</> = リレーション(テーブル、ビュー)、<literal>S</> = シーケンス、<literal>f</> = 関数、<literal>T</> = 型
=======
       <literal>T</> = type,
       <literal>n</> = schema
>>>>>>> 4191e37a
      </entry>
     </row>

     <row>
      <entry><structfield>defaclacl</structfield></entry>
      <entry><type>aclitem[]</type></entry>
      <entry></entry>
      <entry>
<!--
       Access privileges that this type of object should have on creation
-->
この種類のオブジェクトが作成時に保持しなければならないアクセス権限。
      </entry>
     </row>
    </tbody>
   </tgroup>
  </table>

  <para>
<!--
   A <structname>pg_default_acl</> entry shows the initial privileges to
   be assigned to an object belonging to the indicated user.  There are
   currently two types of entry: <quote>global</> entries with
   <structfield>defaclnamespace</> = 0, and <quote>per-schema</> entries
   that reference a particular schema.  If a global entry is present then
   it <emphasis>overrides</> the normal hard-wired default privileges
   for the object type.  A per-schema entry, if present, represents privileges
   to be <emphasis>added to</> the global or hard-wired default privileges.
-->
<structname>pg_default_acl</>の項目は、指示されたユーザに属するオブジェクトに割り当てられる初期権限を示します。
現在2種類の項目があります。
<structfield>defaclnamespace</> = 0を持つ<quote>大域的</>な項目と特定のスキーマを参照する<quote>スキーマ単位</>の項目です。
大域的な項目が存在する場合、その種類のオブジェクトの通常の組み込まれたデフォルト権限を<emphasis>上書き</>します。
もしスキーマ単位の項目があれば、それは大域的な権限または組み込まれたデフォルト権限に<emphasis>追加される</>権限を表します。
  </para>

  <para>
<!--
   Note that when an ACL entry in another catalog is null, it is taken
   to represent the hard-wired default privileges for its object,
   <emphasis>not</> whatever might be in <structname>pg_default_acl</>
   at the moment.  <structname>pg_default_acl</> is only consulted during
   object creation.
-->
他のカタログ内のACL項目がNULLの場合、その時の<structname>pg_default_acl</>内のものでは<emphasis>ではなく</>そのオブジェクトの組み込まれたデフォルト権限を表すものが取られます。
<structname>pg_default_acl</>はオブジェクトの生成時のみに考慮されます。
  </para>

 </sect1>


 <sect1 id="catalog-pg-depend">
  <title><structname>pg_depend</structname></title>

  <indexterm zone="catalog-pg-depend">
   <primary>pg_depend</primary>
  </indexterm>

  <para>
<!--
   The catalog <structname>pg_depend</structname> records the dependency
   relationships between database objects.  This information allows
   <command>DROP</> commands to find which other objects must be dropped
   by <command>DROP CASCADE</> or prevent dropping in the <command>DROP
   RESTRICT</> case.
-->
<structname>pg_depend</structname>カタログは、データベースオブジェクト間の依存関係を記録します。
この情報によって<command>DROP</>コマンドが、他のどのオブジェクトを<command>DROP CASCADE</>で削除する必要があるか、また、<command>DROP RESTRICT</>で削除を防止するかの場合を判断します。
  </para>

  <para>
<!--
   See also <link linkend="catalog-pg-shdepend"><structname>pg_shdepend</structname></link>,
   which performs a similar function for dependencies involving objects
   that are shared across a database cluster.
-->
<link linkend="catalog-pg-shdepend"><structname>pg_shdepend</structname></link>も参照してください。
これはデータベースクラスタ間で共有されるオブジェクトの依存関係に対する似たような機能を持っています。
  </para>

  <table>
<!--
   <title><structname>pg_depend</> Columns</title>
-->
   <title><structname>pg_depend</>の列</title>

   <tgroup cols="4">
    <thead>
     <row>
<!--
      <entry>Name</entry>
      <entry>Type</entry>
      <entry>References</entry>
      <entry>Description</entry>
-->
      <entry>名前</entry>
      <entry>型</entry>
      <entry>参照先</entry>
      <entry>説明</entry>
     </row>
    </thead>

    <tbody>
     <row>
      <entry><structfield>classid</structfield></entry>
      <entry><type>oid</type></entry>
      <entry><literal><link linkend="catalog-pg-class"><structname>pg_class</structname></link>.oid</literal></entry>
<!--
      <entry>The OID of the system catalog the dependent object is in</entry>
-->
      <entry>依存するオブジェクトを含んだシステムカタログのOID</entry>
     </row>

     <row>
      <entry><structfield>objid</structfield></entry>
      <entry><type>oid</type></entry>
      <entry>any OID column</entry>
<!--
      <entry>The OID of the specific dependent object</entry>
-->
      <entry>特定の依存するオブジェクトのOID</entry>
     </row>

     <row>
      <entry><structfield>objsubid</structfield></entry>
      <entry><type>int4</type></entry>
      <entry></entry>
      <entry>
<!--
       For a table column, this is the column number (the
       <structfield>objid</> and <structfield>classid</> refer to the
       table itself).  For all other object types, this column is
       zero.
-->
テーブル列の場合、これは列番号です（<structfield>objid</>と<structfield>classid</>はテーブル自身を参照します）。
他のすべての種類のオブジェクトでは、このフィールドはゼロです。
      </entry>
     </row>

     <row>
      <entry><structfield>refclassid</structfield></entry>
      <entry><type>oid</type></entry>
      <entry><literal><link linkend="catalog-pg-class"><structname>pg_class</structname></link>.oid</literal></entry>
<!--
      <entry>The OID of the system catalog the referenced object is in</entry>
-->
      <entry>参照されるオブジェクトが存在するシステムカタログのOID</entry>
     </row>

     <row>
      <entry><structfield>refobjid</structfield></entry>
      <entry><type>oid</type></entry>
      <entry>any OID column</entry>
<!--
      <entry>The OID of the specific referenced object</entry>
-->
      <entry>特定の参照されるオブジェクトのOID</entry>
     </row>

     <row>
      <entry><structfield>refobjsubid</structfield></entry>
      <entry><type>int4</type></entry>
      <entry></entry>
      <entry>
<!--
       For a table column, this is the column number (the
       <structfield>refobjid</> and <structfield>refclassid</> refer
       to the table itself).  For all other object types, this column
       is zero.
-->
テーブル列の場合、これは列番号です（<structfield>refobjid</>と<structfield>refclassid</>はテーブル自身を参照します）。
他のすべての種類のオブジェクトでは、このフィールドはゼロです。
      </entry>
     </row>

     <row>
      <entry><structfield>deptype</structfield></entry>
      <entry><type>char</type></entry>
      <entry></entry>
      <entry>
<!--
       A code defining the specific semantics of this dependency relationship; see text
-->
       この依存関係の特定のセマンティクスを定義するコード（後述）。
      </entry>
     </row>

    </tbody>
   </tgroup>
  </table>

  <para>
<!--
   In all cases, a <structname>pg_depend</structname> entry indicates that the
   referenced object cannot be dropped without also dropping the dependent
   object.  However, there are several subflavors identified by
   <structfield>deptype</>:
-->
すべての場合において、<structname>pg_depend</structname>エントリは依存するオブジェクトも削除しない限り、参照されるオブジェクトを削除できないことを示します。
もっとも、<structfield>deptype</>によって指定される以下のようないくつかのオプションもあります。

   <variablelist>
    <varlistentry>
     <term><symbol>DEPENDENCY_NORMAL</> (<literal>n</>)</term>
     <listitem>
      <para>
<!--
       A normal relationship between separately-created objects.  The
       dependent object can be dropped without affecting the
       referenced object.  The referenced object can only be dropped
       by specifying <literal>CASCADE</>, in which case the dependent
       object is dropped, too.  Example: a table column has a normal
       dependency on its data type.
-->
個別に作成されたオブジェクト間の通常の関係です。
依存するオブジェクトは参照されるオブジェクトに影響を与えずに削除できます。
参照されるオブジェクトは<literal>CASCADE</>を指定することによってのみ削除することができます。
この場合は依存するオブジェクトも削除されます。
例：テーブルの列はそのデータ型に対して通常の依存関係を持ちます。
      </para>
     </listitem>
    </varlistentry>

    <varlistentry>
     <term><symbol>DEPENDENCY_AUTO</> (<literal>a</>)</term>
     <listitem>
      <para>
<!--
       The dependent object can be dropped separately from the
       referenced object, and should be automatically dropped
       (regardless of <literal>RESTRICT</> or <literal>CASCADE</>
       mode) if the referenced object is dropped.  Example: a named
       constraint on a table is made autodependent on the table, so
       that it will go away if the table is dropped.
-->
依存するオブジェクトは参照されるオブジェクトから独立して削除することができます。
そして、参照されるオブジェクトが削除される時は（<literal>RESTRICT</>もしくは<literal>CASCADE</>モードに関わりなく）依存するオブジェクトも自動的に削除されなければなりません。
例：テーブル上の名前付き制約はテーブル上に自動設定されているため、テーブルが削除されるとなくなります。
      </para>
     </listitem>
    </varlistentry>

    <varlistentry>
     <term><symbol>DEPENDENCY_INTERNAL</> (<literal>i</>)</term>
     <listitem>
      <para>
<!--
       The dependent object was created as part of creation of the
       referenced object, and is really just a part of its internal
       implementation.  A <command>DROP</> of the dependent object
       will be disallowed outright (we'll tell the user to issue a
       <command>DROP</> against the referenced object, instead).  A
       <command>DROP</> of the referenced object will be propagated
       through to drop the dependent object whether
       <command>CASCADE</> is specified or not.  Example: a trigger
       that's created to enforce a foreign-key constraint is made
       internally dependent on the constraint's
       <structname>pg_constraint</> entry.
-->
依存するオブジェクトは参照されるオブジェクトの作成時に作成されたもので、実際に内部実装の一部に過ぎません。
依存するオブジェクトに対して<command>DROP</>コマンドを直接的に実行できません
（その代わりに、参照されるオブジェクトに対して<command>DROP</>を実行するように指示されます）。
参照されるオブジェクトに<command>DROP</>を実行すると、<command>CASCADE</>が指定されているかどうかに関わらず、依存するオブジェクトも削除されます。
例：外部キー制約を強制するために作成されたトリガは内部的に制約の<structname>pg_constraint</>項目に依存しています。
      </para>
     </listitem>
    </varlistentry>

    <varlistentry>
     <term><symbol>DEPENDENCY_EXTENSION</> (<literal>e</>)</term>
     <listitem>
      <para>
<!--
       The dependent object is a member of the <firstterm>extension</> that is
       the referenced object (see
       <link linkend="catalog-pg-extension"><structname>pg_extension</structname></link>).
       The dependent object can be dropped only via
       <command>DROP EXTENSION</> on the referenced object.  Functionally
       this dependency type acts the same as an internal dependency, but
       it's kept separate for clarity and to simplify <application>pg_dump</>.
-->
依存するオブジェクトは参照されるオブジェクトの<firstterm>拡張</>のメンバです（<link linkend="catalog-pg-extension"><structname>pg_extension</structname></link>参照）。
依存するオブジェクトは参照されるオブジェクトに対する<command>DROP EXTENSION</>経由でのみ削除することができます。
機能的にはこの種類の依存関係は内部依存関係と同様に動作しますが、明確さと<application>pg_dump</>を単純化するために別々に保持されます。
      </para>
     </listitem>
    </varlistentry>

    <varlistentry>
     <term><symbol>DEPENDENCY_AUTO_EXTENSION</> (<literal>x</>)</term>
     <listitem>
      <para>
<!--
       The dependent object is not a member of the extension that is the
       referenced object (and so should not be ignored by pg_dump), but
       cannot function without it and should be dropped when the
       extension itself is. The dependent object may be dropped on its
       own as well.
-->
依存するオブジェクトは参照されるオブジェクトの拡張のメンバではありません（そしてそれゆえpg_dumpによって無視されません）が、参照されるオブジェクトなしに機能することが出来ず、拡張自体が削除される時に削除されるでしょう。
依存するオブジェクトは、同様にそれ自身で削除されるかもしれません。
      </para>
     </listitem>
    </varlistentry>

    <varlistentry>
     <term><symbol>DEPENDENCY_PIN</> (<literal>p</>)</term>
     <listitem>
      <para>
<!--
       There is no dependent object; this type of entry is a signal
       that the system itself depends on the referenced object, and so
       that object must never be deleted.  Entries of this type are
       created only by <command>initdb</command>.  The columns for the
       dependent object contain zeroes.
-->
依存するオブジェクトはありません。
この種類の項目は、参照されるオブジェクトにシステム自体が依存し、したがってオブジェクトを絶対に削除してはならないことを示します。
この種類の項目は<command>initdb</command>の実行時にのみ作成されます。
依存するオブジェクト列にはゼロが含まれます。
      </para>
     </listitem>
    </varlistentry>
   </variablelist>

<!--
   Other dependency flavors might be needed in future.
-->
将来的に、他の依存関係のオプションが必要になる可能性があります。
  </para>

 </sect1>


 <sect1 id="catalog-pg-description">
  <title><structname>pg_description</structname></title>

  <indexterm zone="catalog-pg-description">
   <primary>pg_description</primary>
  </indexterm>

  <para>
<!--
   The catalog <structname>pg_description</> stores optional descriptions
   (comments) for each database object.  Descriptions can be manipulated
   with the <xref linkend="sql-comment"> command and viewed with
   <application>psql</application>'s <literal>\d</literal> commands.
   Descriptions of many built-in system objects are provided in the initial
   contents of <structname>pg_description</structname>.
-->
各データベースオブジェクトに対して付けられたオプションの補足説明（コメント）は<structname>pg_description</>カタログに格納されます。
補足説明は<xref linkend="sql-comment">コマンドで編集でき、<application>psql</application>の<literal>\d</literal>コマンドで表示できます。
多くの組み込み型のシステムオブジェクトの説明は、<structname>pg_description</structname>の最初の部分で提供されています。
  </para>

  <para>
<!--
   See also <link linkend="catalog-pg-shdescription"><structname>pg_shdescription</structname></link>,
   which performs a similar function for descriptions involving objects that
   are shared across a database cluster.
-->
<link linkend="catalog-pg-shdescription"><structname>pg_shdescription</structname></link>も参照してください。
こちらは、データベースクラスタに渡って共有されるオブジェクトに関する説明について、同様の機能を行います。
  </para>

  <table>
<!--
   <title><structname>pg_description</> Columns</title>
-->
   <title><structname>pg_description</>の列</title>

   <tgroup cols="4">
    <thead>
     <row>
<!--
      <entry>Name</entry>
      <entry>Type</entry>
      <entry>References</entry>
      <entry>Description</entry>
-->
      <entry>名前</entry>
      <entry>型</entry>
      <entry>参照先</entry>
      <entry>説明</entry>
     </row>
    </thead>

    <tbody>
     <row>
      <entry><structfield>objoid</structfield></entry>
      <entry><type>oid</type></entry>
      <entry>any OID column</entry>
<!--
      <entry>The OID of the object this description pertains to</entry>
-->
      <entry>この補足説明が属するオブジェクトのOID</entry>
     </row>

     <row>
      <entry><structfield>classoid</structfield></entry>
      <entry><type>oid</type></entry>
      <entry><literal><link linkend="catalog-pg-class"><structname>pg_class</structname></link>.oid</literal></entry>
<!--
      <entry>The OID of the system catalog this object appears in</entry>
-->
      <entry>このオブジェクトが現れるシステムカタログのOID</entry>
     </row>

     <row>
      <entry><structfield>objsubid</structfield></entry>
      <entry><type>int4</type></entry>
      <entry></entry>
      <entry>
<!--
       For a comment on a table column, this is the column number (the
       <structfield>objoid</> and <structfield>classoid</> refer to
       the table itself).  For all other object types, this column is
       zero.
-->
テーブル列についてのコメントの場合、これは列の（<structfield>objoid</>もしくは<structfield>classoid</>はテーブル自身を参照します）列番号です。
他のすべての種類のオブジェクトでは、このフィールドはゼロです。
      </entry>
     </row>

     <row>
      <entry><structfield>description</structfield></entry>
      <entry><type>text</type></entry>
      <entry></entry>
<!--
      <entry>Arbitrary text that serves as the description of this object</entry>
-->
      <entry>このオブジェクトの説明となる任意のテキスト</entry>
     </row>
    </tbody>
   </tgroup>
  </table>

 </sect1>


 <sect1 id="catalog-pg-enum">
  <title><structname>pg_enum</structname></title>

  <indexterm zone="catalog-pg-enum">
   <primary>pg_enum</primary>
  </indexterm>

  <para>
<!--
   The <structname>pg_enum</structname> catalog contains entries
   showing the values and labels for each enum type. The
   internal representation of a given enum value is actually the OID
   of its associated row in <structname>pg_enum</structname>.
-->
<structname>pg_enum</structname>カタログは、各列挙型についてその値とラベルを示す項目を含みます。
ある与えられた列挙値の内部表現は、実際には<structname>pg_enum</structname>内の関連付けられた行のOIDです。
  </para>

  <table>
<!--
   <title><structname>pg_enum</> Columns</title>
-->
   <title><structname>pg_enum</>の列</title>

   <tgroup cols="4">
    <thead>
     <row>
<!--
      <entry>Name</entry>
      <entry>Type</entry>
      <entry>References</entry>
      <entry>Description</entry>
-->
      <entry>名前</entry>
      <entry>型</entry>
      <entry>参照先</entry>
      <entry>説明</entry>
     </row>
    </thead>

    <tbody>
     <row>
      <entry><structfield>oid</structfield></entry>
      <entry><type>oid</type></entry>
      <entry></entry>
<!--
      <entry>Row identifier (hidden attribute; must be explicitly selected)</entry>
-->
      <entry>行識別子（隠し属性です。明示的に選択しなければなりません）</entry>
     </row>

     <row>
      <entry><structfield>enumtypid</structfield></entry>
      <entry><type>oid</type></entry>
      <entry><literal><link linkend="catalog-pg-type"><structname>pg_type</structname></link>.oid</literal></entry>
<!--
      <entry>The OID of the <structname>pg_type</> entry owning this enum value</entry>
-->
      <entry>この列挙値を所有している<structname>pg_type</>項目のOID</entry>
     </row>

     <row>
      <entry><structfield>enumsortorder</structfield></entry>
      <entry><type>float4</type></entry>
      <entry></entry>
<!--
      <entry>The sort position of this enum value within its enum type</entry>
-->
      <entry>列挙型におけるこの列挙値のソート位置</entry>
     </row>

     <row>
      <entry><structfield>enumlabel</structfield></entry>
      <entry><type>name</type></entry>
      <entry></entry>
<!--
      <entry>The textual label for this enum value</entry>
-->
      <entry>この列挙値のテキストラベル</entry>
     </row>
    </tbody>
   </tgroup>
  </table>

  <para>
<!--
   The OIDs for <structname>pg_enum</structname> rows follow a special
   rule: even-numbered OIDs are guaranteed to be ordered in the same way
   as the sort ordering of their enum type.  That is, if two even OIDs
   belong to the same enum type, the smaller OID must have the smaller
   <structfield>enumsortorder</structfield> value.  Odd-numbered OID values
   need bear no relationship to the sort order.  This rule allows the
   enum comparison routines to avoid catalog lookups in many common cases.
   The routines that create and alter enum types attempt to assign even
   OIDs to enum values whenever possible.
-->
<structname>pg_enum</structname>行のOIDは次のような特別な規則に従います。
列挙型のソート順序と同じ順序で並んだ偶数のOIDが保証されています。
つまり、２つの偶数のOIDが同じ列挙型に属する場合、OIDの小さい方がより小さい<structfield>enumsortorder</structfield>値を持たなければなりません。
奇数のOID値はソート順序に関連を持ってはなりません。
この規則により列挙の比較処理は多くの一般的な場合でカタログの検索を防ぐことができます。
列挙型の作成および変更を行う処理は、可能であれば偶数のOIDを列挙値に割り当てようとします。
  </para>

  <para>
<!--
   When an enum type is created, its members are assigned sort-order
   positions 1..<replaceable>n</>.  But members added later might be given
   negative or fractional values of <structfield>enumsortorder</structfield>.
   The only requirement on these values is that they be correctly
   ordered and unique within each enum type.
-->
列挙型を作成する時、そのメンバには1..<replaceable>n</>のソート順位置が割り当てられます。
しかし後で追加されたメンバには負もしくは<structfield>enumsortorder</structfield>の小数値が与えられる可能性があります。
これらの値の要件は、各列挙型の中で正しく順序付けされ、かつ一意であることだけです。
  </para>
 </sect1>


 <sect1 id="catalog-pg-event-trigger">
  <title><structname>pg_event_trigger</structname></title>

  <indexterm zone="catalog-pg-event-trigger">
   <primary>pg_event_trigger</primary>
  </indexterm>

  <para>
<!--
   The catalog <structname>pg_event_trigger</structname> stores event triggers.
   See <xref linkend="event-triggers"> for more information.
-->
<structname>pg_event_trigger</structname>カタログはイベントトリガを格納します。
詳細は<xref linkend="event-triggers">を参照してください。
  </para>

  <table>
<!--
   <title><structname>pg_event_trigger</> Columns</title>
-->
   <title><structname>pg_event_trigger</>の列</title>

   <tgroup cols="4">
    <thead>
     <row>
<!--
      <entry>Name</entry>
      <entry>Type</entry>
      <entry>References</entry>
      <entry>Description</entry>
-->
      <entry>名前</entry>
      <entry>型</entry>
      <entry>参照先</entry>
      <entry>説明</entry>
     </row>
    </thead>

    <tbody>
     <row>
      <entry><structfield>evtname</structfield></entry>
      <entry><type>name</type></entry>
      <entry></entry>
<!--
      <entry>Trigger name (must be unique)</entry>
-->
      <entry>トリガ名（一意でなければなりません）</entry>
     </row>

     <row>
      <entry><structfield>evtevent</structfield></entry>
      <entry><type>name</type></entry>
      <entry></entry>
<!--
      <entry>Identifies the event for which this trigger fires</entry>
-->
      <entry>このトリガが発行する対象のイベントを識別します。</entry>
     </row>

     <row>
      <entry><structfield>evtowner</structfield></entry>
      <entry><type>oid</type></entry>
      <entry><literal><link linkend="catalog-pg-authid"><structname>pg_authid</structname></link>.oid</literal></entry>
<!--
      <entry>Owner of the event trigger</entry>
-->
      <entry>イベントトリガの所有者</entry>
     </row>

     <row>
      <entry><structfield>evtfoid</structfield></entry>
      <entry><type>oid</type></entry>
      <entry><literal><link linkend="catalog-pg-proc"><structname>pg_proc</structname></link>.oid</literal></entry>
<!--
      <entry>The function to be called</entry>
-->
      <entry>呼び出される関数</entry>
     </row>

     <row>
      <entry><structfield>evtenabled</structfield></entry>
      <entry><type>char</type></entry>
      <entry></entry>
      <entry>
<!--
       Controls in which <xref linkend="guc-session-replication-role"> modes
       the event trigger fires.
       <literal>O</> = trigger fires in <quote>origin</> and <quote>local</> modes,
       <literal>D</> = trigger is disabled,
       <literal>R</> = trigger fires in <quote>replica</> mode,
       <literal>A</> = trigger fires always.
-->
どの<xref linkend="guc-session-replication-role"> モードでこのイベントトリガを発行するかを制御します。
<literal>O</>では、トリガは<quote>origin</>および<quote>local</> モードで発行します。
<literal>D</>では、トリガは無効です。
<literal>R</> では、トリガは<quote>replica</>モードで発行します。
<literal>A</>では、トリガは常に発行します。
      </entry>
     </row>

     <row>
      <entry><structfield>evttags</structfield></entry>
      <entry><type>text[]</type></entry>
      <entry></entry>
      <entry>
<!--
        Command tags for which this trigger will fire.  If NULL, the firing
        of this trigger is not restricted on the basis of the command tag.
-->
このトリガを発行するコマンドタグです。 NULLの場合、このトリガの発行はコマンドタグに基づいて制限されていません。
      </entry>
     </row>
    </tbody>
   </tgroup>
  </table>
 </sect1>


 <sect1 id="catalog-pg-extension">
  <title><structname>pg_extension</structname></title>

  <indexterm zone="catalog-pg-extension">
   <primary>pg_extension</primary>
  </indexterm>

  <para>
<!--
   The catalog <structname>pg_extension</structname> stores information
   about the installed extensions.  See <xref linkend="extend-extensions">
   for details about extensions.
-->
<structname>pg_extension</structname>カタログにはインストールされた拡張に関する情報が格納されます。
拡張の詳細については<xref linkend="extend-extensions">を参照してください。
  </para>

  <table>
<!--
   <title><structname>pg_extension</> Columns</title>
-->
   <title><structname>pg_extension</>の列</title>

   <tgroup cols="4">
    <thead>
     <row>
<!--
      <entry>Name</entry>
      <entry>Type</entry>
      <entry>References</entry>
      <entry>Description</entry>
-->
      <entry>名前</entry>
      <entry>型</entry>
      <entry>参照先</entry>
      <entry>説明</entry>
     </row>
    </thead>

    <tbody>
     <row>
      <entry><structfield>oid</structfield></entry>
      <entry><type>oid</type></entry>
      <entry></entry>
<!--
      <entry>Row identifier (hidden attribute; must be explicitly selected)</entry>
-->
      <entry>行識別子（隠し属性です。明示的に選択しなければなりません）</entry>
     </row>

     <row>
      <entry><structfield>extname</structfield></entry>
      <entry><type>name</type></entry>
      <entry></entry>
<!--
      <entry>Name of the extension</entry>
-->
      <entry>拡張の名前</entry>
     </row>

     <row>
      <entry><structfield>extowner</structfield></entry>
      <entry><type>oid</type></entry>
      <entry><literal><link linkend="catalog-pg-authid"><structname>pg_authid</structname></link>.oid</literal></entry>
<!--
      <entry>Owner of the extension</entry>
-->
      <entry>拡張の所有者</entry>
     </row>

     <row>
      <entry><structfield>extnamespace</structfield></entry>
      <entry><type>oid</type></entry>
      <entry><literal><link linkend="catalog-pg-namespace"><structname>pg_namespace</structname></link>.oid</literal></entry>
<!--
      <entry>Schema containing the extension's exported objects</entry>
-->
      <entry>拡張が提供するオブジェクトを含むスキーマ</entry>
     </row>

     <row>
      <entry><structfield>extrelocatable</structfield></entry>
      <entry><type>bool</type></entry>
      <entry></entry>
<!--
      <entry>True if extension can be relocated to another schema</entry>
-->
      <entry>拡張が他のスキーマに再配置可能である場合真</entry>
     </row>

     <row>
      <entry><structfield>extversion</structfield></entry>
      <entry><type>text</type></entry>
      <entry></entry>
<!--
      <entry>Version name for the extension</entry>
-->
      <entry>拡張のバージョン名</entry>
     </row>

     <row>
      <entry><structfield>extconfig</structfield></entry>
      <entry><type>oid[]</type></entry>
      <entry><literal><link linkend="catalog-pg-class"><structname>pg_class</structname></link>.oid</literal></entry>
<!--
      <entry>Array of <type>regclass</> OIDs for the extension's configuration
       table(s), or <literal>NULL</> if none</entry>
-->
      <entry>
拡張の設定テーブルの<type>regclass</> OIDの配列。なければ<literal>NULL</>
      </entry>
     </row>

     <row>
      <entry><structfield>extcondition</structfield></entry>
      <entry><type>text[]</type></entry>
      <entry></entry>
<!--
      <entry>Array of <literal>WHERE</>-clause filter conditions for the
       extension's configuration table(s), or <literal>NULL</> if none</entry>
-->
      <entry>
拡張の設定テーブル用の<literal>WHERE</>句フィルタ条件の配列。なければ<literal>NULL</>
      </entry>
     </row>

    </tbody>
   </tgroup>
  </table>

  <para>
<!--
   Note that unlike most catalogs with a <quote>namespace</> column,
   <structfield>extnamespace</structfield> is not meant to imply
   that the extension belongs to that schema.  Extension names are never
   schema-qualified.  Rather, <structfield>extnamespace</structfield>
   indicates the schema that contains most or all of the extension's
   objects.  If <structfield>extrelocatable</structfield> is true, then
   this schema must in fact contain all schema-qualifiable objects
   belonging to the extension.
-->
ほとんどの<quote>名前空間</>に関する列を持つカタログと異なり、<structfield>extnamespace</structfield>は、拡張がそのスキーマに属することを意図したものではありません。
拡張の名前は決してスキーマで修飾されません。
<structfield>extnamespace</structfield>は、拡張のオブジェクトのすべて、あるいは、ほとんどを含むスキーマを示します。
<structfield>extrelocatable</structfield>が真の場合、このスキーマは拡張に属するすべてのスキーマ修飾可能なオブジェクトを含まなければなりません。
  </para>
 </sect1>


 <sect1 id="catalog-pg-foreign-data-wrapper">
  <title><structname>pg_foreign_data_wrapper</structname></title>

  <indexterm zone="catalog-pg-foreign-data-wrapper">
   <primary>pg_foreign_data_wrapper</primary>
  </indexterm>

  <para>
<!--
   The catalog <structname>pg_foreign_data_wrapper</structname> stores
   foreign-data wrapper definitions.  A foreign-data wrapper is the
   mechanism by which external data, residing on foreign servers, is
   accessed.
-->
<structname>pg_foreign_data_wrapper</structname>カタログは外部データラッパの定義を保存します。
外部データラッパは外部サーバにあるデータにアクセスするための機構です。
  </para>

  <table>
<!--
   <title><structname>pg_foreign_data_wrapper</> Columns</title>
-->
   <title><structname>pg_foreign_data_wrapper</>の列</title>

   <tgroup cols="4">
    <thead>
     <row>
<!--
      <entry>Name</entry>
      <entry>Type</entry>
      <entry>References</entry>
      <entry>Description</entry>
-->
      <entry>名前</entry>
      <entry>型</entry>
      <entry>参照先</entry>
      <entry>説明</entry>
     </row>
    </thead>

    <tbody>
     <row>
      <entry><structfield>oid</structfield></entry>
      <entry><type>oid</type></entry>
      <entry></entry>
<!--
      <entry>Row identifier (hidden attribute; must be explicitly selected)</entry>
-->
      <entry>行識別子（隠し属性です。明示的に選択しなければなりません）</entry>
     </row>

     <row>
      <entry><structfield>fdwname</structfield></entry>
      <entry><type>name</type></entry>
      <entry></entry>
<!--
      <entry>Name of the foreign-data wrapper</entry>
-->
      <entry>外部データラッパの名前</entry>
     </row>

     <row>
      <entry><structfield>fdwowner</structfield></entry>
      <entry><type>oid</type></entry>
      <entry><literal><link linkend="catalog-pg-authid"><structname>pg_authid</structname></link>.oid</literal></entry>
<!--
      <entry>Owner of the foreign-data wrapper</entry>
-->
      <entry>外部データラッパの所有者</entry>
     </row>

     <row>
      <entry><structfield>fdwhandler</structfield></entry>
      <entry><type>oid</type></entry>
      <entry><literal><link linkend="catalog-pg-proc"><structname>pg_proc</structname></link>.oid</literal></entry>
      <entry>
<!--
       References a handler function that is responsible for
       supplying execution routines for the foreign-data wrapper.
       Zero if no handler is provided
-->
外部データラッパに対する実行関数の提供に責任を持つハンドラ関数への参照。
ハンドラ関数がない場合はゼロになります。
      </entry>
     </row>

     <row>
      <entry><structfield>fdwvalidator</structfield></entry>
      <entry><type>oid</type></entry>
      <entry><literal><link linkend="catalog-pg-proc"><structname>pg_proc</structname></link>.oid</literal></entry>
      <entry>
<!--
       References a validator function that is responsible for
       checking the validity of the options given to the
       foreign-data wrapper, as well as options for foreign servers and user
       mappings using the foreign-data wrapper.  Zero if no validator
       is provided
-->
外部サーバや外部データラッパを使用するユーザマップと同様に外部データラッパに対して与えられたオプションの正当性を検査する有効性検証関数。
有効性検証関数がない場合はゼロになります。
      </entry>
     </row>

     <row>
      <entry><structfield>fdwacl</structfield></entry>
      <entry><type>aclitem[]</type></entry>
      <entry></entry>
      <entry>
<!--
       Access privileges; see
       <xref linkend="sql-grant"> and
       <xref linkend="sql-revoke">
       for details
-->
アクセス権限。
詳細は<xref linkend="sql-grant">と<xref linkend="sql-revoke">を参照してください。
      </entry>
     </row>

     <row>
      <entry><structfield>fdwoptions</structfield></entry>
      <entry><type>text[]</type></entry>
      <entry></entry>
      <entry>
<!--
       Foreign-data wrapper specific options, as <quote>keyword=value</> strings
-->
       外部データラッパの<quote>keyword=value</>のような特定のオプション。
      </entry>
     </row>
    </tbody>
   </tgroup>
  </table>
 </sect1>


 <sect1 id="catalog-pg-foreign-server">
  <title><structname>pg_foreign_server</structname></title>

  <indexterm zone="catalog-pg-foreign-server">
   <primary>pg_foreign_server</primary>
  </indexterm>

  <para>
<!--
   The catalog <structname>pg_foreign_server</structname> stores
   foreign server definitions.  A foreign server describes a source
   of external data, such as a remote server.  Foreign
   servers are accessed via foreign-data wrappers.
-->
<structname>pg_foreign_server</structname>カタログは外部サーバの定義を保存します。
外部サーバはリモートサーバなど外部データの源を記述します。
外部サーバは外部データラッパを介してアクセスされます。
  </para>

  <table>
<!--
   <title><structname>pg_foreign_server</> Columns</title>
-->
   <title><structname>pg_foreign_server</>の列</title>

   <tgroup cols="4">
    <thead>
     <row>
<!--
      <entry>Name</entry>
      <entry>Type</entry>
      <entry>References</entry>
      <entry>Description</entry>
-->
      <entry>名前</entry>
      <entry>型</entry>
      <entry>参照先</entry>
      <entry>説明</entry>
     </row>
    </thead>

    <tbody>
     <row>
      <entry><structfield>oid</structfield></entry>
      <entry><type>oid</type></entry>
      <entry></entry>
<!--
      <entry>Row identifier (hidden attribute; must be explicitly selected)</entry>
-->
      <entry>行識別子（隠し属性です。明示的に選択しなければなりません）</entry>
     </row>

     <row>
      <entry><structfield>srvname</structfield></entry>
      <entry><type>name</type></entry>
      <entry></entry>
<!--
      <entry>Name of the foreign server</entry>
-->
      <entry>外部サーバの名前</entry>
     </row>

     <row>
      <entry><structfield>srvowner</structfield></entry>
      <entry><type>oid</type></entry>
      <entry><literal><link linkend="catalog-pg-authid"><structname>pg_authid</structname></link>.oid</literal></entry>
<!--
      <entry>Owner of the foreign server</entry>
-->
      <entry>外部サーバの所有者</entry>
     </row>

     <row>
      <entry><structfield>srvfdw</structfield></entry>
      <entry><type>oid</type></entry>
      <entry><literal><link linkend="catalog-pg-foreign-data-wrapper"><structname>pg_foreign_data_wrapper</structname></link>.oid</literal></entry>
<!--
      <entry>OID of the foreign-data wrapper of this foreign server</entry>
-->
      <entry>外部サーバの外部データラッパのOID</entry>
     </row>

     <row>
      <entry><structfield>srvtype</structfield></entry>
      <entry><type>text</type></entry>
      <entry></entry>
<!--
      <entry>Type of the server (optional)</entry>
-->
      <entry>サーバの型 (オプション)</entry>
     </row>

     <row>
      <entry><structfield>srvversion</structfield></entry>
      <entry><type>text</type></entry>
      <entry></entry>
<!--
      <entry>Version of the server (optional)</entry>
-->
      <entry>サーバのバージョン (オプション)</entry>
     </row>

     <row>
      <entry><structfield>srvacl</structfield></entry>
      <entry><type>aclitem[]</type></entry>
      <entry></entry>
      <entry>
<!--
       Access privileges; see
       <xref linkend="sql-grant"> and
       <xref linkend="sql-revoke">
       for details
-->
アクセス権限。
詳細は<xref linkend="sql-grant">と<xref linkend="sql-revoke">を参照してください。
      </entry>
     </row>

     <row>
      <entry><structfield>srvoptions</structfield></entry>
      <entry><type>text[]</type></entry>
      <entry></entry>
<!--
      <entry>
       Foreign server specific options, as <quote>keyword=value</> strings
      </entry>
-->
      <entry>
       外部サーバの<quote>keyword=value</>のような特定のオプション。
      </entry>
     </row>
    </tbody>
   </tgroup>
  </table>
 </sect1>


 <sect1 id="catalog-pg-foreign-table">
  <title><structname>pg_foreign_table</structname></title>

  <indexterm zone="catalog-pg-foreign-table">
   <primary>pg_foreign_table</primary>
  </indexterm>

  <para>
<!--
   The catalog <structname>pg_foreign_table</structname> contains
   auxiliary information about foreign tables.  A foreign table is
   primarily represented by a <structname>pg_class</structname> entry,
   just like a regular table.  Its <structname>pg_foreign_table</structname>
   entry contains the information that is pertinent only to foreign tables
   and not any other kind of relation.
-->
<structname>pg_foreign_table</structname>カタログには、外部テーブルに関する補助情報が含まれます。
外部テーブルは主に<structname>pg_class</structname>の項目により表されます。
<structname>pg_foreign_table</structname>の項目には、外部テーブルに属する情報のみに関する情報が含まれ、他の種類のリレーションは含まれません。
  </para>

  <table>
<!--
   <title><structname>pg_foreign_table</> Columns</title>
-->
   <title><structname>pg_foreign_table</>の列</title>

   <tgroup cols="4">
    <thead>
     <row>
<!--
      <entry>Name</entry>
      <entry>Type</entry>
      <entry>References</entry>
      <entry>Description</entry>
-->
      <entry>名前</entry>
      <entry>型</entry>
      <entry>参照先</entry>
      <entry>説明</entry>
     </row>
    </thead>

    <tbody>
     <row>
      <entry><structfield>ftrelid</structfield></entry>
      <entry><type>oid</type></entry>
      <entry><literal><link linkend="catalog-pg-class"><structname>pg_class</structname></link>.oid</literal></entry>
<!--
      <entry>OID of the <structname>pg_class</> entry for this foreign table</entry>
-->
      <entry>この外部テーブルに対する<structname>pg_class</>項目のOID</entry>
     </row>

     <row>
      <entry><structfield>ftserver</structfield></entry>
      <entry><type>oid</type></entry>
      <entry><literal><link linkend="catalog-pg-foreign-server"><structname>pg_foreign_server</structname></link>.oid</literal></entry>
<!--
      <entry>OID of the foreign server for this foreign table</entry>
-->
      <entry>この外部テーブルに対する外部サーバOID</entry>
     </row>

     <row>
      <entry><structfield>ftoptions</structfield></entry>
      <entry><type>text[]</type></entry>
      <entry></entry>
<!--
      <entry>
       Foreign table options, as <quote>keyword=value</> strings
      </entry>
-->
      <entry>
<quote>keyword=value</>文字列のような、外部テーブルのオプション
      </entry>
     </row>
    </tbody>
   </tgroup>
  </table>
 </sect1>


 <sect1 id="catalog-pg-index">
  <title><structname>pg_index</structname></title>

  <indexterm zone="catalog-pg-index">
   <primary>pg_index</primary>
  </indexterm>

  <para>
<!--
   The catalog <structname>pg_index</structname> contains part of the information
   about indexes.  The rest is mostly in
   <structname>pg_class</structname>.
-->
<structname>pg_index</structname>カタログはインデックス情報の一部を保持します。
その他のほとんどの情報は<structname>pg_class</structname>にあります。
  </para>

  <table>
<!--
   <title><structname>pg_index</> Columns</title>
-->
   <title><structname>pg_index</>の列</title>

   <tgroup cols="4">
    <thead>
     <row>
<!--
      <entry>Name</entry>
      <entry>Type</entry>
      <entry>References</entry>
      <entry>Description</entry>
-->
      <entry>名前</entry>
      <entry>型</entry>
      <entry>参照先</entry>
      <entry>説明</entry>
     </row>
    </thead>

    <tbody>
     <row>
      <entry><structfield>indexrelid</structfield></entry>
      <entry><type>oid</type></entry>
      <entry><literal><link linkend="catalog-pg-class"><structname>pg_class</structname></link>.oid</literal></entry>
<!--
      <entry>The OID of the <structname>pg_class</> entry for this index</entry>
-->
      <entry>このインデックスに対する<structname>pg_class</>項目のOID</entry>
     </row>

     <row>
      <entry><structfield>indrelid</structfield></entry>
      <entry><type>oid</type></entry>
      <entry><literal><link linkend="catalog-pg-class"><structname>pg_class</structname></link>.oid</literal></entry>
<!--
      <entry>The OID of the <structname>pg_class</> entry for the table this index is for</entry>
-->
      <entry>このインデックスが使われるテーブルに対する<structname>pg_class</>項目のOID</entry>
     </row>

     <row>
      <entry><structfield>indnatts</structfield></entry>
      <entry><type>int2</type></entry>
      <entry></entry>
<!--
      <entry>The number of columns in the index (duplicates
      <literal>pg_class.relnatts</literal>)</entry>
-->
      <entry>インデックス内の列数（<literal>pg_class.relnatts</literal>の複製）</entry>
     </row>

     <row>
      <entry><structfield>indisunique</structfield></entry>
      <entry><type>bool</type></entry>
      <entry></entry>
<!--
      <entry>If true, this is a unique index</entry>
-->
      <entry>真の場合は一意性インデックス</entry>
     </row>

     <row>
      <entry><structfield>indisprimary</structfield></entry>
      <entry><type>bool</type></entry>
      <entry></entry>
<!--
      <entry>If true, this index represents the primary key of the table
      (<structfield>indisunique</> should always be true when this is true)</entry>
-->
      <entry>
      真の場合このインデックスはテーブルの主キーを表します
（この値が真の時<structfield>indisunique</>は常に真でなければなりません）。
      </entry>
     </row>

     <row>
      <entry><structfield>indisexclusion</structfield></entry>
      <entry><type>bool</type></entry>
      <entry></entry>
<!--
      <entry>If true, this index supports an exclusion constraint</entry>
-->
      <entry>真の場合、このインデックスは排他制約をサポートします。</entry>
     </row>

     <row>
      <entry><structfield>indimmediate</structfield></entry>
      <entry><type>bool</type></entry>
      <entry></entry>
<!--
      <entry>If true, the uniqueness check is enforced immediately on
       insertion
       (irrelevant if <structfield>indisunique</> is not true)</entry>
-->
      <entry>
真の場合、一意性検査が挿入時即座に強制されます。
(<structfield>indisunique</>が真でなければ無関係です。)
      </entry>
     </row>

     <row>
      <entry><structfield>indisclustered</structfield></entry>
      <entry><type>bool</type></entry>
      <entry></entry>
<!--
      <entry>If true, the table was last clustered on this index</entry>
-->
      <entry>真の場合、前回このインデックスを元にテーブルはクラスタ化されました。</entry>
     </row>

     <row>
      <entry><structfield>indisvalid</structfield></entry>
      <entry><type>bool</type></entry>
      <entry></entry>
      <entry>
<!--
       If true, the index is currently valid for queries.  False means the
       index is possibly incomplete: it must still be modified by
       <command>INSERT</>/<command>UPDATE</> operations, but it cannot safely
       be used for queries. If it is unique, the uniqueness property is not
       guaranteed true either.
-->
真の場合、現在このインデックスは問い合わせに対して有効です。
偽は、インデックスが不完全かもしれないことを意味します。
<command>INSERT</>/<command>UPDATE</>操作による変更が行われているはずで、問い合わせに使用するには安全ではありません。
一意性インデックスであれば、一意性も保証されません。
      </entry>
     </row>

     <row>
      <entry><structfield>indcheckxmin</structfield></entry>
      <entry><type>bool</type></entry>
      <entry></entry>
      <entry>
<!--
       If true, queries must not use the index until the <structfield>xmin</>
       of this <structname>pg_index</> row is below their <symbol>TransactionXmin</symbol>
       event horizon, because the table may contain broken HOT chains with
       incompatible rows that they can see
-->
真の場合、<structname>pg_index</>行の<structfield>xmin</>が<symbol>TransactionXmin</symbol>イベント境界値を下回るまで、問い合わせはインデックスを使用してはいけません。
なぜなら、テーブルは互換性の無い行と共に破壊されたHOTチェインを含み、それらが可視であるかもしれないからです。
      </entry>
     </row>

     <row>
      <entry><structfield>indisready</structfield></entry>
      <entry><type>bool</type></entry>
      <entry></entry>
      <entry>
<!--
       If true, the index is currently ready for inserts.  False means the
       index must be ignored by <command>INSERT</>/<command>UPDATE</>
       operations.
-->
真の場合、インデックスは挿入に対する準備ができています。
偽の場合はインデックスは<command>INSERT</>/<command>UPDATE</>操作により無視されなければならないことを意味します。
      </entry>
     </row>

     <row>
      <entry><structfield>indislive</structfield></entry>
      <entry><type>bool</type></entry>
      <entry></entry>
      <entry>
<!--
       If false, the index is in process of being dropped, and should be
       ignored for all purposes (including HOT-safety decisions)
-->
偽の場合、インデックスの削除処理が進行中であり、このためすべての目的において（HOT安全性の決定を含む）無視しなければなりません。
      </entry>
     </row>

     <row>
      <entry><structfield>indisreplident</structfield></entry>
      <entry><type>bool</type></entry>
      <entry></entry>
      <entry>
<!--
       If true this index has been chosen as <quote>replica identity</>
       using <command>ALTER TABLE ... REPLICA IDENTITY USING INDEX
       ...</>
-->
真の場合、このインデックスは<command>ALTER TABLE ... REPLICA IDENTITY USING INDEX ...</>を用いて<quote>replica identity</>が選択されます。
      </entry>
     </row>

     <row>
      <entry><structfield>indkey</structfield></entry>
      <entry><type>int2vector</type></entry>
      <entry><literal><link linkend="catalog-pg-attribute"><structname>pg_attribute</structname></link>.attnum</literal></entry>
      <entry>
<!--
       This is an array of <structfield>indnatts</structfield> values that
       indicate which table columns this index indexes.  For example a value
       of <literal>1 3</literal> would mean that the first and the third table
       columns make up the index key.  A zero in this array indicates that the
       corresponding index attribute is an expression over the table columns,
       rather than a simple column reference.
-->
このインデックスがどのテーブル列をインデックスとしているかを示す<structfield>indnatts</structfield>配列の値です。
例えば、<literal>1 3</literal>は1番目と3番目のテーブル列がインデックスキーとなっていることを示します。
この配列でゼロとなっているのは対応するインデックスの属性が単純な列参照ではなくテーブル列に渡った演算式であることを示します。
      </entry>
     </row>

     <row>
      <entry><structfield>indcollation</structfield></entry>
      <entry><type>oidvector</type></entry>
      <entry><literal><link linkend="catalog-pg-collation"><structname>pg_collation</structname></link>.oid</literal></entry>
      <entry>
<!--
       For each column in the index key, this contains the OID of the
       collation to use for the index, or zero if the column is not
       of a collatable data type.
-->
インデックスキー内の各列に関してここにはインデックスで使用される照合順序のOIDが含まれます。
照合できないデータ型の列ではゼロが入ります。
      </entry>
     </row>

     <row>
      <entry><structfield>indclass</structfield></entry>
      <entry><type>oidvector</type></entry>
      <entry><literal><link linkend="catalog-pg-opclass"><structname>pg_opclass</structname></link>.oid</literal></entry>
      <entry>
<!--
       For each column in the index key, this contains the OID of
       the operator class to use.  See
       <link linkend="catalog-pg-opclass"><structname>pg_opclass</structname></link> for details.
-->
インデックスキー内のそれぞれの列に対して、使用する演算子クラスのOIDを保持します。
<link linkend="catalog-pg-opclass"><structname>pg_opclass</structname></link>を参照してください。
      </entry>
     </row>

     <row>
      <entry><structfield>indoption</structfield></entry>
      <entry><type>int2vector</type></entry>
      <entry></entry>
<!--
      <entry>
       This is an array of <structfield>indnatts</structfield> values that
       store per-column flag bits.  The meaning of the bits is defined by
       the index's access method.
      </entry>
-->
      <entry>
列毎のフラグビットを格納する<structfield>indnatts</structfield>値の配列です。
ビットの意味はインデックスのアクセスメソッドによって定義されています。
      </entry>
     </row>

     <row>
      <entry><structfield>indexprs</structfield></entry>
      <entry><type>pg_node_tree</type></entry>
      <entry></entry>
<!--
      <entry>
       Expression trees (in <function>nodeToString()</function>
       representation) for index attributes that are not simple column
       references.  This is a list with one element for each zero
       entry in <structfield>indkey</>.  Null if all index attributes
       are simple references.
      </entry>
-->
      <entry>
単純な列参照でないインデックス属性の（<function>nodeToString()</function>表現による）演算式ツリー。
単純な参照の場合はインデックス属性はすべてNULL。
      </entry>
     </row>

     <row>
      <entry><structfield>indpred</structfield></entry>
      <entry><type>pg_node_tree</type></entry>
      <entry></entry>
<!--
      <entry>
       Expression tree (in <function>nodeToString()</function>
       representation) for partial index predicate.  Null if not a
       partial index.
      </entry>
-->
      <entry>
      部分インデックス属性の（<function>nodeToString()</function>表現による）演算式ツリー。
部分インデックスでなければNULL。
      </entry>
     </row>
    </tbody>
   </tgroup>
  </table>

 </sect1>


 <sect1 id="catalog-pg-inherits">
  <title><structname>pg_inherits</structname></title>

  <indexterm zone="catalog-pg-inherits">
   <primary>pg_inherits</primary>
  </indexterm>

  <para>
<!--
   The catalog <structname>pg_inherits</> records information about
   table inheritance hierarchies.  There is one entry for each direct
   child table in the database.  (Indirect inheritance can be determined
   by following chains of entries.)
-->
<structname>pg_inherits</>カタログは継承階層の情報を記録します。
データベース内の、それぞれの直接の子テーブルに対して1つの記述があります（直接ではない継承は、記述の連鎖から決定されます）。
  </para>

  <table>
<!--
   <title><structname>pg_inherits</> Columns</title>
-->
   <title><structname>pg_inherits</>の列</title>

   <tgroup cols="4">
    <thead>
     <row>
<!--
      <entry>Name</entry>
      <entry>Type</entry>
      <entry>References</entry>
      <entry>Description</entry>
-->
      <entry>名前</entry>
      <entry>型</entry>
      <entry>参照先</entry>
      <entry>説明</entry>
     </row>
    </thead>

    <tbody>
     <row>
      <entry><structfield>inhrelid</structfield></entry>
      <entry><type>oid</type></entry>
      <entry><literal><link linkend="catalog-pg-class"><structname>pg_class</structname></link>.oid</literal></entry>
      <entry>
<!--
       The OID of the child table
-->
       子テーブルのOID。
      </entry>
     </row>

     <row>
      <entry><structfield>inhparent</structfield></entry>
      <entry><type>oid</type></entry>
      <entry><literal><link linkend="catalog-pg-class"><structname>pg_class</structname></link>.oid</literal></entry>
      <entry>
<!--
       The OID of the parent table
-->
       親テーブルのOID。
      </entry>
     </row>

     <row>
      <entry><structfield>inhseqno</structfield></entry>
      <entry><type>int4</type></entry>
      <entry></entry>
      <entry>
<!--
       If there is more than one direct parent for a child table (multiple
       inheritance), this number tells the order in which the
       inherited columns are to be arranged.  The count starts at 1.
-->
1つの子テーブルに1つ以上の親テーブルが存在する場合（複数継承）、この番号の順序に従って継承された列が配置されます。
番号は1から始まります。
      </entry>
     </row>
    </tbody>
   </tgroup>
  </table>

 </sect1>

 <sect1 id="catalog-pg-init-privs">
  <title><structname>pg_init_privs</structname></title>

  <indexterm zone="catalog-pg-init-privs">
   <primary>pg_init_privs</primary>
  </indexterm>

  <para>
<!--
   The catalog <structname>pg_init_privs</> records information about
   the initial privileges of objects in the system.  There is one entry
   for each object in the database which has a non-default (non-NULL)
   initial set of privileges.
-->
<structname>pg_init_privs</>カタログは、システム内のオブジェクトの初期権限についての情報を記録します。
データベース内の初期権限のセットがデフォルトでない（NULLでない）オブジェクトごとに1つの記述があります。
  </para>

  <para>
<!--
   Objects can have initial privileges either by having those privileges set
   when the system is initialized (by <application>initdb</>) or when the
   object is created during a <command>CREATE EXTENSION</command> and the
   extension script sets initial privileges using the <command>GRANT</command>
   system.  Note that the system will automatically handle recording of the
   privileges during the extension script and that extension authors need
   only use the <command>GRANT</command> and <command>REVOKE</command>
   statements in their script to have the privileges recorded.  The
   <literal>privtype</literal> column indicates if the initial privilege was
   set by <application>initdb</> or during a
   <command>CREATE EXTENSION</command> command.
-->
オブジェクトは、システムが（<application>initdb</>によって）初期化された時、またはオブジェクトが<command>CREATE EXTENSION</command>の実行中に作成され、拡張スクリプトが<command>GRANT</command>コマンドを使用して初期権限をシステムにセットする時に初期権限を持つことができます。
システムは、拡張スクリプトの実行中に権限の記録を自動的に処理することや、拡張作成者が権限を記録させるためにスクリプトの中で<command>GRANT</command>と<command>REVOKE</command>ステートメントの使用のみを必要とすることに注意してください。
<literal>privtype</literal>列は、初期権限が<application>initdb</>によって設定されたか、もしくは<command>CREATE EXTENSION</command>コマンド実行中に設定されたかを表示します。
  </para>

  <para>
<!--
   Objects which have initial privileges set by <application>initdb</> will
   have entries where <literal>privtype</literal> is
   <literal>'i'</literal>, while objects which have initial privileges set
   by <command>CREATE EXTENSION</command> will have entries where
   <literal>privtype</literal> is <literal>'e'</literal>.
-->
<application>initdb</>によって設定された初期権限を持つオブジェクトは、<literal>privtype</literal>が<literal>'i'</literal>で、<command>CREATE EXTENSION</command>によって設定された初期権限を持つオブジェクトは、<literal>privtype</literal>が<literal>'e'</literal>になります。
  </para>

  <table>
<!--
   <title><structname>pg_init_privs</> Columns</title>
-->
   <title><structname>pg_init_privs</>の列</title>

   <tgroup cols="4">
    <thead>
     <row>
<!--
      <entry>Name</entry>
      <entry>Type</entry>
      <entry>References</entry>
      <entry>Description</entry>
-->
      <entry>名前</entry>
      <entry>型</entry>
      <entry>参照先</entry>
      <entry>説明</entry>
     </row>
    </thead>

    <tbody>
     <row>
      <entry><structfield>objoid</structfield></entry>
      <entry><type>oid</type></entry>
<!--
      <entry>any OID column</entry>
      <entry>The OID of the specific object</entry>
-->
      <entry>いずれかのOID列</entry>
      <entry>オブジェクトを特定するOID</entry>
     </row>

     <row>
      <entry><structfield>classoid</structfield></entry>
      <entry><type>oid</type></entry>
      <entry><literal><link linkend="catalog-pg-class"><structname>pg_class</structname></link>.oid</literal></entry>
<!--
      <entry>The OID of the system catalog the object is in</entry>
-->
      <entry>オブジェクトが存在するシステムカタログのOID</entry>
     </row>

     <row>
      <entry><structfield>objsubid</structfield></entry>
      <entry><type>int4</type></entry>
      <entry></entry>
      <entry>
<!--
       For a table column, this is the column number (the
       <structfield>objoid</> and <structfield>classoid</> refer to the
       table itself).  For all other object types, this column is
       zero.
-->
テーブル列においては、列番号です（<structfield>objoid</>と<structfield>classoid</>はテーブル自身を参照します）。
その他すべてのオブジェクト型においては、この列はゼロです。
      </entry>
     </row>

     <row>
      <entry><structfield>privtype</structfield></entry>
      <entry><type>char</type></entry>
      <entry></entry>
      <entry>
<!--
       A code defining the type of initial privilege of this object; see text
-->
オブジェクトの初期権限の型を設定しているコード。
テキストを参照してください。
      </entry>
     </row>

     <row>
      <entry><structfield>initprivs</structfield></entry>
      <entry><type>aclitem[]</type></entry>
      <entry></entry>
      <entry>
<!--
       The initial access privileges; see
       <xref linkend="sql-grant"> and
       <xref linkend="sql-revoke">
       for details
-->
初期アクセス権限。
詳細は<xref linkend="sql-grant">と<xref linkend="sql-revoke">を参照してください。
      </entry>
     </row>

    </tbody>
   </tgroup>
  </table>

 </sect1>


 <sect1 id="catalog-pg-language">
  <title><structname>pg_language</structname></title>

  <indexterm zone="catalog-pg-language">
   <primary>pg_language</primary>
  </indexterm>

  <para>
<!--
   The catalog <structname>pg_language</structname> registers
   languages in which you can write functions or stored procedures.
   See <xref linkend="sql-createlanguage">
   and <xref linkend="xplang"> for more information about language handlers.
-->
<structname>pg_language</structname>カタログはユーザ定義関数やストアドプロシージャを作成することができる言語を登録します。
言語ハンドラの詳細は<xref linkend="sql-createlanguage">と<xref linkend="xplang">を参照してください。
  </para>

  <table>
<!--
   <title><structname>pg_language</> Columns</title>
-->
   <title><structname>pg_language</>の列</title>

   <tgroup cols="4">
    <thead>
     <row>
<!--
      <entry>Name</entry>
      <entry>Type</entry>
      <entry>References</entry>
      <entry>Description</entry>
-->
      <entry>名前</entry>
      <entry>型</entry>
      <entry>参照先</entry>
      <entry>説明</entry>
     </row>
    </thead>

    <tbody>
     <row>
      <entry><structfield>oid</structfield></entry>
      <entry><type>oid</type></entry>
      <entry></entry>
<!--
      <entry>Row identifier (hidden attribute; must be explicitly selected)</entry>
-->
      <entry>行識別子（隠し属性です。明示的に選択しなければなりません）</entry>
     </row>

     <row>
      <entry><structfield>lanname</structfield></entry>
      <entry><type>name</type></entry>
      <entry></entry>
<!--
      <entry>Name of the language</entry>
-->
      <entry>言語名称</entry>
     </row>

     <row>
      <entry><structfield>lanowner</structfield></entry>
      <entry><type>oid</type></entry>
      <entry><literal><link linkend="catalog-pg-authid"><structname>pg_authid</structname></link>.oid</literal></entry>
<!--
      <entry>Owner of the language</entry>
-->
      <entry>言語の所有者</entry>
     </row>

     <row>
      <entry><structfield>lanispl</structfield></entry>
      <entry><type>bool</type></entry>
      <entry></entry>
      <entry>
<!--
       This is false for internal languages (such as
       <acronym>SQL</acronym>) and true for user-defined languages.
       Currently, <application>pg_dump</application> still uses this
       to determine which languages need to be dumped, but this might be
       replaced by a different mechanism in the future.
-->
（<acronym>SQL</acronym>のような）内蔵言語ではfalseで、ユーザ定義言語ではtrueです。
現在、<application>pg_dump</application>ではどの言語がダンプされる必要があるかを特定するためにこれを利用していますが、近い将来に異なるメカニズムによって置き換わる可能性があります。
      </entry>
     </row>

     <row>
      <entry><structfield>lanpltrusted</structfield></entry>
      <entry><type>bool</type></entry>
      <entry></entry>
      <entry>
<!--
       True if this is a trusted language, which means that it is believed
       not to grant access to anything outside the normal SQL execution
       environment.  Only superusers can create functions in untrusted
       languages.
-->
信頼できる言語の場合はtrueです。
信頼できる言語とは、通常のSQL実行環境の外側にある、いかなる言語へのアクセス許可も付与されていないと信用できる言語です。
スーパーユーザのみが信頼されない言語で関数を作成することができます。
      </entry>
     </row>

     <row>
      <entry><structfield>lanplcallfoid</structfield></entry>
      <entry><type>oid</type></entry>
      <entry><literal><link linkend="catalog-pg-proc"><structname>pg_proc</structname></link>.oid</literal></entry>
      <entry>
<!--
       For noninternal languages this references the language
       handler, which is a special function that is responsible for
       executing all functions that are written in the particular
       language
-->
非内蔵言語用の、言語ハンドラを参照します。
これは、この言語で記述されたすべての関数を実行するための責任を持つ特別な関数です。
      </entry>
     </row>

     <row>
      <entry><structfield>laninline</structfield></entry>
      <entry><type>oid</type></entry>
      <entry><literal><link linkend="catalog-pg-proc"><structname>pg_proc</structname></link>.oid</literal></entry>
      <entry>
<!--
       This references a function that is responsible for executing
       <quote>inline</> anonymous code blocks
       (<xref linkend="sql-do"> blocks).
       Zero if inline blocks are not supported.
-->
これは<quote>インライン</>匿名コードブロック(<xref linkend="sql-do">ブロック)の実行に責任を持つ関数を参照します。
インラインブロックをサポートしない場合はゼロ。
      </entry>
     </row>

     <row>
      <entry><structfield>lanvalidator</structfield></entry>
      <entry><type>oid</type></entry>
      <entry><literal><link linkend="catalog-pg-proc"><structname>pg_proc</structname></link>.oid</literal></entry>
      <entry>
<!--
       This references a language validator function that is responsible
       for checking the syntax and validity of new functions when they
       are created.  Zero if no validator is provided.
-->
これは、新しい関数が作成された時に構文や有効性の検査を引き受ける言語有効性検査関数を参照します。
有効性検査関数がない場合はゼロになります。
      </entry>
     </row>

     <row>
      <entry><structfield>lanacl</structfield></entry>
      <entry><type>aclitem[]</type></entry>
      <entry></entry>
<!--
      <entry>
       Access privileges; see
       <xref linkend="sql-grant"> and
       <xref linkend="sql-revoke">
       for details
-->
      <entry>アクセス権限。
<xref linkend="sql-grant">と<xref linkend="sql-revoke">を参照してください。
      </entry>
     </row>
    </tbody>
   </tgroup>
  </table>

 </sect1>


 <sect1 id="catalog-pg-largeobject">
  <title><structname>pg_largeobject</structname></title>

  <indexterm zone="catalog-pg-largeobject">
   <primary>pg_largeobject</primary>
  </indexterm>

  <para>
<!--
   The catalog <structname>pg_largeobject</structname> holds the data making up
   <quote>large objects</quote>.  A large object is identified by an OID
   assigned when it is created.  Each large object is broken into
   segments or <quote>pages</> small enough to be conveniently stored as rows
   in <structname>pg_largeobject</structname>.
   The amount of data per page is defined to be <symbol>LOBLKSIZE</> (which is currently
   <literal>BLCKSZ/4</>, or typically 2 kB).
-->
<structname>pg_largeobject</structname>カタログは<quote>ラージオブジェクト</quote>を構築するデータを保持します。
ラージオブジェクトは作成された時に割り当てられたOIDで識別されます。
それぞれのラージオブジェクトは<structname>pg_largeobject</structname>の行に都合良く格納されるのに十分に足る小さなセグメント、もしくは<quote>ページ</>に分割されます。
ページごとのデータ量は（現在<literal>BLCKSZ/4</>あるいは典型的に2キロバイトの）<symbol>LOBLKSIZE</>として定義されます。
  </para>

  <para>
<!--
   Prior to <productname>PostgreSQL</> 9.0, there was no permission structure
   associated with large objects.  As a result,
   <structname>pg_largeobject</structname> was publicly readable and could be
   used to obtain the OIDs (and contents) of all large objects in the system.
   This is no longer the case; use
   <link linkend="catalog-pg-largeobject-metadata"><structname>pg_largeobject_metadata</></link>
   to obtain a list of large object OIDs.
-->
<productname>PostgreSQL</> 9.0より前までは、ラージオブジェクトに関連した権限構造はありませんでした。
その結果<structname>pg_largeobject</structname>は可読性が高いもので、システム内のすべてのラージオブジェクトのOIDを入手するために使用することができました。
これはもはや当てはまりません。
ラージオブジェクトのOIDのリストを入手するためには<link linkend="catalog-pg-largeobject-metadata"><structname>pg_largeobject_metadata</></link>を使用してください。
  </para>

  <table>
<!--
   <title><structname>pg_largeobject</> Columns</title>
-->
   <title><structname>pg_largeobject</>の列</title>

   <tgroup cols="4">
    <thead>
     <row>
<!--
      <entry>Name</entry>
      <entry>Type</entry>
      <entry>References</entry>
      <entry>Description</entry>
-->
      <entry>名前</entry>
      <entry>型</entry>
      <entry>参照先</entry>
      <entry>説明</entry>
     </row>
    </thead>

    <tbody>
     <row>
      <entry><structfield>loid</structfield></entry>
      <entry><type>oid</type></entry>
      <entry><literal><link linkend="catalog-pg-largeobject-metadata"><structname>pg_largeobject_metadata</structname></link>.oid</literal></entry>
<!--
      <entry>Identifier of the large object that includes this page</entry>
-->
      <entry>このページを含んだラージオブジェクトの識別子</entry>
     </row>

     <row>
      <entry><structfield>pageno</structfield></entry>
      <entry><type>int4</type></entry>
      <entry></entry>
<!--
      <entry>Page number of this page within its large object
      (counting from zero)</entry>
-->
      <entry>ラージオブジェクト内の（ゼロから数えた）このページのページ番号</entry>
     </row>

     <row>
      <entry><structfield>data</structfield></entry>
      <entry><type>bytea</type></entry>
      <entry></entry>
      <entry>
<!--
       Actual data stored in the large object.
       This will never be more than <symbol>LOBLKSIZE</> bytes and might be less.
-->
       ラージオブジェクト内に保存された実データ。
<symbol>LOBLKSIZE</>バイトを絶対上回りません。
たぶんそれより小さいでしょう。
      </entry>
     </row>
    </tbody>
   </tgroup>
  </table>

  <para>
<!--
   Each row of <structname>pg_largeobject</structname> holds data
   for one page of a large object, beginning at
   byte offset (<literal>pageno * LOBLKSIZE</>) within the object.  The implementation
   allows sparse storage: pages might be missing, and might be shorter than
   <literal>LOBLKSIZE</> bytes even if they are not the last page of the object.
   Missing regions within a large object read as zeroes.
-->
<structname>pg_largeobject</structname>のそれぞれの行はオブジェクト内のバイトオフセット（<literal>pageno * LOBLKSIZE</>）から始まるラージオブジェクトの1ページ分のデータを保持します。
ページが見つからなかったり、たとえオブジェクトの最後のページでない場合でも<literal>LOBLKSIZE</>より小さくてもよいといった、あちこちに散らばって保存されてもよいような実装になっています。
ラージオブジェクトの中で見つからない部分はゼロとして読み込まれます。
  </para>

 </sect1>

 <sect1 id="catalog-pg-largeobject-metadata">
  <title><structname>pg_largeobject_metadata</structname></title>

  <indexterm zone="catalog-pg-largeobject-metadata">
   <primary>pg_largeobject_metadata</primary>
  </indexterm>

  <para>
<!--
   The catalog <structname>pg_largeobject_metadata</structname>
   holds metadata associated with large objects.  The actual large object
   data is stored in
   <link linkend="catalog-pg-largeobject"><structname>pg_largeobject</></link>.
-->
<structname>pg_largeobject_metadata</structname>はラージオブジェクトに関連したメタデータを保持します。
実際のラージオブジェクトデータは<link linkend="catalog-pg-largeobject"><structname>pg_largeobject</></link>に格納されます。
  </para>

  <table>
<!--
   <title><structname>pg_largeobject_metadata</> Columns</title>
-->
   <title><structname>pg_largeobject_metadata</>の列</title>

   <tgroup cols="4">
    <thead>
     <row>
<!--
      <entry>Name</entry>
      <entry>Type</entry>
      <entry>References</entry>
      <entry>Description</entry>
-->
      <entry>名前</entry>
      <entry>型</entry>
      <entry>参照先</entry>
      <entry>説明</entry>
     </row>
    </thead>

    <tbody>
     <row>
      <entry><structfield>oid</structfield></entry>
      <entry><type>oid</type></entry>
      <entry></entry>
<!--
      <entry>Row identifier (hidden attribute; must be explicitly selected)</entry>
-->
      <entry>行識別子（隠し属性です。明示的に選択しなければなりません）</entry>
     </row>

     <row>
      <entry><structfield>lomowner</structfield></entry>
      <entry><type>oid</type></entry>
      <entry><literal><link linkend="catalog-pg-authid"><structname>pg_authid</structname></link>.oid</literal></entry>
<!--
      <entry>Owner of the large object</entry>
-->
      <entry>ラージオブジェクトの所有者</entry>
     </row>

     <row>
      <entry><structfield>lomacl</structfield></entry>
      <entry><type>aclitem[]</type></entry>
      <entry></entry>
      <entry>
<!--
       Access privileges; see
       <xref linkend="sql-grant"> and
       <xref linkend="sql-revoke">
       for details
-->
アクセス権限。
<xref linkend="sql-grant">および<xref linkend="sql-revoke">を参照してください。
      </entry>
     </row>

    </tbody>
   </tgroup>
  </table>
 </sect1>


 <sect1 id="catalog-pg-namespace">
  <title><structname>pg_namespace</structname></title>

  <indexterm zone="catalog-pg-namespace">
   <primary>pg_namespace</primary>
  </indexterm>

  <para>
<!--
   The catalog <structname>pg_namespace</> stores namespaces.
   A namespace is the structure underlying SQL schemas: each namespace
   can have a separate collection of relations, types, etc. without name
   conflicts.
-->
<structname>pg_namespace</>カタログは名前空間を保存します。
名前空間はSQLスキーマの裏にある構造です。
それぞれの名前空間は、リレーション、型などの集合を、名前が競合することなく、個別に持ちます。
  </para>

  <table>
<!--
   <title><structname>pg_namespace</> Columns</title>
-->
   <title><structname>pg_namespace</>の列</title>

   <tgroup cols="4">
    <thead>
     <row>
<!--
      <entry>Name</entry>
      <entry>Type</entry>
      <entry>References</entry>
      <entry>Description</entry>
-->
      <entry>名前</entry>
      <entry>型</entry>
      <entry>参照先</entry>
      <entry>説明</entry>
     </row>
    </thead>

    <tbody>
     <row>
      <entry><structfield>oid</structfield></entry>
      <entry><type>oid</type></entry>
      <entry></entry>
<!--
      <entry>Row identifier (hidden attribute; must be explicitly selected)</entry>
-->
      <entry>行識別子（隠し属性です。明示的に選択しなければなりません）</entry>
     </row>

     <row>
      <entry><structfield>nspname</structfield></entry>
      <entry><type>name</type></entry>
      <entry></entry>
<!--
      <entry>Name of the namespace</entry>
-->
      <entry>名前空間の名前</entry>
     </row>

     <row>
      <entry><structfield>nspowner</structfield></entry>
      <entry><type>oid</type></entry>
      <entry><literal><link linkend="catalog-pg-authid"><structname>pg_authid</structname></link>.oid</literal></entry>
<!--
      <entry>Owner of the namespace</entry>
-->
      <entry>名前空間の所有者</entry>
     </row>

     <row>
      <entry><structfield>nspacl</structfield></entry>
      <entry><type>aclitem[]</type></entry>
      <entry></entry>
      <entry>
<!--
      <entry>
       Access privileges; see
       <xref linkend="sql-grant"> and
       <xref linkend="sql-revoke">
       for details
      </entry>
-->
アクセス権限。
<xref linkend="sql-grant">と<xref linkend="sql-revoke">を参照してください。
      </entry>
     </row>
    </tbody>
   </tgroup>
  </table>

 </sect1>


 <sect1 id="catalog-pg-opclass">
  <title><structname>pg_opclass</structname></title>

  <indexterm zone="catalog-pg-opclass">
   <primary>pg_opclass</primary>
  </indexterm>

  <para>
<!--
   The catalog <structname>pg_opclass</structname> defines
   index access method operator classes.  Each operator class defines
   semantics for index columns of a particular data type and a particular
   index access method.  An operator class essentially specifies that a
   particular operator family is applicable to a particular indexable column
   data type.  The set of operators from the family that are actually usable
   with the indexed column are whichever ones accept the column's data type
   as their left-hand input.
-->
<structname>pg_opclass</structname>カタログはインデックスアクセスメソッド演算子クラスを定義します。
それぞれの演算子クラスは特定のデータ型のインデックス列のセマンティクスと特定のインデックスアクセスメソッドを定義します。
演算子クラスは、ある特定の演算子族は特定のインデックス可能な列データの型に対して適用できる、ということを本質的に特定します。
インデックス付けされた列を実際に使用可能な演算子族の演算子群は、その列のデータ型を左辺の入力として受け付けます。
  </para>

  <para>
<!--
   Operator classes are described at length in <xref linkend="xindex">.
-->
   演算子クラスについては<xref linkend="xindex">に詳細に説明されています。
  </para>

  <table>
<!--
   <title><structname>pg_opclass</> Columns</title>
-->
   <title><structname>pg_opclass</>の列</title>

   <tgroup cols="4">
    <thead>
     <row>
<!--
      <entry>Name</entry>
      <entry>Type</entry>
      <entry>References</entry>
      <entry>Description</entry>
-->
     <entry>名前</entry>
     <entry>型</entry>
     <entry>参照先</entry>
     <entry>説明</entry>
     </row>
    </thead>
    <tbody>

     <row>
      <entry><structfield>oid</structfield></entry>
      <entry><type>oid</type></entry>
      <entry></entry>
<!--
      <entry>Row identifier (hidden attribute; must be explicitly selected)</entry>
-->
      <entry>行識別子（隠し属性です。明示的に選択しなければなりません）</entry>
     </row>

     <row>
      <entry><structfield>opcmethod</structfield></entry>
      <entry><type>oid</type></entry>
      <entry><literal><link linkend="catalog-pg-am"><structname>pg_am</structname></link>.oid</literal></entry>
<!--
      <entry>Index access method operator class is for</entry>
-->
      <entry>対象のインデックスアクセスメソッド演算子クラス</entry>
     </row>

     <row>
      <entry><structfield>opcname</structfield></entry>
      <entry><type>name</type></entry>
      <entry></entry>
<!--
      <entry>Name of this operator class</entry>
-->
      <entry>この演算子クラスの名前</entry>
     </row>

     <row>
      <entry><structfield>opcnamespace</structfield></entry>
      <entry><type>oid</type></entry>
      <entry><literal><link linkend="catalog-pg-namespace"><structname>pg_namespace</structname></link>.oid</literal></entry>
<!--
      <entry>Namespace of this operator class</entry>
-->
      <entry>この演算子クラスの名前空間</entry>
     </row>

     <row>
      <entry><structfield>opcowner</structfield></entry>
      <entry><type>oid</type></entry>
      <entry><literal><link linkend="catalog-pg-authid"><structname>pg_authid</structname></link>.oid</literal></entry>
<!--
      <entry>Owner of the operator class</entry>
-->
      <entry>演算子クラスの所有者</entry>
     </row>

     <row>
      <entry><structfield>opcfamily</structfield></entry>
      <entry><type>oid</type></entry>
      <entry><literal><link linkend="catalog-pg-opfamily"><structname>pg_opfamily</structname></link>.oid</literal></entry>
<!--
      <entry>Operator family containing the operator class</entry>
-->
      <entry>演算子クラスを含んでいる演算子族</entry>
     </row>

     <row>
      <entry><structfield>opcintype</structfield></entry>
      <entry><type>oid</type></entry>
      <entry><literal><link linkend="catalog-pg-type"><structname>pg_type</structname></link>.oid</literal></entry>
<!--
      <entry>Data type that the operator class indexes</entry>
-->
      <entry>演算子クラスがインデックスを作成するデータ型</entry>
     </row>

     <row>
      <entry><structfield>opcdefault</structfield></entry>
      <entry><type>bool</type></entry>
      <entry></entry>
<!--
      <entry>True if this operator class is the default for <structfield>opcintype</></entry>
-->
      <entry>演算子クラスが<structfield>opcintype</>のデフォルトである場合は真</entry>
     </row>

     <row>
      <entry><structfield>opckeytype</structfield></entry>
      <entry><type>oid</type></entry>
      <entry><literal><link linkend="catalog-pg-type"><structname>pg_type</structname></link>.oid</literal></entry>
<!--
      <entry>Type of data stored in index, or zero if same as <structfield>opcintype</></entry>
-->
      <entry>インデックス内に格納されているデータ型。<structfield>opcintype</>と同じ場合はゼロ</entry>
     </row>

    </tbody>
   </tgroup>
  </table>

  <para>
<!--
   An operator class's <structfield>opcmethod</> must match the
   <structname>opfmethod</> of its containing operator family.
   Also, there must be no more than one <structname>pg_opclass</structname>
   row having <structname>opcdefault</> true for any given combination of
   <structname>opcmethod</> and <structname>opcintype</>.
-->
演算子クラスの<structfield>opcmethod</>は、演算子クラスが含んでいる演算子族の<structname>opfmethod</>に一致しなければいけません。
また、任意の<structname>opcmethod</>と<structname>opcintype</>の組み合わせに対して<structname>opcdefault</>が真となるような<structname>pg_opclass</structname>行が複数存在してはいけません。
  </para>

 </sect1>


 <sect1 id="catalog-pg-operator">
  <title><structname>pg_operator</structname></title>

  <indexterm zone="catalog-pg-operator">
   <primary>pg_operator</primary>
  </indexterm>

  <para>
<!--
   The catalog <structname>pg_operator</> stores information about operators.
   See <xref linkend="sql-createoperator">
   and <xref linkend="xoper"> for more information.
-->
<structname>pg_operator</>カタログは演算子の情報を保存します。
<xref linkend="sql-createoperator">と<xref linkend="xoper">を参照してください。
  </para>

  <table>
<!--
   <title><structname>pg_operator</> Columns</title>
-->
   <title><structname>pg_operator</>の列</title>

   <tgroup cols="4">
    <thead>
     <row>
<!--
      <entry>Name</entry>
      <entry>Type</entry>
      <entry>References</entry>
      <entry>Description</entry>
-->
      <entry>名前</entry>
      <entry>型</entry>
      <entry>参照先</entry>
      <entry>説明</entry>
     </row>
    </thead>

    <tbody>
     <row>
      <entry><structfield>oid</structfield></entry>
      <entry><type>oid</type></entry>
      <entry></entry>
<!--
      <entry>Row identifier (hidden attribute; must be explicitly selected)</entry>
-->
      <entry>行識別子（隠し属性です。明示的に選択しなければなりません）</entry>
     </row>

     <row>
      <entry><structfield>oprname</structfield></entry>
      <entry><type>name</type></entry>
      <entry></entry>
<!--
      <entry>Name of the operator</entry>
-->
      <entry>演算子名</entry>
     </row>

     <row>
      <entry><structfield>oprnamespace</structfield></entry>
      <entry><type>oid</type></entry>
      <entry><literal><link linkend="catalog-pg-namespace"><structname>pg_namespace</structname></link>.oid</literal></entry>
      <entry>
<!--
       The OID of the namespace that contains this operator
-->
       この演算子を含む名前空間のOID
      </entry>
     </row>

     <row>
      <entry><structfield>oprowner</structfield></entry>
      <entry><type>oid</type></entry>
      <entry><literal><link linkend="catalog-pg-authid"><structname>pg_authid</structname></link>.oid</literal></entry>
<!--
      <entry>Owner of the operator</entry>
-->
      <entry>演算子の所有者</entry>
     </row>

     <row>
      <entry><structfield>oprkind</structfield></entry>
      <entry><type>char</type></entry>
      <entry></entry>
      <entry>
<!--
       <literal>b</> = infix (<quote>both</quote>), <literal>l</> = prefix
       (<quote>left</quote>), <literal>r</> = postfix (<quote>right</quote>)
-->
       <literal>b</> = 挿入辞（<quote>両側</quote>）、
       <literal>l</> = 接頭辞（<quote>左側</quote>)、
       <literal>r</> = 接尾辞（<quote>右側</quote>）
      </entry>
     </row>

     <row>
      <entry><structfield>oprcanmerge</structfield></entry>
      <entry><type>bool</type></entry>
      <entry></entry>
<!--
      <entry>This operator supports merge joins</entry>
-->
      <entry>この演算子はマージ結合をサポートします。</entry>
     </row>

     <row>
      <entry><structfield>oprcanhash</structfield></entry>
      <entry><type>bool</type></entry>
      <entry></entry>
<!--
      <entry>This operator supports hash joins</entry>
-->
      <entry>この演算子はハッシュ結合をサポートします。</entry>
     </row>

     <row>
      <entry><structfield>oprleft</structfield></entry>
      <entry><type>oid</type></entry>
      <entry><literal><link linkend="catalog-pg-type"><structname>pg_type</structname></link>.oid</literal></entry>
<!--
      <entry>Type of the left operand</entry>
-->
      <entry>左辺オペランドの型</entry>
     </row>

     <row>
      <entry><structfield>oprright</structfield></entry>
      <entry><type>oid</type></entry>
      <entry><literal><link linkend="catalog-pg-type"><structname>pg_type</structname></link>.oid</literal></entry>
<!--
      <entry>Type of the right operand</entry>
-->
      <entry>右辺オペランドの型</entry>
     </row>

     <row>
      <entry><structfield>oprresult</structfield></entry>
      <entry><type>oid</type></entry>
      <entry><literal><link linkend="catalog-pg-type"><structname>pg_type</structname></link>.oid</literal></entry>
<!--
      <entry>Type of the result</entry>
-->
      <entry>結果の型</entry>
     </row>

     <row>
      <entry><structfield>oprcom</structfield></entry>
      <entry><type>oid</type></entry>
      <entry><literal><link linkend="catalog-pg-operator"><structname>pg_operator</structname></link>.oid</literal></entry>
<!--
      <entry>Commutator of this operator, if any</entry>
-->
      <entry>もし存在すればこの演算子の交代演算子</entry>
     </row>

     <row>
      <entry><structfield>oprnegate</structfield></entry>
      <entry><type>oid</type></entry>
      <entry><literal><link linkend="catalog-pg-operator"><structname>pg_operator</structname></link>.oid</literal></entry>
<!--
      <entry>Negator of this operator, if any</entry>
-->
      <entry>もし存在すればこの演算子の否定子</entry>
     </row>

     <row>
      <entry><structfield>oprcode</structfield></entry>
      <entry><type>regproc</type></entry>
      <entry><literal><link linkend="catalog-pg-proc"><structname>pg_proc</structname></link>.oid</literal></entry>
<!--
      <entry>Function that implements this operator</entry>
-->
      <entry>この演算子を実装する関数</entry>
     </row>

     <row>
      <entry><structfield>oprrest</structfield></entry>
      <entry><type>regproc</type></entry>
      <entry><literal><link linkend="catalog-pg-proc"><structname>pg_proc</structname></link>.oid</literal></entry>
<!--
      <entry>Restriction selectivity estimation function for this operator</entry>
-->
      <entry>この演算子の制約選択評価関数</entry>
     </row>

     <row>
      <entry><structfield>oprjoin</structfield></entry>
      <entry><type>regproc</type></entry>
      <entry><literal><link linkend="catalog-pg-proc"><structname>pg_proc</structname></link>.oid</literal></entry>
<!--
      <entry>Join selectivity estimation function for this operator</entry>
-->
      <entry>この演算子の結合選択評価関数</entry>
     </row>
    </tbody>
   </tgroup>
  </table>

  <para>
<!--
   Unused column contain zeroes. For example, <structfield>oprleft</structfield>
   is zero for a prefix operator.
-->
未使用の列にはゼロが入ります。
例えば、接頭辞演算子では<structfield>oprleft</structfield>はゼロです。
  </para>

 </sect1>


 <sect1 id="catalog-pg-opfamily">
  <title><structname>pg_opfamily</structname></title>

  <indexterm zone="catalog-pg-opfamily">
   <primary>pg_opfamily</primary>
  </indexterm>

  <para>
<!--
   The catalog <structname>pg_opfamily</structname> defines operator families.
   Each operator family is a collection of operators and associated
   support routines that implement the semantics specified for a particular
   index access method.  Furthermore, the operators in a family are all
   <quote>compatible</>, in a way that is specified by the access method.
   The operator family concept allows cross-data-type operators to be used
   with indexes and to be reasoned about using knowledge of access method
   semantics.
-->
<structname>pg_opfamily</structname>カタログは演算子族を定義します。
それぞれの演算子族は、演算子とサポートルーチン(特定のインデックスアクセスメソッドのために特化されたセマンティクスを実装するような関連付けられたもの)を集めたものです。
さらに、演算子族内の演算子はすべて、アクセスメソッドにより特定される方法において<quote>互換性</>があります。
演算子族の概念は、データ型を跨る演算子がインデックスで使用されることを許可し、さらにアクセスメソッドのセマンティクスの知識を使用することについて理由付けすることも許可します。
  </para>

  <para>
<!--
   Operator families are described at length in <xref linkend="xindex">.
-->
演算子族については<xref linkend="xindex">で詳しく説明します。
  </para>

  <table>
<!--
   <title><structname>pg_opfamily</> Columns</title>
-->
   <title><structname>pg_opfamily</>の列</title>

   <tgroup cols="4">
    <thead>
     <row>
<!--
      <entry>Name</entry>
      <entry>Type</entry>
      <entry>References</entry>
      <entry>Description</entry>
-->
      <entry>名前</entry>
      <entry>型</entry>
      <entry>参照先</entry>
      <entry>説明</entry>
     </row>
    </thead>
    <tbody>

     <row>
      <entry><structfield>oid</structfield></entry>
      <entry><type>oid</type></entry>
      <entry></entry>
<!--
      <entry>Row identifier (hidden attribute; must be explicitly selected)</entry>
-->
      <entry>行識別子（隠し属性です。明示的に選択しなければなりません）</entry>
     </row>

     <row>
      <entry><structfield>opfmethod</structfield></entry>
      <entry><type>oid</type></entry>
      <entry><literal><link linkend="catalog-pg-am"><structname>pg_am</structname></link>.oid</literal></entry>
<!--
      <entry>Index access method operator family is for</entry>
-->
      <entry>対象のインデックスアクセスメソッド演算子族</entry>
     </row>

     <row>
      <entry><structfield>opfname</structfield></entry>
      <entry><type>name</type></entry>
      <entry></entry>
<!--
      <entry>Name of this operator family</entry>
-->
      <entry>演算子族の名称</entry>
     </row>

     <row>
      <entry><structfield>opfnamespace</structfield></entry>
      <entry><type>oid</type></entry>
      <entry><literal><link linkend="catalog-pg-namespace"><structname>pg_namespace</structname></link>.oid</literal></entry>
<!--
      <entry>Namespace of this operator family</entry>
-->
      <entry>演算子族の名前空間</entry>
     </row>

     <row>
      <entry><structfield>opfowner</structfield></entry>
      <entry><type>oid</type></entry>
      <entry><literal><link linkend="catalog-pg-authid"><structname>pg_authid</structname></link>.oid</literal></entry>
<!--
      <entry>Owner of the operator family</entry>
-->
      <entry>演算子族の所有者</entry>
     </row>

    </tbody>
   </tgroup>
  </table>

  <para>
<!--
   The majority of the information defining an operator family is not in its
   <structname>pg_opfamily</structname> row, but in the associated rows in
   <link linkend="catalog-pg-amop"><structname>pg_amop</structname></link>,
   <link linkend="catalog-pg-amproc"><structname>pg_amproc</structname></link>,
   and
   <link linkend="catalog-pg-opclass"><structname>pg_opclass</structname></link>.
-->
演算子族を定義している情報の大部分が、<structname>pg_opfamily</structname>行にあるわけではなく、<link linkend="catalog-pg-amop"><structname>pg_amop</structname></link>や<link linkend="catalog-pg-amproc"><structname>pg_amproc</structname></link>や<link linkend="catalog-pg-opclass"><structname>pg_opclass</structname></link>行にあります。
  </para>

 </sect1>


 <sect1 id="catalog-pg-partitioned-table">
  <title><structname>pg_partitioned_table</structname></title>

  <indexterm zone="catalog-pg-partitioned-table">
   <primary>pg_partitioned_table</primary>
  </indexterm>

  <para>
<!--
   The catalog <structname>pg_partitioned_table</structname> stores
   information about how tables are partitioned.
-->
カタログ<structname>pg_partitioned_table</structname>はテーブルがどのようにパーティションに分けられているかに関する情報を格納します。
  </para>

  <table>
<!--
   <title><structname>pg_partitioned_table</> Columns</title>
-->
   <title><structname>pg_partitioned_table</>の列</title>

   <tgroup cols="4">
    <thead>
     <row>
<!--
      <entry>Name</entry>
      <entry>Type</entry>
      <entry>References</entry>
      <entry>Description</entry>
-->
      <entry>名前</entry>
      <entry>型</entry>
      <entry>参照先</entry>
      <entry>説明</entry>
     </row>
    </thead>

    <tbody>

     <row>
      <entry><structfield>partrelid</structfield></entry>
      <entry><type>oid</type></entry>
      <entry><literal><link linkend="catalog-pg-class"><structname>pg_class</structname></link>.oid</literal></entry>
<!--
      <entry>The OID of the <structname>pg_class</> entry for this partitioned table</entry>
-->
      <entry>このパーティションテーブルの<structname>pg_class</>のエントリのOID</entry>
     </row>

     <row>
      <entry><structfield>partstrat</structfield></entry>
      <entry><type>char</type></entry>
      <entry></entry>
      <entry>
<!--
       Partitioning strategy; <literal>l</> = list partitioned table,
       <literal>r</> = range partitioned table
-->
パーティショニング戦略。
<literal>l</>ならリストパーティションテーブル、<literal>r</>なら範囲パーティションテーブル。
      </entry>
     </row>

     <row>
      <entry><structfield>partnatts</structfield></entry>
      <entry><type>int2</type></entry>
      <entry></entry>
<!--
      <entry>The number of columns in partition key</entry>
-->
      <entry>パーティションキーの列の数</entry>
     </row>

     <row>
      <entry><structfield>partattrs</structfield></entry>
      <entry><type>int2vector</type></entry>
      <entry><literal><link linkend="catalog-pg-attribute"><structname>pg_attribute</structname></link>.attnum</literal></entry>
      <entry>
<!--
       This is an array of <structfield>partnatts</structfield> values that
       indicate which table columns are part of the partition key.  For
       example, a value of <literal>1 3</literal> would mean that the first
       and the third table columns make up the partition key.  A zero in this
       array indicates that the corresponding partition key column is an
       expression, rather than a simple column reference.
-->
これは<structfield>partnatts</structfield>値の配列で、どのテーブル列がパーティションキーの一部となっているかを示します。
例えば、値が<literal>1 3</literal>であれば、テーブルの1番目と3番目の列がパーティションキーを構成することを意味します。
この配列がゼロの場合は、対応するパーティションキー列が式であって、単なる列参照ではないことを示します。
      </entry>
     </row>

     <row>
      <entry><structfield>partclass</structfield></entry>
      <entry><type>oidvector</type></entry>
      <entry><literal><link linkend="catalog-pg-opclass"><structname>pg_opclass</structname></link>.oid</literal></entry>
      <entry>
<!--
       For each column in the partition key, this contains the OID of the
       operator class to use.  See
       <link linkend="catalog-pg-opclass"><structname>pg_opclass</structname></link> for details.
-->
これは、パーティションキーの各列について、使用する演算子クラスのOIDが入ります。
詳細については<link linkend="catalog-pg-opclass"><structname>pg_opclass</structname></link>を参照してください。
      </entry>
     </row>

     <row>
      <entry><structfield>partcollation</structfield></entry>
      <entry><type>oidvector</type></entry>
      <entry><literal><link linkend="catalog-pg-opclass"><structname>pg_opclass</structname></link>.oid</literal></entry>
      <entry>
<!--
       For each column in the partition key, this contains the OID of the
       collation to use for partitioning, or zero if the column is not
       of a collatable data type.
-->
これは、パーティションキーの各列について、パーティショニングで使用する照合のOIDが入ります。
列が照合できないデータ型の場合はゼロが入ります。
      </entry>
     </row>

     <row>
      <entry><structfield>partexprs</structfield></entry>
      <entry><type>pg_node_tree</type></entry>
      <entry></entry>
      <entry>
<!--
       Expression trees (in <function>nodeToString()</function>
       representation) for partition key columns that are not simple column
       references.  This is a list with one element for each zero
       entry in <structfield>partattrs</>.  Null if all partition key columns
       are simple references.
-->
単純な列参照ではないパーティションキー列についての（<function>nodeToString()</function>形式での）式ツリーです。
<structfield>partattrs</>がゼロの各エントリについて1つの要素があるリストになっています。
すべてのパーティションキー列が単純な参照ならNULLとなります。
      </entry>
     </row>

    </tbody>
   </tgroup>
  </table>
 </sect1>


 <sect1 id="catalog-pg-pltemplate">
  <title><structname>pg_pltemplate</structname></title>

  <indexterm zone="catalog-pg-pltemplate">
   <primary>pg_pltemplate</primary>
  </indexterm>

  <para>
<!--
   The catalog <structname>pg_pltemplate</structname> stores
   <quote>template</> information for procedural languages.
   A template for a language allows the language to be created in a
   particular database by a simple <command>CREATE LANGUAGE</> command,
   with no need to specify implementation details.
-->
<structname>pg_pltemplate</structname>カタログは手続き言語の<quote>テンプレート</>に関する情報を格納します。
手続き言語のテンプレートを使用することで、特定のデータベース内で単純な<command>CREATE LANGUAGE</>コマンドにより言語が作成できます。
実装の詳細を指定する必要はありません。
  </para>

  <para>
<!--
   Unlike most system catalogs, <structname>pg_pltemplate</structname>
   is shared across all databases of a cluster: there is only one
   copy of <structname>pg_pltemplate</structname> per cluster, not
   one per database.  This allows the information to be accessible in
   each database as it is needed.
-->
多くのシステムカタログと異なり<structname>pg_pltemplate</structname>はクラスタの全てのデータベースに共有されています。
データベース毎ではなく、クラスタ毎にただ1つの<structname>pg_pltemplate</structname>のコピーがあります。
これにより、それぞれのデータベースは、必要とされたときにデータにアクセスできます。
  </para>

  <table>
<!--
   <title><structname>pg_pltemplate</> Columns</title>
-->
   <title><structname>pg_pltemplate</>の列</title>

   <tgroup cols="3">
    <thead>
     <row>
<!--
      <entry>Name</entry>
      <entry>Type</entry>
      <entry>Description</entry>
-->
      <entry>名前</entry>
      <entry>型</entry>
      <entry>説明</entry>
     </row>
    </thead>

    <tbody>
     <row>
      <entry><structfield>tmplname</structfield></entry>
      <entry><type>name</type></entry>
<!--
      <entry>Name of the language this template is for</entry>
-->
      <entry>このテンプレートのための言語の名前</entry>
     </row>

     <row>
      <entry><structfield>tmpltrusted</structfield></entry>
      <entry><type>boolean</type></entry>
<!--
      <entry>True if language is considered trusted</entry>
-->
      <entry>言語が信頼されている場合は真</entry>
     </row>

     <row>
      <entry><structfield>tmpldbacreate</structfield></entry>
      <entry><type>boolean</type></entry>
<!--
      <entry>True if language may be created by a database owner</entry>
-->
      <entry>言語がデータベース所有者により作成されているかもしれない場合は真</entry>
     </row>

     <row>
      <entry><structfield>tmplhandler</structfield></entry>
      <entry><type>text</type></entry>
<!--
      <entry>Name of call handler function</entry>
-->
      <entry>呼び出しハンドラ関数の名前</entry>
     </row>

     <row>
      <entry><structfield>tmplinline</structfield></entry>
      <entry><type>text</type></entry>
<!--
      <entry>Name of anonymous-block handler function, or null if none</entry>
-->
      <entry>匿名ブロックハンドラ関数の名前。存在しない場合はNULL。</entry>
     </row>

     <row>
      <entry><structfield>tmplvalidator</structfield></entry>
      <entry><type>text</type></entry>
<!--
      <entry>Name of validator function, or null if none</entry>
-->
      <entry>有効性検査関数の名前。無い場合はNULL</entry>
     </row>

     <row>
      <entry><structfield>tmpllibrary</structfield></entry>
      <entry><type>text</type></entry>
<!--
      <entry>Path of shared library that implements language</entry>
-->
      <entry>言語を実装している共有ライブラリのパス</entry>
     </row>

     <row>
      <entry><structfield>tmplacl</structfield></entry>
      <entry><type>aclitem[]</type></entry>
<!--
      <entry>Access privileges for template (not actually used)</entry>
-->
      <entry>テンプレートのアクセス権限（実際には未使用）</entry>
     </row>

    </tbody>
   </tgroup>
  </table>

  <para>
<!--
   There are not currently any commands that manipulate procedural language
   templates; to change the built-in information, a superuser must modify
   the table using ordinary <command>INSERT</command>, <command>DELETE</command>,
   or <command>UPDATE</command> commands.
-->
手続き言語のテンプレートを扱うコマンドは、今のところありません。
組み込まれた情報を変えるためにはスーパーユーザが、<command>INSERT</command>、<command>DELETE</command>もしくは<command>UPDATE</command>を使用してテーブルを変更する必要があります。
  </para>

  <note>
   <para>
<!--
    It is likely that <structname>pg_pltemplate</> will be removed in some
    future release of <productname>PostgreSQL</productname>, in favor of
    keeping this knowledge about procedural languages in their respective
    extension installation scripts.
-->
手続き言語に関するこの情報を対応する拡張インストール用スクリプトで保持することを優先させ、今後の<productname>PostgreSQL</productname>のリリースで<structname>pg_pltemplate</>は削除される予定です。
   </para>
  </note>

 </sect1>


 <sect1 id="catalog-pg-policy">
  <title><structname>pg_policy</structname></title>

  <indexterm zone="catalog-pg-policy">
   <primary>pg_policy</primary>
  </indexterm>

  <para>
<!--
   The catalog <structname>pg_policy</structname> stores row level
   security policies for tables.  A policy includes the kind of
   command that it applies to (possibly all commands), the roles that it
   applies to, the expression to be added as a security-barrier
   qualification to queries that include the table, and the expression
   to be added as a <literal>WITH CHECK</> option for queries that attempt to
   add new records to the table.
-->
カタログ<structname>pg_policy</structname>はテーブルの行単位セキュリティのポリシーを格納します。
ポリシーには、それが適用されるコマンドの種類（すべてのコマンドのこともあります）、それが適用されるロール、セキュリティバリアの制約として、そのテーブルを含む問い合わせに追加される式、そしてテーブルに新しいレコードを追加しようとする問い合わせのために<literal>WITH CHECK</>オプションとして追加される式が含まれます。
  </para>

  <table>

<!--
   <title><structname>pg_policy</structname> Columns</title>
-->
   <title><structname>pg_policy</structname>の列</title>

   <tgroup cols="4">
    <thead>
     <row>
<!--
      <entry>Name</entry>
      <entry>Type</entry>
      <entry>References</entry>
      <entry>Description</entry>
-->
      <entry>名前</entry>
      <entry>型</entry>
      <entry>参照先</entry>
      <entry>説明</entry>
     </row>
    </thead>

    <tbody>
     <row>
      <entry><structfield>polname</structfield></entry>
      <entry><type>name</type></entry>
      <entry></entry>
<!--
      <entry>The name of the policy</entry>
-->
      <entry>ポリシーの名前</entry>
     </row>

     <row>
      <entry><structfield>polrelid</structfield></entry>
      <entry><type>oid</type></entry>
      <entry><literal><link linkend="catalog-pg-class"><structname>pg_class</structname></link>.oid</literal></entry>
<!--
      <entry>The table to which the policy applies</entry>
-->
      <entry>ポリシーが適用されるテーブル</entry>
     </row>

     <row>
      <entry><structfield>polcmd</structfield></entry>
      <entry><type>char</type></entry>
      <entry></entry>
<!--
      <entry>The command type to which the policy is applied:
       <literal>r</> for <command>SELECT</>,
       <literal>a</> for <command>INSERT</>,
       <literal>w</> for <command>UPDATE</>,
       <literal>d</> for <command>DELETE</>,
       or <literal>*</> for all</entry>
-->
      <entry>ポリシーが適用されるコマンドの種類：
       <literal>r</> <command>SELECT</>、
       <literal>a</> <command>INSERT</>、
       <literal>w</> <command>UPDATE</>、
       <literal>d</> <command>DELETE</>、
       <literal>*</> すべて</entry>
     </row>

     <row>
      <entry><structfield>polpermissive</structfield></entry>
      <entry><type>boolean</type></entry>
      <entry></entry>
<!--
      <entry>Is the policy permissive or restrictive?</entry>
-->
      <entry>許容(permissive)ポリシーか、制限(restrictive)ポリシーか</entry>
     </row>

     <row>
      <entry><structfield>polroles</structfield></entry>
      <entry><type>oid[]</type></entry>
      <entry><literal><link linkend="catalog-pg-authid"><structname>pg_authid</structname></link>.oid</literal></entry>
<!--
      <entry>The roles to which the policy is applied</entry>
-->
      <entry>ポリシーが適用されるロール</entry>
     </row>

     <row>
      <entry><structfield>polqual</structfield></entry>
      <entry><type>pg_node_tree</type></entry>
      <entry></entry>
<!--
      <entry>The expression tree to be added to the security barrier qualifications for queries that use the table</entry>
-->
      <entry>テーブルを使用する問い合わせにセキュリティバリアの制約として追加される式のツリー</entry>
     </row>

     <row>
      <entry><structfield>polwithcheck</structfield></entry>
      <entry><type>pg_node_tree</type></entry>
      <entry></entry>
<!--
      <entry>The expression tree to be added to the WITH CHECK qualifications for queries that attempt to add rows to the table</entry>
-->
      <entry>テーブルに行を追加する問い合わせにWITH CHECKの制約として追加される式のツリー</entry>
     </row>

    </tbody>
   </tgroup>
  </table>

  <note>
   <para>
<!--
    Policies stored in <structname>pg_policy</> are applied only when
    <structname>pg_class</>.<structfield>relrowsecurity</> is set for
    their table.
-->
<structname>pg_policy</>に格納されるポリシーは、そのテーブルに<structname>pg_class</>.<structfield>relrowsecurity</>が設定されている場合にのみ適用されます。
   </para>
  </note>

 </sect1>

 <sect1 id="catalog-pg-proc">
  <title><structname>pg_proc</structname></title>

  <indexterm zone="catalog-pg-proc">
   <primary>pg_proc</primary>
  </indexterm>

  <para>
<!--
   The catalog <structname>pg_proc</> stores information about functions (or procedures).
   See <xref linkend="sql-createfunction">
   and <xref linkend="xfunc"> for more information.
-->
<structname>pg_proc</>カタログは関数（またはプロシージャ）に関する情報を格納します。
<xref linkend="sql-createfunction">と<xref linkend="xfunc">を参照してください。
  </para>

  <para>
<!--
   The table contains data for aggregate functions as well as plain functions.
   If <structfield>proisagg</structfield> is true, there should be a matching
   row in <structfield>pg_aggregate</structfield>.
-->
このテーブルには、普通の関数のみならず集約関数も含まれます。
<structfield>proisagg</structfield>が真なら<structname>pg_aggregate</structname>に一致する行があるはずです。
  </para>

  <table>
<!--
   <title><structname>pg_proc</> Columns</title>
-->
   <title><structname>pg_proc</>の列</title>

   <tgroup cols="4">
    <thead>
     <row>
<!--
      <entry>Name</entry>
      <entry>Type</entry>
      <entry>References</entry>
      <entry>Description</entry>
-->
      <entry>名前</entry>
      <entry>型</entry>
      <entry>参照先</entry>
      <entry>説明</entry>
     </row>
    </thead>

    <tbody>
     <row>
      <entry><structfield>oid</structfield></entry>
      <entry><type>oid</type></entry>
      <entry></entry>
<!--
      <entry>Row identifier (hidden attribute; must be explicitly selected)</entry>
-->
      <entry>行識別子（隠し属性です。明示的に選択しなければなりません）</entry>
     </row>

     <row>
      <entry><structfield>proname</structfield></entry>
      <entry><type>name</type></entry>
      <entry></entry>
<!--
      <entry>Name of the function</entry>
-->
      <entry>関数名</entry>
     </row>

     <row>
      <entry><structfield>pronamespace</structfield></entry>
      <entry><type>oid</type></entry>
      <entry><literal><link linkend="catalog-pg-namespace"><structname>pg_namespace</structname></link>.oid</literal></entry>
      <entry>
<!--
       The OID of the namespace that contains this function
-->
       この関数を含む名前空間のOID
      </entry>
     </row>

     <row>
      <entry><structfield>proowner</structfield></entry>
      <entry><type>oid</type></entry>
      <entry><literal><link linkend="catalog-pg-authid"><structname>pg_authid</structname></link>.oid</literal></entry>
<!--
      <entry>Owner of the function</entry>
-->
      <entry>関数の所有者</entry>
     </row>

     <row>
      <entry><structfield>prolang</structfield></entry>
      <entry><type>oid</type></entry>
      <entry><literal><link linkend="catalog-pg-language"><structname>pg_language</structname></link>.oid</literal></entry>
<!--
      <entry>Implementation language or call interface of this function</entry>
-->
      <entry>この関数の実装言語または呼び出しインタフェース</entry>
     </row>

     <row>
      <entry><structfield>procost</structfield></entry>
      <entry><type>float4</type></entry>
      <entry></entry>
<!--
      <entry>Estimated execution cost (in units of
       <xref linkend="guc-cpu-operator-cost">); if <structfield>proretset</>,
       this is cost per row returned</entry>
-->
      <entry>推定実行コスト(<xref linkend="guc-cpu-operator-cost">単位です)。
<structfield>proretset</>の場合は、返される行毎のコストになります。</entry>
     </row>

     <row>
      <entry><structfield>prorows</structfield></entry>
      <entry><type>float4</type></entry>
      <entry></entry>
<!--
      <entry>Estimated number of result rows (zero if not <structfield>proretset</>)</entry>
-->
      <entry>結果の推定行数(<structfield>proretset</>でなければゼロになります)</entry>
     </row>

     <row>
      <entry><structfield>provariadic</structfield></entry>
      <entry><type>oid</type></entry>
      <entry><literal><link linkend="catalog-pg-type"><structname>pg_type</structname></link>.oid</literal></entry>
<!--
      <entry>Data type of the variadic array parameter's elements,
       or zero if the function does not have a variadic parameter</entry>
-->
      <entry>可変配列パラメータの要素のデータ型。関数が可変パラメータを持っていない場合はゼロになります。</entry>
     </row>

     <row>
      <entry><structfield>protransform</structfield></entry>
      <entry><type>regproc</type></entry>
      <entry><literal><link linkend="catalog-pg-proc"><structname>pg_proc</structname></link>.oid</literal></entry>
<!--
      <entry>Calls to this function can be simplified by this other function
       (see <xref linkend="xfunc-transform-functions">)</entry>
-->
      <entry>この関数呼び出しは他の関数により簡略化できます。
       (<xref linkend="xfunc-transform-functions">を参照してください)</entry>
     </row>

     <row>
      <entry><structfield>proisagg</structfield></entry>
      <entry><type>bool</type></entry>
      <entry></entry>
<!--
      <entry>Function is an aggregate function</entry>
-->
      <entry>関数は集約関数です。</entry>
     </row>

     <row>
      <entry><structfield>proiswindow</structfield></entry>
      <entry><type>bool</type></entry>
      <entry></entry>
<!--
      <entry>Function is a window function</entry>
-->
      <entry>関数はウィンドウ関数です。</entry>
     </row>

     <row>
      <entry><structfield>prosecdef</structfield></entry>
      <entry><type>bool</type></entry>
      <entry></entry>
<!--
      <entry>Function is a security definer (i.e., a <quote>setuid</>
      function)</entry>
-->
      <entry>
      セキュリティ定義の関数（すなわち<quote>setuid</>関数）
      </entry>
     </row>

     <row>
      <entry><structfield>proleakproof</structfield></entry>
      <entry><type>bool</type></entry>
      <entry></entry>
<!--
      <entry>
       The function has no side effects.  No information about the
       arguments is conveyed except via the return value.  Any function
       that might throw an error depending on the values of its arguments
       is not leak-proof.
      </entry>
-->
      <entry>
      この関数には副作用がありません。引数に関する情報が戻り値以外から伝わることがありません。
      引数の値に依存するエラーを発生する可能性がある関数はすべてリークプルーフ関数ではありません。
      </entry>
     </row>

     <row>
      <entry><structfield>proisstrict</structfield></entry>
      <entry><type>bool</type></entry>
      <entry></entry>
      <entry>
<!--
       Function returns null if any call argument is null.  In that
       case the function won't actually be called at all.  Functions
       that are not <quote>strict</quote> must be prepared to handle
       null inputs.
-->
関数は呼び出し引数がNULLの場合にはNULLを返します。
その場合、関数は実際にはまったく呼び出されません。
<quote>厳密</quote>ではない関数はNULL値入力を取り扱えるようにしなければいけません。
      </entry>
     </row>

     <row>
      <entry><structfield>proretset</structfield></entry>
      <entry><type>bool</type></entry>
      <entry></entry>
<!--
      <entry>Function returns a set (i.e., multiple values of the specified
      data type)</entry>
-->
      <entry>
      集合（すなわち指定されたデータ型の複数の値）を返す関数
      </entry>
     </row>

     <row>
      <entry><structfield>provolatile</structfield></entry>
      <entry><type>char</type></entry>
      <entry></entry>
      <entry>
<!--
       <structfield>provolatile</structfield> tells whether the function's
       result depends only on its input arguments, or is affected by outside
       factors.
       It is <literal>i</literal> for <quote>immutable</> functions,
       which always deliver the same result for the same inputs.
       It is <literal>s</literal> for <quote>stable</> functions,
       whose results (for fixed inputs) do not change within a scan.
       It is <literal>v</literal> for <quote>volatile</> functions,
       whose results might change at any time.  (Use <literal>v</literal> also
       for functions with side-effects, so that calls to them cannot get
       optimized away.)
-->
<structfield>provolatile</structfield>は、関数の結果が入力引数のみで決定されるか、または外部要素に影響されるかを示します。
<literal>i</literal>は<quote>immutable(不変)</>関数を表し、同じ入力に対し常に同じ結果をもたらします。
<literal>s</literal>は<quote>stable(安定)</>関数を表し、（固定入力に対する）結果はスキャン内で変わりません。
<literal>v</literal>は<quote>volatile(不安定)</>関数を表し、どのような場合にも結果は異なる可能性があります。
（また、副作用を持つ関数に<literal>v</literal>を使用することで、その関数に対する呼び出しが最適化で消されないようにできます。）
      </entry>
     </row>

     <row>
      <entry><structfield>proparallel</structfield></entry>
      <entry><type>char</type></entry>
      <entry></entry>
      <entry>
<!--
       <structfield>proparallel</structfield> tells whether the function
       can be safely run in parallel mode.
       It is <literal>s</literal> for functions which are safe to run in
       parallel mode without restriction.
       It is <literal>r</literal> for functions which can be run in parallel
       mode, but their execution is restricted to the parallel group leader;
       parallel worker processes cannot invoke these functions.
       It is <literal>u</literal> for functions which are unsafe in parallel
       mode; the presence of such a function forces a serial execution plan.
-->
<structfield>proparallel</structfield>は関数が並列モードにて安全に実行できるかを示します。
<literal>s</literal>は、制限なしに並列モードにて実行することが安全である関数を表します。
<literal>r</literal>は、並列モードにて実行可能な関数を表しますが、実行は並列グループリーダに制限されます。
並列ワーカプロセスはこれらの関数を呼び出すことができません。
<literal>u</literal>は、並列モードにて安全ではない関数を表します。
このような関数が存在すると、直列的な実行プランが強制されます。
      </entry>
     </row>

     <row>
      <entry><structfield>pronargs</structfield></entry>
      <entry><type>int2</type></entry>
      <entry></entry>
<!--
      <entry>Number of input arguments</entry>
-->
      <entry>入力の引数の数</entry>
     </row>

     <row>
      <entry><structfield>pronargdefaults</structfield></entry>
      <entry><type>int2</type></entry>
      <entry></entry>
<!--
      <entry>Number of arguments that have defaults</entry>
-->
      <entry>デフォルト値を持つ引数の数</entry>
     </row>

     <row>
      <entry><structfield>prorettype</structfield></entry>
      <entry><type>oid</type></entry>
      <entry><literal><link linkend="catalog-pg-type"><structname>pg_type</structname></link>.oid</literal></entry>
<!--
      <entry>Data type of the return value</entry>
-->
      <entry>戻り値のデータ型</entry>
     </row>

     <row>
      <entry><structfield>proargtypes</structfield></entry>
      <entry><type>oidvector</type></entry>
      <entry><literal><link linkend="catalog-pg-type"><structname>pg_type</structname></link>.oid</literal></entry>
      <entry>
<!--
       An array with the data types of the function arguments.  This includes
       only input arguments (including <literal>INOUT</literal> and
       <literal>VARIADIC</> arguments), and thus represents
       the call signature of the function.
-->
関数の引数のデータ型を格納した配列。
これは入力引数（<literal>INOUT</literal>と<literal>VARIADIC</>も含みます）のみを含んでいて、関数の呼び出しシグネチャを表現します。
      </entry>
     </row>

     <row>
      <entry><structfield>proallargtypes</structfield></entry>
      <entry><type>oid[]</type></entry>
      <entry><literal><link linkend="catalog-pg-type"><structname>pg_type</structname></link>.oid</literal></entry>
      <entry>
<!--
       An array with the data types of the function arguments.  This includes
       all arguments (including <literal>OUT</literal> and
       <literal>INOUT</literal> arguments); however, if all the
       arguments are <literal>IN</literal> arguments, this field will be null.
       Note that subscripting is 1-based, whereas for historical reasons
       <structfield>proargtypes</> is subscripted from 0.
-->
関数の引数のデータ型を格納した配列。
これは（<literal>OUT</literal>と<literal>INOUT</literal>引数を含んだ）全ての引数を含みます。
しかし、すべての引数が<literal>IN</literal>であった場合は、この列はNULLになります。
歴史的な理由から<structfield>proargtypes</>は0から番号が振られていますが、添字は1から始まっていることに注意してください。
      </entry>
     </row>

     <row>
      <entry><structfield>proargmodes</structfield></entry>
      <entry><type>char[]</type></entry>
      <entry></entry>
      <entry>
<!--
        An array with the modes of the function arguments, encoded as
        <literal>i</literal> for <literal>IN</> arguments,
        <literal>o</literal> for <literal>OUT</> arguments,
        <literal>b</literal> for <literal>INOUT</> arguments,
        <literal>v</literal> for <literal>VARIADIC</> arguments,
        <literal>t</literal> for <literal>TABLE</> arguments.
        If all the arguments are <literal>IN</literal> arguments,
        this field will be null.
        Note that subscripts correspond to positions of
        <structfield>proallargtypes</> not <structfield>proargtypes</>.
-->
関数の引数のモードを格納した配列。
以下のようにエンコードされています。
<literal>IN</>引数に対しては<literal>i</literal>、
<literal>OUT</>引数に対しては<literal>o</literal>、
<literal>INOUT</>引数に対しては<literal>b</literal>、
<literal>VARIADIC</>引数に対しては<literal>v</literal>、
<literal>TABLE</>引数に対しては<literal>t</literal>。
もしすべての引数が<literal>IN</>引数であった場合は、この列はNULLです。
添字は<structfield>proargtypes</>ではなく<structfield>proallargtypes</>の位置に対応していることに注意してください。
      </entry>
     </row>

     <row>
      <entry><structfield>proargnames</structfield></entry>
      <entry><type>text[]</type></entry>
      <entry></entry>
      <entry>
<!--
        An array with the names of the function arguments.
        Arguments without a name are set to empty strings in the array.
        If none of the arguments have a name, this field will be null.
        Note that subscripts correspond to positions of
        <structfield>proallargtypes</> not <structfield>proargtypes</>.
-->
関数の引数名を格納する配列。
名前のない引数は、配列内では空文字列で設定されます。
もしすべての引数に名前がない場合は、この列はNULLです。
添字は<structfield>proargtypes</>ではなく<structfield>proallargtypes</>の位置に対応していることに注意してください。
      </entry>
     </row>

     <row>
      <entry><structfield>proargdefaults</structfield></entry>
      <entry><type>pg_node_tree</type></entry>
      <entry></entry>
<!--
      <entry>
       Expression trees (in <function>nodeToString()</function> representation)
       for default values.  This is a list with
       <structfield>pronargdefaults</> elements, corresponding to the last
       <replaceable>N</> <emphasis>input</> arguments (i.e., the last
       <replaceable>N</> <structfield>proargtypes</> positions).
       If none of the arguments have defaults, this field will be null.
      </entry>
-->
      <entry>
デフォルト値のための(<function>nodeToString()</function>表現の)演算式ツリー。
これは<structfield>pronargdefaults</>の要素のリストで、最後の<replaceable>N</>個の<emphasis>入力</>引数と対応しています（つまり最後の<replaceable>N</> <structfield>proargtypes</>の位置ということです）。
もし引数にデフォルト値がない場合は、この列はNULLになります。
      </entry>
     </row>

     <row>
      <entry><structfield>protrftypes</structfield></entry>
      <entry><type>oid[]</type></entry>
      <entry></entry>
      <entry>
<!--
       Data type OIDs for which to apply transforms.
-->
変換が適用されるデータ型のOID
      </entry>
     </row>

     <row>
      <entry><structfield>prosrc</structfield></entry>
      <entry><type>text</type></entry>
      <entry></entry>
      <entry>
<!--
       This tells the function handler how to invoke the function.  It
       might be the actual source code of the function for interpreted
       languages, a link symbol, a file name, or just about anything
       else, depending on the implementation language/call convention.
-->
関数の起動方法を関数ハンドラに伝えます。
実装言語や呼び出し規約に依存して、使用する言語用の関数の実際のソースコード、リンクシンボル、ファイル名などになります。
      </entry>
     </row>

     <row>
      <entry><structfield>probin</structfield></entry>
      <entry><type>text</type></entry>
      <entry></entry>
<!--
      <entry>
       Additional information about how to invoke the function.
       Again, the interpretation is language-specific.
      </entry>
-->
      <entry>
関数の起動方法についての追加情報。
同じように解釈は言語に依存します。
      </entry>
     </row>

     <row>
      <entry><structfield>proconfig</structfield></entry>
      <entry><type>text[]</type></entry>
      <entry></entry>
<!--
      <entry>Function's local settings for run-time configuration variables</entry>
-->
      <entry>実行時の設定変数に対する関数のローカル設定</entry>
     </row>

     <row>
      <entry><structfield>proacl</structfield></entry>
      <entry><type>aclitem[]</type></entry>
      <entry></entry>
      <entry>
<!--
       Access privileges; see
       <xref linkend="sql-grant"> and
       <xref linkend="sql-revoke">
       for details
-->
アクセス権限。
<xref linkend="sql-grant">と<xref linkend="sql-revoke">を参照してください。
      </entry>
     </row>
    </tbody>
   </tgroup>
  </table>

  <para>
<!--
   For compiled functions, both built-in and dynamically loaded,
   <structfield>prosrc</structfield> contains the function's C-language
   name (link symbol).  For all other currently-known language types,
   <structfield>prosrc</structfield> contains the function's source
   text.  <structfield>probin</structfield> is unused except for
   dynamically-loaded C functions, for which it gives the name of the
   shared library file containing the function.
-->
コンパイル言語で作成された、組み込みおよび動的にロードされる関数では、<structfield>prosrc</structfield>は関数のC言語名（リンクシンボル）を持ちます。
他の種類の言語はすべて、<structfield>prosrc</structfield>は関数のソーステキストを持ちます。
<structfield>probin</structfield>は動的にロードされるC関数に対してその関数を保有する共有ライブラリファイルの名前を与える以外には使用されていません。
  </para>

 </sect1>

 <sect1 id="catalog-pg-publication">
  <title><structname>pg_publication</structname></title>

  <indexterm zone="catalog-pg-publication">
   <primary>pg_publication</primary>
  </indexterm>

  <para>
<!--
   The catalog <structname>pg_publication</structname> contains all
   publications created in the database.  For more on publications see
   <xref linkend="logical-replication-publication">.
-->
カタログ<structname>pg_publication</structname>には、データベース内に作成されたすべてのパブリケーションが含まれます。
パブリケーションについての詳細は<xref linkend="logical-replication-publication">を参照してください。
  </para>

  <table>
<!--
   <title><structname>pg_publication</structname> Columns</title>
-->
   <title><structname>pg_publication</structname>の列</title>

   <tgroup cols="4">
    <thead>
     <row>
<!--
      <entry>Name</entry>
      <entry>Type</entry>
      <entry>References</entry>
      <entry>Description</entry>
-->
      <entry>名前</entry>
      <entry>型</entry>
      <entry>参照先</entry>
      <entry>説明</entry>
     </row>
    </thead>

    <tbody>
     <row>
      <entry><structfield>oid</structfield></entry>
      <entry><type>oid</type></entry>
      <entry></entry>
<!--
      <entry>Row identifier (hidden attribute; must be explicitly selected)</entry>
-->
      <entry>行識別子（隠し属性です。明示的に選択しなければなりません）</entry>
     </row>

     <row>
      <entry><structfield>pubname</structfield></entry>
      <entry><type>name</type></entry>
      <entry></entry>
<!--
      <entry>Name of the publication</entry>
-->
      <entry>パブリケーションの名前</entry>
     </row>

     <row>
      <entry><structfield>pubowner</structfield></entry>
      <entry><type>oid</type></entry>
      <entry><literal><link linkend="catalog-pg-authid"><structname>pg_authid</structname></link>.oid</literal></entry>
<!--
      <entry>Owner of the publication</entry>
-->
      <entry>パブリケーションの所有者</entry>
     </row>

     <row>
      <entry><structfield>puballtables</structfield></entry>
      <entry><type>bool</type></entry>
      <entry></entry>
<!--
      <entry>If true, this publication automatically includes all tables
       in the database, including any that will be created in the future.
-->
      <entry>真の場合、このパブリケーションは、将来作成されるテーブルを含め、データベース内の全テーブルを自動的に含みます。
      </entry>
     </row>

     <row>
      <entry><structfield>pubinsert</structfield></entry>
      <entry><type>bool</type></entry>
      <entry></entry>
<!--
      <entry>If true, <command>INSERT</command> operations are replicated for
       tables in the publication.</entry>
-->
      <entry>真の場合、パブリケーション内のテーブルに対する<command>INSERT</command>は複製されます。</entry>
     </row>

     <row>
      <entry><structfield>pubupdate</structfield></entry>
      <entry><type>bool</type></entry>
      <entry></entry>
<!--
      <entry>If true, <command>UPDATE</command> operations are replicated for
       tables in the publication.</entry>
-->
      <entry>真の場合、パブリケーション内のテーブルに対する<command>UPDATE</command>は複製されます。</entry>
     </row>

     <row>
      <entry><structfield>pubdelete</structfield></entry>
      <entry><type>bool</type></entry>
      <entry></entry>
<!--
      <entry>If true, <command>DELETE</command> operations are replicated for
       tables in the publication.</entry>
-->
      <entry>真の場合、パブリケーション内のテーブルに対する<command>DELETE</command>は複製されます。</entry>
     </row>
    </tbody>
   </tgroup>
  </table>
 </sect1>

 <sect1 id="catalog-pg-publication-rel">
  <title><structname>pg_publication_rel</structname></title>

  <indexterm zone="catalog-pg-publication-rel">
   <primary>pg_publication_rel</primary>
  </indexterm>

  <para>
<!--
   The catalog <structname>pg_publication_rel</structname> contains the
   mapping between relations and publications in the database.  This is a
   many-to-many mapping.  See also <xref linkend="view-pg-publication-tables">
   for a more user-friendly view of this information.
-->
カタログ<structname>pg_publication_rel</structname>にはデータベース内のリレーションとパブリケーションのマッピングが含まれます。
これは多対多のマッピングです。
この情報のよりユーザフレンドリなビューについては<xref linkend="view-pg-publication-tables">を参照してください。
  </para>

  <table>
<!--
   <title><structname>pg_publication_rel</structname> Columns</title>
-->
   <title><structname>pg_publication_rel</structname>の列</title>

   <tgroup cols="4">
    <thead>
     <row>
<!--
      <entry>Name</entry>
      <entry>Type</entry>
      <entry>References</entry>
      <entry>Description</entry>
-->
      <entry>名前</entry>
      <entry>型</entry>
      <entry>参照先</entry>
      <entry>説明</entry>
     </row>
    </thead>

    <tbody>
     <row>
      <entry><structfield>prpubid</structfield></entry>
      <entry><type>oid</type></entry>
      <entry><literal><link linkend="catalog-pg-publication"><structname>pg_publication</structname></link>.oid</literal></entry>
<!--
      <entry>Reference to publication</entry>
-->
      <entry>パブリケーションの参照</entry>
     </row>

     <row>
      <entry><structfield>prrelid</structfield></entry>
      <entry><type>oid</type></entry>
      <entry><literal><link linkend="catalog-pg-class"><structname>pg_class</structname></link>.oid</literal></entry>
<!--
      <entry>Reference to relation</entry>
-->
      <entry>リレーションの参照</entry>
     </row>
    </tbody>
   </tgroup>
  </table>
 </sect1>

 <sect1 id="catalog-pg-range">
  <title><structname>pg_range</structname></title>

  <indexterm zone="catalog-pg-range">
   <primary>pg_range</primary>
  </indexterm>

  <para>
<!--
   The catalog <structname>pg_range</structname> stores information about
   range types.  This is in addition to the types' entries in
   <link linkend="catalog-pg-type"><structname>pg_type</structname></link>.
-->
<structname>pg_range</structname>カタログは、範囲型についての情報を保存します。
これは<link linkend="catalog-pg-type"><structname>pg_type</structname></link>内の型のエントリに追加されます。
  </para>

  <table>
<!--
   <title><structname>pg_range</> Columns</title>
-->
   <title><structname>pg_range</>の列</title>

   <tgroup cols="4">
    <thead>
     <row>
<!--
      <entry>Name</entry>
      <entry>Type</entry>
      <entry>References</entry>
      <entry>Description</entry>
-->
      <entry>名前</entry>
      <entry>型</entry>
      <entry>参照先</entry>
      <entry>説明</entry>
     </row>
    </thead>

    <tbody>
     <row>
      <entry><structfield>rngtypid</structfield></entry>
      <entry><type>oid</type></entry>
      <entry><literal><link linkend="catalog-pg-type"><structname>pg_type</structname></link>.oid</literal></entry>
<!--
      <entry>OID of the range type</entry>
-->
      <entry>範囲型のOID</entry>
     </row>

     <row>
      <entry><structfield>rngsubtype</structfield></entry>
      <entry><type>oid</type></entry>
      <entry><literal><link linkend="catalog-pg-type"><structname>pg_type</structname></link>.oid</literal></entry>
<!--
      <entry>OID of the element type (subtype) of this range type</entry>
-->
      <entry>この範囲型の要素型(派生元型)のOID</entry>
     </row>

     <row>
      <entry><structfield>rngcollation</structfield></entry>
      <entry><type>oid</type></entry>
      <entry><literal><link linkend="catalog-pg-collation"><structname>pg_collation</structname></link>.oid</literal></entry>
<!--
      <entry>OID of the collation used for range comparisons, or 0 if none</entry>
-->
      <entry>範囲比較のために使用される照合のOID。何もない場合はゼロです。</entry>
     </row>

     <row>
      <entry><structfield>rngsubopc</structfield></entry>
      <entry><type>oid</type></entry>
      <entry><literal><link linkend="catalog-pg-opclass"><structname>pg_opclass</structname></link>.oid</literal></entry>
<!--
      <entry>OID of the subtype's operator class used for range comparisons</entry>
-->
      <entry>範囲比較のために使用される派生元型の演算子クラスのOID</entry>
     </row>

     <row>
      <entry><structfield>rngcanonical</structfield></entry>
      <entry><type>regproc</type></entry>
      <entry><literal><link linkend="catalog-pg-proc"><structname>pg_proc</structname></link>.oid</literal></entry>
<!--
      <entry>OID of the function to convert a range value into canonical form,
      or 0 if none</entry>
-->
      <entry>範囲型を標準型に変換する関数のOID。何もない場合はゼロです。</entry>
     </row>

     <row>
      <entry><structfield>rngsubdiff</structfield></entry>
      <entry><type>regproc</type></entry>
      <entry><literal><link linkend="catalog-pg-proc"><structname>pg_proc</structname></link>.oid</literal></entry>
<!--
      <entry>OID of the function to return the difference between two element
      values as <type>double precision</type>, or 0 if none</entry>
-->
      <entry>２つの要素値の間の違いを<type>double precision</type>として返す関数のOID、なければゼロ</entry>
     </row>
    </tbody>
   </tgroup>
  </table>

  <para>
<!--
   <structfield>rngsubopc</> (plus <structfield>rngcollation</>, if the
   element type is collatable) determines the sort ordering used by the range
   type.  <structfield>rngcanonical</> is used when the element type is
   discrete.  <structfield>rngsubdiff</> is optional but should be supplied to
   improve performance of GiST indexes on the range type.
-->
   <structfield>rngsubopc</> (および、要素型が照合可能である場合は<structfield>rngcollation</>)は
   範囲型で使用されるソートの順番を決定します。<structfield>rngcanonical</>は要素型が離散的である場合に使用されます。
   <structfield>rngsubdiff</>は省略可能ですが、範囲型に対するGiSTインデックスの性能を向上するためには提供しなければなりません。
  </para>

 </sect1>

 <sect1 id="catalog-pg-replication-origin">
  <title><structname>pg_replication_origin</structname></title>

  <indexterm zone="catalog-pg-replication-origin">
   <primary>pg_replication_origin</primary>
  </indexterm>

  <para>
<!--
   The <structname>pg_replication_origin</structname> catalog contains
   all replication origins created.  For more on replication origins
   see <xref linkend="replication-origins">.
-->
<structname>pg_replication_origin</structname>カタログは、作成されたすべてのレプリケーション起点を含んでいます。
レプリケーション起点についての詳細は<xref linkend="replication-origins">を参照してください。
  </para>

  <table>

<!--
   <title><structname>pg_replication_origin</structname> Columns</title>
-->
   <title><structname>pg_replication_origin</structname>の列</title>

   <tgroup cols="4">
    <thead>
     <row>
<!--
      <entry>Name</entry>
      <entry>Type</entry>
      <entry>References</entry>
      <entry>Description</entry>
-->
      <entry>名前</entry>
      <entry>型</entry>
      <entry>参照先</entry>
      <entry>説明</entry>
     </row>
    </thead>

    <tbody>
     <row>
      <entry><structfield>roident</structfield></entry>
      <entry><type>Oid</type></entry>
      <entry></entry>
<!--
      <entry>A unique, cluster-wide identifier for the replication
      origin. Should never leave the system.</entry>
-->
      <entry>クラスタ全体で一意なレプリケーション起点の識別子。
      システムから除かれてはいけません。</entry>
     </row>

     <row>
      <entry><structfield>roname</structfield></entry>
      <entry><type>text</type></entry>
      <entry></entry>
<!--
      <entry>The external, user defined, name of a replication
      origin.</entry>
-->
      <entry>レプリケーション起点のユーザ定義の外部名</entry>
     </row>
    </tbody>
   </tgroup>
  </table>
 </sect1>

 <sect1 id="catalog-pg-rewrite">
  <title><structname>pg_rewrite</structname></title>

  <indexterm zone="catalog-pg-rewrite">
   <primary>pg_rewrite</primary>
  </indexterm>

  <para>
<!--
   The catalog <structname>pg_rewrite</structname> stores rewrite rules for tables and views.
-->
   <structname>pg_rewrite</structname>カタログはテーブルとビューに対する書き換えルールを保存します。
  </para>

  <table>
<!--
   <title><structname>pg_rewrite</> Columns</title>
-->
   <title><structname>pg_rewrite</>の列</title>

   <tgroup cols="4">
    <thead>
     <row>
<!--
      <entry>Name</entry>
      <entry>Type</entry>
      <entry>References</entry>
      <entry>Description</entry>
-->
      <entry>名前</entry>
      <entry>型</entry>
      <entry>参照先</entry>
      <entry>説明</entry>
     </row>
    </thead>

    <tbody>
     <row>
      <entry><structfield>oid</structfield></entry>
      <entry><type>oid</type></entry>
      <entry></entry>
<!--
      <entry>Row identifier (hidden attribute; must be explicitly selected)</entry>
-->
      <entry>行識別子（隠し属性です。明示的に選択しなければなりません）</entry>
     </row>

     <row>
      <entry><structfield>rulename</structfield></entry>
      <entry><type>name</type></entry>
      <entry></entry>
<!--
      <entry>Rule name</entry>
-->
      <entry>ルール名</entry>
     </row>

     <row>
      <entry><structfield>ev_class</structfield></entry>
      <entry><type>oid</type></entry>
      <entry><literal><link linkend="catalog-pg-class"><structname>pg_class</structname></link>.oid</literal></entry>
<!--
      <entry>The table this rule is for</entry>
-->
      <entry>ルールを適用するテーブル</entry>
     </row>

     <row>
      <entry><structfield>ev_type</structfield></entry>
      <entry><type>char</type></entry>
      <entry></entry>
      <entry>
<!--
       Event type that the rule is for: 1 = <command>SELECT</>, 2 =
       <command>UPDATE</>, 3 = <command>INSERT</>, 4 =
       <command>DELETE</>
-->
       ルールを適用するイベントの型：
       1 = <command>SELECT</>、
       2 = <command>UPDATE</>、
       3 = <command>INSERT</>、
       4 = <command>DELETE</>
      </entry>
     </row>

     <row>
      <entry><structfield>ev_enabled</structfield></entry>
      <entry><type>char</type></entry>
      <entry></entry>
      <entry>
<!--
       Controls in which <xref linkend="guc-session-replication-role"> modes
       the rule fires.
       <literal>O</> = rule fires in <quote>origin</> and <quote>local</> modes,
       <literal>D</> = rule is disabled,
       <literal>R</> = rule fires in <quote>replica</> mode,
       <literal>A</> = rule fires always.
-->
ルールがどの<xref linkend="guc-session-replication-role">モードで発行されるかを制御します。
<literal>O</> = ルールは<quote>origin</>および<quote>local</>モードで発行。
<literal>D</> = ルールは無効。
<literal>R</> = ルールは<quote>replica</>モードで発行。
<literal>A</> = ルールは常に発行。
      </entry>
     </row>

     <row>
      <entry><structfield>is_instead</structfield></entry>
      <entry><type>bool</type></entry>
      <entry></entry>
<!--
      <entry>True if the rule is an <literal>INSTEAD</literal> rule</entry>
-->
      <entry>ルールが<literal>INSTEAD</literal>ルールの場合は真</entry>
     </row>

     <row>
      <entry><structfield>ev_qual</structfield></entry>
      <entry><type>pg_node_tree</type></entry>
      <entry></entry>
      <entry>
<!--
       Expression tree (in the form of a
       <function>nodeToString()</function> representation) for the
       rule's qualifying condition
-->
      ルールの制約条件に対する（<function>nodeToString()</function>表現による）演算式ツリー
      </entry>
     </row>

     <row>
      <entry><structfield>ev_action</structfield></entry>
      <entry><type>pg_node_tree</type></entry>
      <entry></entry>
      <entry>
<!--
       Query tree (in the form of a
       <function>nodeToString()</function> representation) for the
       rule's action
-->
       ルールのアクションに対する（<function>nodeToString()</function>表現による）問い合わせツリー
      </entry>
     </row>
    </tbody>
   </tgroup>
  </table>

  <note>
   <para>
<!--
    <literal>pg_class.relhasrules</literal>
    must be true if a table has any rules in this catalog.
-->
   テーブルがこのカタログ内のルールを持つ場合、<literal>pg_class.relhasrules</literal>は真でなければなりません。
   </para>
  </note>

 </sect1>

 <sect1 id="catalog-pg-seclabel">
  <title><structname>pg_seclabel</structname></title>

  <indexterm zone="catalog-pg-seclabel">
   <primary>pg_seclabel</primary>
  </indexterm>

  <para>
<!--
   The catalog <structname>pg_seclabel</structname> stores security
   labels on database objects.  Security labels can be manipulated
   with the <xref linkend="sql-security-label"> command.  For an easier
   way to view security labels, see <xref linkend="view-pg-seclabels">.
-->
<structname>pg_seclabel</structname>カタログにはデータベースオブジェクト上のセキュリティラベルが格納されます。
セキュリティラベルは<xref linkend="sql-security-label">コマンドを用いて操作することができます。
セキュリティラベルを閲覧するより簡単な方法については<xref linkend="view-pg-seclabels">を参照してください。
  </para>

  <para>
<!--
   See also <link linkend="catalog-pg-shseclabel"><structname>pg_shseclabel</structname></link>,
   which performs a similar function for security labels of database objects
   that are shared across a database cluster.
-->
<link linkend="catalog-pg-shseclabel"><structname>pg_shseclabel</structname></link>を参照してください。
これは、データベースクラスタ間で共有されたデータベースオブジェクトにおけるセキュリティラベルのための類似した機能を提供します。
  </para>

  <table>
<!--
   <title><structname>pg_seclabel</structname> Columns</title>
-->
   <title><structname>pg_seclabel</structname>の列</title>

   <tgroup cols="4">
    <thead>
     <row>
<!--
      <entry>Name</entry>
      <entry>Type</entry>
      <entry>References</entry>
      <entry>Description</entry>
-->
      <entry>名前</entry>
      <entry>型</entry>
      <entry>参照先</entry>
      <entry>説明</entry>
     </row>
    </thead>

    <tbody>
     <row>
      <entry><structfield>objoid</structfield></entry>
      <entry><type>oid</type></entry>
<!--
      <entry>any OID column</entry>
      <entry>The OID of the object this security label pertains to</entry>
-->
      <entry>任意のOID列</entry>
      <entry>このセキュリティラベルが付属するオブジェクトのOID</entry>
     </row>

     <row>
      <entry><structfield>classoid</structfield></entry>
      <entry><type>oid</type></entry>
      <entry><literal><link linkend="catalog-pg-class"><structname>pg_class</structname></link>.oid</literal></entry>
<!--
      <entry>The OID of the system catalog this object appears in</entry>
-->
      <entry>このオブジェクトが出現するシステムカタログのOID</entry>
     </row>

     <row>
      <entry><structfield>objsubid</structfield></entry>
      <entry><type>int4</type></entry>
      <entry></entry>
      <entry>
<!--
       For a security label on a table column, this is the column number (the
       <structfield>objoid</> and <structfield>classoid</> refer to
       the table itself).  For all other object types, this column is
       zero.
-->
テーブル列上のセキュリティラベルでは、これは列番号です（<structfield>objoid</>および<structfield>classoid</>はテーブル自身を参照します）。
他のすべての種類のオブジェクトでは、この列はゼロです。
      </entry>
     </row>

     <row>
      <entry><structfield>provider</structfield></entry>
      <entry><type>text</type></entry>
      <entry></entry>
<!--
      <entry>The label provider associated with this label.</entry>
-->
      <entry>このラベルに関連付いたラベルプロバイダです。</entry>
     </row>

     <row>
      <entry><structfield>label</structfield></entry>
      <entry><type>text</type></entry>
      <entry></entry>
<!--
      <entry>The security label applied to this object.</entry>
-->
      <entry>このオブジェクトに適用されるセキュリティラベルです。</entry>
     </row>
    </tbody>
   </tgroup>
  </table>
 </sect1>

 <sect1 id="catalog-pg-sequence">
  <title><structname>pg_sequence</structname></title>

  <indexterm zone="catalog-pg-sequence">
   <primary>pg_sequence</primary>
  </indexterm>

  <para>
<!--
   The catalog <structname>pg_sequence</structname> contains information about
   sequences.  Some of the information about sequences, such as the name and
   the schema, is in <structname>pg_class</structname>.
-->
カタログ<structname>pg_sequence</structname>にはシーケンスに関する情報が含まれます。
名前やスキーマなどシーケンスに関する情報の一部は<structname>pg_class</structname>にあります。
  </para>

  <table>
<!--
   <title><structname>pg_sequence</> Columns</title>
-->
   <title><structname>pg_sequence</>の列</title>

   <tgroup cols="4">
    <thead>
     <row>
<!--
      <entry>Name</entry>
      <entry>Type</entry>
      <entry>References</entry>
      <entry>Description</entry>
-->
      <entry>名前</entry>
      <entry>型</entry>
      <entry>参照先</entry>
      <entry>説明</entry>
     </row>
    </thead>

    <tbody>
     <row>
      <entry><structfield>seqrelid</structfield></entry>
      <entry><type>oid</type></entry>
      <entry><literal><link linkend="catalog-pg-class"><structname>pg_class</structname></link>.oid</literal></entry>
<!--
      <entry>The OID of the <structname>pg_class</> entry for this sequence</entry>
-->
      <entry>このシーケンスの<structname>pg_class</>のエントリのOID</entry>
     </row>

     <row>
      <entry><structfield>seqtypid</structfield></entry>
      <entry><type>oid</type></entry>
      <entry><literal><link linkend="catalog-pg-type"><structname>pg_type</structname></link>.oid</literal></entry>
<!--
      <entry>Data type of the sequence</entry>
-->
      <entry>シーケンスのデータ型</entry>
     </row>

     <row>
      <entry><structfield>seqstart</structfield></entry>
      <entry><type>int8</type></entry>
      <entry></entry>
<!--
      <entry>Start value of the sequence</entry>
-->
      <entry>シーケンスの開始値</entry>
     </row>

     <row>
      <entry><structfield>seqincrement</structfield></entry>
      <entry><type>int8</type></entry>
      <entry></entry>
<!--
      <entry>Increment value of the sequence</entry>
-->
      <entry>シーケンスの増分値</entry>
     </row>

     <row>
      <entry><structfield>seqmax</structfield></entry>
      <entry><type>int8</type></entry>
      <entry></entry>
<!--
      <entry>Maximum value of the sequence</entry>
-->
      <entry>シーケンスの最大値</entry>
     </row>

     <row>
      <entry><structfield>seqmin</structfield></entry>
      <entry><type>int8</type></entry>
      <entry></entry>
<!--
      <entry>Minimum value of the sequence</entry>
-->
      <entry>シーケンスの最小値</entry>
     </row>

     <row>
      <entry><structfield>seqcache</structfield></entry>
      <entry><type>int8</type></entry>
      <entry></entry>
<!--
      <entry>Cache size of the sequence</entry>
-->
      <entry>シーケンスのキャッシュサイズ</entry>
     </row>

     <row>
      <entry><structfield>seqcycle</structfield></entry>
      <entry><type>bool</type></entry>
      <entry></entry>
<!--
      <entry>Whether the sequence cycles</entry>
-->
      <entry>シーケンスが周回するかどうか</entry>
     </row>
    </tbody>
   </tgroup>
  </table>
 </sect1>

 <sect1 id="catalog-pg-shdepend">
  <title><structname>pg_shdepend</structname></title>

  <indexterm zone="catalog-pg-shdepend">
   <primary>pg_shdepend</primary>
  </indexterm>

  <para>
<!--
   The catalog <structname>pg_shdepend</structname> records the
   dependency relationships between database objects and shared objects,
   such as roles.  This information allows
   <productname>PostgreSQL</productname> to ensure that those objects are
   unreferenced before attempting to delete them.
-->
<structname>pg_shdepend</structname>カタログは、データベースオブジェクトとロールのような共有オブジェクト間のリレーション依存関係を保持します。
この情報は<productname>PostgreSQL</productname>が依存関係を削除しようとする前に、これらのオブジェクトを参照されないようにすることを保証することを許可します。
  </para>

  <para>
<!--
   See also <link linkend="catalog-pg-depend"><structname>pg_depend</structname></link>,
   which performs a similar function for dependencies involving objects
   within a single database.
-->
<link linkend="catalog-pg-depend"><structname>pg_depend</structname></link>も参照してください。
<structname>pg_depend</structname>は単一のデータベース内のオブジェクトに関する依存関係について同じような機能を実行します。
  </para>

  <para>
<!--
   Unlike most system catalogs, <structname>pg_shdepend</structname>
   is shared across all databases of a cluster: there is only one
   copy of <structname>pg_shdepend</structname> per cluster, not
   one per database.
-->
多くのシステムカタログと異なり<structname>pg_shdepend</structname>はクラスタの全てのデータベースに共有されています。
データベース毎ではなく、クラスタ毎にただ1つの<structname>pg_shdepend</structname>のコピーがあります。
  </para>

  <table>
<!--
   <title><structname>pg_shdepend</> Columns</title>
-->
   <title><structname>pg_shdepend</>の列</title>

   <tgroup cols="4">
    <thead>
     <row>
<!--
      <entry>Name</entry>
      <entry>Type</entry>
      <entry>References</entry>
      <entry>Description</entry>
-->
      <entry>名前</entry>
      <entry>型</entry>
      <entry>参照先</entry>
      <entry>説明</entry>
     </row>
    </thead>

    <tbody>
     <row>
      <entry><structfield>dbid</structfield></entry>
      <entry><type>oid</type></entry>
      <entry><literal><link linkend="catalog-pg-database"><structname>pg_database</structname></link>.oid</literal></entry>
<!--
      <entry>The OID of the database the dependent object is in,
       or zero for a shared object</entry>
-->
      <entry>依存するオブジェクトが格納されたデータベースのOID。共有オブジェクトではゼロ</entry>
     </row>

     <row>
      <entry><structfield>classid</structfield></entry>
      <entry><type>oid</type></entry>
      <entry><literal><link linkend="catalog-pg-class"><structname>pg_class</structname></link>.oid</literal></entry>
<!--
      <entry>The OID of the system catalog the dependent object is in</entry>
-->
      <entry>依存するオブジェクトが格納されたシステムカタログのOID</entry>
     </row>

     <row>
      <entry><structfield>objid</structfield></entry>
      <entry><type>oid</type></entry>
      <entry>any OID column</entry>
<!--
      <entry>The OID of the specific dependent object</entry>
-->
      <entry>特定の依存するオブジェクトのOID</entry>
     </row>

     <row>
      <entry><structfield>objsubid</structfield></entry>
      <entry><type>int4</type></entry>
      <entry></entry>
<!--
      <entry>
       For a table column, this is the column number (the
       <structfield>objid</> and <structfield>classid</> refer to the
       table itself).  For all other object types, this column is zero.
      </entry>
-->
      <entry>
テーブル列の場合、これは列番号です(<structfield>objid</>と<structfield>classid</>はテーブル自身を参照します)。
他のすべての種類のオブジェクトでは、この列はゼロになります。
      </entry>
     </row>

     <row>
      <entry><structfield>refclassid</structfield></entry>
      <entry><type>oid</type></entry>
      <entry><literal><link linkend="catalog-pg-class"><structname>pg_class</structname></link>.oid</literal></entry>
<!--
      <entry>The OID of the system catalog the referenced object is in
       (must be a shared catalog)</entry>
-->
      <entry>参照されるオブジェクトが入っているシステムカタログのOID（共有カタログである必要があります）</entry>
     </row>

     <row>
      <entry><structfield>refobjid</structfield></entry>
      <entry><type>oid</type></entry>
<!--
      <entry>any OID column</entry>
      <entry>The OID of the specific referenced object</entry>
-->
      <entry>任意のOID列</entry>
      <entry>特定の参照されるオブジェクトのOID</entry>
     </row>

     <row>
      <entry><structfield>deptype</structfield></entry>
      <entry><type>char</type></entry>
      <entry></entry>
      <entry>
<!--
       A code defining the specific semantics of this dependency relationship; see text
-->
この依存関係の特定のセマンティクスを定義するコード（後述）。
      </entry>
     </row>

    </tbody>
   </tgroup>
  </table>

  <para>
<!--
   In all cases, a <structname>pg_shdepend</structname> entry indicates that
   the referenced object cannot be dropped without also dropping the dependent
   object.  However, there are several subflavors identified by
   <structfield>deptype</>:
-->
すべての場合において、<structname>pg_shdepend</structname>項目は依存するオブジェクトも削除しない限り、参照されるオブジェクトを削除できないことを示します。
もっとも、<structfield>deptype</>によって指定される以下のようないくつかのオプションもあります。

   <variablelist>
    <varlistentry>
     <term><symbol>SHARED_DEPENDENCY_OWNER</> (<literal>o</>)</term>
     <listitem>
      <para>
<!--
       The referenced object (which must be a role) is the owner of the
       dependent object.
-->
       参照されるオブジェクト（ロールである必要があります）が依存するオブジェクトの所有者です。
      </para>
     </listitem>
    </varlistentry>

    <varlistentry>
     <term><symbol>SHARED_DEPENDENCY_ACL</> (<literal>a</>)</term>
     <listitem>
      <para>
<!--
       The referenced object (which must be a role) is mentioned in the
       ACL (access control list, i.e., privileges list) of the
       dependent object.  (A <symbol>SHARED_DEPENDENCY_ACL</> entry is
       not made for the owner of the object, since the owner will have
       a <symbol>SHARED_DEPENDENCY_OWNER</> entry anyway.)
-->
参照されたオブジェクト（ロールである必要があります）が、依存するオブジェクトのACL（アクセス制御リスト。権限リストのこと）内で述べられています。
（所有者は<symbol>SHARED_DEPENDENCY_OWNER</>項目を持つため、<symbol>SHARED_DEPENDENCY_ACL</>項目は、オブジェクトの所有者に対して作成されません。）
      </para>
     </listitem>
    </varlistentry>

    <varlistentry>
     <term><symbol>SHARED_DEPENDENCY_POLICY</> (<literal>r</>)</term>
     <listitem>
      <para>
<!--
       The referenced object (which must be a role) is mentioned as the
       target of a dependent policy object.
-->
参照されたオブジェクト（ロールである必要があります）が、依存するポリシーオブジェクトのターゲットとして述べられています。
      </para>
     </listitem>
    </varlistentry>

    <varlistentry>
     <term><symbol>SHARED_DEPENDENCY_PIN</> (<literal>p</>)</term>
     <listitem>
      <para>
<!--
       There is no dependent object; this type of entry is a signal
       that the system itself depends on the referenced object, and so
       that object must never be deleted.  Entries of this type are
       created only by <command>initdb</command>.  The columns for the
       dependent object contain zeroes.
-->
依存するオブジェクトはありません。
この種類の項目は、システム自体が参照されるオブジェクトに依存している記号です。
よってオブジェクトは削除されてはいけません。
この種類の項目は<command>initdb</command>によってのみ作成されます。
依存するオブジェクトの列はゼロを含んでいます。
      </para>
     </listitem>
    </varlistentry>
   </variablelist>

<!--
   Other dependency flavors might be needed in future.  Note in particular
   that the current definition only supports roles as referenced objects.
-->
他の依存関係のオプションが将来必要になる可能性があります。
現状の定義は、参照されるオブジェクトとしてロールのみをサポートしていることに特に注意してください。
  </para>

 </sect1>

 <sect1 id="catalog-pg-shdescription">
  <title><structname>pg_shdescription</structname></title>

  <indexterm zone="catalog-pg-shdescription">
   <primary>pg_shdescription</primary>
  </indexterm>

  <para>
<!--
   The catalog <structname>pg_shdescription</structname> stores optional
   descriptions (comments) for shared database objects.  Descriptions can be
   manipulated with the <xref linkend="sql-comment"> command and viewed with
   <application>psql</application>'s <literal>\d</literal> commands.
-->
<structname>pg_shdescription</structname>には共有データベースオブジェクトに対する補足説明（コメント）を格納します。
補足説明は<xref linkend="sql-comment">コマンドを使用して編集でき、<application>psql</application>の<literal>\d</literal>コマンドを使用して閲覧することができます。
  </para>

  <para>
<!--
   See also <link linkend="catalog-pg-description"><structname>pg_description</structname></link>,
   which performs a similar function for descriptions involving objects
   within a single database.
-->
<link linkend="catalog-pg-description"><structname>pg_description</structname></link>も参照してください。
こちらは、単一データベース内のオブジェクトに関する説明について、同様の機能を行います。
  </para>

  <para>
<!--
   Unlike most system catalogs, <structname>pg_shdescription</structname>
   is shared across all databases of a cluster: there is only one
   copy of <structname>pg_shdescription</structname> per cluster, not
   one per database.
-->
他のシステムカタログと異なり、<structname>pg_shdescription</structname>はクラスタ内のすべてのデータベースに渡って共有されます。
データベース毎に存在するのではなく、1つのクラスタに<structname>pg_shdescription</structname>が1つのみ存在します。
  </para>

  <table>
<!--
   <title><structname>pg_shdescription</> Columns</title>
-->
   <title><structname>pg_shdescription</>の列</title>

   <tgroup cols="4">
    <thead>
     <row>
<!--
      <entry>Name</entry>
      <entry>Type</entry>
      <entry>References</entry>
      <entry>Description</entry>
-->
      <entry>名前</entry>
      <entry>型</entry>
      <entry>参照先</entry>
      <entry>説明</entry>
     </row>
    </thead>

    <tbody>
     <row>
      <entry><structfield>objoid</structfield></entry>
      <entry><type>oid</type></entry>
<!--
      <entry>any OID column</entry>
      <entry>The OID of the object this description pertains to</entry>
-->
      <entry>任意のOID列</entry>
      <entry>補足説明が属するオブジェクトのOID</entry>
     </row>

     <row>
      <entry><structfield>classoid</structfield></entry>
      <entry><type>oid</type></entry>
      <entry><literal><link linkend="catalog-pg-class"><structname>pg_class</structname></link>.oid</literal></entry>
<!--
      <entry>The OID of the system catalog this object appears in</entry>
-->
      <entry>このオブジェクトが存在するシステムカタログのOID</entry>
     </row>

     <row>
      <entry><structfield>description</structfield></entry>
      <entry><type>text</type></entry>
      <entry></entry>
<!--
      <entry>Arbitrary text that serves as the description of this object</entry>
-->
      <entry>このオブジェクトの補足説明として提供される任意のテキスト</entry>
     </row>
    </tbody>
   </tgroup>
  </table>

 </sect1>

 <sect1 id="catalog-pg-shseclabel">
  <title><structname>pg_shseclabel</structname></title>

  <indexterm zone="catalog-pg-shseclabel">
   <primary>pg_shseclabel</primary>
  </indexterm>

  <para>
<!--
   The catalog <structname>pg_shseclabel</structname> stores security
   labels on shared database objects.  Security labels can be manipulated
   with the <xref linkend="sql-security-label"> command.  For an easier
   way to view security labels, see <xref linkend="view-pg-seclabels">.
-->
<structname>pg_shseclabel</structname>カタログは、共有データベースオブジェクト上のセキュリティラベルを保存します。
セキュリティラベルは<xref linkend="sql-security-label">コマンドで操作されます。
セキュリティラベルを見る簡単な方法は、<xref linkend="view-pg-seclabels">を参照してください。
  </para>

  <para>
<!--
   See also <link linkend="catalog-pg-seclabel"><structname>pg_seclabel</structname></link>,
   which performs a similar function for security labels involving objects
   within a single database.
-->
<link linkend="catalog-pg-seclabel"><structname>pg_seclabel</structname></link>も参照してください。
これは、単一データベース内のオブジェクトを含むセキュリティラベルのための類似した機能を提供します。
  </para>

  <para>
<!--
   Unlike most system catalogs, <structname>pg_shseclabel</structname>
   is shared across all databases of a cluster: there is only one
   copy of <structname>pg_shseclabel</structname> per cluster, not
   one per database.
-->
多くのシステムカタログと違い、<structname>pg_shseclabel</structname>はクラスタ内の全てのデータベース間で共有されます。
<structname>pg_shseclabel</structname>は、データベースごとではなく、クラスタごとに1つのみ存在します。
  </para>

  <table>
<!--
   <title><structname>pg_shseclabel</structname> Columns</title>
-->
   <title><structname>pg_shseclabel</structname>の列</title>
   <tgroup cols="4">
    <thead>
     <row>
<!--
      <entry>Name</entry>
      <entry>Type</entry>
      <entry>References</entry>
      <entry>Description</entry>
-->
      <entry>名前</entry>
      <entry>型</entry>
      <entry>参照先</entry>
      <entry>説明</entry>
     </row>
    </thead>
    <tbody>
     <row>
      <entry><structfield>objoid</structfield></entry>
      <entry><type>oid</type></entry>
<!--
      <entry>any OID column</entry>
-->
      <entry>任意のOID列</entry>
<!--
      <entry>The OID of the object this security label pertains to</entry>
-->
      <entry>このセキュリティラベルが属しているオブジェクトのOID</entry>
     </row>
     <row>
      <entry><structfield>classoid</structfield></entry>
      <entry><type>oid</type></entry>
      <entry><literal><link linkend="catalog-pg-class"><structname>pg_class</structname></link>.oid</literal></entry>
<!--
      <entry>The OID of the system catalog this object appears in</entry>
-->
      <entry>このオブジェクトが出現するシステムカタログのOID</entry>
     </row>
     <row>
      <entry><structfield>provider</structfield></entry>
      <entry><type>text</type></entry>
      <entry></entry>
<!--
      <entry>The label provider associated with this label.</entry>
-->
      <entry>このラベルに関連付けられたラベルプロバイダ</entry>
     </row>
     <row>
      <entry><structfield>label</structfield></entry>
      <entry><type>text</type></entry>
      <entry></entry>
<!--
      <entry>The security label applied to this object.</entry>
-->
      <entry>このオブジェクトに適用されたセキュリティラベル</entry>
     </row>
    </tbody>
   </tgroup>
  </table>
 </sect1>

 <sect1 id="catalog-pg-statistic">
  <title><structname>pg_statistic</structname></title>

  <indexterm zone="catalog-pg-statistic">
   <primary>pg_statistic</primary>
  </indexterm>

  <para>
<!--
   The catalog <structname>pg_statistic</structname> stores
   statistical data about the contents of the database.  Entries are
   created by <xref linkend="sql-analyze">
   and subsequently used by the query planner.  Note that all the
   statistical data is inherently approximate, even assuming that it
   is up-to-date.
-->
<structname>pg_statistic</structname>カタログはデータベースの内容に関する統計データを保存します。
項目は<xref linkend="sql-analyze">で作成され、後に問い合わせプランナで使用されます。
最新のものと思ってもすべての統計データは本質的に大雑把なものであることに注意してください。
  </para>

  <para>
<!--
   Normally there is one entry, with <structfield>stainherit</> =
   <literal>false</>, for each table column that has been analyzed.
   If the table has inheritance children, a second entry with
   <structfield>stainherit</> = <literal>true</> is also created.  This row
   represents the column's statistics over the inheritance tree, i.e.,
   statistics for the data you'd see with
   <literal>SELECT <replaceable>column</> FROM <replaceable>table</>*</literal>,
   whereas the <structfield>stainherit</> = <literal>false</> row represents
   the results of
   <literal>SELECT <replaceable>column</> FROM ONLY <replaceable>table</></literal>.
-->
通常は、解析されるテーブル列毎に、<structfield>stainherit</> = <literal>false</>を持つ1つの項目が存在します。
テーブルが継承された子を持つ場合、<structfield>stainherit</> = <literal>true</>を持つ2つ目の項目が作成されます。
この行は継承ツリー全体に渡る列の統計情報、つまり、<literal>SELECT <replaceable>column</> FROM <replaceable>table</>*</literal>で確認できるデータに対する統計情報を表します。
一方で<structfield>stainherit</> = <literal>false</>の行は<literal>SELECT <replaceable>column</> FROM ONLY <replaceable>table</></literal>の結果を表します。
  </para>

  <para>
<!--
   <structname>pg_statistic</structname> also stores statistical data about
   the values of index expressions.  These are described as if they were
   actual data columns; in particular, <structfield>starelid</structfield>
   references the index.  No entry is made for an ordinary non-expression
   index column, however, since it would be redundant with the entry
   for the underlying table column.  Currently, entries for index expressions
   always have <structfield>stainherit</> = <literal>false</>.
-->
<structname>pg_statistic</structname>はインデックス式の値についての統計データも格納します。
これらはあたかも値が実際のデータ列であるかのように表現されます。
特に<structfield>starelid</structfield>はインデックスを参照します。
これは元のテーブル列の項目に対して冗長となるので、普通の式を持たないインデックス列では項目は作成されません。
現在インデックス式用の項目は常に<structfield>stainherit</> = <literal>false</>を持ちます。
  </para>

  <para>
<!--
   Since different kinds of statistics might be appropriate for different
   kinds of data, <structname>pg_statistic</structname> is designed not
   to assume very much about what sort of statistics it stores.  Only
   extremely general statistics (such as nullness) are given dedicated
   columns in <structname>pg_statistic</structname>.  Everything else
   is stored in <quote>slots</quote>, which are groups of associated columns
   whose content is identified by a code number in one of the slot's columns.
   For more information see
   <filename>src/include/catalog/pg_statistic.h</filename>.
-->
異なる種類のデータに対しては違った種類の統計が相応しいことから<structname>pg_statistic</structname>はどのような情報を保存するか深く推定しないように設計されています。
（例えばNULLであるような）極端に一般的な統計のみ<structname>pg_statistic</structname>の特定の列に入ります。
その他すべてはスロット列の内の1つのコード番号でその内容が識別される相関している列のグループである<quote>スロット</quote>に保存されます。
<filename>src/include/catalog/pg_statistic.h</filename>を参照してください。
  </para>

  <para>
<!--
   <structname>pg_statistic</structname> should not be readable by the
   public, since even statistical information about a table's contents
   might be considered sensitive.  (Example: minimum and maximum values
   of a salary column might be quite interesting.)
   <link linkend="view-pg-stats"><structname>pg_stats</structname></link>
   is a publicly readable view on
   <structname>pg_statistic</structname> that only exposes information
   about those tables that are readable by the current user.
-->
<structname>pg_statistic</structname>はテーブル内容に関する統計情報と言えども秘密の情報とみなされますので、一般のユーザが読み取り可能であってはいけません。
（給与列の最高額と最低額などは誰もが興味をそそる良い例ですよね。）
<link linkend="view-pg-stats"><structname>pg_stats</structname></link>は一般のユーザが読み取り可能な<structname>pg_statistic</structname>に対するビューで、既存のユーザが読んでも差し支えないテーブルの情報のみを開示しています。
  </para>

  <table>
<!--
   <title><structname>pg_statistic</> Columns</title>
-->
   <title><structname>pg_statistic</>の列</title>

   <tgroup cols="4">
    <thead>
     <row>
<!--
      <entry>Name</entry>
      <entry>Type</entry>
      <entry>References</entry>
      <entry>Description</entry>
-->
      <entry>名前</entry>
      <entry>型</entry>
      <entry>参照先</entry>
      <entry>説明</entry>
     </row>
    </thead>

    <tbody>
     <row>
      <entry><structfield>starelid</structfield></entry>
      <entry><type>oid</type></entry>
      <entry><literal><link linkend="catalog-pg-class"><structname>pg_class</structname></link>.oid</literal></entry>
<!--
      <entry>The table or index that the described column belongs to</entry>
-->
      <entry>記述された列が属するテーブルもしくはインデックス</entry>
     </row>

     <row>
      <entry><structfield>staattnum</structfield></entry>
      <entry><type>int2</type></entry>
      <entry><literal><link linkend="catalog-pg-attribute"><structname>pg_attribute</structname></link>.attnum</literal></entry>
<!--
      <entry>The number of the described column</entry>
-->
      <entry>記述された列数</entry>
     </row>

     <row>
      <entry><structfield>stainherit</structfield></entry>
      <entry><type>bool</type></entry>
      <entry></entry>
<!--
      <entry>If true, the stats include inheritance child columns, not just the
       values in the specified relation</entry>
-->
      <entry>
真の場合、統計情報には指定されたテーブルの値だけではなく、継承関係の子の列が含まれます。
      </entry>
     </row>

     <row>
      <entry><structfield>stanullfrac</structfield></entry>
      <entry><type>float4</type></entry>
      <entry></entry>
<!--
      <entry>The fraction of the column's entries that are null</entry>
-->
      <entry>NULL値である列項目の割合</entry>
     </row>

     <row>
      <entry><structfield>stawidth</structfield></entry>
      <entry><type>int4</type></entry>
      <entry></entry>
<!--
      <entry>The average stored width, in bytes, of nonnull entries</entry>
-->
      <entry>非NULL項目の平均保存幅（バイト単位）</entry>
     </row>

     <row>
      <entry><structfield>stadistinct</structfield></entry>
      <entry><type>float4</type></entry>
      <entry></entry>
<!--
      <entry>The number of distinct nonnull data values in the column.
      A value greater than zero is the actual number of distinct values.
      A value less than zero is the negative of a multiplier for the number
      of rows in the table; for example, a column in which about 80% of the
      values are nonnull and each nonnull value appears about twice on
      average could be represented by <structfield>stadistinct</> = -0.4.
      A zero value means the number of distinct values is unknown.
      </entry>
-->
      <entry>
列内で非NULL個別値を持つデータ数。
ゼロより大きい値は実際の個別値の数です。
ゼロより小さい値はテーブル内の行数に対する乗数を負にしたものです。
例えば、約80%の値が非NULLで、それぞれの非NULL値が平均して2回ほど出現する列は<structfield>stadistinct</> = -0.4であると表現されます。
ゼロは個別値の数を特定できない場合です。
      </entry>
     </row>

     <row>
      <entry><structfield>stakind<replaceable>N</></structfield></entry>
      <entry><type>int2</type></entry>
      <entry></entry>
      <entry>
<!--
       A code number indicating the kind of statistics stored in the
       <replaceable>N</>th <quote>slot</quote> of the
       <structname>pg_statistic</structname> row.
-->
       <structname>pg_statistic</structname>行のN番目の<quote>スロット</quote>に保存されている統計情報の種類を示すコード番号。
      </entry>
     </row>

     <row>
      <entry><structfield>staop<replaceable>N</></structfield></entry>
      <entry><type>oid</type></entry>
      <entry><literal><link linkend="catalog-pg-operator"><structname>pg_operator</structname></link>.oid</literal></entry>
      <entry>
<!--
       An operator used to derive the statistics stored in the
       <replaceable>N</>th <quote>slot</quote>.  For example, a
       histogram slot would show the <literal>&lt;</literal> operator
       that defines the sort order of the data.
-->
N番目の<quote>スロット</quote>に保存されている統計情報を引き出すために使われる演算子。
例えば、度数分布スロットはデータの並び換えの順序を定義する<literal>&lt;</literal>演算子を示します。
      </entry>
     </row>

     <row>
      <entry><structfield>stanumbers<replaceable>N</></structfield></entry>
      <entry><type>float4[]</type></entry>
      <entry></entry>
      <entry>
<!--
       Numerical statistics of the appropriate kind for the
       <replaceable>N</>th <quote>slot</quote>, or null if the slot
       kind does not involve numerical values
-->
       N番目の<quote>スロット</quote>に対する適切な種類の数値統計情報、もしくはスロットの種類に数値が含まれない時はNULLです。
      </entry>
     </row>

     <row>
      <entry><structfield>stavalues<replaceable>N</></structfield></entry>
      <entry><type>anyarray</type></entry>
      <entry></entry>
      <entry>
<!--
       Column data values of the appropriate kind for the
       <replaceable>N</>th <quote>slot</quote>, or null if the slot
       kind does not store any data values.  Each array's element
       values are actually of the specific column's data type, or a related
       type such as an array's element type, so there is no way to define
       these columns' type more specifically than <type>anyarray</>.
-->
<replaceable>N</>番目の<quote>スロット</quote>に対する適切な種類の列データの値、もしくはスロットの種類にデータ値が何も保存されていない場合はNULL。
それぞれの配列要素の値は実際には特定された列のデータ型、もしくは配列要素の型といったような関連のある型になります。ですから<type>anyarray</>とする以外に列型を定義することはできません。
      </entry>
     </row>
    </tbody>
   </tgroup>
  </table>

 </sect1>

 <sect1 id="catalog-pg-statistic-ext">
  <title><structname>pg_statistic_ext</structname></title>

  <indexterm zone="catalog-pg-statistic-ext">
   <primary>pg_statistic_ext</primary>
  </indexterm>

  <para>
<!--
   The catalog <structname>pg_statistic_ext</structname>
   holds extended planner statistics.
   Each row in this catalog corresponds to a <firstterm>statistics object</>
   created with <xref linkend="sql-createstatistics">.
-->
カタログ<structname>pg_statistic_ext</structname>はプランナの拡張統計を保持します。
このカタログの各行は<xref linkend="sql-createstatistics">で作成された<firstterm>統計オブジェクト</>に対応します。
  </para>

  <table>
<!--
   <title><structname>pg_statistic_ext</> Columns</title>
-->
   <title><structname>pg_statistic_ext</>の列</title>

   <tgroup cols="4">
    <thead>
     <row>
<!--
      <entry>Name</entry>
      <entry>Type</entry>
      <entry>References</entry>
      <entry>Description</entry>
-->
      <entry>名前</entry>
      <entry>型</entry>
      <entry>参照先</entry>
      <entry>列</entry>
     </row>
    </thead>

    <tbody>

     <row>
      <entry><structfield>stxrelid</structfield></entry>
      <entry><type>oid</type></entry>
      <entry><literal><link linkend="catalog-pg-class"><structname>pg_class</structname></link>.oid</literal></entry>
<!--
      <entry>Table containing the columns described by this object</entry>
-->
      <entry>このオブジェクトが記述する列を含むテーブル</entry>
     </row>

     <row>
      <entry><structfield>stxname</structfield></entry>
      <entry><type>name</type></entry>
      <entry></entry>
<!--
      <entry>Name of the statistics object</entry>
-->
      <entry>統計オブジェクトの名前</entry>
     </row>

     <row>
      <entry><structfield>stxnamespace</structfield></entry>
      <entry><type>oid</type></entry>
      <entry><literal><link linkend="catalog-pg-namespace"><structname>pg_namespace</structname></link>.oid</literal></entry>
      <entry>
<!--
       The OID of the namespace that contains this statistics object
-->
この統計オブジェクトを含む名前空間のOID
      </entry>
     </row>

     <row>
      <entry><structfield>stxowner</structfield></entry>
      <entry><type>oid</type></entry>
      <entry><literal><link linkend="catalog-pg-authid"><structname>pg_authid</structname></link>.oid</literal></entry>
<!--
      <entry>Owner of the statistics object</entry>
-->
      <entry>統計オブジェクトの所有者</entry>
     </row>

     <row>
      <entry><structfield>stxkeys</structfield></entry>
      <entry><type>int2vector</type></entry>
      <entry><literal><link linkend="catalog-pg-attribute"><structname>pg_attribute</structname></link>.attnum</literal></entry>
      <entry>
<!--
       An array of attribute numbers, indicating which table columns are
       covered by this statistics object;
       for example a value of <literal>1 3</literal> would
       mean that the first and the third table columns are covered
-->
属性番号の配列で、どのテーブル列が統計オブジェクトに含まれるかを示します。
例えば、値が<literal>1 3</literal>なら、テーブルの1番目と3番目の列が含まれるということになります。
      </entry>
     </row>

     <row>
      <entry><structfield>stxkind</structfield></entry>
      <entry><type>char[]</type></entry>
      <entry></entry>
      <entry>
<!--
        An array containing codes for the enabled statistic kinds;
        valid values are:
        <literal>d</literal> for n-distinct statistics,
        <literal>f</literal> for functional dependency statistics
-->
有効にされた統計種別のコードが入る配列です。
有効な値は、N個別統計を表す<literal>d</literal>と、関数従属統計を表す<literal>f</literal>です。
      </entry>
     </row>

     <row>
      <entry><structfield>stxndistinct</structfield></entry>
      <entry><type>pg_ndistinct</type></entry>
      <entry></entry>
      <entry>
<!--
       N-distinct counts, serialized as <structname>pg_ndistinct</> type
-->
<structname>pg_ndistinct</>型にシリアライズされたN個別値の数
      </entry>
     </row>

     <row>
      <entry><structfield>stxdependencies</structfield></entry>
      <entry><type>pg_dependencies</type></entry>
      <entry></entry>
      <entry>
<!--
       Functional dependency statistics, serialized
       as <structname>pg_dependencies</> type
-->
<structname>pg_dependencies</>型にシリアライズされた関数従属統計
      </entry>
     </row>

    </tbody>
   </tgroup>
  </table>

  <para>
<!--
   The <structfield>stxkind</structfield> field is filled at creation of the
   statistics object, indicating which statistic type(s) are desired.
   The fields after it are initially NULL and are filled only when the
   corresponding statistic has been computed by <command>ANALYZE</>.
-->
<structfield>stxkind</structfield>フィールドは統計オブジェクトの作成時に埋められ、どの統計種別が求められているかを示します。
それより後のフィールドには、最初はNULLが入り、対応する統計が<command>ANALYZE</>で計算されたときにのみ埋められます。
  </para>
 </sect1>

 <sect1 id="catalog-pg-subscription">
  <title><structname>pg_subscription</structname></title>

  <indexterm zone="catalog-pg-subscription">
   <primary>pg_subscription</primary>
  </indexterm>

  <para>
<!--
   The catalog <structname>pg_subscription</structname> contains all existing
   logical replication subscriptions.  For more information about logical
   replication see <xref linkend="logical-replication">.
-->
カタログ<structname>pg_subscription</structname>には、存在するすべての論理レプリケーションのサブスクリプションが入ります。
論理レプリケーションについての詳細な情報は<xref linkend="logical-replication">を参照してください。
  </para>

  <para>
<!--
   Unlike most system catalogs, <structname>pg_subscription</structname> is
   shared across all databases of a cluster: There is only one copy
   of <structname>pg_subscription</structname> per cluster, not one per
   database.
-->
ほとんどのシステムカタログとは異なり、<structname>pg_subscription</structname>はクラスタ内の全データベースで共有されます。
つまりクラスタごとに<structname>pg_subscription</structname>の実体は1つだけ存在し、データベースごとに1つではありません。
  </para>

  <para>
<!--
   Access to the column <structfield>subconninfo</structfield> is revoked from
   normal users, because it could contain plain-text passwords.
-->
列<structfield>subconninfo</structfield>には平文のパスワードが含まれる可能性があるため、一般ユーザによるアクセス権は取り消されています。
  </para>

  <table>
<!--
   <title><structname>pg_subscription</structname> Columns</title>
-->
   <title><structname>pg_subscription</structname>の列</title>

   <tgroup cols="4">
    <thead>
     <row>
<!--
      <entry>Name</entry>
      <entry>Type</entry>
      <entry>References</entry>
      <entry>Description</entry>
-->
      <entry>名前</entry>
      <entry>型</entry>
      <entry>参照先</entry>
      <entry>説明</entry>
     </row>
    </thead>

    <tbody>
     <row>
      <entry><structfield>oid</structfield></entry>
      <entry><type>oid</type></entry>
      <entry></entry>
<!--
      <entry>Row identifier (hidden attribute; must be explicitly selected)</entry>
-->
      <entry>行識別子（隠し属性です。明示的に選択しなければなりません）</entry>
     </row>

     <row>
      <entry><structfield>subdbid</structfield></entry>
      <entry><type>oid</type></entry>
      <entry><literal><link linkend="catalog-pg-database"><structname>pg_database</structname></link>.oid</literal></entry>
<!--
      <entry>OID of the database which the subscription resides in</entry>
-->
      <entry>サブスクリプションが存在するデータベースのOID</entry>
     </row>

     <row>
      <entry><structfield>subname</structfield></entry>
      <entry><type>name</type></entry>
      <entry></entry>
<!--
      <entry>Name of the subscription</entry>
-->
      <entry>サブスクリプションの名前</entry>
     </row>

     <row>
      <entry><structfield>subowner</structfield></entry>
      <entry><type>oid</type></entry>
      <entry><literal><link linkend="catalog-pg-authid"><structname>pg_authid</structname></link>.oid</literal></entry>
<!--
      <entry>Owner of the subscription</entry>
-->
      <entry>サブスクリプションの所有者</entry>
     </row>

     <row>
      <entry><structfield>subenabled</structfield></entry>
      <entry><type>bool</type></entry>
      <entry></entry>
<!--
      <entry>If true, the subscription is enabled and should be replicating.</entry>
-->
      <entry>真の場合、サブスクリプションは有効でレプリケーションが行われています。</entry>
     </row>

     <row>
      <entry><structfield>subsynccommit</structfield></entry>
      <entry><type>text</type></entry>
      <entry></entry>
      <entry>
<!--
       Contains the value of the <varname>synchronous_commit</varname>
       setting for the subscription workers.
-->
サブスクリプションワーカの<varname>synchronous_commit</varname>の設定値が入ります。
      </entry>
     </row>

     <row>
      <entry><structfield>subconninfo</structfield></entry>
      <entry><type>text</type></entry>
      <entry></entry>
<!--
      <entry>Connection string to the upstream database</entry>
-->
      <entry>上流のデータベースへの接続文字列</entry>
     </row>

     <row>
      <entry><structfield>subslotname</structfield></entry>
      <entry><type>name</type></entry>
      <entry></entry>
<!--
      <entry>Name of the replication slot in the upstream database. Also used
       for local replication origin name.</entry>
-->
      <entry>
上流のデータベースのレプリケーションスロットの名前。
ローカルレプリケーションのオリジン名としても使われます。
     </entry>
     </row>

     <row>
      <entry><structfield>subpublications</structfield></entry>
      <entry><type>text[]</type></entry>
      <entry></entry>
<!--
      <entry>Array of subscribed publication names. These reference the
       publications on the publisher server. For more on publications
       see <xref linkend="logical-replication-publication">.
-->
      <entry>
サブスクライブされるパブリケーション名の配列です。
パブリッシャーのサーバのパブリケーションを参照します。
パブリケーションについての詳細は<xref linkend="logical-replication-publication">を参照してください。
      </entry>
     </row>
    </tbody>
   </tgroup>
  </table>
 </sect1>

 <sect1 id="catalog-pg-subscription-rel">
  <title><structname>pg_subscription_rel</structname></title>

  <indexterm zone="catalog-pg-subscription-rel">
   <primary>pg_subscription_rel</primary>
  </indexterm>

  <para>
<!--
   The catalog <structname>pg_subscription_rel</structname> contains the
   state for each replicated relation in each subscription.  This is a
   many-to-many mapping.
-->
カタログ<structname>pg_subscription_rel</structname>には各サブスクリプションで複製される各リレーションの状態が入ります。
これは多対多のマッピングです。
  </para>

  <para>
<!--
   This catalog only contains tables known to the subscription after running
   either <command>CREATE SUBSCRIPTION</command> or
   <command>ALTER SUBSCRIPTION ... REFRESH PUBLICATION</command>.
-->
このカタログには<command>CREATE SUBSCRIPTION</command>あるいは<command>ALTER SUBSCRIPTION ... REFRESH PUBLICATION</command>を実行した後でサブスクリプションに知られることになったテーブルのみが含まれます。
  </para>

  <table>
<!--
   <title><structname>pg_subscription_rel</structname> Columns</title>
-->
   <title><structname>pg_subscription_rel</structname>の列</title>

   <tgroup cols="4">
    <thead>
     <row>
<!--
      <entry>Name</entry>
      <entry>Type</entry>
      <entry>References</entry>
      <entry>Description</entry>
-->
      <entry>名前</entry>
      <entry>型</entry>
      <entry>参照先</entry>
      <entry>説明</entry>
     </row>
    </thead>

    <tbody>
     <row>
      <entry><structfield>srsubid</structfield></entry>
      <entry><type>oid</type></entry>
      <entry><literal><link linkend="catalog-pg-subscription"><structname>pg_subscription</structname></link>.oid</literal></entry>
<!--
      <entry>Reference to subscription</entry>
-->
      <entry>サブスクリプションの参照</entry>
     </row>

     <row>
      <entry><structfield>srrelid</structfield></entry>
      <entry><type>oid</type></entry>
      <entry><literal><link linkend="catalog-pg-class"><structname>pg_class</structname></link>.oid</literal></entry>
<!--
      <entry>Reference to relation</entry>
-->
      <entry>リレーションの参照</entry>
     </row>

     <row>
      <entry><structfield>srsubstate</structfield></entry>
      <entry><type>char</type></entry>
      <entry></entry>
      <entry>
<!--
       State code:
       <literal>i</> = initialize,
       <literal>d</> = data is being copied,
       <literal>s</> = synchronized,
       <literal>r</> = ready (normal replication)
-->
状態コードで、<literal>i</>は初期化、<literal>d</>はデータのコピー中、<literal>s</>は同期済み、<literal>r</>は準備完了（通常のレプリケーション）を表します。
      </entry>
     </row>

     <row>
      <entry><structfield>srsublsn</structfield></entry>
      <entry><type>pg_lsn</type></entry>
      <entry></entry>
      <entry>
<!--
       End LSN for <literal>s</> and <literal>r</> states.
-->
<literal>s</>および<literal>r</>の状態についての終了LSNです。
      </entry>
     </row>
    </tbody>
   </tgroup>
  </table>
 </sect1>

 <sect1 id="catalog-pg-tablespace">
  <title><structname>pg_tablespace</structname></title>

  <indexterm zone="catalog-pg-tablespace">
   <primary>pg_tablespace</primary>
  </indexterm>

  <para>
<!--
   The catalog <structname>pg_tablespace</structname> stores information
   about the available tablespaces.  Tables can be placed in particular
   tablespaces to aid administration of disk layout.
-->
<structname>pg_tablespace</structname>カタログは利用できるテーブル空間についての情報を格納します。
テーブルは、ディスクの配置を管理できるようにするために特定のテーブル空間に格納することができます。
  </para>

  <para>
<!--
   Unlike most system catalogs, <structname>pg_tablespace</structname>
   is shared across all databases of a cluster: there is only one
   copy of <structname>pg_tablespace</structname> per cluster, not
   one per database.
-->
システムカタログの大部分とは違って、<structname>pg_tablespace</structname>は、すべてのクラスタのデータベース間で共有されます。
（データベース毎ではなく）クラスタ毎に、<structname>pg_tablespace</structname>のコピーが1つだけ存在します。
  </para>

  <table>
<!--
   <title><structname>pg_tablespace</> Columns</title>
-->
   <title><structname>pg_tablespace</>の列</title>

   <tgroup cols="4">
    <thead>
     <row>
<!--
      <entry>Name</entry>
      <entry>Type</entry>
      <entry>References</entry>
      <entry>Description</entry>
-->
      <entry>名前</entry>
      <entry>型</entry>
      <entry>参照先</entry>
      <entry>説明</entry>
     </row>
    </thead>

    <tbody>
     <row>
      <entry><structfield>oid</structfield></entry>
      <entry><type>oid</type></entry>
      <entry></entry>
<!--
      <entry>Row identifier (hidden attribute; must be explicitly selected)</entry>
-->
      <entry>行識別子（隠し属性です。明示的に選択しなければなりません）</entry>
     </row>

     <row>
      <entry><structfield>spcname</structfield></entry>
      <entry><type>name</type></entry>
      <entry></entry>
<!--
      <entry>Tablespace name</entry>
-->
      <entry>テーブル空間名</entry>
     </row>

     <row>
      <entry><structfield>spcowner</structfield></entry>
      <entry><type>oid</type></entry>
      <entry><literal><link linkend="catalog-pg-authid"><structname>pg_authid</structname></link>.oid</literal></entry>
<!--
      <entry>Owner of the tablespace, usually the user who created it</entry>
-->
      <entry>テーブル空間の所有者。たいていはテーブル空間を作成したユーザ</entry>
     </row>

     <row>
      <entry><structfield>spcacl</structfield></entry>
      <entry><type>aclitem[]</type></entry>
      <entry></entry>
      <entry>
<!--
       Access privileges; see
       <xref linkend="sql-grant"> and
       <xref linkend="sql-revoke">
       for details
-->
アクセス権限。
<xref linkend="sql-grant">と<xref linkend="sql-revoke">を参照してください。
      </entry>
     </row>

     <row>
      <entry><structfield>spcoptions</structfield></entry>
      <entry><type>text[]</type></entry>
      <entry></entry>
      <entry>
<!--
       Tablespace-level options, as <quote>keyword=value</> strings
-->
<quote>keyword=value</>文字列のようなテーブル空間レベルのオプション。
      </entry>
     </row>
    </tbody>
   </tgroup>
  </table>
 </sect1>


 <sect1 id="catalog-pg-transform">
  <title><structname>pg_transform</structname></title>

  <indexterm zone="catalog-pg-transform">
   <primary>pg_transform</primary>
  </indexterm>

  <para>
<!--
   The catalog <structname>pg_transform</structname> stores information about
   transforms, which are a mechanism to adapt data types to procedural
   languages.  See <xref linkend="sql-createtransform"> for more information.
-->
カタログ<structname>pg_transform</structname>は変換についての情報を格納します。
変換はデータ型を手続き言語に適合させるための機構です。
詳しくは<xref linkend="sql-createtransform">を参照してください。
  </para>

  <table>
<!--
   <title><structname>pg_transform</> Columns</title>
-->
   <title><structname>pg_transform</>の列</title>

   <tgroup cols="4">
    <thead>
     <row>
<!--
      <entry>Name</entry>
      <entry>Type</entry>
      <entry>References</entry>
      <entry>Description</entry>
-->
      <entry>名前</entry>
      <entry>型</entry>
      <entry>参照先</entry>
      <entry>説明</entry>
     </row>
    </thead>

    <tbody>
     <row>
      <entry><structfield>trftype</structfield></entry>
      <entry><type>oid</type></entry>
      <entry><literal><link linkend="catalog-pg-type"><structname>pg_type</structname></link>.oid</literal></entry>
<!--
      <entry>OID of the data type this transform is for</entry>
-->
      <entry>この変換の対象のデータ型のOID</entry>
     </row>

     <row>
      <entry><structfield>trflang</structfield></entry>
      <entry><type>oid</type></entry>
      <entry><literal><link linkend="catalog-pg-language"><structname>pg_language</structname></link>.oid</literal></entry>
<!--
      <entry>OID of the language this transform is for</entry>
-->
      <entry>この変換の対象の言語のOID</entry>
     </row>

     <row>
      <entry><structfield>trffromsql</structfield></entry>
      <entry><type>regproc</type></entry>
      <entry><literal><link linkend="catalog-pg-proc"><structname>pg_proc</structname></link>.oid</literal></entry>
      <entry>
<!--
       The OID of the function to use when converting the data type for input
       to the procedural language (e.g., function parameters).  Zero is stored
       if this operation is not supported.
-->
データ型を手続き言語への入力（例えば関数のパラメータ）に変換する時に使う関数のOID。
この操作がサポートされない場合はゼロが格納されます。
      </entry>
     </row>

     <row>
      <entry><structfield>trftosql</structfield></entry>
      <entry><type>regproc</type></entry>
      <entry><literal><link linkend="catalog-pg-proc"><structname>pg_proc</structname></link>.oid</literal></entry>
      <entry>
<!--
       The OID of the function to use when converting output from the
       procedural language (e.g., return values) to the data type.  Zero is
       stored if this operation is not supported.
-->
手続き言語からの出力（例えば戻り値）をデータ型に変換する時に使う関数のOID。
この操作がサポートされないときはゼロが格納されます。
      </entry>
     </row>
    </tbody>
   </tgroup>
  </table>
 </sect1>


 <sect1 id="catalog-pg-trigger">
  <title><structname>pg_trigger</structname></title>

  <indexterm zone="catalog-pg-trigger">
   <primary>pg_trigger</primary>
  </indexterm>

  <para>
<!--
   The catalog <structname>pg_trigger</structname> stores triggers on tables
   and views.
   See <xref linkend="sql-createtrigger">
   for more information.
-->
<structname>pg_trigger</structname>カタログはテーブルおよびビュー上のトリガを保存します。
<xref linkend="sql-createtrigger">を参照してください。
  </para>

  <table>
<!--
   <title><structname>pg_trigger</> Columns</title>
-->
 <title><structname>pg_trigger</>の列</title>

   <tgroup cols="4">
    <thead>
     <row>
<!--
      <entry>Name</entry>
      <entry>Type</entry>
      <entry>References</entry>
      <entry>Description</entry>
-->
      <entry>名前</entry>
      <entry>型</entry>
      <entry>参照先</entry>
      <entry>説明</entry>
     </row>
    </thead>

    <tbody>
     <row>
      <entry><structfield>oid</structfield></entry>
      <entry><type>oid</type></entry>
      <entry></entry>
<!--
      <entry>Row identifier (hidden attribute; must be explicitly selected)</entry>
-->
      <entry>行識別子（隠し属性です。明示的に選択しなければなりません）</entry>
     </row>

     <row>
      <entry><structfield>tgrelid</structfield></entry>
      <entry><type>oid</type></entry>
      <entry><literal><link linkend="catalog-pg-class"><structname>pg_class</structname></link>.oid</literal></entry>
<!--
      <entry>The table this trigger is on</entry>
-->
      <entry>トリガのかかっているテーブル</entry>
     </row>

     <row>
      <entry><structfield>tgname</structfield></entry>
      <entry><type>name</type></entry>
      <entry></entry>
<!--
      <entry>Trigger name (must be unique among triggers of same table)</entry>
-->
      <entry>トリガ名（同一テーブル内で一意である必要があります）</entry>
     </row>

     <row>
      <entry><structfield>tgfoid</structfield></entry>
      <entry><type>oid</type></entry>
      <entry><literal><link linkend="catalog-pg-proc"><structname>pg_proc</structname></link>.oid</literal></entry>
<!--
      <entry>The function to be called</entry>
-->
      <entry>呼び出される関数</entry>
     </row>

     <row>
      <entry><structfield>tgtype</structfield></entry>
      <entry><type>int2</type></entry>
      <entry></entry>
<!--
      <entry>Bit mask identifying trigger firing conditions</entry>
-->
      <entry>トリガ発行条件を指定するビットマスク</entry>
     </row>

     <row>
      <entry><structfield>tgenabled</structfield></entry>
      <entry><type>char</type></entry>
      <entry></entry>
<!--
      <entry>
       Controls in which <xref linkend="guc-session-replication-role"> modes
       the trigger fires.
       <literal>O</> = trigger fires in <quote>origin</> and <quote>local</> modes,
       <literal>D</> = trigger is disabled,
       <literal>R</> = trigger fires in <quote>replica</> mode,
       <literal>A</> = trigger fires always.
      </entry>
-->
      <entry>
どの<xref linkend="guc-session-replication-role">モードでトリガが発行されるかを制御します。
       <literal>O</> = <quote>起点</>モードと<quote>ローカル</>モードでトリガを発行します,
       <literal>D</> = トリガは無効です,
       <literal>R</> = <quote>replica</>モードでトリガを発行します,
       <literal>A</> = 常にトリガを発行します.
      </entry>
     </row>

     <row>
      <entry><structfield>tgisinternal</structfield></entry>
      <entry><type>bool</type></entry>
      <entry></entry>
<!--
      <entry>True if trigger is internally generated (usually, to enforce
       the constraint identified by <structfield>tgconstraint</>)</entry>
-->
      <entry>
トリガが(通常<structfield>tgconstraint</>により識別される制約を強制するために)内部的に生成される場合は真。
      </entry>
     </row>

     <row>
      <entry><structfield>tgconstrrelid</structfield></entry>
      <entry><type>oid</type></entry>
      <entry><literal><link linkend="catalog-pg-class"><structname>pg_class</structname></link>.oid</literal></entry>
<!--
      <entry>The table referenced by a referential integrity constraint</entry>
-->
      <entry>参照整合性制約で参照されるテーブル</entry>
     </row>

     <row>
      <entry><structfield>tgconstrindid</structfield></entry>
      <entry><type>oid</type></entry>
      <entry><literal><link linkend="catalog-pg-class"><structname>pg_class</structname></link>.oid</literal></entry>
<!--
      <entry>The index supporting a unique, primary key, referential integrity,
       or exclusion constraint</entry>
-->
      <entry>一意性、主キー、参照整合性制約や排他制約をサポートするインデックス</entry>
     </row>

     <row>
      <entry><structfield>tgconstraint</structfield></entry>
      <entry><type>oid</type></entry>
      <entry><literal><link linkend="catalog-pg-constraint"><structname>pg_constraint</structname></link>.oid</literal></entry>
<!--
      <entry>The <structname>pg_constraint</> entry associated with the trigger, if any</entry>
-->
      <entry>存在する場合は、トリガに関連する<structname>pg_constraint</>の項目</entry>
     </row>

     <row>
      <entry><structfield>tgdeferrable</structfield></entry>
      <entry><type>bool</type></entry>
      <entry></entry>
<!--
      <entry>True if constraint trigger is deferrable</entry>
-->
      <entry>トリガが遅延可能である場合は真</entry>
     </row>

     <row>
      <entry><structfield>tginitdeferred</structfield></entry>
      <entry><type>bool</type></entry>
      <entry></entry>
<!--
      <entry>True if constraint trigger is initially deferred</entry>
-->
      <entry>トリガの初期状態が遅延可能と宣言されていれば真</entry>
     </row>

     <row>
      <entry><structfield>tgnargs</structfield></entry>
      <entry><type>int2</type></entry>
      <entry></entry>
<!--
      <entry>Number of argument strings passed to trigger function</entry>
-->
      <entry>トリガ関数に渡される引数の数</entry>
     </row>

     <row>
      <entry><structfield>tgattr</structfield></entry>
      <entry><type>int2vector</type></entry>
      <entry><literal><link linkend="catalog-pg-attribute"><structname>pg_attribute</structname></link>.attnum</literal></entry>
<!--
      <entry>Column numbers, if trigger is column-specific; otherwise an
       empty array</entry>
-->
      <entry>
トリガが列固有であれば列番号。さもなくば空の配列
      </entry>
     </row>

     <row>
      <entry><structfield>tgargs</structfield></entry>
      <entry><type>bytea</type></entry>
      <entry></entry>
<!--
      <entry>Argument strings to pass to trigger, each NULL-terminated</entry>
-->
      <entry>トリガに渡される引数文字列で、それぞれヌル文字で終結</entry>
     </row>

     <row>
      <entry><structfield>tgqual</structfield></entry>
      <entry><type>pg_node_tree</type></entry>
      <entry></entry>
<!--
      <entry>Expression tree (in <function>nodeToString()</function>
       representation) for the trigger's <literal>WHEN</> condition, or null
       if none</entry>
-->
      <entry>
トリガの<literal>WHEN</>条件に関する(<function>nodeToString()</function>表現による)式ツリー。
存在しなければNULL
      </entry>
     </row>

     <row>
      <entry><structfield>tgoldtable</structfield></entry>
      <entry><type>name</type></entry>
      <entry></entry>
<!--
      <entry><literal>REFERENCING</> clause name for <literal>OLD TABLE</>,
       or null if none</entry>
-->
      <entry><literal>OLD TABLE</>に対する<literal>REFERENCING</>句の名前、なければNULL</entry>
     </row>

     <row>
      <entry><structfield>tgnewtable</structfield></entry>
      <entry><type>name</type></entry>
      <entry></entry>
<!--
      <entry><literal>REFERENCING</> clause name for <literal>NEW TABLE</>,
       or null if none</entry>
-->
      <entry><literal>NEW TABLE</>に対する<literal>REFERENCING</>句の名前、なければNULL</entry>
     </row>
    </tbody>
   </tgroup>
  </table>

  <para>
<!--
   Currently, column-specific triggering is supported only for
   <literal>UPDATE</> events, and so <structfield>tgattr</> is relevant
   only for that event type.  <structfield>tgtype</structfield> might
   contain bits for other event types as well, but those are presumed
   to be table-wide regardless of what is in <structfield>tgattr</>.
-->
現在、列固有のトリガ処理は<literal>UPDATE</>イベントのみでサポートされていますので、<structfield>tgattr</>はこの種類のイベントにのみ関連します。
<structfield>tgtype</>にはこの他のイベント用のビットが含まれているかもしれませんが、これらは<structfield>tgattr</>の値とは関係ないテーブル全体のものであると仮定されます。
  </para>

  <note>
   <para>
<!--
    When <structfield>tgconstraint</> is nonzero,
    <structfield>tgconstrrelid</>, <structfield>tgconstrindid</>,
    <structfield>tgdeferrable</>, and <structfield>tginitdeferred</> are
    largely redundant with the referenced <structname>pg_constraint</> entry.
    However, it is possible for a non-deferrable trigger to be associated
    with a deferrable constraint: foreign key constraints can have some
    deferrable and some non-deferrable triggers.
-->
<structfield>tgconstraint</>がゼロではないとき、<structfield>tgconstrrelid</>、<structfield>tgconstrindid</>、<structfield>tgdeferrable</>、<structfield>tginitdeferred</>は参照される<structname>pg_constraint</>項目と共に冗長となっています。
しかし遅延不可能なトリガを遅延可能な制約に関連付けさせることが可能です。
外部キー制約では一部を遅延可能、一部を遅延不可能なトリガを持つことができます。
   </para>
  </note>

  <note>
   <para>
<!--
    <literal>pg_class.relhastriggers</literal>
    must be true if a relation has any triggers in this catalog.
-->
<literal>pg_class.relhastriggers</literal>は、リレーションがこのカタログ内にトリガを持っている場合は真とならなければなりません。
   </para>
  </note>

 </sect1>


 <sect1 id="catalog-pg-ts-config">
  <title><structname>pg_ts_config</structname></title>

  <indexterm zone="catalog-pg-ts-config">
   <primary>pg_ts_config</primary>
  </indexterm>

  <para>
<!--
   The <structname>pg_ts_config</structname> catalog contains entries
   representing text search configurations.  A configuration specifies
   a particular text search parser and a list of dictionaries to use
   for each of the parser's output token types.  The parser is shown
   in the <structname>pg_ts_config</structname> entry, but the
   token-to-dictionary mapping is defined by subsidiary entries in <link
   linkend="catalog-pg-ts-config-map"><structname>pg_ts_config_map</structname></link>.
-->
<structname>pg_ts_config</structname>カタログは、テキスト検索の設定を表す項目を含みます。
設定は、特定のテキスト検索パーサと、それぞれのパーサの出力トークン型のために使用される辞書の一覧を指定します。
パーサは<structname>pg_ts_config</structname>項目内に示されていますが、トークンと辞書の対応付けは、<link linkend="catalog-pg-ts-config-map"><structname>pg_ts_config_map</structname></link>内の補助項目内に定義されています。
  </para>

  <para>
<!--
   <productname>PostgreSQL</productname>'s text search features are
   described at length in <xref linkend="textsearch">.
-->
   <productname>PostgreSQL</productname>のテキスト検索機能については<xref linkend="textsearch">で詳しく説明します。
  </para>

  <table>
<!--
   <title><structname>pg_ts_config</> Columns</title>
-->
   <title><structname>pg_ts_config</>の列</title>

   <tgroup cols="4">
    <thead>
     <row>
<!--
      <entry>Name</entry>
      <entry>Type</entry>
      <entry>References</entry>
      <entry>Description</entry>
-->
      <entry>名前</entry>
      <entry>型</entry>
      <entry>参照先</entry>
      <entry>説明</entry>
     </row>
    </thead>

    <tbody>
     <row>
      <entry><structfield>oid</structfield></entry>
      <entry><type>oid</type></entry>
      <entry></entry>
<!--
      <entry>Row identifier (hidden attribute; must be explicitly selected)</entry>
-->
      <entry>行識別子（隠し属性です。明示的に選択しなければなりません）</entry>
     </row>

     <row>
      <entry><structfield>cfgname</structfield></entry>
      <entry><type>name</type></entry>
      <entry></entry>
<!--
      <entry>Text search configuration name</entry>
-->
      <entry>テキスト検索設定の名称</entry>
     </row>

     <row>
      <entry><structfield>cfgnamespace</structfield></entry>
      <entry><type>oid</type></entry>
      <entry><literal><link linkend="catalog-pg-namespace"><structname>pg_namespace</structname></link>.oid</literal></entry>
<!--
      <entry>
       The OID of the namespace that contains this configuration
      </entry>
-->
      <entry>
       この設定を含む名前空間のOID
      </entry>
     </row>

     <row>
      <entry><structfield>cfgowner</structfield></entry>
      <entry><type>oid</type></entry>
      <entry><literal><link linkend="catalog-pg-authid"><structname>pg_authid</structname></link>.oid</literal></entry>
<!--
      <entry>Owner of the configuration</entry>
-->
      <entry>この設定の所有者</entry>
     </row>

     <row>
      <entry><structfield>cfgparser</structfield></entry>
      <entry><type>oid</type></entry>
      <entry><literal><link linkend="catalog-pg-ts-parser"><structname>pg_ts_parser</structname></link>.oid</literal></entry>
<!--
      <entry>The OID of the text search parser for this configuration</entry>
-->
      <entry>この設定のためのテキスト検索パーサのOID</entry>
     </row>
    </tbody>
   </tgroup>
  </table>
 </sect1>


 <sect1 id="catalog-pg-ts-config-map">
  <title><structname>pg_ts_config_map</structname></title>

  <indexterm zone="catalog-pg-ts-config-map">
   <primary>pg_ts_config_map</primary>
  </indexterm>

  <para>
<!--
   The <structname>pg_ts_config_map</structname> catalog contains entries
   showing which text search dictionaries should be consulted, and in
   what order, for each output token type of each text search configuration's
   parser.
-->
<structname>pg_ts_config_map</structname>カタログは、どのテキスト検索辞書を参照するべきかを示す項目を含みます。
さらに、それぞれのテキスト検索設定のパーサの出力トークンをどの順番で参照すべきかを示す項目を含みます。
  </para>

  <para>
<!--
   <productname>PostgreSQL</productname>'s text search features are
   described at length in <xref linkend="textsearch">.
-->
   <productname>PostgreSQL</productname>のテキスト検索機能については<xref linkend="textsearch">で詳しく説明します。
  </para>

  <table>
<!--
   <title><structname>pg_ts_config_map</> Columns</title>
-->
   <title><structname>pg_ts_config_map</>の列</title>

   <tgroup cols="4">
    <thead>
     <row>
<!--
      <entry>Name</entry>
      <entry>Type</entry>
      <entry>References</entry>
      <entry>Description</entry>
-->
      <entry>名前</entry>
      <entry>型</entry>
      <entry>参照先</entry>
      <entry>説明</entry>
     </row>
    </thead>

    <tbody>
     <row>
      <entry><structfield>mapcfg</structfield></entry>
      <entry><type>oid</type></entry>
      <entry><literal><link linkend="catalog-pg-ts-config"><structname>pg_ts_config</structname></link>.oid</literal></entry>
<!--
      <entry>The OID of the <structname>pg_ts_config</> entry owning this map entry</entry>
-->
      <entry>このマップ項目を所有する<structname>pg_ts_config</>項目のOID</entry>
     </row>

     <row>
      <entry><structfield>maptokentype</structfield></entry>
      <entry><type>integer</type></entry>
      <entry></entry>
<!--
      <entry>A token type emitted by the configuration's parser</entry>
-->
      <entry>設定のパーサにより発行されるトークンの種類</entry>
     </row>

     <row>
      <entry><structfield>mapseqno</structfield></entry>
      <entry><type>integer</type></entry>
      <entry></entry>
<!--
      <entry>Order in which to consult this entry (lower
       <structfield>mapseqno</>s first)</entry>
-->
      <entry>この項目を参照する順番(小さい<structfield>mapseqno</>が先です)</entry>
     </row>

     <row>
      <entry><structfield>mapdict</structfield></entry>
      <entry><type>oid</type></entry>
      <entry><literal><link linkend="catalog-pg-ts-dict"><structname>pg_ts_dict</structname></link>.oid</literal></entry>
<!--
      <entry>The OID of the text search dictionary to consult</entry>
-->
      <entry>参照するテキスト検索辞書のOID</entry>
     </row>
    </tbody>
   </tgroup>
  </table>
 </sect1>


 <sect1 id="catalog-pg-ts-dict">
  <title><structname>pg_ts_dict</structname></title>

  <indexterm zone="catalog-pg-ts-dict">
   <primary>pg_ts_dict</primary>
  </indexterm>

  <para>
<!--
   The <structname>pg_ts_dict</structname> catalog contains entries
   defining text search dictionaries.  A dictionary depends on a text
   search template, which specifies all the implementation functions
   needed; the dictionary itself provides values for the user-settable
   parameters supported by the template.  This division of labor allows
   dictionaries to be created by unprivileged users.  The parameters
   are specified by a text string <structfield>dictinitoption</>,
   whose format and meaning vary depending on the template.
-->
<structname>pg_ts_dict</structname>カタログは、テキスト検索辞書を定義する項目を含みます。
辞書は、必要な実装関数すべてを指定するテキスト検索のテンプレートに依存します。
辞書自身は、テンプレートによりサポートされている、ユーザが設定可能なパラメータ値を提供します。
ここでは、辞書が特権のないユーザにより作成されることを許可します。
パラメータは、<structfield>dictinitoption</>テキスト文字列で指定されます。
その書式と意味はテンプレートにより変化します。
  </para>

  <para>
<!--
   <productname>PostgreSQL</productname>'s text search features are
   described at length in <xref linkend="textsearch">.
-->
   <productname>PostgreSQL</productname>のテキスト検索機能については<xref linkend="textsearch">で詳しく説明します。
  </para>

  <table>
<!--
   <title><structname>pg_ts_dict</> Columns</title>
-->
   <title><structname>pg_ts_dict</>の列</title>

   <tgroup cols="4">
    <thead>
     <row>
<!--
      <entry>Name</entry>
      <entry>Type</entry>
      <entry>References</entry>
      <entry>Description</entry>
-->
      <entry>名前</entry>
      <entry>型</entry>
      <entry>参照先</entry>
      <entry>説明</entry>
     </row>
    </thead>

    <tbody>
     <row>
      <entry><structfield>oid</structfield></entry>
      <entry><type>oid</type></entry>
      <entry></entry>
<!--
      <entry>Row identifier (hidden attribute; must be explicitly selected)</entry>
-->
      <entry>行識別子（隠し属性です。明示的に選択しなければなりません）</entry>
     </row>

     <row>
      <entry><structfield>dictname</structfield></entry>
      <entry><type>name</type></entry>
      <entry></entry>
<!--
      <entry>Text search dictionary name</entry>
-->
      <entry>テキスト検索辞書の名称</entry>
     </row>

     <row>
      <entry><structfield>dictnamespace</structfield></entry>
      <entry><type>oid</type></entry>
      <entry><literal><link linkend="catalog-pg-namespace"><structname>pg_namespace</structname></link>.oid</literal></entry>
<!--
      <entry>
       The OID of the namespace that contains this dictionary
      </entry>
-->
      <entry>
       この辞書を含む名前空間のOID
      </entry>
     </row>

     <row>
      <entry><structfield>dictowner</structfield></entry>
      <entry><type>oid</type></entry>
      <entry><literal><link linkend="catalog-pg-authid"><structname>pg_authid</structname></link>.oid</literal></entry>
<!--
      <entry>Owner of the dictionary</entry>
-->
      <entry>辞書の所有者</entry>
     </row>

     <row>
      <entry><structfield>dicttemplate</structfield></entry>
      <entry><type>oid</type></entry>
      <entry><literal><link linkend="catalog-pg-ts-template"><structname>pg_ts_template</structname></link>.oid</literal></entry>
<!--
      <entry>The OID of the text search template for this dictionary</entry>
-->
      <entry>辞書のためのテキスト検索テンプレートのOID</entry>
     </row>

     <row>
      <entry><structfield>dictinitoption</structfield></entry>
      <entry><type>text</type></entry>
      <entry></entry>
<!--
      <entry>Initialization option string for the template</entry>
-->
      <entry>テンプレートのための初期化オプション文字列</entry>
     </row>
    </tbody>
   </tgroup>
  </table>
 </sect1>


 <sect1 id="catalog-pg-ts-parser">
  <title><structname>pg_ts_parser</structname></title>

  <indexterm zone="catalog-pg-ts-parser">
   <primary>pg_ts_parser</primary>
  </indexterm>

  <para>
<!--
   The <structname>pg_ts_parser</structname> catalog contains entries
   defining text search parsers.  A parser is responsible for splitting
   input text into lexemes and assigning a token type to each lexeme.
   Since a parser must be implemented by C-language-level functions,
   creation of new parsers is restricted to database superusers.
-->
<structname>pg_ts_parser</structname>カタログはテキスト検索パーサを定義する項目を含みます。
パーサは、入力テキストを語彙素に分割することとトークン型を語彙素に割り当てることに責任を持ちます。
パーサはC言語レベルの関数で実装されていなくてはいけないため、新規のパーサの作成はデータベースのスーパーユーザに制限されています。
  </para>

  <para>
<!--
   <productname>PostgreSQL</productname>'s text search features are
   described at length in <xref linkend="textsearch">.
-->
   <productname>PostgreSQL</productname>のテキスト検索機能については<xref linkend="textsearch">で詳しく説明します。
  </para>

  <table>
<!--
   <title><structname>pg_ts_parser</> Columns</title>
-->
   <title><structname>pg_ts_parser</>の列</title>

   <tgroup cols="4">
    <thead>
     <row>
<!--
      <entry>Name</entry>
      <entry>Type</entry>
      <entry>References</entry>
      <entry>Description</entry>
-->
      <entry>名前</entry>
      <entry>型</entry>
      <entry>参照先</entry>
      <entry>説明</entry>
     </row>
    </thead>

    <tbody>
     <row>
      <entry><structfield>oid</structfield></entry>
      <entry><type>oid</type></entry>
      <entry></entry>
<!--
      <entry>Row identifier (hidden attribute; must be explicitly selected)</entry>
-->
      <entry>行識別子（隠し属性です。明示的に選択しなければなりません）</entry>
     </row>

     <row>
      <entry><structfield>prsname</structfield></entry>
      <entry><type>name</type></entry>
      <entry></entry>
<!--
      <entry>Text search parser name</entry>
-->
      <entry>テキスト検索パーサの名称</entry>
     </row>

     <row>
      <entry><structfield>prsnamespace</structfield></entry>
      <entry><type>oid</type></entry>
      <entry><literal><link linkend="catalog-pg-namespace"><structname>pg_namespace</structname></link>.oid</literal></entry>
<!--
      <entry>
       The OID of the namespace that contains this parser
      </entry>
-->
      <entry>
       このパーサを含む名前空間のOID
      </entry>
     </row>

     <row>
      <entry><structfield>prsstart</structfield></entry>
      <entry><type>regproc</type></entry>
      <entry><literal><link linkend="catalog-pg-proc"><structname>pg_proc</structname></link>.oid</literal></entry>
<!--
      <entry>OID of the parser's startup function</entry>
-->
      <entry>パーサ起動関数のOID</entry>
     </row>

     <row>
      <entry><structfield>prstoken</structfield></entry>
      <entry><type>regproc</type></entry>
      <entry><literal><link linkend="catalog-pg-proc"><structname>pg_proc</structname></link>.oid</literal></entry>
<!--
      <entry>OID of the parser's next-token function</entry>
-->
      <entry>パーサの次のトークン関数のOID</entry>
     </row>

     <row>
      <entry><structfield>prsend</structfield></entry>
      <entry><type>regproc</type></entry>
      <entry><literal><link linkend="catalog-pg-proc"><structname>pg_proc</structname></link>.oid</literal></entry>
<!--
      <entry>OID of the parser's shutdown function</entry>
-->
      <entry>パーサの終了関数のOID</entry>
     </row>

     <row>
      <entry><structfield>prsheadline</structfield></entry>
      <entry><type>regproc</type></entry>
      <entry><literal><link linkend="catalog-pg-proc"><structname>pg_proc</structname></link>.oid</literal></entry>
<!--
      <entry>OID of the parser's headline function</entry>
-->
      <entry>パーサの見出し関数のOID</entry>
     </row>

     <row>
      <entry><structfield>prslextype</structfield></entry>
      <entry><type>regproc</type></entry>
      <entry><literal><link linkend="catalog-pg-proc"><structname>pg_proc</structname></link>.oid</literal></entry>
<!--
      <entry>OID of the parser's lextype function</entry>
-->
      <entry>パーサの字句型関数のOID</entry>
     </row>
    </tbody>
   </tgroup>
  </table>
 </sect1>


 <sect1 id="catalog-pg-ts-template">
  <title><structname>pg_ts_template</structname></title>

  <indexterm zone="catalog-pg-ts-template">
   <primary>pg_ts_template</primary>
  </indexterm>

  <para>
<!--
   The <structname>pg_ts_template</structname> catalog contains entries
   defining text search templates.  A template is the implementation
   skeleton for a class of text search dictionaries.
   Since a template must be implemented by C-language-level functions,
   creation of new templates is restricted to database superusers.
-->
<structname>pg_ts_template</structname>カタログはテキスト検索テンプレートを定義する項目を含みます。
テンプレートはテキスト検索辞書クラスの骨格を実装したものです。
テンプレートはC言語レベルの関数で実装されなくてはいけないため、新規のテンプレートの作成はデータベースのスーパーユーザに制限されています。
  </para>

  <para>
<!--
   <productname>PostgreSQL</productname>'s text search features are
   described at length in <xref linkend="textsearch">.
-->
   <productname>PostgreSQL</productname>のテキスト検索機能については<xref linkend="textsearch">で詳しく説明します。
  </para>

  <table>
<!--
   <title><structname>pg_ts_template</> Columns</title>
-->
   <title><structname>pg_ts_template</>の列</title>

   <tgroup cols="4">
    <thead>
     <row>
<!--
      <entry>Name</entry>
      <entry>Type</entry>
      <entry>References</entry>
      <entry>Description</entry>
-->
      <entry>名前</entry>
      <entry>型</entry>
      <entry>参照先</entry>
      <entry>説明</entry>
     </row>
    </thead>

    <tbody>
     <row>
      <entry><structfield>oid</structfield></entry>
      <entry><type>oid</type></entry>
      <entry></entry>
<!--
      <entry>Row identifier (hidden attribute; must be explicitly selected)</entry>
-->
      <entry>行識別子（隠し属性です。明示的に選択しなければなりません）</entry>
     </row>

     <row>
      <entry><structfield>tmplname</structfield></entry>
      <entry><type>name</type></entry>
      <entry></entry>
<!--
      <entry>Text search template name</entry>
-->
      <entry>テキスト検索テンプレートの名称</entry>
     </row>

     <row>
      <entry><structfield>tmplnamespace</structfield></entry>
      <entry><type>oid</type></entry>
      <entry><literal><link linkend="catalog-pg-namespace"><structname>pg_namespace</structname></link>.oid</literal></entry>
<!--
      <entry>
       The OID of the namespace that contains this template
      </entry>
-->
      <entry>
       このテンプレートを含む名前空間のOID
      </entry>
     </row>

     <row>
      <entry><structfield>tmplinit</structfield></entry>
      <entry><type>regproc</type></entry>
      <entry><literal><link linkend="catalog-pg-proc"><structname>pg_proc</structname></link>.oid</literal></entry>
<!--
      <entry>OID of the template's initialization function</entry>
-->
      <entry>テンプレートの初期化関数のOID</entry>
     </row>

     <row>
      <entry><structfield>tmpllexize</structfield></entry>
      <entry><type>regproc</type></entry>
      <entry><literal><link linkend="catalog-pg-proc"><structname>pg_proc</structname></link>.oid</literal></entry>
<!--
      <entry>OID of the template's lexize function</entry>
-->
      <entry>テンプレートの字句関数のOID</entry>
     </row>
    </tbody>
   </tgroup>
  </table>
 </sect1>


 <sect1 id="catalog-pg-type">
  <title><structname>pg_type</structname></title>

  <indexterm zone="catalog-pg-type">
   <primary>pg_type</primary>
  </indexterm>

  <para>
<!--
   The catalog <structname>pg_type</structname> stores information about data
   types.  Base types and enum types (scalar types) are created with
   <xref linkend="sql-createtype">, and
   domains with
   <xref linkend="sql-createdomain">.
   A composite type is automatically created for each table in the database, to
   represent the row structure of the table.  It is also possible to create
   composite types with <command>CREATE TYPE AS</command>.
-->
<structname>pg_type</structname>カタログはデータ型の情報を保存します。
スカラ型と列挙型（基本型）は<xref linkend="sql-createtype">で作成され、ドメインは<xref linkend="sql-createdomain">で作成されます。
複合型がテーブルの行構成を表すためデータベースの個々のテーブルに対して自動的に作成されます。
複合型を<command>CREATE TYPE AS</command>で作成することもできます。
  </para>

  <table>
<!--
   <title><structname>pg_type</> Columns</title>
-->
   <title><structname>pg_type</>の列</title>

   <tgroup cols="4">
    <thead>
     <row>
<!--
      <entry>Name</entry>
      <entry>Type</entry>
      <entry>References</entry>
      <entry>Description</entry>
-->
      <entry>名前</entry>
      <entry>型</entry>
      <entry>参照先</entry>
      <entry>説明</entry>
     </row>
    </thead>

    <tbody>
     <row>
      <entry><structfield>oid</structfield></entry>
      <entry><type>oid</type></entry>
      <entry></entry>
<!--
      <entry>Row identifier (hidden attribute; must be explicitly selected)</entry>
-->
      <entry>行識別子（隠し属性です。明示的に選択しなければなりません）</entry>
     </row>

     <row>
      <entry><structfield>typname</structfield></entry>
      <entry><type>name</type></entry>
      <entry></entry>
<!--
      <entry>Data type name</entry>
-->
      <entry>データ型名</entry>
     </row>

     <row>
      <entry><structfield>typnamespace</structfield></entry>
      <entry><type>oid</type></entry>
      <entry><literal><link linkend="catalog-pg-namespace"><structname>pg_namespace</structname></link>.oid</literal></entry>
      <entry>
<!--
       The OID of the namespace that contains this type
-->
       この型を含む名前空間のOID
      </entry>
     </row>

     <row>
      <entry><structfield>typowner</structfield></entry>
      <entry><type>oid</type></entry>
      <entry><literal><link linkend="catalog-pg-authid"><structname>pg_authid</structname></link>.oid</literal></entry>
<!--
      <entry>Owner of the type</entry>
-->
      <entry>型の所有者</entry>
     </row>

     <row>
      <entry><structfield>typlen</structfield></entry>
      <entry><type>int2</type></entry>
      <entry></entry>
      <entry>
<!--
       For a fixed-size type, <structfield>typlen</structfield> is the number
       of bytes in the internal representation of the type.  But for a
       variable-length type, <structfield>typlen</structfield> is negative.
       -1 indicates a <quote>varlena</> type (one that has a length word),
       -2 indicates a null-terminated C string.
-->
固定長型では、<structfield>typlen</structfield>は型の内部表現内でのバイト数です。
しかし、可変長型では<structfield>typlen</structfield>は負です。
-1は<quote>varlena</>型（最初の4バイトにデータ長を含むもの）を意味し、-2はヌル終端のC言語の文字列を示します。
      </entry>
     </row>

     <row>
      <entry><structfield>typbyval</structfield></entry>
      <entry><type>bool</type></entry>
      <entry></entry>
      <entry>
<!--
       <structfield>typbyval</structfield> determines whether internal
       routines pass a value of this type by value or by reference.
       <structfield>typbyval</structfield> had better be false if
       <structfield>typlen</structfield> is not 1, 2, or 4 (or 8 on machines
       where Datum is 8 bytes).
       Variable-length types are always passed by reference. Note that
       <structfield>typbyval</structfield> can be false even if the
       length would allow pass-by-value.
-->
<structfield>typbyval</structfield>は内部関数がこの型の値を値渡しか、参照渡しかを決定します。
<structfield>typlen</structfield>が1、2、4バイト長（もしくはDatumが8バイトのマシン上では8バイト長）以外であれば、<structfield>typbyval</structfield>を偽にする必要があります。
可変長型は必ず参照渡しになります。
<structfield>typbyval</structfield>は長さが値渡し可能でも偽になり得ることに注意してください。
      </entry>
     </row>

     <row>
      <entry><structfield>typtype</structfield></entry>
      <entry><type>char</type></entry>
      <entry></entry>
<!--
      <entry>
       <structfield>typtype</structfield> is
       <literal>b</literal> for a base type,
       <literal>c</literal> for a composite type (e.g., a table's row type),
       <literal>d</literal> for a domain,
       <literal>e</literal> for an enum type,
       <literal>p</literal> for a pseudo-type, or
       <literal>r</literal> for a range type.
       See also <structfield>typrelid</structfield> and
       <structfield>typbasetype</structfield>.
      </entry>
-->
      <entry>
<structfield>typtype</structfield>では、<literal>b</literal>は基本型、<literal>c</literal>は複合型（例えばテーブルの行の型）、<literal>d</literal>は派生型（ドメインなど）、<literal>e</literal>は列挙型、<literal>p</literal>は疑似型、<literal>r</literal>は範囲型です。
<structfield>typrelid</structfield>および<structfield>typbasetype</structfield>も参照してください。
      </entry>
     </row>

     <row>
      <entry><structfield>typcategory</structfield></entry>
      <entry><type>char</type></entry>
      <entry></entry>
<!--
      <entry>
       <structfield>typcategory</structfield> is an arbitrary classification
       of data types that is used by the parser to determine which implicit
       casts should be <quote>preferred</>.
       See <xref linkend="catalog-typcategory-table">.
      </entry>
-->
      <entry>
<structfield>typcategory</structfield>は、パーサがどの暗黙のキャストが<quote>選択</>されるべきか決定するのに使用されるデータ型の任意の分類です。
<xref linkend="catalog-typcategory-table">を参照してください。
      </entry>
     </row>

     <row>
      <entry><structfield>typispreferred</structfield></entry>
      <entry><type>bool</type></entry>
      <entry></entry>
<!--
      <entry>
       True if the type is a preferred cast target within its
       <structfield>typcategory</structfield>
      </entry>
-->
      <entry>
型が<structfield>typcategory</structfield>内で選択されたキャスト対象である場合に真です。
      </entry>
     </row>

     <row>
      <entry><structfield>typisdefined</structfield></entry>
      <entry><type>bool</type></entry>
      <entry></entry>
      <entry>
<!--
       True if the type is defined, false if this is a placeholder
       entry for a not-yet-defined type.  When
       <structfield>typisdefined</structfield> is false, nothing
       except the type name, namespace, and OID can be relied on.
-->
型が定義されると真、ここが未定義型に対する予備の場所である時は偽。
<structfield>typisdefined</structfield>が偽の場合、型名と名前空間とOID以外は信頼すべきでありません。
      </entry>
     </row>

     <row>
      <entry><structfield>typdelim</structfield></entry>
      <entry><type>char</type></entry>
      <entry></entry>
      <entry>
<!--
       Character that separates two values of this type when parsing
       array input.  Note that the delimiter is associated with the array
       element data type, not the array data type.
-->
配列入力の構文解析をする際にこの型の2つの値を分離する文字。
区切り文字は配列データ型ではなく配列要素データ型に関連付けられることに注意してください。
      </entry>
     </row>

     <row>
      <entry><structfield>typrelid</structfield></entry>
      <entry><type>oid</type></entry>
      <entry><literal><link linkend="catalog-pg-class"><structname>pg_class</structname></link>.oid</literal></entry>
      <entry>
<!--
       If this is a composite type (see
       <structfield>typtype</structfield>), then this column points to
       the <structname>pg_class</structname> entry that defines the
       corresponding table.  (For a free-standing composite type, the
       <structname>pg_class</structname> entry doesn't really represent
       a table, but it is needed anyway for the type's
       <structname>pg_attribute</structname> entries to link to.)
       Zero for non-composite types.
-->
もしこれが複合型（<structname>typtype</structname>を参照）であれば、この列は関連するテーブルを定義する<structfield>pg_class</structfield>項目を指します。
（独立の複合型の場合、<structname>pg_class</structname>項目は実際にはテーブルを表しませんが、いずれにしても型の<structname>pg_attribute</structname>項目をリンクするために必要です。）
複合型でない場合はゼロです。
      </entry>
     </row>

     <row>
      <entry><structfield>typelem</structfield></entry>
      <entry><type>oid</type></entry>
      <entry><literal><link linkend="catalog-pg-type"><structname>pg_type</structname></link>.oid</literal></entry>
      <entry>
<!--
       If <structfield>typelem</structfield> is not 0 then it
       identifies another row in <structname>pg_type</structname>.
       The current type can then be subscripted like an array yielding
       values of type <structfield>typelem</structfield>.  A
       <quote>true</quote> array type is variable length
       (<structfield>typlen</structfield> = -1),
       but some fixed-length (<structfield>typlen</structfield> &gt; 0) types
       also have nonzero <structfield>typelem</structfield>, for example
       <type>name</type> and <type>point</type>.
       If a fixed-length type has a <structfield>typelem</structfield> then
       its internal representation must be some number of values of the
       <structfield>typelem</structfield> data type with no other data.
       Variable-length array types have a header defined by the array
       subroutines.
-->
<structfield>typelem</structfield>がゼロでない場合、これは<structname>pg_type</structname>の別の列を特定します。
現在の型は、<structfield>typelem</structfield>型の値を生成する配列のように、配列要素を持てるようになります。
<quote>本当の</quote>の配列型は可変長（<structfield>typlen</structfield> = -1）ですが、例えば<type>name</type>と<type>point</type>のように、いくつかの固定長（<structfield>typlen</structfield> &gt; 0）型は同時に非ゼロの<structfield>typelem</structfield>を持つことができます。
もし固定長型が<structfield>typelem</structfield>を持つ場合、その内部表現は他のデータを持たない<structfield>typelem</structfield>データ型の数個の値でなければなりません。
可変長配列型には配列サブルーチンで定義されたヘッダを持ちます。
      </entry>
     </row>

     <row>
      <entry><structfield>typarray</structfield></entry>
      <entry><type>oid</type></entry>
      <entry><literal><link linkend="catalog-pg-type"><structname>pg_type</structname></link>.oid</literal></entry>
<!--
      <entry>
       If <structfield>typarray</structfield> is not 0 then it
       identifies another row in <structname>pg_type</structname>, which
       is the <quote>true</quote> array type having this type as element
      </entry>
-->
      <entry>
<structfield>typarray</structfield>がゼロでない場合、<structfield>typarray</structfield>は<structname>pg_type</structname>内のもうひとつの行を特定します。
もうひとつの行は、この型を要素として持っている<quote>本当</quote>の配列型です。
      </entry>
     </row>

     <row>
      <entry><structfield>typinput</structfield></entry>
      <entry><type>regproc</type></entry>
      <entry><literal><link linkend="catalog-pg-proc"><structname>pg_proc</structname></link>.oid</literal></entry>
<!--
      <entry>Input conversion function (text format)</entry>
-->
      <entry>入力変換関数（テキスト形式）</entry>
     </row>

     <row>
      <entry><structfield>typoutput</structfield></entry>
      <entry><type>regproc</type></entry>
      <entry><literal><link linkend="catalog-pg-proc"><structname>pg_proc</structname></link>.oid</literal></entry>
<!--
      <entry>Output conversion function (text format)</entry>
-->
      <entry>出力変換関数（テキスト形式）</entry>
     </row>

     <row>
      <entry><structfield>typreceive</structfield></entry>
      <entry><type>regproc</type></entry>
      <entry><literal><link linkend="catalog-pg-proc"><structname>pg_proc</structname></link>.oid</literal></entry>
<!--
      <entry>Input conversion function (binary format), or 0 if none</entry>
-->
      <entry>入力変換関数（バイナリ形式）、なければゼロ</entry>
     </row>

     <row>
      <entry><structfield>typsend</structfield></entry>
      <entry><type>regproc</type></entry>
      <entry><literal><link linkend="catalog-pg-proc"><structname>pg_proc</structname></link>.oid</literal></entry>
<!--
      <entry>Output conversion function (binary format), or 0 if none</entry>
-->
      <entry>出力変換関数（バイナリ形式）、なければゼロ</entry>
     </row>

     <row>
      <entry><structfield>typmodin</structfield></entry>
      <entry><type>regproc</type></entry>
      <entry><literal><link linkend="catalog-pg-proc"><structname>pg_proc</structname></link>.oid</literal></entry>
<!--
      <entry>Type modifier input function, or 0 if type does not support modifiers</entry>
-->
      <entry>型修飾子の入力関数。型が修飾子をサポートしていない場合はゼロ</entry>
     </row>

     <row>
      <entry><structfield>typmodout</structfield></entry>
      <entry><type>regproc</type></entry>
      <entry><literal><link linkend="catalog-pg-proc"><structname>pg_proc</structname></link>.oid</literal></entry>
<!--
      <entry>Type modifier output function, or 0 to use the standard format</entry>
-->
      <entry>型修飾子の出力関数。標準書式を使用する場合はゼロ</entry>
     </row>

     <row>
      <entry><structfield>typanalyze</structfield></entry>
      <entry><type>regproc</type></entry>
      <entry><literal><link linkend="catalog-pg-proc"><structname>pg_proc</structname></link>.oid</literal></entry>
<!--
      <entry>Custom <command>ANALYZE</command> function, or 0 to use the standard function</entry>
-->
      <entry>独自の<command>ANALYZE</command>関数。標準関数を使用する場合はゼロ</entry>
     </row>

     <row>
      <entry><structfield>typalign</structfield></entry>
      <entry><type>char</type></entry>
      <entry></entry>
      <entry><para>

<!--
       <structfield>typalign</structfield> is the alignment required
       when storing a value of this type.  It applies to storage on
       disk as well as most representations of the value inside
       <productname>PostgreSQL</>.
       When multiple values are stored consecutively, such
       as in the representation of a complete row on disk, padding is
       inserted before a datum of this type so that it begins on the
       specified boundary.  The alignment reference is the beginning
       of the first datum in the sequence.
-->
<structfield>typalign</structfield>はこの型の値を格納する際に必要な整列です。
ディスクに書き込む時やほとんどの<productname>PostgreSQL</>内の値を表現するために使用されます。
ディスクに完全な列を格納する時など、いくつかの値が連続して格納される際、境界を特定するためにこの型のデータの前にパッドが挿入されます。
整列参照はシーケンスの一番最初にあります。
      </para>

      <para>
<!--
       Possible values are:
-->
       使用可能な値は以下の通りです。
       <itemizedlist>
        <listitem>
<!--
         <para><literal>c</> = <type>char</type> alignment, i.e., no alignment needed.</para>
-->
         <para><literal>c</> = <type>char</type>整列（すなわち、整列は必要ありません）。</para>
        </listitem>
        <listitem>
<!--
         <para><literal>s</> = <type>short</type> alignment (2 bytes on most machines).</para>
-->
         <para><literal>s</> = <type>short</type>整列（多くのマシンでは2バイトになります）。</para>
        </listitem>
        <listitem>
<!--
         <para><literal>i</> = <type>int</type> alignment (4 bytes on most machines).</para>
-->
         <para><literal>i</> = <type>int</type>整列（多くのマシンでは4バイトになります）。</para>
        </listitem>
        <listitem>
<!--
         <para><literal>d</> = <type>double</type> alignment (8 bytes on many machines, but by no means all).</para>
-->
         <para><literal>d</> = <type>double</type>整列（多くのマシンでは8バイトになりますが、必ずしもすべてがそうであるとは限りません）。</para>
        </listitem>
       </itemizedlist>
      </para><note>
       <para>
<!--
        For types used in system tables, it is critical that the size
        and alignment defined in <structname>pg_type</structname>
        agree with the way that the compiler will lay out the column in
        a structure representing a table row.
-->
システムテーブルで使用されている型については、<structname>pg_type</structname>システムカタログで定義されている大きさと整列は、コンパイラがテーブルの行を表現する構造体に対して位置決めを行うものと厳密に一致することを求められています。
       </para>
      </note></entry>
     </row>

     <row>
      <entry><structfield>typstorage</structfield></entry>
      <entry><type>char</type></entry>
      <entry></entry>
      <entry><para>
<!--
       <structfield>typstorage</structfield> tells for varlena
       types (those with <structfield>typlen</structfield> = -1) if
       the type is prepared for toasting and what the default strategy
       for attributes of this type should be.
       Possible values are
-->
<structfield>typstorage</structfield>は、varlena型（<structfield>typlen</structfield> = -1のもの）に対して型がTOASTに対応しているか、また、この型の属性のデフォルト戦略が何であるべきかを伝えます。
使用可能な値は以下の通りです。
       <itemizedlist>
        <listitem>
<!--
         <para><literal>p</>: Value must always be stored plain.</para>
-->
         <para><literal>p</>：値は必ずそのまま格納されなければいけません。</para>
        </listitem>
        <listitem>
         <para>
<!--
          <literal>e</>: Value can be stored in a <quote>secondary</quote>
          relation (if relation has one, see
          <literal>pg_class.reltoastrelid</literal>).
-->
          <literal>e</>：値は<quote>従属的</quote>リレーションに格納できます（リレーションに関しては<literal>pg_class.reltoastrelid</literal>を参照してください）。
         </para>
        </listitem>
        <listitem>
<!--
         <para><literal>m</>: Value can be stored compressed inline.</para>
-->
         <para><literal>m</>：値は圧縮されたインラインに格納することができます。</para>
        </listitem>
        <listitem>
<!--
         <para><literal>x</>: Value can be stored compressed inline or stored in <quote>secondary</quote> storage.</para>
-->
        <para><literal>x</>：値は圧縮されたインラインもしくは<quote>従属</quote>格納領域に格納することができます。</para>
        </listitem>
       </itemizedlist>
<!--
       Note that <literal>m</> columns can also be moved out to secondary
       storage, but only as a last resort (<literal>e</> and <literal>x</> columns are
       moved first).
-->
       <literal>m</>列も従属格納領域に移すことができますが、最後の切札としてでなければいけません（<literal>e</>と<literal>x</>列が先に移動されます）。
      </para></entry>
     </row>

     <row>
      <entry><structfield>typnotnull</structfield></entry>
      <entry><type>bool</type></entry>
      <entry></entry>
      <entry><para>
<!--
       <structfield>typnotnull</structfield> represents a not-null
       constraint on a type.  Used for domains only.
-->
       <structfield>typnotnull</structfield>は型に対し非NULL制約を表します。
ドメインでのみ使用されます。
      </para></entry>
     </row>

     <row>
      <entry><structfield>typbasetype</structfield></entry>
      <entry><type>oid</type></entry>
      <entry><literal><link linkend="catalog-pg-type"><structname>pg_type</structname></link>.oid</literal></entry>
      <entry><para>
<!--
       If this is a domain (see <structfield>typtype</structfield>), then
       <structfield>typbasetype</structfield> identifies the type that this
       one is based on.  Zero if this type is not a domain.
-->
 もしこれがドメイン（<structfield>typtype</structfield>を参照）であれば、<structfield>typbasetype</structfield>はこれが基づいている型を指定します。
ドメインでない場合はゼロです。
      </para></entry>
     </row>

     <row>
      <entry><structfield>typtypmod</structfield></entry>
      <entry><type>int4</type></entry>
      <entry></entry>
      <entry><para>
<!--
       Domains use <structfield>typtypmod</structfield> to record the <literal>typmod</>
       to be applied to their base type (-1 if base type does not use a
       <literal>typmod</>).  -1 if this type is not a domain.
-->
ドメインは<structfield>typtypmod</structfield>を使用して、基本型に適用される<literal>typmod</>を記録します
（基本型が<literal>typmod</>を使用しない場合は-1）。
この型がドメインでない場合は-1です。
      </para></entry>
     </row>

     <row>
      <entry><structfield>typndims</structfield></entry>
      <entry><type>int4</type></entry>
      <entry></entry>
      <entry><para>
<!--
       <structfield>typndims</structfield> is the number of array dimensions
       for a domain over an array (that is, <structfield>typbasetype</> is
       an array type).
       Zero for types other than domains over array types.
-->
<structfield>typndims</structfield>は配列であるドメインの配列の次元数です
（つまり、<structfield>typbasetype</>は配列型です。）。
配列型のドメインでない場合はゼロです。
       </para></entry>
     </row>

     <row>
      <entry><structfield>typcollation</structfield></entry>
      <entry><type>oid</type></entry>
      <entry><literal><link linkend="catalog-pg-collation"><structname>pg_collation</structname></link>.oid</literal></entry>
      <entry><para>
<!--
       <structfield>typcollation</structfield> specifies the collation
       of the type.  If the type does not support collations, this will
       be zero.  A base type that supports collations will have
       <symbol>DEFAULT_COLLATION_OID</symbol> here.  A domain over a
       collatable type can have some other collation OID, if one was
       specified for the domain.
-->
<structfield>typcollation</structfield>は型の照合順序を指定します。
型が照合順序をサポートしない場合、ゼロになります。
照合順序をサポートする基本型はここで<symbol>DEFAULT_COLLATION_OID</symbol>を持ちます。
照合順序の設定可能な型全体のドメインは、そのドメインで照合順序が指定されていれば、他の照合順序OIDを持つことができます。
      </para></entry>
     </row>

     <row>
      <entry><structfield>typdefaultbin</structfield></entry>
      <entry><type>pg_node_tree</type></entry>
      <entry></entry>
      <entry><para>
<!--
       If <structfield>typdefaultbin</> is not null, it is the
       <function>nodeToString()</function>
       representation of a default expression for the type.  This is
       only used for domains.
-->
<structfield>typdefaultbin</>がNULLでない場合、これは型のデフォルト式の<function>nodeToString()</function>表現です。
ドメインでのみ使用されます。
      </para></entry>
     </row>

     <row>
      <entry><structfield>typdefault</structfield></entry>
      <entry><type>text</type></entry>
      <entry></entry>
      <entry><para>
<!--
       <structfield>typdefault</> is null if the type has no associated
       default value. If <structfield>typdefaultbin</> is not null,
       <structfield>typdefault</> must contain a human-readable version of the
       default expression represented by <structfield>typdefaultbin</>.  If
       <structfield>typdefaultbin</> is null and <structfield>typdefault</> is
       not, then <structfield>typdefault</> is the external representation of
       the type's default value, which can be fed to the type's input
       converter to produce a constant.
-->
関連するデフォルト値を持たない型であれば<structfield>typdefault</>はNULLです。
<structfield>typdefaultbin</>がNULLでない場合、<structfield>typdefault</>は、<structfield>typdefaultbin</>によって表される人間が見てわかる形式のデフォルト式を含む必要があります。
<structfield>typdefaultbin</>がNULLで<structfield>typdefault</>がNULLでない場合、<structfield>typdefault</>は型のデフォルト値の外部表現です。
これは、定数を生成するために型の入力変換処理に渡されることがあります。
      </para></entry>
     </row>

     <row>
      <entry><structfield>typacl</structfield></entry>
      <entry><type>aclitem[]</type></entry>
      <entry></entry>
      <entry>
<!--
       Access privileges; see
       <xref linkend="sql-grant"> and
       <xref linkend="sql-revoke">
       for details
-->
アクセス特権。詳細は<xref linkend="sql-grant">と<xref linkend="sql-revoke">を参照してください。
      </entry>
     </row>
    </tbody>
   </tgroup>
  </table>

  <para>
<!--
   <xref linkend="catalog-typcategory-table"> lists the system-defined values
   of <structfield>typcategory</>.  Any future additions to this list will
   also be upper-case ASCII letters.  All other ASCII characters are reserved
   for user-defined categories.
-->
<xref linkend="catalog-typcategory-table">はシステムで定義された<structfield>typcategory</>の値の一覧です。
今後この一覧に追加されるものは同様に大文字のASCII文字になります。
他のすべてのASCII文字はユーザ定義のカテゴリのために予約されています。
  </para>

  <table id="catalog-typcategory-table">
<!--
   <title><structfield>typcategory</> Codes</title>
-->
   <title><structfield>typcategory</>のコード</title>

   <tgroup cols="2">
    <thead>
     <row>
<!--
      <entry>Code</entry>
      <entry>Category</entry>
-->
      <entry>コード</entry>
      <entry>カテゴリ</entry>
     </row>
    </thead>

    <tbody>
     <row>
      <entry><literal>A</literal></entry>
<!--
      <entry>Array types</entry>
-->
      <entry>配列型</entry>
     </row>
     <row>
      <entry><literal>B</literal></entry>
<!--
      <entry>Boolean types</entry>
-->
      <entry>論理値型</entry>
     </row>
     <row>
      <entry><literal>C</literal></entry>
<!--
      <entry>Composite types</entry>
-->
      <entry>複合型</entry>
     </row>
     <row>
      <entry><literal>D</literal></entry>
<!--
      <entry>Date/time types</entry>
-->
      <entry>日付時刻型</entry>
     </row>
     <row>
      <entry><literal>E</literal></entry>
<!--
      <entry>Enum types</entry>
-->
      <entry>列挙型</entry>
     </row>
     <row>
      <entry><literal>G</literal></entry>
<!--
      <entry>Geometric types</entry>
-->
      <entry>幾何学型</entry>
     </row>
     <row>
      <entry><literal>I</literal></entry>
<!--
      <entry>Network address types</entry>
-->
      <entry>ネットワークアドレス型</entry>
     </row>
     <row>
      <entry><literal>N</literal></entry>
<!--
      <entry>Numeric types</entry>
-->
      <entry>数値型</entry>
     </row>
     <row>
      <entry><literal>P</literal></entry>
<!--
      <entry>Pseudo-types</entry>
-->
      <entry>仮想型</entry>
     </row>
     <row>
      <entry><literal>R</literal></entry>
<!--
      <entry>Range types</entry>
-->
      <entry>範囲型</entry>
     </row>
     <row>
      <entry><literal>S</literal></entry>
<!--
      <entry>String types</entry>
-->
      <entry>文字列型</entry>
     </row>
     <row>
      <entry><literal>T</literal></entry>
<!--
      <entry>Timespan types</entry>
-->
      <entry>時間間隔型</entry>
     </row>
     <row>
      <entry><literal>U</literal></entry>
<!--
      <entry>User-defined types</entry>
-->
      <entry>ユーザ定義型</entry>
     </row>
     <row>
      <entry><literal>V</literal></entry>
<!--
      <entry>Bit-string types</entry>
-->
      <entry>ビット列型</entry>
     </row>
     <row>
      <entry><literal>X</literal></entry>
<!--
      <entry><type>unknown</> type</entry>
-->
      <entry><type>unknown</>型</entry>
     </row>
    </tbody>
   </tgroup>
  </table>

 </sect1>


 <sect1 id="catalog-pg-user-mapping">
  <title><structname>pg_user_mapping</structname></title>

  <indexterm zone="catalog-pg-user-mapping">
   <primary>pg_user_mapping</primary>
  </indexterm>

  <para>
<!--
   The catalog <structname>pg_user_mapping</structname> stores
   the mappings from local user to remote.  Access to this catalog is
   restricted from normal users, use the view
   <link linkend="view-pg-user-mappings"><structname>pg_user_mappings</structname></link>
   instead.
-->
<structname>pg_user_mapping</structname>カタログはローカルのユーザから遠隔のユーザへのマッピングを保持します。
一般ユーザからのこのカタログへのアクセスは制限されています。
代わりに<link linkend="view-pg-user-mappings"><structname>pg_user_mappings</structname></link>を使用してください。
  </para>

  <table>
<!--
   <title><structname>pg_user_mapping</> Columns</title>
-->
   <title><structname>pg_user_mapping</>の列</title>

   <tgroup cols="4">
    <thead>
     <row>
<!--
      <entry>Name</entry>
      <entry>Type</entry>
      <entry>References</entry>
      <entry>Description</entry>
-->
      <entry>名前</entry>
      <entry>型</entry>
      <entry>参照先</entry>
      <entry>説明</entry>
     </row>
    </thead>

    <tbody>
     <row>
      <entry><structfield>oid</structfield></entry>
      <entry><type>oid</type></entry>
      <entry></entry>
<!--
      <entry>Row identifier (hidden attribute; must be explicitly selected)</entry>
-->
      <entry>行識別子（隠し属性です。明示的に選択しなければなりません）</entry>
     </row>

     <row>
      <entry><structfield>umuser</structfield></entry>
      <entry><type>oid</type></entry>
      <entry><literal><link linkend="catalog-pg-authid"><structname>pg_authid</structname></link>.oid</literal></entry>
<!--
      <entry>OID of the local role being mapped, 0 if the user mapping is public</entry>
-->
      <entry>マッピングされているローカルのロールのOID。
ユーザマッピングが公開されている場合は0になります。</entry>
     </row>

     <row>
      <entry><structfield>umserver</structfield></entry>
      <entry><type>oid</type></entry>
      <entry><literal><link linkend="catalog-pg-foreign-server"><structname>pg_foreign_server</structname></link>.oid</literal></entry>
<!--
      <entry>
       The OID of the foreign server that contains this mapping
      </entry>
-->
       <entry>
       マッピングを保持する外部サーバのOID
      </entry>
     </row>

     <row>
      <entry><structfield>umoptions</structfield></entry>
      <entry><type>text[]</type></entry>
      <entry></entry>
<!--
      <entry>
       User mapping specific options, as <quote>keyword=value</> strings
      </entry>
-->
      <entry>
       <quote>keyword=value</>文字列のようなユーザマッピングの特定のオプション
      </entry>
     </row>
    </tbody>
   </tgroup>
  </table>
 </sect1>


 <sect1 id="views-overview">
<!--
  <title>System Views</title>
-->
  <title>システムビュー</title>

  <para>
<!--
   In addition to the system catalogs, <productname>PostgreSQL</productname>
   provides a number of built-in views.  Some system views provide convenient
   access to some commonly used queries on the system catalogs.  Other views
   provide access to internal server state.
-->
システムカタログに加え<productname>PostgreSQL</productname>は数多くの組み込みビューを提供しています。
システムビューはいくつかの一般的に使用されるシステムカタログに対する問い合わせに手近にアクセスできるようにします。
他のビューはサーバ状態内部へのアクセスを提供します。
  </para>

  <para>
<!--
   The information schema (<xref linkend="information-schema">) provides
   an alternative set of views which overlap the functionality of the system
   views.  Since the information schema is SQL-standard whereas the views
   described here are <productname>PostgreSQL</productname>-specific,
   it's usually better to use the information schema if it provides all
   the information you need.
-->
情報スキーマ（<xref linkend="information-schema">）はシステムビューと重複する、もう一方のビューの集合を提供しています。
ここで説明しているビューは<productname>PostgreSQL</productname>特有のものであるのに対し、情報スキーマはSQL標準であることから、もし情報スキーマが必要とする情報をすべて提供してくれるのであれば情報スキーマを使用する方が良いでしょう。
  </para>

  <para>
<!--
   <xref linkend="view-table"> lists the system views described here.
   More detailed documentation of each view follows below.
   There are some additional views that provide access to the results of
   the statistics collector; they are described in <xref
   linkend="monitoring-stats-views-table">.
-->
<xref linkend="view-table">は、ここで説明しているシステムビューの一覧です。
それぞれのビューのさらに詳細な説明は、これより後に述べられています。
統計情報の結果にアクセスするためのいくつかの追加のビューがあります。
それらは<xref linkend="monitoring-stats-views-table">で説明されています。
  </para>

  <para>
<!--
   Except where noted, all the views described here are read-only.
-->
注意書きがない限り、ここでのすべてのビューは読み取り専用です。
  </para>

  <table id="view-table">
<!--
   <title>System Views</title>
-->
   <title>システムビュー</title>

   <tgroup cols="2">
    <thead>
     <row>
<!--
      <entry>View Name</entry>
      <entry>Purpose</entry>
-->
      <entry>ビュー名</entry>
      <entry>目的</entry>
     </row>
    </thead>

    <tbody>
     <row>
      <entry><link linkend="view-pg-available-extensions"><structname>pg_available_extensions</structname></link></entry>
<!--
      <entry>available extensions</entry>
-->
      <entry>利用可能な拡張</entry>
     </row>

     <row>
      <entry><link linkend="view-pg-available-extension-versions"><structname>pg_available_extension_versions</structname></link></entry>
<!--
      <entry>available versions of extensions</entry>
-->
      <entry>利用可能な拡張のバージョン</entry>
     </row>

     <row>
      <entry><link linkend="view-pg-config"><structname>pg_config</structname></link></entry>
<!--
      <entry>compile-time configuration parameters</entry>
-->
      <entry>コンパイル時の設定パラメータ</entry>
     </row>

     <row>
      <entry><link linkend="view-pg-cursors"><structname>pg_cursors</structname></link></entry>
<!--
      <entry>open cursors</entry>
-->
      <entry>開いているカーソル</entry>
     </row>

     <row>
      <entry><link linkend="view-pg-file-settings"><structname>pg_file_settings</structname></link></entry>
<!--
      <entry>summary of configuration file contents</entry>
-->
      <entry>設定ファイルの内容の要約</entry>
     </row>

     <row>
      <entry><link linkend="view-pg-group"><structname>pg_group</structname></link></entry>
<!--
      <entry>groups of database users</entry>
-->
      <entry>データベースのユーザのグループ</entry>
     </row>

     <row>
      <entry><link linkend="view-pg-hba-file-rules"><structname>pg_hba_file_rules</structname></link></entry>
<!--
      <entry>summary of client authentication configuration file contents</entry>
-->
      <entry>クライアント認証の設定ファイルの内容の要約</entry>
     </row>

     <row>
      <entry><link linkend="view-pg-indexes"><structname>pg_indexes</structname></link></entry>
<!--
      <entry>indexes</entry>
-->
      <entry>インデックス</entry>
     </row>

     <row>
      <entry><link linkend="view-pg-locks"><structname>pg_locks</structname></link></entry>
<!--
      <entry>locks currently held or awaited</entry>
-->
      <entry>現在保持されている、または待っているロック</entry>
     </row>

     <row>
      <entry><link linkend="view-pg-matviews"><structname>pg_matviews</structname></link></entry>
<!--
      <entry>materialized views</entry>
-->
      <entry>マテリアライズドビュー</entry>
     </row>

     <row>
      <entry><link linkend="view-pg-policies"><structname>pg_policies</structname></link></entry>
<!--
      <entry>policies</entry>
-->
      <entry>ポリシー</entry>
     </row>

     <row>
      <entry><link linkend="view-pg-prepared-statements"><structname>pg_prepared_statements</structname></link></entry>
<!--
      <entry>prepared statements</entry>
-->
      <entry>準備済みの文</entry>
     </row>

     <row>
      <entry><link linkend="view-pg-prepared-xacts"><structname>pg_prepared_xacts</structname></link></entry>
<!--
      <entry>prepared transactions</entry>
-->
      <entry>準備済みのトランザクション</entry>
     </row>

     <row>
      <entry><link linkend="view-pg-publication-tables"><structname>pg_publication_tables</structname></link></entry>
<!--
      <entry>publications and their associated tables</entry>
-->
      <entry>パブリケーションとそれに関連するテーブル</entry>
     </row>

     <row>
      <entry><link linkend="view-pg-replication-origin-status"><structname>pg_replication_origin_status</structname></link></entry>
<!--
      <entry>information about replication origins, including replication progress</entry>
-->
      <entry>レプリケーションの進捗を含めたレプリケーション起点に関する情報</entry>
     </row>

     <row>
      <entry><link linkend="view-pg-replication-slots"><structname>pg_replication_slots</structname></link></entry>
<!--
      <entry>replication slot information</entry>
-->
      <entry>レプリケーションスロットの情報</entry>
     </row>

     <row>
      <entry><link linkend="view-pg-roles"><structname>pg_roles</structname></link></entry>
<!--
      <entry>database roles</entry>
-->
      <entry>データベースロール</entry>
     </row>

     <row>
      <entry><link linkend="view-pg-rules"><structname>pg_rules</structname></link></entry>
<!--
      <entry>rules</entry>
-->
      <entry>ルール</entry>
     </row>

     <row>
      <entry><link linkend="view-pg-seclabels"><structname>pg_seclabels</structname></link></entry>
<!--
      <entry>security labels</entry>
-->
      <entry>セキュリティラベル</entry>
     </row>

     <row>
      <entry><link linkend="view-pg-sequences"><structname>pg_sequences</structname></link></entry>
<!--
      <entry>sequences</entry>
-->
      <entry>シーケンス</entry>
     </row>

     <row>
      <entry><link linkend="view-pg-settings"><structname>pg_settings</structname></link></entry>
<!--
      <entry>parameter settings</entry>
-->
      <entry>パラメータ設定</entry>
     </row>

     <row>
      <entry><link linkend="view-pg-shadow"><structname>pg_shadow</structname></link></entry>
<!--
      <entry>database users</entry>
-->
      <entry>データベースのユーザ</entry>
     </row>

     <row>
      <entry><link linkend="view-pg-stats"><structname>pg_stats</structname></link></entry>
<!--
      <entry>planner statistics</entry>
-->
      <entry>プランナの統計</entry>
     </row>

     <row>
      <entry><link linkend="view-pg-tables"><structname>pg_tables</structname></link></entry>
<!--
      <entry>tables</entry>
-->
      <entry>テーブル</entry>
     </row>

     <row>
      <entry><link linkend="view-pg-timezone-abbrevs"><structname>pg_timezone_abbrevs</structname></link></entry>
<!--
      <entry>time zone abbreviations</entry>
-->
      <entry>時間帯省略形</entry>
     </row>

     <row>
      <entry><link linkend="view-pg-timezone-names"><structname>pg_timezone_names</structname></link></entry>
<!--
      <entry>time zone names</entry>
-->
      <entry>時間帯名</entry>
     </row>

     <row>
      <entry><link linkend="view-pg-user"><structname>pg_user</structname></link></entry>
<!--
      <entry>database users</entry>
-->
      <entry>データベースのユーザ</entry>
     </row>

     <row>
      <entry><link linkend="view-pg-user-mappings"><structname>pg_user_mappings</structname></link></entry>
<!--
      <entry>user mappings</entry>
-->
      <entry>ユーザマッピング</entry>
     </row>

     <row>
      <entry><link linkend="view-pg-views"><structname>pg_views</structname></link></entry>
<!--
      <entry>views</entry>
-->
      <entry>ビュー</entry>
     </row>

    </tbody>
   </tgroup>
  </table>
 </sect1>

 <sect1 id="view-pg-available-extensions">
  <title><structname>pg_available_extensions</structname></title>

  <indexterm zone="view-pg-available-extensions">
   <primary>pg_available_extensions</primary>
  </indexterm>

  <para>
<!--
   The <structname>pg_available_extensions</structname> view lists the
   extensions that are available for installation.
   See also the
   <link linkend="catalog-pg-extension"><structname>pg_extension</structname></link>
   catalog, which shows the extensions currently installed.
-->
<structname>pg_available_extensions</structname>ビューはインストレーションで利用可能な拡張を列挙します。
現在インストールされている拡張を表す<link linkend="catalog-pg-extension"><structname>pg_extension</structname></link>カタログも参照してください。
  </para>

  <table>
<!--
   <title><structname>pg_available_extensions</> Columns</title>
-->
   <title><structname>pg_available_extensions</>の列</title>

   <tgroup cols="3">
    <thead>
     <row>
<!--
      <entry>Name</entry>
      <entry>Type</entry>
      <entry>Description</entry>
-->
      <entry>名前</entry>
      <entry>型</entry>
      <entry>説明</entry>
     </row>
    </thead>

    <tbody>
     <row>
      <entry><structfield>name</structfield></entry>
      <entry><type>name</type></entry>
<!--
      <entry>Extension name</entry>
-->
      <entry>拡張名</entry>
     </row>

     <row>
      <entry><structfield>default_version</structfield></entry>
      <entry><type>text</type></entry>
<!--
      <entry>Name of default version, or <literal>NULL</literal> if none is
       specified</entry>
-->
      <entry>デフォルトのバージョン名称。何も指定がなければ<literal>NULL</literal></entry>
     </row>

     <row>
      <entry><structfield>installed_version</structfield></entry>
      <entry><type>text</type></entry>
<!--
      <entry>Currently installed version of the extension,
       or <literal>NULL</literal> if not installed</entry>
-->
      <entry>
現在インストールされている拡張のバージョン。インストールされていない場合は<literal>NULL</literal>
      </entry>
     </row>

     <row>
      <entry><structfield>comment</structfield></entry>
      <entry><type>text</type></entry>
<!--
      <entry>Comment string from the extension's control file</entry>
-->
      <entry>拡張の制御ファイルからのコメント文字列</entry>
     </row>
    </tbody>
   </tgroup>
  </table>

  <para>
<!--
   The <structname>pg_available_extensions</structname> view is read only.
-->
<structname>pg_available_extensions</structname>ビューは読み取り専用です。
  </para>
 </sect1>

 <sect1 id="view-pg-available-extension-versions">
  <title><structname>pg_available_extension_versions</structname></title>

  <indexterm zone="view-pg-available-extension-versions">
   <primary>pg_available_extension_versions</primary>
  </indexterm>

  <para>
<!--
   The <structname>pg_available_extension_versions</structname> view lists the
   specific extension versions that are available for installation.
   See also the <link
   linkend="catalog-pg-extension"><structname>pg_extension</structname></link>
   catalog, which shows the extensions currently installed.
-->
<structname>pg_available_extension_versions</structname>ビューはインストレーションで利用可能な特定の拡張のバージョンを列挙します。
現在インストールされている拡張を表す<link linkend="catalog-pg-extension"><structname>pg_extension</structname></link>カタログも参照してください。
  </para>

  <table>
<!--
   <title><structname>pg_available_extension_versions</> Columns</title>
-->
   <title><structname>pg_available_extension_versions</>の列</title>

   <tgroup cols="3">
    <thead>
     <row>
<!--
      <entry>Name</entry>
      <entry>Type</entry>
      <entry>Description</entry>
-->
      <entry>名前</entry>
      <entry>型</entry>
      <entry>説明</entry>
     </row>
    </thead>

    <tbody>
     <row>
      <entry><structfield>name</structfield></entry>
      <entry><type>name</type></entry>
<!--
      <entry>Extension name</entry>
-->
      <entry>拡張の名前</entry>
     </row>

     <row>
      <entry><structfield>version</structfield></entry>
      <entry><type>text</type></entry>
<!--
      <entry>Version name</entry>
-->
      <entry>バージョン名称</entry>
     </row>

     <row>
      <entry><structfield>installed</structfield></entry>
      <entry><type>bool</type></entry>
<!--
      <entry>True if this version of this extension is currently
       installed</entry>
-->
      <entry>
現在このバージョンの拡張がインストールされている場合に真
      </entry>
     </row>

     <row>
      <entry><structfield>superuser</structfield></entry>
      <entry><type>bool</type></entry>
<!--
      <entry>True if only superusers are allowed to install this extension</entry>
-->
      <entry>スーパーユーザのみがこの拡張をインストールできる場合に真</entry>
     </row>

     <row>
      <entry><structfield>relocatable</structfield></entry>
      <entry><type>bool</type></entry>
<!--
      <entry>True if extension can be relocated to another schema</entry>
-->
      <entry>拡張が他のスキーマに再配置可能である場合に真</entry>
     </row>

     <row>
      <entry><structfield>schema</structfield></entry>
      <entry><type>name</type></entry>
<!--
      <entry>Name of the schema that the extension must be installed into,
       or <literal>NULL</literal> if partially or fully relocatable</entry>
-->
      <entry>
拡張がインストールされなければならないスキーマの名前。
一部の再配置またはすべての再配置を行うことができる場合は<literal>NULL</literal>
      </entry>
     </row>

     <row>
      <entry><structfield>requires</structfield></entry>
      <entry><type>name[]</type></entry>
<!--
      <entry>Names of prerequisite extensions,
       or <literal>NULL</literal> if none</entry>
-->
      <entry>
前もって必要な拡張の名前。なければ<literal>NULL</literal>
      </entry>
     </row>

     <row>
      <entry><structfield>comment</structfield></entry>
      <entry><type>text</type></entry>
<!--
      <entry>Comment string from the extension's control file</entry>
-->
      <entry>拡張の制御ファイルからのコメント文字列</entry>
     </row>
    </tbody>
   </tgroup>
  </table>

  <para>
<!--
   The <structname>pg_available_extension_versions</structname> view is read
   only.
-->
<structname>pg_available_extension_versions</structname>ビューは読み取り専用です。
  </para>
 </sect1>

 <sect1 id="view-pg-config">
  <title><structname>pg_config</structname></title>

  <indexterm zone="view-pg-config">
   <primary>pg_config</primary>
  </indexterm>

  <para>
<!--
   The view <structname>pg_config</structname> describes the
   compile-time configuration parameters of the currently installed
   version of <productname>PostgreSQL</>. It is intended, for example, to
   be used by software packages that want to interface to
   <productname>PostgreSQL</> to facilitate finding the required header
   files and libraries. It provides the same basic information as the
   <xref linkend="app-pgconfig"> <productname>PostgreSQL</> client
   application.
-->
<structname>pg_config</structname>ビューは、現在インストールされている<productname>PostgreSQL</>のバージョンのコンパイル時設定パラメータを表示します。
例えば、<productname>PostgreSQL</>とインタフェースしたいソフトウェアパッケージによって、要求されるヘッダファイルとライブラリを探す手助けとなるために使用されることが意図されます。
<productname>PostgreSQL</>クライアントアプリケーションである<xref linkend="app-pgconfig">と同様な基本的な情報を提供します。
  </para>

  <para>
<!--
   By default, the <structname>pg_config</structname> view can be read
   only by superusers.
-->
デフォルトで、<structname>pg_config</structname>ビューはスーパーユーザのみ参照可能です。
  </para>

  <para>
   By default, the <structname>pg_config</structname> view can be read
   only by superusers.
  </para>

  <table>
<!--
   <title><structname>pg_config</> Columns</title>
-->
   <title><structname>pg_config</>の列</title>
   <tgroup cols="3">
    <thead>
     <row>
      <entry>Name</entry>
      <entry>Type</entry>
      <entry>Description</entry>
     </row>
    </thead>

    <tbody>
     <row>
      <entry><structfield>name</structfield></entry>
      <entry><type>text</type></entry>
<!--
      <entry>The parameter name</entry>
-->
      <entry>パラメータ名</entry>
     </row>

     <row>
      <entry><structfield>setting</structfield></entry>
      <entry><type>text</type></entry>
<!--
      <entry>The parameter value</entry>
-->
      <entry>パラメータ値</entry>
     </row>
    </tbody>
   </tgroup>
  </table>

 </sect1>

 <sect1 id="view-pg-cursors">
  <title><structname>pg_cursors</structname></title>

  <indexterm zone="view-pg-cursors">
   <primary>pg_cursors</primary>
  </indexterm>

  <para>
<!--
   The <structname>pg_cursors</structname> view lists the cursors that
   are currently available. Cursors can be defined in several ways:
-->
<structname>pg_cursors</structname>ビューは現在利用可能なカーソルを列挙します。
以下のようにカーソルは複数の方法で定義可能です。
   <itemizedlist>
    <listitem>
     <para>
<!--
      via the <xref linkend="sql-declare">
      statement in SQL
-->
SQLから<xref linkend="sql-declare">文経由。
     </para>
    </listitem>

    <listitem>
     <para>
<!--
      via the Bind message in the frontend/backend protocol, as
      described in <xref linkend="protocol-flow-ext-query">
-->
<xref linkend="protocol-flow-ext-query">で説明する、フロントエンド/バックエンドプロトコルからBindメッセージ経由。
     </para>
    </listitem>

    <listitem>
     <para>
<!--
      via the Server Programming Interface (SPI), as described in
      <xref linkend="spi-interface">
-->
<xref linkend="spi-interface">で説明する、サーバプログラミングインタフェース（SPI）経由。
     </para>
    </listitem>
   </itemizedlist>

<!--
   The <structname>pg_cursors</structname> view displays cursors
   created by any of these means. Cursors only exist for the duration
   of the transaction that defines them, unless they have been
   declared <literal>WITH HOLD</literal>. Therefore non-holdable
   cursors are only present in the view until the end of their
   creating transaction.
-->
<structname>pg_cursors</structname>ビューは、上のいずれかの方法で作成されたカーソルを表示します。
カーソルは、<literal>WITH HOLD</literal>と宣言されていない限り、それを定義したトランザクション期間しか存在しません。
したがって、保持不可能なカーソルは、作成元トランザクションが終わるまでの間のみ、このビューに現れます。

   <note>
    <para>
<!--
     Cursors are used internally to implement some of the components
     of <productname>PostgreSQL</>, such as procedural languages.
     Therefore, the <structname>pg_cursors</> view might include cursors
     that have not been explicitly created by the user.
-->
手続き言語など、一部の<productname>PostgreSQL</>の要素を実装するために内部的にカーソルが使用されています。
したがって、<structname>pg_cursors</>にはユーザが明示的に作成していないカーソルも含まれる可能性があります。
    </para>
   </note>
  </para>

  <table>
<!--
   <title><structname>pg_cursors</> Columns</title>
-->
   <title><structname>pg_cursors</>の列</title>

   <tgroup cols="3">
    <thead>
     <row>
<!--
      <entry>Name</entry>
      <entry>Type</entry>
      <entry>Description</entry>
-->
      <entry>名前</entry>
      <entry>型</entry>
      <entry>説明</entry>
     </row>
    </thead>

    <tbody>
     <row>
      <entry><structfield>name</structfield></entry>
      <entry><type>text</type></entry>
<!--
      <entry>The name of the cursor</entry>
-->
      <entry>カーソルの名前</entry>
     </row>

     <row>
      <entry><structfield>statement</structfield></entry>
      <entry><type>text</type></entry>
<!--
      <entry>The verbatim query string submitted to declare this cursor</entry>
-->
      <entry>カーソル宣言の際に投稿された逐語的問い合わせ文字列</entry>
     </row>

     <row>
      <entry><structfield>is_holdable</structfield></entry>
      <entry><type>boolean</type></entry>
      <entry>
<!--
       <literal>true</literal> if the cursor is holdable (that is, it
       can be accessed after the transaction that declared the cursor
       has committed); <literal>false</literal> otherwise
-->
保持可能カーソル（つまりカーソルを宣言したトランザクションがコミットされた後でもアクセス可能なカーソル）であれば<literal>true</literal>です。
さもなくば<literal>false</literal>です。
       </entry>
     </row>

     <row>
      <entry><structfield>is_binary</structfield></entry>
      <entry><type>boolean</type></entry>
      <entry>
<!--
       <literal>true</literal> if the cursor was declared
       <literal>BINARY</literal>; <literal>false</literal>
       otherwise
-->
カーソルが<literal>BINARY</literal>で宣言されていたら<literal>true</literal>、さもなくば<literal>false</literal>。
       </entry>
     </row>

     <row>
      <entry><structfield>is_scrollable</structfield></entry>
      <entry><type>boolean</type></entry>
      <entry>
<!--
       <literal>true</> if the cursor is scrollable (that is, it
       allows rows to be retrieved in a nonsequential manner);
       <literal>false</literal> otherwise
-->
カーソルがスクロール可能（順序通り以外の方法に行を取り出すことが可能）であれば<literal>true</>、さもなくば<literal>false</literal>。
       </entry>
     </row>

     <row>
      <entry><structfield>creation_time</structfield></entry>
      <entry><type>timestamptz</type></entry>
<!--
      <entry>The time at which the cursor was declared</entry>
-->
      <entry>カーソルが宣言された時間。</entry>
     </row>
    </tbody>
   </tgroup>
  </table>

  <para>
<!--
   The <structname>pg_cursors</structname> view is read only.
-->
<structname>pg_cursors</structname>ビューは読み取り専用です。
  </para>

 </sect1>

 <sect1 id="view-pg-file-settings">
  <title><structname>pg_file_settings</structname></title>

  <indexterm zone="view-pg-file-settings">
   <primary>pg_file_settings</primary>
  </indexterm>

  <para>
<!--
   The view <structname>pg_file_settings</structname> provides a summary of
   the contents of the server's configuration file(s).  A row appears in
   this view for each <quote>name = value</> entry appearing in the files,
   with annotations indicating whether the value could be applied
   successfully.  Additional row(s) may appear for problems not linked to
   a <quote>name = value</> entry, such as syntax errors in the files.
-->
ビュー<structname>pg_file_settings</structname>はサーバの設定ファイルの内容の要約を提供します。
ファイル内にある各<quote>name = value</>のエントリについて、このビューの1行が存在し、その値が正しく適用可能かどうかの注釈が含まれます。
ファイル内の構文エラーなど<quote>name = value</>のエントリと関係のない問題についての行がさらに存在することもあります。
  </para>

  <para>
<!--
   This view is helpful for checking whether planned changes in the
   configuration files will work, or for diagnosing a previous failure.
   Note that this view reports on the <emphasis>current</> contents of the
   files, not on what was last applied by the server.  (The
   <link linkend="view-pg-settings"><structname>pg_settings</structname></link>
   view is usually sufficient to determine that.)
-->
設定ファイルについて予定している変更が動作するかどうかの確認や、以前のエラーの調査分析をする際にこのビューは役立ちます。
このビューはファイルの<emphasis>現在の</>内容についてレポートするのであって、サーバが最後に適用した内容ではないことに注意してください。
（後者を知るには、通常は<link linkend="view-pg-settings"><structname>pg_settings</structname></link>ビューで十分でしょう。）
  </para>

  <para>
<!--
   By default, the <structname>pg_file_settings</structname> view can be read
   only by superusers.
-->
デフォルトで、<structname>pg_file_settings</structname>ビューはスーパーユーザのみが参照可能です。
  </para>

  <table>
<!--
   <title><structname>pg_file_settings</> Columns</title>
-->
   <title><structname>pg_file_settings</>の列</title>

  <tgroup cols="3">
   <thead>
    <row>
<!--
     <entry>Name</entry>
     <entry>Type</entry>
     <entry>Description</entry>
-->
     <entry>名前</entry>
     <entry>型</entry>
     <entry>説明</entry>
    </row>
   </thead>
   <tbody>
    <row>
     <entry><structfield>sourcefile</structfield></entry>
     <entry><structfield>text</structfield></entry>
<!--
     <entry>Full path name of the configuration file</entry>
-->
     <entry>設定ファイルの完全なパス名</entry>
    </row>
    <row>
     <entry><structfield>sourceline</structfield></entry>
     <entry><structfield>integer</structfield></entry>
     <entry>
<!--
      Line number within the configuration file where the entry appears
-->
設定ファイル内のエントリの行番号
     </entry>
    </row>
    <row>
     <entry><structfield>seqno</structfield></entry>
     <entry><structfield>integer</structfield></entry>
<!--
     <entry>Order in which the entries are processed (1..<replaceable>n</>)</entry>
-->
     <entry>エントリが処理される順序（1..<replaceable>n</>）</entry>
    </row>
    <row>
     <entry><structfield>name</structfield></entry>
     <entry><structfield>text</structfield></entry>
<!--
     <entry>Configuration parameter name</entry>
-->
     <entry>設定パラメータ名</entry>
    </row>
    <row>
     <entry><structfield>setting</structfield></entry>
     <entry><structfield>text</structfield></entry>
<!--
     <entry>Value to be assigned to the parameter</entry>
-->
     <entry>パラメータに代入される値</entry>
    </row>
    <row>
     <entry><structfield>applied</structfield></entry>
     <entry><structfield>boolean</structfield></entry>
<!--
     <entry>True if the value can be applied successfully</entry>
-->
     <entry>値が正しく適用可能なら真</entry>
    </row>
    <row>
     <entry><structfield>error</structfield></entry>
     <entry><structfield>text</structfield></entry>
<!--
     <entry>If not null, an error message indicating why this entry could
      not be applied</entry>
-->
     <entry>NULLでないときは、このエントリが適用できない理由についてのエラーメッセージ</entry>
    </row>
   </tbody>
  </tgroup>
  </table>

  <para>
<!--
   If the configuration file contains syntax errors or invalid parameter
   names, the server will not attempt to apply any settings from it, and
   therefore all the <structfield>applied</> fields will read as false.
   In such a case there will be one or more rows with
   non-null <structfield>error</structfield> fields indicating the
   problem(s).  Otherwise, individual settings will be applied if possible.
   If an individual setting cannot be applied (e.g., invalid value, or the
   setting cannot be changed after server start) it will have an appropriate
   message in the <structfield>error</structfield> field.  Another way that
   an entry might have <structfield>applied</> = false is that it is
   overridden by a later entry for the same parameter name; this case is not
   considered an error so nothing appears in
   the <structfield>error</structfield> field.
-->
設定ファイルに構文エラーや不正なパラメータ名がある場合、サーバはファイル内の設定をまったく適用せず、すべての<structfield>applied</>フィールドは偽になります。
このような場合は、<structfield>error</structfield>フィールドが非NULLで問題を示唆する行が１行以上あるでしょう。
それ以外の場合は、個々の設定は可能であれば適用されます。
個々の設定が適用できない場合（例えば、不正な値、サーバの起動後は設定が変更できないなど）は<structfield>error</structfield>フィールドに適切なメッセージがあります。
エントリの<structfield>applied</>が偽になる別の理由は、同じパラメータがそれより後のエントリで上書きされている場合です。
この場合はエラーとはみなされませんので、<structfield>error</structfield>フィールドには何も表示されません。
  </para>

  <para>
<!--
   See <xref linkend="config-setting"> for more information about the various
   ways to change run-time parameters.
-->
実行時パラメータを変更する様々な方法について、詳しくは<xref linkend="config-setting">を参照してください。
  </para>

</sect1>

 <sect1 id="view-pg-group">
  <title><structname>pg_group</structname></title>

  <indexterm zone="view-pg-group">
   <primary>pg_group</primary>
  </indexterm>

  <para>
<!--
   The view <structname>pg_group</structname> exists for backwards
   compatibility: it emulates a catalog that existed in
   <productname>PostgreSQL</productname> before version 8.1.
   It shows the names and members of all roles that are marked as not
   <structfield>rolcanlogin</>, which is an approximation to the set
   of roles that are being used as groups.
-->
<structname>pg_group</structname>ビューは下位互換のために存在しています。
バージョン8.1以前の<productname>PostgreSQL</productname>のカタログを模擬しています。
このビューは、<structfield>rolcanlogin</>としてマークされていない、すべてのロールの名前とメンバを保持しています。
これはグループとして使用されているロールの集合と似ています。
  </para>

  <table>
<!--
   <title><structname>pg_group</> Columns</title>
-->
   <title><structname>pg_group</>の列</title>

   <tgroup cols="4">
    <thead>
     <row>
<!--
      <entry>Name</entry>
      <entry>Type</entry>
      <entry>References</entry>
      <entry>Description</entry>
-->
      <entry>名前</entry>
      <entry>型</entry>
      <entry>参照先</entry>
      <entry>説明</entry>
     </row>
    </thead>

    <tbody>
     <row>
      <entry><structfield>groname</structfield></entry>
      <entry><type>name</type></entry>
      <entry><literal><link linkend="catalog-pg-authid"><structname>pg_authid</structname></link>.rolname</literal></entry>
<!--
      <entry>Name of the group</entry>
-->
      <entry>グループの名前</entry>
     </row>

     <row>
      <entry><structfield>grosysid</structfield></entry>
      <entry><type>oid</type></entry>
      <entry><literal><link linkend="catalog-pg-authid"><structname>pg_authid</structname></link>.oid</literal></entry>
<!--
      <entry>ID of this group</entry>
-->
      <entry>グループのID</entry>
     </row>

     <row>
      <entry><structfield>grolist</structfield></entry>
      <entry><type>oid[]</type></entry>
      <entry><literal><link linkend="catalog-pg-authid"><structname>pg_authid</structname></link>.oid</literal></entry>
<!--
      <entry>An array containing the IDs of the roles in this group</entry>
-->
      <entry>このグループのロールIDを含む配列</entry>
     </row>
    </tbody>
   </tgroup>
  </table>

 </sect1>

 <sect1 id="view-pg-hba-file-rules">
  <title><structname>pg_hba_file_rules</structname></title>

  <indexterm zone="view-pg-hba-file-rules">
   <primary>pg_hba_file_rules</primary>
  </indexterm>

  <para>
<!--
   The view <structname>pg_hba_file_rules</structname> provides a summary of
   the contents of the client authentication configuration
   file, <filename>pg_hba.conf</>.  A row appears in this view for each
   non-empty, non-comment line in the file, with annotations indicating
   whether the rule could be applied successfully.
-->
ビュー<structname>pg_hba_file_rules</structname>はクライアント認証の設定ファイル<filename>pg_hba.conf</>の内容の要約を提供します。
設定ファイル内の空でない、コメントでもない各行について、このビュー内に行が1つあり、ルールが正しく適用できたかどうかを示す注記が入ります。
  </para>

  <para>
<!--
   This view can be helpful for checking whether planned changes in the
   authentication configuration file will work, or for diagnosing a previous
   failure.  Note that this view reports on the <emphasis>current</> contents
   of the file, not on what was last loaded by the server.
-->
このビューは、認証の設定ファイルについて計画している変更が動作するかどうかを確認する、あるいは以前の失敗について分析するのに役立つでしょう。
このビューはサーバが最後に読み込んだものではなく、ファイルの<emphasis>現在の</>内容について報告することに注意してください。
  </para>

  <para>
<!--
   By default, the <structname>pg_hba_file_rules</structname> view can be read
   only by superusers.
-->
デフォルトでは、スーパーユーザのみが<structname>pg_hba_file_rules</structname>ビューを読み取ることができます。
  </para>

  <table>
<!--
   <title><structname>pg_hba_file_rules</> Columns</title>
-->
   <title><structname>pg_hba_file_rules</>の列</title>

  <tgroup cols="3">
   <thead>
    <row>
<!--
     <entry>Name</entry>
     <entry>Type</entry>
     <entry>Description</entry>
-->
     <entry>名前</entry>
     <entry>型</entry>
     <entry>説明</entry>
    </row>
   </thead>
   <tbody>
    <row>
     <entry><structfield>line_number</structfield></entry>
     <entry><structfield>integer</structfield></entry>
     <entry>
<!--
      Line number of this rule in <filename>pg_hba.conf</>
-->
<filename>pg_hba.conf</>内でのこのルールの行番号
     </entry>
    </row>
    <row>
     <entry><structfield>type</structfield></entry>
     <entry><structfield>text</structfield></entry>
<!--
     <entry>Type of connection</entry>
-->
     <entry>接続の種別</entry>
    </row>
    <row>
     <entry><structfield>database</structfield></entry>
     <entry><structfield>text[]</structfield></entry>
<!--
     <entry>List of database name(s) to which this rule applies</entry>
-->
     <entry>このルールが適用されるデータベース名のリスト</entry>
    </row>
    <row>
     <entry><structfield>user_name</structfield></entry>
     <entry><structfield>text[]</structfield></entry>
<!--
     <entry>List of user and group name(s) to which this rule applies</entry>
-->
     <entry>このルールが適用されるユーザ名とグループ名のリスト</entry>
    </row>
    <row>
     <entry><structfield>address</structfield></entry>
     <entry><structfield>text</structfield></entry>
     <entry>
<!--
      Host name or IP address, or one
      of <literal>all</literal>, <literal>samehost</literal>,
      or <literal>samenet</literal>, or null for local connections
-->
ホスト名、IPアドレス、あるいは<literal>all</literal>、<literal>samehost</literal>、<literal>samenet</literal>のいずれか。ローカル接続の場合はNULL。
     </entry>
    </row>
    <row>
     <entry><structfield>netmask</structfield></entry>
     <entry><structfield>text</structfield></entry>
<!--
     <entry>IP address mask, or null if not applicable</entry>
-->
     <entry>IPアドレスマスク。当てはまらない場合はNULL。</entry>
    </row>
    <row>
     <entry><structfield>auth_method</structfield></entry>
     <entry><type>text</type></entry>
<!--
     <entry>Authentication method</entry>
-->
     <entry>認証方法</entry>
    </row>
    <row>
     <entry><structfield>options</structfield></entry>
     <entry><type>text[]</type></entry>
<!--
     <entry>Options specified for authentication method, if any</entry>
-->
     <entry>認証方法について指定されたオプション（あれば）</entry>
    </row>
    <row>
     <entry><structfield>error</structfield></entry>
     <entry><structfield>text</structfield></entry>
     <entry>
<!--
      If not null, an error message indicating why this
      line could not be processed
-->
NULLでないなら、この行がなぜ処理できなかったかを示すエラーメッセージ
     </entry>
    </row>
   </tbody>
  </tgroup>
  </table>

  <para>
<!--
   Usually, a row reflecting an incorrect entry will have values for only
   the <structfield>line_number</> and <structfield>error</> fields.
-->
不正なエントリに対応する行は、通常は<structfield>line_number</>フィールドと<structfield>error</>フィールドにのみ値が入ります。
  </para>

  <para>
<!--
   See <xref linkend="client-authentication"> for more information about
   client authentication configuration.
-->
クライアント認証設定の詳細については<xref linkend="client-authentication">を参照してください。
  </para>
 </sect1>

 <sect1 id="view-pg-indexes">
  <title><structname>pg_indexes</structname></title>

  <indexterm zone="view-pg-indexes">
   <primary>pg_indexes</primary>
  </indexterm>

  <para>
<!--
   The view <structname>pg_indexes</structname> provides access to
   useful information about each index in the database.
-->
<structname>pg_indexes</structname>ビューはデータベース内のそれぞれのインデックスについて有用な情報を提供します。
  </para>

  <table>
<!--
   <title><structname>pg_indexes</> Columns</title>
-->
   <title><structname>pg_indexes</>の列</title>

   <tgroup cols="4">
    <thead>
     <row>
<!--
      <entry>Name</entry>
      <entry>Type</entry>
      <entry>References</entry>
      <entry>Description</entry>
-->
      <entry>名前</entry>
      <entry>型</entry>
      <entry>参照先</entry>
      <entry>説明</entry>
     </row>
    </thead>
    <tbody>
     <row>
      <entry><structfield>schemaname</structfield></entry>
      <entry><type>name</type></entry>
      <entry><literal><link linkend="catalog-pg-namespace"><structname>pg_namespace</structname></link>.nspname</literal></entry>
<!--
      <entry>Name of schema containing table and index</entry>
-->
      <entry>テーブルとインデックスを含むスキーマの名前</entry>
     </row>
     <row>
      <entry><structfield>tablename</structfield></entry>
      <entry><type>name</type></entry>
      <entry><literal><link linkend="catalog-pg-class"><structname>pg_class</structname></link>.relname</literal></entry>
<!--
      <entry>Name of table the index is for</entry>
-->
      <entry>インデックスのついているテーブルの名前</entry>
     </row>
     <row>
      <entry><structfield>indexname</structfield></entry>
      <entry><type>name</type></entry>
      <entry><literal><link linkend="catalog-pg-class"><structname>pg_class</structname></link>.relname</literal></entry>
<!--
      <entry>Name of index</entry>
-->
      <entry>インデックスの名前</entry>
     </row>
     <row>
      <entry><structfield>tablespace</structfield></entry>
      <entry><type>name</type></entry>
      <entry><literal><link linkend="catalog-pg-tablespace"><structname>pg_tablespace</structname></link>.spcname</literal></entry>
<!--
      <entry>Name of tablespace containing index (null if default for database)</entry>
-->
      <entry>インデックスを含むテーブル空間の名前（データベースのデフォルトはNULL）</entry>
     </row>
     <row>
      <entry><structfield>indexdef</structfield></entry>
      <entry><type>text</type></entry>
      <entry></entry>
<!--
      <entry>Index definition (a reconstructed <command>CREATE INDEX</command>
      command)</entry>
-->
      <entry>インデックス定義（再作成用<command>CREATE INDEX</command>コマンド）</entry>
     </row>
    </tbody>
   </tgroup>
  </table>

 </sect1>

 <sect1 id="view-pg-locks">
  <title><structname>pg_locks</structname></title>

  <indexterm zone="view-pg-locks">
   <primary>pg_locks</primary>
  </indexterm>

  <para>
<!--
   The view <structname>pg_locks</structname> provides access to
   information about the locks held by active processes within the
   database server.  See <xref linkend="mvcc"> for more discussion
   of locking.
-->
<structname>pg_locks</structname>ビューはデータベースサーバ内でアクティブなプロセスによって保持されたロックに関する情報へのアクセスを提供します。
ロックに関するより詳細な説明は<xref linkend="mvcc">を参照してください。
  </para>

  <para>
<!--
   <structname>pg_locks</structname> contains one row per active lockable
   object, requested lock mode, and relevant process.  Thus, the same
   lockable object might
   appear many times, if multiple processes are holding or waiting
   for locks on it.  However, an object that currently has no locks on it
   will not appear at all.
-->
<structname>pg_locks</structname>にはロック対象となる進行中のオブジェクト、要求されたロックモード、および関連するプロセス毎に1つの行を持ちます。
ですから、もし複数のプロセスが同じロック対象オブジェクトに対してロックを保持していたりロックを待機している場合には、同じロック対象オブジェクトが何度も出現することがあります。
しかし現在ロックされていないオブジェクトはまったく現れません。
  </para>

  <para>
<!--
   There are several distinct types of lockable objects:
   whole relations (e.g., tables), individual pages of relations,
   individual tuples of relations,
   transaction IDs (both virtual and permanent IDs),
   and general database objects (identified by class OID and object OID,
   in the same way as in <structname>pg_description</structname> or
   <structname>pg_depend</structname>).  Also, the right to extend a
   relation is represented as a separate lockable object.
   Also, <quote>advisory</> locks can be taken on numbers that have
   user-defined meanings.
-->
ロック対象オブジェクトには異なる型がいくつか存在します。
リレーション全体（例：テーブル）、リレーションの個別のページ、リレーションの個別のタプル、トランザクションID（仮想と永続の両方のID）、一般的なデータベースオブジェクト（これは<structname>pg_description</structname>や<structname>pg_depend</structname>と同様にクラスOIDとオブジェクトOIDで識別されます）。
さらに、リレーションを拡張する権利は、別のロック対象オブジェクトとして表現されます。
また<quote>勧告的</>ロックはユーザ定義の意味を持つ複数から形成されるかもしれません。
  </para>

  <table>
<!--
   <title><structname>pg_locks</> Columns</title>
-->
   <title><structname>pg_locks</>の列</title>

   <tgroup cols="4">
    <thead>
     <row>
<!--
      <entry>Name</entry>
      <entry>Type</entry>
      <entry>References</entry>
      <entry>Description</entry>
-->
      <entry>名前</entry>
      <entry>型</entry>
      <entry>参照先</entry>
      <entry>説明</entry>
     </row>
    </thead>
    <tbody>
     <row>
      <entry><structfield>locktype</structfield></entry>
      <entry><type>text</type></entry>
      <entry></entry>
      <entry>
<!--
       Type of the lockable object:
       <literal>relation</>,
       <literal>extend</>,
       <literal>page</>,
       <literal>tuple</>,
       <literal>transactionid</>,
       <literal>virtualxid</>,
       <literal>object</>,
       <literal>userlock</>, or
       <literal>advisory</>
-->
       ロック対象オブジェクトの種類。
       <literal>relation</>、
       <literal>extend</>、
       <literal>page</>、
       <literal>tuple</>、
       <literal>transactionid</>、
       <literal>virtualxid</>、
       <literal>object</>、
       <literal>userlock</>、
       <literal>advisory</>
      </entry>
     </row>
     <row>
      <entry><structfield>database</structfield></entry>
      <entry><type>oid</type></entry>
      <entry><literal><link linkend="catalog-pg-database"><structname>pg_database</structname></link>.oid</literal></entry>
      <entry>
<!--
       OID of the database in which the lock target exists, or
       zero if the target is a shared object, or
       null if the target is a transaction ID
-->
ロック対象が存在しているデータベースのOID。対象が共有オブジェクトの場合はゼロ。対象がトランザクションIDである場合はNULL。
      </entry>
     </row>
     <row>
      <entry><structfield>relation</structfield></entry>
      <entry><type>oid</type></entry>
      <entry><literal><link linkend="catalog-pg-class"><structname>pg_class</structname></link>.oid</literal></entry>
      <entry>
<!--
       OID of the relation targeted by the lock, or null if the target is not
       a relation or part of a relation
-->
ロックの対象となるリレーションのOID。対象がリレーションではない場合かリレーションの一部である場合はNULL。
      </entry>
     </row>
     <row>
      <entry><structfield>page</structfield></entry>
      <entry><type>integer</type></entry>
      <entry></entry>
      <entry>
<!--
       Page number targeted by the lock within the relation,
       or null if the target is not a relation page or tuple
-->
ロックの対象となるリレーション内のページ番号。対象がタプルもしくはリレーションページではない場合はNULL。
      </entry>
     </row>
     <row>
      <entry><structfield>tuple</structfield></entry>
      <entry><type>smallint</type></entry>
      <entry></entry>
      <entry>
<!--
       Tuple number targeted by the lock within the page,
       or null if the target is not a tuple
-->
ページ内のロックの対象となっているタプル番号。対象がタプルではない場合はNULL。
      </entry>
     </row>
     <row>
      <entry><structfield>virtualxid</structfield></entry>
      <entry><type>text</type></entry>
      <entry></entry>
<!--
      <entry>
       Virtual ID of the transaction targeted by the lock,
       or null if the target is not a virtual transaction ID
      </entry>
-->
      <entry>
ロックの対象となるトランザクションの仮想ID。対象が仮想トランザクションIDではない場合はNULL。
      </entry>
     </row>
     <row>
      <entry><structfield>transactionid</structfield></entry>
      <entry><type>xid</type></entry>
      <entry></entry>
      <entry>
<!--
       ID of the transaction targeted by the lock,
       or null if the target is not a transaction ID
-->
ロックの対象となるトランザクションのID。対象がトランザクションIDではない場合はNULL。
      </entry>
     </row>
     <row>
      <entry><structfield>classid</structfield></entry>
      <entry><type>oid</type></entry>
      <entry><literal><link linkend="catalog-pg-class"><structname>pg_class</structname></link>.oid</literal></entry>
      <entry>
<!--
       OID of the system catalog containing the lock target, or null if the
       target is not a general database object
-->
ロックの対象を含むシステムカタログのOID。対象が一般的なデータベースオブジェクトではない場合はNULL。
      </entry>
     </row>
     <row>
      <entry><structfield>objid</structfield></entry>
      <entry><type>oid</type></entry>
      <entry>any OID column</entry>
      <entry>
<!--
       OID of the lock target within its system catalog, or null if the
       target is not a general database object
-->
システムカタログ内のロックの対象のOID。
対象が一般的なデータベースオブジェクトでない場合はNULL。
      </entry>
     </row>
     <row>
      <entry><structfield>objsubid</structfield></entry>
      <entry><type>smallint</type></entry>
      <entry></entry>
      <entry>
<!--
       Column number targeted by the lock (the
       <structfield>classid</> and <structfield>objid</> refer to the
       table itself),
       or zero if the target is some other general database object,
       or null if the target is not a general database object
-->
ロック対象の列番号（<structfield>classid</>と<structfield>objid</>はテーブル自身を参照します）、その他の一般的なデータベースオブジェクトではゼロ、一般的ではないデータベースオブジェクトではNULLです。
      </entry>
     </row>
     <row>
      <entry><structfield>virtualtransaction</structfield></entry>
      <entry><type>text</type></entry>
      <entry></entry>
      <entry>
<!--
       Virtual ID of the transaction that is holding or awaiting this lock
-->
      ロックを保持、もしくは待っている仮想トランザクションID。
      </entry>
     </row>
     <row>
      <entry><structfield>pid</structfield></entry>
      <entry><type>integer</type></entry>
      <entry></entry>
      <entry>
<!--
       Process ID of the server process holding or awaiting this
       lock, or null if the lock is held by a prepared transaction
-->
ロックを保持、もしくは待っているサーバプロセスのプロセスID。
ただしプリペアードトランザクションによりロックが保持されている場合はNULL。
      </entry>
     </row>
     <row>
      <entry><structfield>mode</structfield></entry>
      <entry><type>text</type></entry>
      <entry></entry>
<!--
      <entry>Name of the lock mode held or desired by this process (see <xref
      linkend="locking-tables"> and <xref linkend="xact-serializable">)</entry>
-->
      <entry>
このプロセスで保持または要求するロックモードの名称。
（<xref linkend="locking-tables"> and <xref linkend="xact-serializable">参照）
      </entry>
     </row>
     <row>
      <entry><structfield>granted</structfield></entry>
      <entry><type>boolean</type></entry>
      <entry></entry>
<!--
      <entry>True if lock is held, false if lock is awaited</entry>
-->
      <entry>ロックが保持されている場合は真、ロックが待ち状態の場合は偽</entry>
     </row>
     <row>
      <entry><structfield>fastpath</structfield></entry>
      <entry><type>boolean</type></entry>
      <entry></entry>
<!--
      <entry>True if lock was taken via fast path, false if taken via main
       lock table</entry>
-->
      <entry>
      ファストパス経由でロックが獲得されている場合は真、メインロックテーブル経由で獲得されている場合は偽。
      </entry>
     </row>
    </tbody>
   </tgroup>
  </table>

  <para>
<!--
   <structfield>granted</structfield> is true in a row representing a lock
   held by the indicated process.  False indicates that this process is
   currently waiting to acquire this lock, which implies that at least one
   other process is holding or waiting for a conflicting lock mode on the same
   lockable object.  The waiting process will sleep until the other lock is
   released (or a deadlock situation is detected).  A single process can be
   waiting to acquire at most one lock at a time.
-->
指定されたプロセスにより保持されているロックを表す行内では<structfield>granted</structfield>は真です。
偽の場合はこのロックを獲得するため現在プロセスが待機中であることを示しています。
つまり、同じロック対象のオブジェクトに対して何らかの他のプロセスが競合するロックを保持、もしくは待機していることを意味します。
待機中のプロセスはその別のプロセスがロックを解放するまで活動を控えます。
（もしくはデッドロック状態が検出されることになります）。
単一プロセスでは一度に多くても1つのロックを獲得するために待機します。
  </para>

  <para>
<!--
   Throughout running a transaction, a server process holds an exclusive lock
   on the transaction's virtual transaction ID.  If a permanent ID is assigned
   to the transaction (which normally happens only if the transaction changes
   the state of the database), it also holds an exclusive lock on the
   transaction's permanent transaction ID until it ends.  When a process finds
   it necessary to wait specifically for another transaction to end, it does
   so by attempting to acquire share lock on the other transaction's ID
   (either virtual or permanent ID depending on the situation). That will
   succeed only when the other transaction terminates and releases its locks.
-->
トランザクションの実行中は常に、サーバプロセスはその仮想トランザクションID上に排他的ロックをかけます。
もしある永続IDがトランザクションに割り当てられる（普通はトランザクションがデータベースの状態を変化させるときのみに発生します）と、トランザクションは終了するまで永続トランザクションIDに対して排他ロックを保持します。
あるトランザクションが他のトランザクションを特定して終了まで待機しなければならないと判断した場合、他とみなしたトランザクションのIDに対し共有ロックを獲得するように試み、目的を達します。
（仮想IDであるか永続IDであるかは、その状況によります）。
これは、他とみなしたトランザクションが完了し、そしてロックを解放した場合のみ成功します。
  </para>

  <para>
<!--
   Although tuples are a lockable type of object,
   information about row-level locks is stored on disk, not in memory,
   and therefore row-level locks normally do not appear in this view.
   If a process is waiting for a
   row-level lock, it will usually appear in the view as waiting for the
   permanent transaction ID of the current holder of that row lock.
-->
タプルはロック対象のオブジェクト種類ですが、行レベルロックについての情報はメモリではなく、ディスクに保存されます。
よって行レベルロックは通常、このビューには現れません。
もしプロセスが行レベルロックの待ち状態である場合は、その行ロックを保持している永続トランザクションIDを待つ状態で、そのトランザクションはビューに現れます。
  </para>

  <para>
<!--
   Advisory locks can be acquired on keys consisting of either a single
   <type>bigint</type> value or two integer values.
   A <type>bigint</type> key is displayed with its
   high-order half in the <structfield>classid</> column, its low-order half
   in the <structfield>objid</> column, and <structfield>objsubid</> equal
   to 1. The original <type>bigint</type> value can be reassembled with the
   expression <literal>(classid::bigint &lt;&lt; 32) |
   objid::bigint</literal>. Integer keys are displayed with the
   first key in the
   <structfield>classid</> column, the second key in the <structfield>objid</>
   column, and <structfield>objsubid</> equal to 2.  The actual meaning of
   the keys is up to the user.  Advisory locks are local to each database,
   so the <structfield>database</> column is meaningful for an advisory lock.
-->
勧告的ロックは、単一の<type>bigint</type>値、または、2つの整数値をキーとして獲得することができます。
<type>bigint</type>の場合は、その上位半分が<structfield>classid</>列内に表示され、残りの下位半分は<structfield>objid</>列内に表示されます。
また、<structfield>objsubid</>は1です。
元の<type>bigint</type>値を<literal>(classid::bigint &lt;&lt; 32) | objid::bigint</literal>という式で再構成することができます。
整数値キーでは、最初のキーが<structfield>classid</>列に、2番目のキーが<structfield>objid</>列に表示され、<structfield>objsubid</>は2です。
キーの実際の意味はユーザに任されています。
勧告的ロックはデータベースに対して局所的ですので、勧告的ロックでは<structfield>database</>列が意味を持ちます。
  </para>

  <para>
<!--
   <structname>pg_locks</structname> provides a global view of all locks
   in the database cluster, not only those relevant to the current database.
   Although its <structfield>relation</structfield> column can be joined
   against <structname>pg_class</>.<structfield>oid</> to identify locked
   relations, this will only work correctly for relations in the current
   database (those for which the <structfield>database</structfield> column
   is either the current database's OID or zero).
-->
<structname>pg_locks</structname>は現行のデータベースに関連するロックのみならず、データベースクラスタ内のすべてのロックに関する全体的なビューを提供します。
<structfield>relation</structfield>列はロックされたリレーションを識別するために<structname>pg_class</>.<structfield>oid</>と結合することができますが、これは現行のデータベース内のリレーション（<structfield>database</structfield>列が現行のデータベースのOIDまたはゼロとなっているもの）に対してのみ正常に動作します。
  </para>

  <para>
<!--
   The <structfield>pid</structfield> column can be joined to the
   <structfield>pid</structfield> column of the <link
   linkend="pg-stat-activity-view"><structname>pg_stat_activity</structname></link>
   view to get more
   information on the session holding or awaiting each lock,
   for example
-->
それぞれのロックを保持もしくは待機しているセッションのさらなる情報を入手するため<link linkend="pg-stat-activity-view"><structname>pg_stat_activity</structname></link>ビューの<structfield>pid</structfield>列と<structfield>pid</structfield>列を結合することができます。
例えば、このような感じです。
<programlisting>
SELECT * FROM pg_locks pl LEFT JOIN pg_stat_activity psa
    ON pl.pid = psa.pid;
</programlisting>
<!--
   Also, if you are using prepared transactions, the
   <structfield>virtualtransaction</> column can be joined to the
   <structfield>transaction</structfield> column of the <link
   linkend="view-pg-prepared-xacts"><structname>pg_prepared_xacts</structname></link>
   view to get more information on prepared transactions that hold locks.
   (A prepared transaction can never be waiting for a lock,
   but it continues to hold the locks it acquired while running.)
   For example:
-->
また、プリペアードトランザクションを使用している場合には、ロックを保持しているプリペアードトランザクションに関してより多くの情報を得るため、<structfield>virtualtransaction</>列は、<link linkend="view-pg-prepared-xacts"><structname>pg_prepared_xacts</structname></link>ビューの<structfield>transaction</structfield>列と結合することができます。
（プリペアードトランザクションはロックを待つことはありませんが、実行時に獲得したロックを保持し続けます。）
例えば、このような感じです。
<programlisting>
SELECT * FROM pg_locks pl LEFT JOIN pg_prepared_xacts ppx
    ON pl.virtualtransaction = '-1/' || ppx.transaction;
</programlisting>
  </para>

  <para>
<!--
   While it is possible to obtain information about which processes block
   which other processes by joining <structname>pg_locks</structname> against
   itself, this is very difficult to get right in detail.  Such a query would
   have to encode knowledge about which lock modes conflict with which
   others.  Worse, the <structname>pg_locks</structname> view does not expose
   information about which processes are ahead of which others in lock wait
   queues, nor information about which processes are parallel workers running
   on behalf of which other client sessions.  It is better to use
   the <function>pg_blocking_pids()</> function
   (see <xref linkend="functions-info-session-table">) to identify which
   process(es) a waiting process is blocked behind.
-->
<structname>pg_locks</structname>ビューとそれ自身の結合によって、どのプロセスが他のどのプロセスをブロックしているかの情報を入手することが可能ですが、同時に詳細な正しい情報を得ることは非常に困難です。
このようなクエリはどのロックモードが他のものと衝突しているかについての知見を書き出すべきです。
さらに悪いことに、<structname>pg_locks</structname>ビューは、ロック待ちキューにてどのプロセスが他のどのプロセスに先行しているかの情報を提供しない、またはどのプロセスが他のクライアントセッションのために動作している並列ワーカプロセスかの情報を提供しません。
待機しているプロセスが、どのプロセスにブロックされているかを識別するためにより良い方法は、<function>pg_blocking_pids()</>関数（<xref linkend="functions-info-session-table">を参照してください）を使用することです。
  </para>

  <para>
<!--
   The <structname>pg_locks</structname> view displays data from both the
   regular lock manager and the predicate lock manager, which are
   separate systems; in addition, the regular lock manager subdivides its
   locks into regular and <firstterm>fast-path</> locks.
   This data is not guaranteed to be entirely consistent.
   When the view is queried,
   data on fast-path locks (with <structfield>fastpath</> = <literal>true</>)
   is gathered from each backend one at a time, without freezing the state of
   the entire lock manager, so it is possible for locks to be taken or
   released while information is gathered.  Note, however, that these locks are
   known not to conflict with any other lock currently in place.  After
   all backends have been queried for fast-path locks, the remainder of the
   regular lock manager is locked as a unit, and a consistent snapshot of all
   remaining locks is collected as an atomic action.  After unlocking the
   regular lock manager, the predicate lock manager is similarly locked and all
   predicate locks are collected as an atomic action.  Thus, with the exception
   of fast-path locks, each lock manager will deliver a consistent set of
   results, but as we do not lock both lock managers simultaneously, it is
   possible for locks to be taken or released after we interrogate the regular
   lock manager and before we interrogate the predicate lock manager.
-->
<structname>pg_locks</structname>ビューは、異なるシステムにおける、通常のロックマネージャと述部ロックマネージャの両方からのデータを表示します。
さらに通常のロックマネージャではロックを通常ロックと<firstterm>近道</>ロックに細分化します。
このデータが完全に一貫性があることは保証されません。
ビューが問い合わせられると、近道ロック（<structfield>fastpath</> = <literal>true</>が真）は、ロックマネージャ全体の状態を凍結することなく、各バックエンドからひとつひとつ収集されます。
このため情報収集期間中にロックが獲得されたり解放されたりされる可能性があります。
しかし、これらのロックはその時点で存在する他のロックと競合することがないことが分かっていることに注意してください。
近道ロックについてすべてのバックエンドを問い合わせた後、通常のロックマネージャの残りは１つの単位としてロックされ、残りすべてのロックの一貫性があるスナップショットを原子的な処理で収集します。
ロックマネージャのロックを解除した後、述部ロックマネージャは同様にロックされ、すべての述部ロックを原子的な処理で収集します。
このように、近道ロックという例外がありますが、各ロックマネージャは一貫性をもった結果セットを生成します。
しかし、両方のロックマネージャを同時にロックしませんので、通常のロックマネージャを問い合わせた後と述部ロックマネージャを問い合わせる前の間にロックが獲得されたり解放されたりされる可能性があります。
  </para>

  <para>
<!--
   Locking the regular and/or predicate lock manager could have some
   impact on database performance if this view is very frequently accessed.
   The locks are held only for the minimum amount of time necessary to
   obtain data from the lock managers, but this does not completely eliminate
   the possibility of a performance impact.
-->
このビューが頻繁にアクセスされている場合は、通常もしくは述部ロックマネージャをロックするとデータベースのパフォーマンスに影響があります。
ロックマネージャからデータを取得するために、ロックは必要最低限の時間だけ保持されますが、パフォーマンスに影響がある可能性が全くないわけではありません。
  </para>

 </sect1>

 <sect1 id="view-pg-matviews">
  <title><structname>pg_matviews</structname></title>

  <indexterm zone="view-pg-matviews">
   <primary>pg_matviews</primary>
  </indexterm>

  <indexterm zone="view-pg-matviews">
<!--
   <primary>materialized views</primary>
-->
   <primary>マテリアライズドビュー</primary>
  </indexterm>

  <para>
<!--
   The view <structname>pg_matviews</structname> provides access to
   useful information about each materialized view in the database.
-->
<structname>pg_matviews</structname>ビューは、データベース内のマテリアライズドビューそれぞれに関する有用な情報へのアクセスを提供します。
  </para>

  <table>
<!--
   <title><structname>pg_matviews</> Columns</title>
-->
   <title><structname>pg_matviews</>の列</title>

   <tgroup cols="4">
    <thead>
     <row>
<!--
      <entry>Name</entry>
      <entry>Type</entry>
      <entry>References</entry>
      <entry>Description</entry>
-->
      <entry>名前</entry>
      <entry>型</entry>
      <entry>参照先</entry>
      <entry>説明</entry>
     </row>
    </thead>
    <tbody>
     <row>
      <entry><structfield>schemaname</structfield></entry>
      <entry><type>name</type></entry>
      <entry><literal><link linkend="catalog-pg-namespace"><structname>pg_namespace</structname></link>.nspname</literal></entry>
<!--
      <entry>Name of schema containing materialized view</entry>
-->
      <entry>マテリアライズドビューを含むスキーマの名前</entry>
     </row>
     <row>
      <entry><structfield>matviewname</structfield></entry>
      <entry><type>name</type></entry>
      <entry><literal><link linkend="catalog-pg-class"><structname>pg_class</structname></link>.relname</literal></entry>
<!--
      <entry>Name of materialized view</entry>
-->
      <entry>マテリアライズドビューの名前</entry>
     </row>
     <row>
      <entry><structfield>matviewowner</structfield></entry>
      <entry><type>name</type></entry>
      <entry><literal><link linkend="catalog-pg-authid"><structname>pg_authid</structname></link>.rolname</literal></entry>
<!--
      <entry>Name of materialized view's owner</entry>
-->
      <entry>マテリアライズドビューの所有者の名前</entry>
     </row>
     <row>
      <entry><structfield>tablespace</structfield></entry>
      <entry><type>name</type></entry>
      <entry><literal><link linkend="catalog-pg-tablespace"><structname>pg_tablespace</structname></link>.spcname</literal></entry>
<!--
      <entry>Name of tablespace containing materialized view (null if default for database)</entry>
-->
      <entry>マテリアライズドビューを含むテーブル空間の名前（データベースのデフォルトであればNULL）</entry>
     </row>
     <row>
      <entry><structfield>hasindexes</structfield></entry>
      <entry><type>boolean</type></entry>
      <entry></entry>
<!--
      <entry>True if materialized view has (or recently had) any indexes</entry>
-->
      <entry>マテリアライズドビューがインデックスを持つ（または最近まで持っていた）場合に真</entry>
     </row>
     <row>
      <entry><structfield>ispopulated</structfield></entry>
      <entry><type>boolean</type></entry>
      <entry></entry>
<!--
      <entry>True if materialized view is currently populated</entry>
-->
      <entry>マテリアライズドビューが現在データ投入されている場合に真</entry>
     </row>
     <row>
      <entry><structfield>definition</structfield></entry>
      <entry><type>text</type></entry>
      <entry></entry>
<!--
      <entry>Materialized view definition (a reconstructed <command>SELECT</command> query)</entry>
-->
      <entry>マテリアライズドビューの定義（再構成された<command>SELECT</command>問い合わせ）</entry>
     </row>
    </tbody>
   </tgroup>
  </table>

 </sect1>

 <sect1 id="view-pg-policies">
  <title><structname>pg_policies</structname></title>

  <indexterm zone="view-pg-policies">
   <primary>pg_policies</primary>
  </indexterm>

  <para>
<!--
   The view <structname>pg_policies</structname> provides access to
   useful information about each row-level security policy in the database.
-->
ビュー<structname>pg_policies</structname>はデータベース内の行単位セキュリティのポリシーについて便利な情報へのアクセスを提供します。
  </para>

  <table>
<!--
   <title><structname>pg_policies</> Columns</title>
-->
   <title><structname>pg_policies</>の列</title>

   <tgroup cols="4">
    <thead>
     <row>
<!--
      <entry>Name</entry>
      <entry>Type</entry>
      <entry>References</entry>
      <entry>Description</entry>
-->
      <entry>名前</entry>
      <entry>型</entry>
      <entry>参照先</entry>
      <entry>説明</entry>
     </row>
    </thead>
    <tbody>
     <row>
      <entry><structfield>schemaname</structfield></entry>
      <entry><type>name</type></entry>
      <entry><literal><link linkend="catalog-pg-namespace"><structname>pg_namespace</structname></link>.nspname</literal></entry>
<!--
      <entry>Name of schema containing table policy is on</entry>
-->
      <entry>ポリシーが適用されているテーブルがあるスキーマの名前</entry>
     </row>
     <row>
      <entry><structfield>tablename</structfield></entry>
      <entry><type>name</type></entry>
      <entry><literal><link linkend="catalog-pg-class"><structname>pg_class</structname></link>.relname</literal></entry>
<!--
      <entry>Name of table policy is on</entry>
-->
      <entry>ポリシーが適用されているテーブルの名前</entry>
     </row>
     <row>
      <entry><structfield>policyname</structfield></entry>
      <entry><type>name</type></entry>
      <entry><literal><link linkend="catalog-pg-policy"><structname>pg_policy</structname></link>.polname</literal></entry>
<!--
      <entry>Name of policy</entry>
-->
      <entry>ポリシーの名前</entry>
     </row>
     <row>
      <entry><structfield>polpermissive</structfield></entry>
      <entry><type>text</type></entry>
      <entry></entry>
<!--
      <entry>Is the policy permissive or restrictive?</entry>
-->
      <entry>許容（permissive）ポリシーか、制限（restrictive）ポリシーか</entry>
     </row>
     <row>
      <entry><structfield>roles</structfield></entry>
      <entry><type>name[]</type></entry>
      <entry></entry>
<!--
      <entry>The roles to which this policy applies</entry>
-->
      <entry>このポリシーが適用されるロール</entry>
     </row>
     <row>
      <entry><structfield>cmd</structfield></entry>
      <entry><type>text</type></entry>
      <entry></entry>
<!--
      <entry>The command type to which the policy is applied</entry>
-->
      <entry>ポリシーが適用されるコマンドの種類</entry>
     </row>
     <row>
      <entry><structfield>qual</structfield></entry>
      <entry><type>text</type></entry>
      <entry></entry>
<!--
      <entry>The expression added to the security barrier qualifications for
      queries that this policy applies to</entry>
-->
      <entry>このポリシーが適用される問い合わせにセキュリティバリアの制約として追加される式</entry>
     </row>
     <row>
      <entry><structfield>with_check</structfield></entry>
      <entry><type>text</type></entry>
      <entry></entry>
<!--
      <entry>The expression added to the WITH CHECK qualifications for
      queries that attempt to add rows to this table</entry>
-->
      <entry>このテーブルに行を追加する問い合わせにWITH CHECKの制約として追加される式</entry>
     </row>
    </tbody>
   </tgroup>
  </table>

 </sect1>

 <sect1 id="view-pg-prepared-statements">
  <title><structname>pg_prepared_statements</structname></title>

  <indexterm zone="view-pg-prepared-statements">
   <primary>pg_prepared_statements</primary>
  </indexterm>

  <para>
<!--
   The <structname>pg_prepared_statements</structname> view displays
   all the prepared statements that are available in the current
   session. See <xref linkend="sql-prepare"> for more information about prepared
   statements.
-->
<structname>pg_prepared_statements</structname>ビューは現在のセッションで利用可能な準備済み文をすべて表示します。
準備済み文についての詳細は<xref linkend="sql-prepare">を参照してください。
  </para>

  <para>
<!--
   <structname>pg_prepared_statements</structname> contains one row
   for each prepared statement. Rows are added to the view when a new
   prepared statement is created and removed when a prepared statement
   is released (for example, via the <xref linkend="sql-deallocate"> command).
-->
<structname>pg_prepared_statements</structname>には、1つの準備済み文に対して一行が存在します。
新しい準備済み文が作成されると行が追加され、準備済み文が解放される（例えば<xref linkend="sql-deallocate">を使用）と行が削除されます。
  </para>

  <table>
<!--
   <title><structname>pg_prepared_statements</> Columns</title>
-->
   <title><structname>pg_prepared_statements</>の列</title>

   <tgroup cols="3">
    <thead>
     <row>
<!--
      <entry>Name</entry>
      <entry>Type</entry>
      <entry>Description</entry>
-->
      <entry>名前</entry>
      <entry>型</entry>
      <entry>説明</entry>
     </row>
    </thead>
    <tbody>
     <row>
      <entry><structfield>name</structfield></entry>
      <entry><type>text</type></entry>
      <entry>
<!--
       The identifier of the prepared statement
-->
準備済み文の識別子
      </entry>
     </row>
     <row>
      <entry><structfield>statement</structfield></entry>
      <entry><type>text</type></entry>
      <entry>
<!--
       The query string submitted by the client to create this
       prepared statement. For prepared statements created via SQL,
       this is the <command>PREPARE</command> statement submitted by
       the client. For prepared statements created via the
       frontend/backend protocol, this is the text of the prepared
       statement itself.
-->
この準備済み文を作成するためにクライアントが送付した問い合わせ文字列。
SQL経由で作成された準備済み文では、これはクライアントが送信した<command>PREPARE</command>文です。
フロントエンド/バックエンドプロトコル経由で作成された準備済み文では、これは準備済み文自身のテキストです。
      </entry>
     </row>
     <row>
      <entry><structfield>prepare_time</structfield></entry>
      <entry><type>timestamptz</type></entry>
      <entry>
<!--
       The time at which the prepared statement was created
-->
準備済み文が作成された時間
      </entry>
     </row>
     <row>
      <entry><structfield>parameter_types</structfield></entry>
      <entry><type>regtype[]</type></entry>
      <entry>
<!--
       The expected parameter types for the prepared statement in the
       form of an array of <type>regtype</type>. The OID corresponding
       to an element of this array can be obtained by casting the
       <type>regtype</type> value to <type>oid</type>.
-->
<type>regtype</type>配列形式の準備済み文が想定しているパラメータ型。
配列要素に対応するOIDは、<type>regtype</type>から<type>oid</type>へのキャストを行うことで取り出すことができます。
      </entry>
     </row>
     <row>
      <entry><structfield>from_sql</structfield></entry>
      <entry><type>boolean</type></entry>
      <entry>
<!--
       <literal>true</literal> if the prepared statement was created
       via the <command>PREPARE</command> SQL command;
       <literal>false</literal> if the statement was prepared via the
       frontend/backend protocol
-->
準備済み文が<command>PREPARE</command> SQLコマンド経由で作成された場合は<literal>true</literal>、フロントエンド/バックエンドプロトコル経由で文が準備された場合は<literal>false</literal>
      </entry>
     </row>
    </tbody>
   </tgroup>
  </table>

  <para>
<!--
   The <structname>pg_prepared_statements</structname> view is read only.
-->
<structname>pg_prepared_statements</structname>ビューは読み取り専用です。
  </para>
 </sect1>

 <sect1 id="view-pg-prepared-xacts">
  <title><structname>pg_prepared_xacts</structname></title>

  <indexterm zone="view-pg-prepared-xacts">
   <primary>pg_prepared_xacts</primary>
  </indexterm>

  <para>
<!--
   The view <structname>pg_prepared_xacts</structname> displays
   information about transactions that are currently prepared for two-phase
   commit (see <xref linkend="sql-prepare-transaction"> for details).
-->
<structname>pg_prepared_xacts</structname>ビューは、現状で2相コミットのためにプリペアードトランザクションについての情報を表示します（詳細は<xref linkend="sql-prepare-transaction">を参照してください）。
  </para>

  <para>
<!--
   <structname>pg_prepared_xacts</structname> contains one row per prepared
   transaction.  An entry is removed when the transaction is committed or
   rolled back.
-->
<structname>pg_prepared_xacts</structname>は、プリペアードトランザクション毎に1つの行を含みます。
この項目はトランザクションがコミットもしくはロールバックされたときに削除されます。
  </para>

  <table>
<!--
   <title><structname>pg_prepared_xacts</> Columns</title>
-->
   <title><structname>pg_prepared_xacts</>の列</title>

   <tgroup cols="4">
    <thead>
     <row>
<!--
      <entry>Name</entry>
      <entry>Type</entry>
      <entry>References</entry>
      <entry>Description</entry>
-->
      <entry>名前</entry>
      <entry>型</entry>
      <entry>参照先</entry>
      <entry>説明</entry>
     </row>
    </thead>
    <tbody>
     <row>
      <entry><structfield>transaction</structfield></entry>
      <entry><type>xid</type></entry>
      <entry></entry>
      <entry>
<!--
       Numeric transaction identifier of the prepared transaction
-->
       プリペアードトランザクションに対する数値のトランザクション識別子
      </entry>
     </row>
     <row>
      <entry><structfield>gid</structfield></entry>
      <entry><type>text</type></entry>
      <entry></entry>
      <entry>
<!--
       Global transaction identifier that was assigned to the transaction
-->
       トランザクションに割り当てられたグローバルのトランザクション識別子
      </entry>
     </row>
     <row>
      <entry><structfield>prepared</structfield></entry>
      <entry><type>timestamp with time zone</type></entry>
      <entry></entry>
      <entry>
<!--
       Time at which the transaction was prepared for commit
-->
       トランザクションがコミットのために準備された時間
      </entry>
     </row>
     <row>
      <entry><structfield>owner</structfield></entry>
      <entry><type>name</type></entry>
      <entry><literal><link linkend="catalog-pg-authid"><structname>pg_authid</structname></link>.rolname</literal></entry>
      <entry>
<!--
       Name of the user that executed the transaction
-->
       トランザクションを実行したユーザ名
      </entry>
     </row>
     <row>
      <entry><structfield>database</structfield></entry>
      <entry><type>name</type></entry>
      <entry><literal><link linkend="catalog-pg-database"><structname>pg_database</structname></link>.datname</literal></entry>
      <entry>
<!--
       Name of the database in which the transaction was executed
-->
       トランザクションを実行したデータベース名
      </entry>
     </row>
    </tbody>
   </tgroup>
  </table>

  <para>
<!--
   When the <structname>pg_prepared_xacts</structname> view is accessed, the
   internal transaction manager data structures are momentarily locked, and
   a copy is made for the view to display.  This ensures that the
   view produces a consistent set of results, while not blocking
   normal operations longer than necessary.  Nonetheless
   there could be some impact on database performance if this view is
   frequently accessed.
-->
<structname>pg_prepared_xacts</structname>ビューにアクセスすると、内部のトランザクション管理データ構造が一時的にロックされます。
そして表示用にコピーが作成されます。
これは、必要以上に長く通常の操作をブロックさせずに、ビューが一貫性のある結果を生成することを保証します。
このビューが頻繁にアクセスされると、データベースの性能になんらかの影響を及ぼします。
  </para>

 </sect1>

 <sect1 id="view-pg-publication-tables">
  <title><structname>pg_publication_tables</structname></title>

  <indexterm zone="view-pg-publication-tables">
   <primary>pg_publication_tables</primary>
  </indexterm>

  <para>
<!--
   The view <structname>pg_publication_tables</structname> provides
   information about the mapping between publications and the tables they
   contain.  Unlike the underlying
   catalog <structname>pg_publication_rel</structname>, this view expands
   publications defined as <literal>FOR ALL TABLES</literal>, so for such
   publications there will be a row for each eligible table.
-->
ビュー<structname>pg_publication_tables</structname>はパブリケーションとそれに含まれるテーブルの間のマッピングに関する情報を提供します。
その元となるカタログ<structname>pg_publication_rel</structname>とは異なり、このビューは<literal>FOR ALL TABLES</literal>で定義されたパブリケーションを展開するため、そのようなパブリケーションについては対象となる各テーブルについて1行があります。
  </para>

  <table>
<!--
   <title><structname>pg_publication_tables</structname> Columns</title>
-->
   <title><structname>pg_publication_tables</structname>の列</title>

   <tgroup cols="4">
    <thead>
     <row>
<!--
      <entry>Name</entry>
      <entry>Type</entry>
      <entry>References</entry>
      <entry>Description</entry>
-->
      <entry>名前</entry>
      <entry>型</entry>
      <entry>参照先</entry>
      <entry>説明</entry>
     </row>
    </thead>

    <tbody>
     <row>
      <entry><structfield>pubname</structfield></entry>
      <entry><type>name</type></entry>
      <entry><literal><link linkend="catalog-pg-publication"><structname>pg_publication</structname></link>.pubname</literal></entry>
<!--
      <entry>Name of publication</entry>
-->
      <entry>パブリケーションの名前</entry>
     </row>

     <row>
      <entry><structfield>schemaname</structfield></entry>
      <entry><type>name</type></entry>
      <entry><literal><link linkend="catalog-pg-namespace"><structname>pg_namespace</structname></link>.nspname</literal></entry>
<!--
      <entry>Name of schema containing table</entry>
-->
      <entry>テーブルがあるスキーマの名前</entry>
     </row>

     <row>
      <entry><structfield>tablename</structfield></entry>
      <entry><type>name</type></entry>
      <entry><literal><link linkend="catalog-pg-class"><structname>pg_class</structname></link>.relname</literal></entry>
<!--
      <entry>Name of table</entry>
-->
      <entry>テーブルの名前</entry>
     </row>
    </tbody>
   </tgroup>
  </table>
 </sect1>

  <sect1 id="view-pg-replication-origin-status">
  <title><structname>pg_replication_origin_status</structname></title>

  <indexterm zone="view-pg-replication-origin-status">
   <primary>pg_replication_origin_status</primary>
  </indexterm>

  <para>
<!--
   The <structname>pg_replication_origin_status</structname> view
   contains information about how far replay for a certain origin has
   progressed.  For more on replication origins
   see <xref linkend="replication-origins">.
-->
<structname>pg_replication_origin_status</structname>ビューには、ある起点の再生の進捗についての情報が含まれます。
レプリケーション起点についての詳細は<xref linkend="replication-origins">を参照してください。
  </para>

  <table>

<!--
   <title><structname>pg_replication_origin_status</structname> Columns</title>
-->
   <title><structname>pg_replication_origin_status</structname>の列</title>

   <tgroup cols="4">
    <thead>
     <row>
<!--
      <entry>Name</entry>
      <entry>Type</entry>
      <entry>References</entry>
      <entry>Description</entry>
-->
      <entry>名前</entry>
      <entry>型</entry>
      <entry>参照先</entry>
      <entry>説明</entry>
     </row>
    </thead>

    <tbody>
     <row>
      <entry><structfield>local_id</structfield></entry>
      <entry><type>Oid</type></entry>
      <entry><literal><link linkend="catalog-pg-replication-origin"><structname>pg_replication_origin</structname></link>.roident</literal></entry>
<!--
      <entry>internal node identifier</entry>
-->
      <entry>内部ノード識別子</entry>
     </row>

     <row>
      <entry><structfield>external_id</structfield></entry>
      <entry><type>text</type></entry>
      <entry><literal><link linkend="catalog-pg-replication-origin"><structname>pg_replication_origin</structname></link>.roname</literal></entry>
<!--
      <entry>external node identifier</entry>
-->
      <entry>外部ノード識別子</entry>
     </row>

     <row>
      <entry><structfield>remote_lsn</structfield></entry>
      <entry><type>pg_lsn</type></entry>
      <entry></entry>
<!--
      <entry>The origin node's LSN up to which data has been replicated.</entry>
-->
      <entry>そのデータまで複製されたことを示す起点ノードのLSN</entry>
     </row>

     <row>
      <entry><structfield>local_lsn</structfield></entry>
      <entry><type>pg_lsn</type></entry>
      <entry></entry>
      <entry>
<!--
       This node's LSN at which <literal>remote_lsn</literal> has
       been replicated. Used to flush commit records before persisting
       data to disk when using asynchronous commits.
-->
その<literal>remote_lsn</literal>が複製されたことを示す、このノードのLSN。
非同期コミットを使用している場合に、データをディスクに書き出す前にコミットレコードをフラッシュするために使用されます。
      </entry>
     </row>
    </tbody>
   </tgroup>
  </table>
 </sect1>

 <sect1 id="view-pg-replication-slots">
  <title><structname>pg_replication_slots</structname></title>

  <indexterm zone="view-pg-replication-slots">
   <primary>pg_replication_slots</primary>
  </indexterm>

  <para>
<!--
   The <structname>pg_replication_slots</structname> view provides a listing
   of all replication slots that currently exist on the database cluster,
   along with their current state.
-->
<structname>pg_replication_slots</structname>は、現在存在するデータベースクラスタとその状態、全てのレプリケーションスロットの一覧を提供します。
  </para>

  <para>
<!--
   For more on replication slots,
   see <xref linkend="streaming-replication-slots"> and <xref linkend="logicaldecoding">.
-->
レプリケーションスロットに関する詳細は、<xref linkend="streaming-replication-slots">と<xref linkend="logicaldecoding">を参照してください。
  </para>

  <table>

<!--
   <title><structname>pg_replication_slots</structname> Columns</title>
-->
   <title><structname>pg_replication_slots</structname>の列</title>

   <tgroup cols="4">
    <thead>
     <row>
<!--
      <entry>Name</entry>
      <entry>Type</entry>
      <entry>References</entry>
      <entry>Description</entry>
-->
      <entry>名前</entry>
      <entry>型</entry>
      <entry>参照先</entry>
      <entry>説明</entry>
     </row>
    </thead>

    <tbody>
     <row>
      <entry><structfield>slot_name</structfield></entry>
      <entry><type>name</type></entry>
      <entry></entry>
<!--
      <entry>A unique, cluster-wide identifier for the replication slot</entry>
-->
      <entry>クラスタ間で一意なレプリケーションスロットの識別子</entry>
     </row>

     <row>
      <entry><structfield>plugin</structfield></entry>
      <entry><type>name</type></entry>
      <entry></entry>
<!--
      <entry>The base name of the shared object containing the output plugin this logical slot is using, or null for physical slots.</entry>
-->
      <entry>出力プラグインに使用されている論理スロットまたは物理スロットの場合はnull、を含む共有オブジェクトの基底名。</entry>
     </row>

     <row>
      <entry><structfield>slot_type</structfield></entry>
      <entry><type>text</type></entry>
      <entry></entry>
<!--
      <entry>The slot type - <literal>physical</> or <literal>logical</></entry>
-->
      <entry>スロットのタイプ - <literal>physical</>または<literal>logical</></entry>
     </row>

     <row>
      <entry><structfield>datoid</structfield></entry>
      <entry><type>oid</type></entry>
      <entry><literal><link linkend="catalog-pg-database"><structname>pg_database</structname></link>.oid</literal></entry>
<!--
      <entry>The OID of the database this slot is associated with, or
      null. Only logical slots have an associated database.</entry>
-->
      <entry>このスロットと関連しているデータベースのOID、またはnull。論理スロットだけがデータベースと関連を持つことができます。</entry>
     </row>

     <row>
      <entry><structfield>database</structfield></entry>
      <entry><type>text</type></entry>
      <entry><literal><link linkend="catalog-pg-database"><structname>pg_database</structname></link>.datname</literal></entry>
<!--
      <entry>The name of the database this slot is associated with, or
      null. Only logical slots have an associated database.</entry>
-->
      <entry>このスロットと関連しているデータベース名、またはnull。論理スロットだけがデータベースと関連を持つことができます。</entry>
     </row>

     <row>
      <entry><structfield>temporary</structfield></entry>
      <entry><type>boolean</type></entry>
      <entry></entry>
<!--
      <entry>True if this is a temporary replication slot. Temporary slots are
      not saved to disk and are automatically dropped on error or when
      the session has finished.</entry>
-->
      <entry>
これが一時レプリケーションスロットの場合真になります。
一時スロットはディスクに保存されず、エラーのとき、またはセッションが終了したときには自動的に削除されます。</entry>
     </row>

     <row>
      <entry><structfield>active</structfield></entry>
      <entry><type>boolean</type></entry>
      <entry></entry>
<!--
      <entry>True if this slot is currently actively being used</entry>
-->
      <entry>このスロットが現在アクティブで使用されている場合、真。</entry>
     </row>

     <row>
      <entry><structfield>active_pid</structfield></entry>
      <entry><type>integer</type></entry>
      <entry></entry>
<!--
      <entry>The process ID of the session using this slot if the slot
       is currently actively being used. <literal>NULL</literal> if
       inactive.
      </entry>
-->
      <entry>このスロットが現在アクティブで使用されている場合は、スロットを使用しているセッションのプロセスID。アクティブでなければ<literal>NULL</literal>。
      </entry>
     </row>

     <row>
      <entry><structfield>xmin</structfield></entry>
      <entry><type>xid</type></entry>
      <entry></entry>
<!--
      <entry>The oldest transaction that this slot needs the database to
      retain.  <literal>VACUUM</literal> cannot remove tuples deleted
      by any later transaction.
      </entry>
-->
      <entry>このスロットがデータベースとの接続を必要としている最も古いトランザクション。
      <literal>VACUUM</literal> は後でトランザクションによって削除されたタプルを除去できません。
      </entry>
     </row>

     <row>
      <entry><structfield>catalog_xmin</structfield></entry>
      <entry><type>xid</type></entry>
      <entry></entry>
<!--
      <entry>The oldest transaction affecting the system catalogs that this
      slot needs the database to retain.  <literal>VACUUM</literal> cannot
      remove catalog tuples deleted by any later transaction.
      </entry>
-->
      <entry>このスロットがデータベースとの接続を必要としている、システムカタログに影響する最も古いトランザクション。
      <literal>VACUUM</literal>は後でトランザクションによって削除されたカタログのタプルを除去できません。
      </entry>
     </row>

     <row>
      <entry><structfield>restart_lsn</structfield></entry>
      <entry><type>pg_lsn</type></entry>
      <entry></entry>
<!--
      <entry>The address (<literal>LSN</literal>) of oldest WAL which still
      might be required by the consumer of this slot and thus won't be
      automatically removed during checkpoints.
      </entry>
-->
      <entry>このスロットの利用者に必要かもしれないため、チェックポイント中に自動除去されない、もっとも古いWALの(<literal>LSN</literal>) アドレス。
      </entry>
     </row>

     <row>
      <entry><structfield>confirmed_flush_lsn</structfield></entry>
      <entry><type>pg_lsn</type></entry>
      <entry></entry>
<!--
      <entry>The address (<literal>LSN</literal>) up to which the logical
      slot's consumer has confirmed receiving data. Data older than this is
      not available anymore. <literal>NULL</> for physical slots.
      </entry>
-->
      <entry>利用者がデータの受信を確認できている論理スロットのアドレス（<literal>LSN</literal>)）。
      これより古いデータは、もはや有効ではありません。
      物理スロットの場合は<literal>NULL</>。
      </entry>
     </row>

    </tbody>
   </tgroup>
  </table>
 </sect1>

 <sect1 id="view-pg-roles">
  <title><structname>pg_roles</structname></title>

  <indexterm zone="view-pg-roles">
   <primary>pg_roles</primary>
  </indexterm>

  <para>
<!--
   The view <structname>pg_roles</structname> provides access to
   information about database roles.  This is simply a publicly
   readable view of
   <link linkend="catalog-pg-authid"><structname>pg_authid</structname></link>
   that blanks out the password field.
-->
<structname>pg_roles</structname>ビューはデータベースのロールに関する情報を提供します。
これは単に一般に公開されている<link linkend="catalog-pg-authid"><structname>pg_authid</structname></link>のビューですが、パスワード列が空白になっています。
  </para>

  <para>
<!--
   This view explicitly exposes the OID column of the underlying table,
   since that is needed to do joins to other catalogs.
-->
このビューは、他のカタログに対して結合を行う必要があるため、明示的に基礎となっているテーブルのOID列を表示します。
  </para>

  <table>
<!--
   <title><structname>pg_roles</> Columns</title>
-->
   <title><structname>pg_roles</>の列</title>

   <tgroup cols="4">
    <thead>
     <row>
<!--
      <entry>Name</entry>
      <entry>Type</entry>
      <entry>References</entry>
      <entry>Description</entry>
-->
      <entry>名前</entry>
      <entry>型</entry>
      <entry>参照先</entry>
      <entry>説明</entry>
     </row>
    </thead>

    <tbody>
     <row>
      <entry><structfield>rolname</structfield></entry>
      <entry><type>name</type></entry>
      <entry></entry>
<!--
      <entry>Role name</entry>
-->
      <entry>ロール名</entry>
     </row>

     <row>
      <entry><structfield>rolsuper</structfield></entry>
      <entry><type>bool</type></entry>
      <entry></entry>
<!--
      <entry>Role has superuser privileges</entry>
-->
      <entry>ロールはスーパーユーザの権限を持っています。</entry>
     </row>

     <row>
      <entry><structfield>rolinherit</structfield></entry>
      <entry><type>bool</type></entry>
      <entry></entry>
<!--
      <entry>Role automatically inherits privileges of roles it is a
       member of</entry>
-->
      <entry>ロールは自動的にメンバであるロールの権限を継承します。</entry>
     </row>

     <row>
      <entry><structfield>rolcreaterole</structfield></entry>
      <entry><type>bool</type></entry>
      <entry></entry>
<!--
      <entry>Role can create more roles</entry>
-->
      <entry>ロールはさらにロールを作成することができます。</entry>
     </row>

     <row>
      <entry><structfield>rolcreatedb</structfield></entry>
      <entry><type>bool</type></entry>
      <entry></entry>
<!--
      <entry>Role can create databases</entry>
-->
      <entry>ロールはデータベースを作成することができます。</entry>
     </row>

     <row>
      <entry><structfield>rolcanlogin</structfield></entry>
      <entry><type>bool</type></entry>
      <entry></entry>
      <entry>
<!--
       Role can log in. That is, this role can be given as the initial
       session authorization identifier
-->
       ロールはログイン可能です。
このロールは初期セッションの識別子として与えることができます。
      </entry>
     </row>

     <row>
      <entry><structfield>rolreplication</structfield></entry>
      <entry><type>bool</type></entry>
      <entry></entry>
      <entry>
<!--
       Role is a replication role. A replication role can initiate replication
       connections and create and drop replication slots.
-->
ロールはレプリケーション用のロールです。
レプリケーションロールは、レプリケーション接続を開始すること、およびレプリケーションスロットを作成および削除することができます。
      </entry>
     </row>

     <row>
      <entry><structfield>rolconnlimit</structfield></entry>
      <entry><type>int4</type></entry>
      <entry></entry>
      <entry>
<!--
       For roles that can log in, this sets maximum number of concurrent
       connections this role can make.  -1 means no limit.
-->
       ログイン可能なロールでは、このロールが確立可能な同時接続の最大数を設定します。
-1は無制限を意味します。
      </entry>
     </row>

     <row>
      <entry><structfield>rolpassword</structfield></entry>
      <entry><type>text</type></entry>
      <entry></entry>
<!--
      <entry>Not the password (always reads as <literal>********</>)</entry>
-->
      <entry>パスワードでありません（常に<literal>********</>のように読まれます）</entry>
     </row>

     <row>
      <entry><structfield>rolvaliduntil</structfield></entry>
      <entry><type>timestamptz</type></entry>
      <entry></entry>
<!--
      <entry>Password expiry time (only used for password authentication);
       null if no expiration</entry>
-->
      <entry>パスワード有効期限（パスワード認証でのみ使用）。有効期限がない場合はNULLです。</entry>
     </row>

     <row>
      <entry><structfield>rolbypassrls</structfield></entry>
      <entry><type>bool</type></entry>
      <entry></entry>
      <entry>
<!--
       Role bypasses every row level security policy, see
       <xref linkend="ddl-rowsecurity"> for more information.
-->
ロールがすべての行単位セキュリティポリシーを無視するかどうか。
詳しくは<xref linkend="ddl-rowsecurity">を参照してください。
      </entry>
     </row>

     <row>
      <entry><structfield>rolconfig</structfield></entry>
      <entry><type>text[]</type></entry>
      <entry></entry>
<!--
      <entry>Role-specific defaults for run-time configuration variables</entry>
-->
      <entry>実行時設定変数に関するロール固有のデフォルト</entry>
     </row>

     <row>
      <entry><structfield>oid</structfield></entry>
      <entry><type>oid</type></entry>
      <entry><literal><link linkend="catalog-pg-authid"><structname>pg_authid</structname></link>.oid</literal></entry>
<!--
      <entry>ID of role</entry>
-->
      <entry>ロールのID</entry>
     </row>
    </tbody>
   </tgroup>
  </table>

 </sect1>

 <sect1 id="view-pg-rules">
  <title><structname>pg_rules</structname></title>

  <indexterm zone="view-pg-rules">
   <primary>pg_rules</primary>
  </indexterm>

  <para>
<!--
   The view <structname>pg_rules</structname> provides access to
   useful information about query rewrite rules.
-->
   <structname>pg_rules</structname>ビューは問い合わせ書き換えルールについての有用な情報へのアクセスを提供します。
  </para>

  <table>
<!--
   <title><structname>pg_rules</> Columns</title>
-->
   <title><structname>pg_rules</>の列</title>

   <tgroup cols="4">
    <thead>
     <row>
<!--
      <entry>Name</entry>
      <entry>Type</entry>
      <entry>References</entry>
      <entry>Description</entry>
-->
      <entry>名前</entry>
      <entry>型</entry>
      <entry>参照先</entry>
      <entry>説明</entry>
     </row>
    </thead>
    <tbody>
     <row>
      <entry><structfield>schemaname</structfield></entry>
      <entry><type>name</type></entry>
      <entry><literal><link linkend="catalog-pg-namespace"><structname>pg_namespace</structname></link>.nspname</literal></entry>
<!--
      <entry>Name of schema containing table</entry>
-->
      <entry>テーブルを含むスキーマ名</entry>
     </row>
     <row>
      <entry><structfield>tablename</structfield></entry>
      <entry><type>name</type></entry>
      <entry><literal><link linkend="catalog-pg-class"><structname>pg_class</structname></link>.relname</literal></entry>
<!--
      <entry>Name of table the rule is for</entry>
-->
      <entry>ルールの対象のテーブル名</entry>
     </row>
     <row>
      <entry><structfield>rulename</structfield></entry>
      <entry><type>name</type></entry>
      <entry><literal><link linkend="catalog-pg-rewrite"><structname>pg_rewrite</structname></link>.rulename</literal></entry>
<!--
      <entry>Name of rule</entry>
-->
      <entry>ルール名</entry>
     </row>
     <row>
      <entry><structfield>definition</structfield></entry>
      <entry><type>text</type></entry>
      <entry></entry>
<!--
      <entry>Rule definition (a reconstructed creation command)</entry>
-->
      <entry>ルール定義（再構築された生成コマンド）</entry>
     </row>
    </tbody>
   </tgroup>
  </table>

  <para>
<!--
   The <structname>pg_rules</> view excludes the <literal>ON SELECT</> rules
   of views and materialized views; those can be seen in
   <structname>pg_views</> and <structname>pg_matviews</>.
-->
<structname>pg_rules</structname>ビューは、ビューおよびマテリアライズドビューに対する<literal>ON SELECT</>ルールを除外します。
これらは<structname>pg_views</structname>および<structname>pg_matviews</>にあります。
  </para>

 </sect1>

 <sect1 id="view-pg-seclabels">
  <title><structname>pg_seclabels</structname></title>

  <indexterm zone="view-pg-seclabels">
   <primary>pg_seclabels</primary>
  </indexterm>

  <para>
<!--
   The view <structname>pg_seclabels</structname> provides information about
   security labels.  It as an easier-to-query version of the
   <link linkend="catalog-pg-seclabel"><structname>pg_seclabel</></> catalog.
-->
<structname>pg_seclabels</structname>ビューはセキュリティラベルに関する情報を提供します。
これは<link linkend="catalog-pg-seclabel"><structname>pg_seclabel</></>カタログをより問い合わせし易くしたものです。
  </para>

  <table>
<!--
   <title><structname>pg_seclabels</> Columns</title>
-->
   <title><structname>pg_seclabels</>の列</title>

   <tgroup cols="4">
    <thead>
     <row>
<!--
      <entry>Name</entry>
      <entry>Type</entry>
      <entry>References</entry>
      <entry>Description</entry>
-->
      <entry>名前</entry>
      <entry>型</entry>
      <entry>参照先</entry>
      <entry>説明</entry>
     </row>
    </thead>
    <tbody>
     <row>
      <entry><structfield>objoid</structfield></entry>
      <entry><type>oid</type></entry>
<!--
      <entry>any OID column</entry>
      <entry>The OID of the object this security label pertains to</entry>
-->
      <entry>任意のOID列</entry>
      <entry>このセキュリティラベルが付属するオブジェクトのOID</entry>
     </row>
     <row>
      <entry><structfield>classoid</structfield></entry>
      <entry><type>oid</type></entry>
      <entry><literal><link linkend="catalog-pg-class"><structname>pg_class</structname></link>.oid</literal></entry>
<!--
      <entry>The OID of the system catalog this object appears in</entry>
-->
      <entry>このオブジェクトが存在するシステムカタログのOID</entry>
     </row>
     <row>
      <entry><structfield>objsubid</structfield></entry>
      <entry><type>int4</type></entry>
      <entry></entry>
      <entry>
<!--
       For a security label on a table column, this is the column number (the
       <structfield>objoid</> and <structfield>classoid</> refer to
       the table itself).  For all other object types, this column is
       zero.
-->
テーブル列上のセキュリティラベルでは、これは列番号です（<structfield>objoid</>および<structfield>classoid</>はテーブル自身を参照します）。
他のすべての種類のオブジェクトでは、この列はゼロです。
      </entry>
     </row>
     <row>
      <entry><structfield>objtype</structfield></entry>
      <entry><type>text</type></entry>
      <entry></entry>
      <entry>
<!--
         The type of object to which this label applies, as text.
-->
このラベルが適用されるオブジェクトの種類のテキスト表現
      </entry>
     </row>
     <row>
      <entry><structfield>objnamespace</structfield></entry>
      <entry><type>oid</type></entry>
      <entry><literal><link linkend="catalog-pg-namespace"><structname>pg_namespace</structname></link>.oid</literal></entry>
      <entry>
<!--
       The OID of the namespace for this object, if applicable;
       otherwise NULL.
-->
もし適用可能であればこのオブジェクト用の名前空間のOID。さもなければNULL
      </entry>
     </row>
     <row>
      <entry><structfield>objname</structfield></entry>
      <entry><type>text</type></entry>
      <entry></entry>
      <entry>
<!--
       The name of the object to which this label applies, as text.
-->
このラベルが適用されるオブジェクト名称のテキスト表現
      </entry>
     </row>
     <row>
      <entry><structfield>provider</structfield></entry>
      <entry><type>text</type></entry>
      <entry><literal><link linkend="catalog-pg-seclabel"><structname>pg_seclabel</structname></link>.provider</literal></entry>
<!--
      <entry>The label provider associated with this label.</entry>
-->
      <entry>このレベルに関連付いたラベルプロバイダ</entry>
     </row>
     <row>
      <entry><structfield>label</structfield></entry>
      <entry><type>text</type></entry>
      <entry><literal><link linkend="catalog-pg-seclabel"><structname>pg_seclabel</structname></link>.label</literal></entry>
<!--
      <entry>The security label applied to this object.</entry>
-->
      <entry>このオブジェクトに適用されるセキュリティラベル</entry>
     </row>
    </tbody>
   </tgroup>
  </table>
 </sect1>

 <sect1 id="view-pg-sequences">
  <title><structname>pg_sequences</structname></title>

  <indexterm zone="view-pg-sequences">
   <primary>pg_sequences</primary>
  </indexterm>

  <para>
<!--
   The view <structname>pg_sequences</structname> provides access to
   useful information about each sequence in the database.
-->
ビュー<structname>pg_sequences</structname>はデータベース内の各シーケンスについての有用な情報へのアクセスを提供します。
  </para>

  <table>
<!--
   <title><structname>pg_sequences</> Columns</title>
-->
   <title><structname>pg_sequences</>の列</title>

   <tgroup cols="4">
    <thead>
     <row>
<!--
      <entry>Name</entry>
      <entry>Type</entry>
      <entry>References</entry>
      <entry>Description</entry>
-->
      <entry>名前</entry>
      <entry>型</entry>
      <entry>参照先</entry>
      <entry>説明</entry>
     </row>
    </thead>
    <tbody>
     <row>
      <entry><structfield>schemaname</structfield></entry>
      <entry><type>name</type></entry>
      <entry><literal><link linkend="catalog-pg-namespace"><structname>pg_namespace</structname></link>.nspname</literal></entry>
<!--
      <entry>Name of schema containing sequence</entry>
-->
      <entry>シーケンスがあるスキーマの名前</entry>
     </row>
     <row>
      <entry><structfield>sequencename</structfield></entry>
      <entry><type>name</type></entry>
      <entry><literal><link linkend="catalog-pg-class"><structname>pg_class</structname></link>.relname</literal></entry>
<!--
      <entry>Name of sequence</entry>
-->
      <entry>シーケンスの名前</entry>
     </row>
     <row>
      <entry><structfield>sequenceowner</structfield></entry>
      <entry><type>name</type></entry>
      <entry><literal><link linkend="catalog-pg-authid"><structname>pg_authid</structname></link>.rolname</literal></entry>
<!--
      <entry>Name of sequence's owner</entry>
-->
      <entry>シーケンスの所有者の名前</entry>
     </row>
     <row>
      <entry><structfield>data_type</structfield></entry>
      <entry><type>regtype</type></entry>
      <entry><literal><link linkend="catalog-pg-authid"><structname>pg_type</structname></link>.oid</literal></entry>
<!--
      <entry>Data type of the sequence</entry>
-->
      <entry>シーケンスのデータ型</entry>
     </row>
     <row>
      <entry><structfield>start_value</structfield></entry>
      <entry><type>bigint</type></entry>
      <entry></entry>
<!--
      <entry>Start value of the sequence</entry>
-->
      <entry>シーケンスの開始値</entry>
     </row>
     <row>
      <entry><structfield>min_value</structfield></entry>
      <entry><type>bigint</type></entry>
      <entry></entry>
<!--
      <entry>Minimum value of the sequence</entry>
-->
      <entry>シーケンスの最小値</entry>
     </row>
     <row>
      <entry><structfield>max_value</structfield></entry>
      <entry><type>bigint</type></entry>
      <entry></entry>
<!--
      <entry>Maximum value of the sequence</entry>
-->
      <entry>シーケンスの最大値</entry>
     </row>
     <row>
      <entry><structfield>increment_by</structfield></entry>
      <entry><type>bigint</type></entry>
      <entry></entry>
<!--
      <entry>Increment value of the sequence</entry>
-->
      <entry>シーケンスの増分値</entry>
     </row>
     <row>
      <entry><structfield>cycle</structfield></entry>
      <entry><type>boolean</type></entry>
      <entry></entry>
<!--
      <entry>Whether the sequence cycles</entry>
-->
      <entry>シーケンスが巡回するかどうか</entry>
     </row>
     <row>
      <entry><structfield>cache_size</structfield></entry>
      <entry><type>bigint</type></entry>
      <entry></entry>
<!--
      <entry>Cache size of the sequence</entry>
-->
      <entry>シーケンスのキャッシュサイズ</entry>
     </row>
     <row>
      <entry><structfield>last_value</structfield></entry>
      <entry><type>bigint</type></entry>
      <entry></entry>
<!--
      <entry>The last sequence value written to disk.  If caching is used,
       this value can be greater than the last value handed out from the
       sequence.  Null if the sequence has not been read from yet.  Also, if
       the current user does not have <literal>USAGE</literal>
       or <literal>SELECT</literal> privilege on the sequence, the value is
       null.</entry>
-->
      <entry>
ディスクに書き込まれた最後のシーケンス値。
キャッシュが使用されている場合、この値はシーケンスから最後に取り出された値より大きくなることがあります。
シーケンスからまだ読み取られていないときはNULLになります。
また、現在のユーザがシーケンスについて<literal>USAGE</literal>あるいは<literal>SELECT</literal>権限がない場合も値はNULLになります。</entry>
     </row>
    </tbody>
   </tgroup>
  </table>
 </sect1>

 <sect1 id="view-pg-settings">
  <title><structname>pg_settings</structname></title>

  <indexterm zone="view-pg-settings">
   <primary>pg_settings</primary>
  </indexterm>

  <para>
<!--
   The view <structname>pg_settings</structname> provides access to
   run-time parameters of the server.  It is essentially an alternative
   interface to the <xref linkend="sql-show">
   and <xref linkend="sql-set"> commands.
   It also provides access to some facts about each parameter that are
   not directly available from <command>SHOW</>, such as minimum and
   maximum values.
-->
<structname>pg_settings</structname>ビューはサーバの実行時パラメータへのアクセスを提供します。
基本的に<xref linkend="sql-show">と<xref linkend="sql-set">コマンドの代わりとなるインタフェースです。
同時に最大・最小値などのように<command>SHOW</>コマンドでは直接入手できないそれぞれのパラメータのいくつかの実状にアクセスする機能を提供します。
  </para>

  <table>
<!--
   <title><structname>pg_settings</> Columns</title>
-->
   <title><structname>pg_settings</>の列</title>

   <tgroup cols="3">
    <thead>
     <row>
<!--
      <entry>Name</entry>
      <entry>Type</entry>
      <entry>Description</entry>
-->
      <entry>名前</entry>
      <entry>型</entry>
      <entry>説明</entry>
     </row>
    </thead>
    <tbody>
     <row>
      <entry><structfield>name</structfield></entry>
      <entry><type>text</type></entry>
<!--
      <entry>Run-time configuration parameter name</entry>
-->
      <entry>実行時設定パラメータ名</entry>
     </row>
     <row>
      <entry><structfield>setting</structfield></entry>
      <entry><type>text</type></entry>
<!--
      <entry>Current value of the parameter</entry>
-->
      <entry>パラメータの現在値</entry>
     </row>
     <row>
      <entry><structfield>unit</structfield></entry>
      <entry><type>text</type></entry>
<!--
      <entry>Implicit unit of the parameter</entry>
-->
      <entry>暗黙的なパラメータの単位</entry>
     </row>
     <row>
      <entry><structfield>category</structfield></entry>
      <entry><type>text</type></entry>
<!--
      <entry>Logical group of the parameter</entry>
-->
      <entry>パラメータの論理グループ</entry>
     </row>
     <row>
      <entry><structfield>short_desc</structfield></entry>
      <entry><type>text</type></entry>
<!--
      <entry>A brief description of the parameter</entry>
-->
      <entry>パラメータの簡潔な説明</entry>
     </row>
     <row>
      <entry><structfield>extra_desc</structfield></entry>
      <entry><type>text</type></entry>
<!--
      <entry>Additional, more detailed, description of the parameter</entry>
-->
      <entry>追加で、より詳細なパラメータについての説明</entry>
     </row>
     <row>
      <entry><structfield>context</structfield></entry>
      <entry><type>text</type></entry>
<!--
      <entry>Context required to set the parameter's value (see below)</entry>
-->
      <entry>パラメータ値を設定するために必要な文脈（後述）</entry>
     </row>
     <row>
      <entry><structfield>vartype</structfield></entry>
      <entry><type>text</type></entry>
<!--
      <entry>Parameter type (<literal>bool</>, <literal>enum</>,
       <literal>integer</>, <literal>real</>, or <literal>string</>)
      </entry>
-->
      <entry>パラメータの型（<literal>bool</>、<literal>enum</>、<literal>integer</>、<literal>real</>もしくは<literal>string</>）
      </entry>
     </row>
     <row>
      <entry><structfield>source</structfield></entry>
      <entry><type>text</type></entry>
<!--
      <entry>Source of the current parameter value</entry>
-->
      <entry>現在のパラメータ値のソース</entry>
     </row>
     <row>
      <entry><structfield>min_val</structfield></entry>
      <entry><type>text</type></entry>
<!--
      <entry>Minimum allowed value of the parameter (null for non-numeric
      values)</entry>
-->
      <entry>容認されている最小のパラメータ値（数値でない場合はNULL）</entry>
     </row>
     <row>
      <entry><structfield>max_val</structfield></entry>
      <entry><type>text</type></entry>
<!--
      <entry>Maximum allowed value of the parameter (null for non-numeric
      values)</entry>
-->
      <entry>容認されている最大のパラメータ値（数値でない場合はNULL）</entry>
     </row>
     <row>
      <entry><structfield>enumvals</structfield></entry>
      <entry><type>text[]</type></entry>
<!--
      <entry>Allowed values of an enum parameter (null for non-enum
      values)</entry>
-->
      <entry>許可された列挙パラメータの値(列挙型ではない場合はNULL)</entry>
     </row>
     <row>
      <entry><structfield>boot_val</structfield></entry>
      <entry><type>text</type></entry>
<!--
      <entry>Parameter value assumed at server startup if the parameter is
      not otherwise set</entry>
-->
      <entry>パラメータが設定されていなかったとした場合に仮定されるサーバ起動時のパラメータ値</entry>
     </row>
     <row>
      <entry><structfield>reset_val</structfield></entry>
      <entry><type>text</type></entry>
<!--
      <entry>Value that <command>RESET</command> would reset the parameter to
      in the current session</entry>
-->
      <entry>現状のセッションにおいて<command>RESET</command>によって戻されるパラメータの値</entry>
     </row>
     <row>
      <entry><structfield>sourcefile</structfield></entry>
      <entry><type>text</type></entry>
<!--
      <entry>Configuration file the current value was set in (null for
      values set from sources other than configuration files, or when
      examined by a user who is neither a superuser or a member of
      <literal>pg_read_all_settings</literal>); helpful when using
      <literal>include</> directives in configuration files</entry>
-->
      <entry>
現状の値が設定されている設定ファイル(設定ファイル以外のソースから設定された値の場合、スーパーユーザでも<literal>pg_read_all_settings</literal>のメンバーでもないユーザから検査された時はNULLです)。
設定ファイル内で<literal>include</>指示子を使用する時に役に立ちます。</entry>
     </row>
     <row>
      <entry><structfield>sourceline</structfield></entry>
      <entry><type>integer</type></entry>
<!--
      <entry>Line number within the configuration file the current value was
      set at (null for values set from sources other than configuration files,
      or when examined by a user who is neither a superuser or a member of
      <literal>pg_read_all_settings</literal>).
      </entry>
-->
      <entry>現状の値が設定されている設定ファイル内の行番号(設定ファイル以外のソースから設定された値の場合、スーパーユーザでも<literal>pg_read_all_settings</literal>のメンバーでもないユーザから検査された時はNULLです。)
      </entry>
     </row>
     <row>
      <entry><structfield>pending_restart</structfield></entry>
      <entry><type>boolean</type></entry>
<!--
      <entry><literal>true</literal> if the value has been changed in the
      configuration file but needs a restart; or <literal>false</literal>
      otherwise.
      </entry>
-->
      <entry>値が設定ファイル内で変更されたが再起動が必要という場合は<literal>true</literal>、それ以外の場合は<literal>false</literal>。
      </entry>
     </row>
    </tbody>
   </tgroup>
  </table>

  <para>
<!--
   There are several possible values of <structfield>context</structfield>.
   In order of decreasing difficulty of changing the setting, they are:
-->
<structfield>context</structfield>が取り得る値は複数あります。
この設定の変更の困難さを軽くするために、以下に示します。
  </para>

  <variablelist>
   <varlistentry>
    <!-- PGC_INTERNAL -->
    <term><literal>internal</literal></term>
    <listitem>
     <para>
<!--
      These settings cannot be changed directly; they reflect internally
      determined values.  Some of them may be adjustable by rebuilding the
      server with different configuration options, or by changing options
      supplied to <command>initdb</command>.
-->
これらの設定は直接変更できません。
これらは内部で決定された値を反映するものです。
一部は異なる設定オプションでサーバを再構築する、または、<command>initdb</command>に与えるオプションを変更することで調整することができます。
     </para>
    </listitem>
   </varlistentry>
   <varlistentry>
    <!-- PGC_POSTMASTER -->
    <term><literal>postmaster</literal></term>
    <listitem>
     <para>
<!--
      These settings can only be applied when the server starts, so any change
      requires restarting the server.  Values for these settings are typically
      stored in the <filename>postgresql.conf</filename> file, or passed on
      the command line when starting the server.  Of course, settings with any
      of the lower <structfield>context</structfield> types can also be
      set at server start time.
-->
これらの設定はサーバ起動時にのみ適用することができます。
このため何かを変更するためにはサーバを再起動しなければなりません。
これらの設定用の値は通常<filename>postgresql.conf</filename>ファイル内に格納されている、あるいは、サーバを起動する際のコマンドラインから渡されます。
当然ながら、より低い種類の<structfield>context</structfield>を持つ設定もサーバ起動時に設定することができます。
     </para>
    </listitem>
   </varlistentry>
   <varlistentry>
    <!-- PGC_SIGHUP -->
    <term><literal>sighup</literal></term>
    <listitem>
     <para>
<!--
      Changes to these settings can be made in
      <filename>postgresql.conf</filename> without restarting the server.
      Send a <systemitem>SIGHUP</systemitem> signal to the postmaster to
      cause it to re-read <filename>postgresql.conf</filename> and apply
      the changes.  The postmaster will also forward the
      <systemitem>SIGHUP</systemitem> signal to its child processes so that
      they all pick up the new value.
-->
これらの設定は、サーバを再起動することなく<filename>postgresql.conf</filename>内を変更することで行うことができます。
<filename>postgresql.conf</filename>を再度読み込み、変更を適用させるためには、postmasterに<systemitem>SIGHUP</systemitem>シグナルを送信してください。
すべての子プロセスが新しい値を選択するように、postmasterは同時に子プロセスに<systemitem>SIGHUP</systemitem>シグナルを転送します。
     </para>
    </listitem>
   </varlistentry>
   <varlistentry>
    <!-- PGC_SU_BACKEND -->
    <term><literal>superuser-backend</literal></term>
    <listitem>
     <para>
<!--
      Changes to these settings can be made in
      <filename>postgresql.conf</filename> without restarting the server.
      They can also be set for a particular session in the connection request
      packet (for example, via <application>libpq</>'s <literal>PGOPTIONS</>
      environment variable), but only if the connecting user is a superuser.
      However, these settings never change in a session after it is started.
      If you change them in <filename>postgresql.conf</filename>, send a
      <systemitem>SIGHUP</systemitem> signal to the postmaster to cause it to
      re-read <filename>postgresql.conf</filename>.  The new values will only
      affect subsequently-launched sessions.
-->
これらの設定は、サーバを再起動することなく<filename>postgresql.conf</filename>内を変更することで行うことができます。
また、接続要求パケットの中で特定のセッション向けに設定することもできます（例えば<application>libpq</>の<literal>PGOPTIONS</>環境変数）が、これは接続ユーザがスーパーユーザの場合に限られます。
しかし、これらの設定はセッションが開始してから、そのセッションの中で変更することはできません。
<filename>postgresql.conf</filename>内でそれらを変更した場合は、<filename>postgresql.conf</filename>を再度読み込ませるために、postmasterに<systemitem>SIGHUP</systemitem>シグナルを送信してください。
新しい値はその後で始まったセッションにのみ影響を与えます。
     </para>
    </listitem>
   </varlistentry>
   <varlistentry>
    <!-- PGC_BACKEND -->
    <term><literal>backend</literal></term>
    <listitem>
     <para>
<!--
      Changes to these settings can be made in
      <filename>postgresql.conf</filename> without restarting the server.
      They can also be set for a particular session in the connection request
      packet (for example, via <application>libpq</>'s <literal>PGOPTIONS</>
      environment variable); any user can make such a change for their session.
      However, these settings never change in a session after it is started.
      If you change them in <filename>postgresql.conf</filename>, send a
      <systemitem>SIGHUP</systemitem> signal to the postmaster to cause it to
      re-read <filename>postgresql.conf</filename>.  The new values will only
      affect subsequently-launched sessions.
-->
これらの設定は、サーバを再起動することなく<filename>postgresql.conf</filename>内を変更することで行うことができます。
また、接続要求パケットの中で特定のセッション向けに設定することもできます（例えば<application>libpq</>の<literal>PGOPTIONS</>環境変数）。
どのユーザでも、自分のセッション向けにそのような変更をすることができます。
しかし、これらの設定はセッションが開始してから、そのセッションの中で変更することはできません。
<filename>postgresql.conf</filename>内でそれらを変更した場合は、<filename>postgresql.conf</filename>を再度読み込ませるために、postmasterに<systemitem>SIGHUP</systemitem>シグナルを送信してください。
新しい値はその後で始まったセッションにのみ影響を与えます。
     </para>
    </listitem>
   </varlistentry>
   <varlistentry>
    <!-- PGC_SUSET -->
    <term><literal>superuser</literal></term>
    <listitem>
     <para>
<!--
      These settings can be set from <filename>postgresql.conf</filename>,
      or within a session via the <command>SET</> command; but only superusers
      can change them via <command>SET</>.  Changes in
      <filename>postgresql.conf</filename> will affect existing sessions
      only if no session-local value has been established with <command>SET</>.
-->
これらの設定は<filename>postgresql.conf</filename>、または、セッションの中で<command>SET</>コマンドを使用することで設定することができます。
しかし<command>SET</>経由で変更できるのはスーパーユーザのみです。
<filename>postgresql.conf</filename>内の変更は、セッション独自の値が<command>SET</>で設定されていない場合にのみ、既存のセッションに影響を与えます。
     </para>
    </listitem>
   </varlistentry>
   <varlistentry>
    <!-- PGC_USERSET -->
    <term><literal>user</literal></term>
    <listitem>
     <para>
<!--
      These settings can be set from <filename>postgresql.conf</filename>,
      or within a session via the <command>SET</> command.  Any user is
      allowed to change their session-local value.  Changes in
      <filename>postgresql.conf</filename> will affect existing sessions
      only if no session-local value has been established with <command>SET</>.
-->
これらの設定は<filename>postgresql.conf</filename>、または、セッションの中で<command>SET</>コマンドを使用することで設定することができます。
任意のユーザが自身のセッション独自の値を変更することが許されています。
<filename>postgresql.conf</filename>内の変更は、セッション独自の値が<command>SET</>で設定されていない場合にのみ、既存のセッションに影響を与えます。
     </para>
    </listitem>
   </varlistentry>
  </variablelist>

  <para>
<!--
   See <xref linkend="config-setting"> for more information about the various
   ways to change these parameters.
-->
これらのパラメータを変更する各種方法に関する情報については<xref linkend="config-setting">を参照してください。
  </para>

  <para>
<!--
   The <structname>pg_settings</structname> view cannot be inserted into or
   deleted from, but it can be updated.  An <command>UPDATE</command> applied
   to a row of <structname>pg_settings</structname> is equivalent to executing
   the <xref linkend="sql-set"> command on that named
   parameter. The change only affects the value used by the current
   session. If an <command>UPDATE</command> is issued within a transaction
   that is later aborted, the effects of the <command>UPDATE</command> command
   disappear when the transaction is rolled back. Once the surrounding
   transaction is committed, the effects will persist until the end of the
   session, unless overridden by another <command>UPDATE</command> or
   <command>SET</command>.
-->
<structname>pg_settings</structname>ビューには挿入も削除もできませんが、更新することは可能です。
<structname>pg_settings</structname>行に適用される<command>UPDATE</command>は名前付きのパラメータに対して<xref linkend="sql-set">コマンドを実行することと同値です。
変更は現在のセッションで使用されている値にのみ有効です。
もしも後に中止されるトランザクション内で<command>UPDATE</command>が発行されると、トランザクションがロールバックされた時点で<command>UPDATE</command>コマンドは効力を失います。
排他制御中のトランザクションがひとたびコミットされると、その効果は他の<command>UPDATE</command>もしくは<command>SET</command>コマンドで上書きされない限りセッションの完了まで保たれます。
  </para>

 </sect1>

 <sect1 id="view-pg-shadow">
  <title><structname>pg_shadow</structname></title>

  <indexterm zone="view-pg-shadow">
   <primary>pg_shadow</primary>
  </indexterm>

  <para>
<!--
   The view <structname>pg_shadow</structname> exists for backwards
   compatibility: it emulates a catalog that existed in
   <productname>PostgreSQL</productname> before version 8.1.
   It shows properties of all roles that are marked as
   <structfield>rolcanlogin</> in
   <link linkend="catalog-pg-authid"><structname>pg_authid</structname></link>.
-->
<structname>pg_shadow</structname>ビューは下位互換のために存在しています。
バージョン8.1以前の<productname>PostgreSQL</productname>に存在していたカタログを模擬します。
<link linkend="catalog-pg-authid"><structname>pg_authid</structname></link>内で<structfield>rolcanlogin</>のマークがついた全てのロールの属性を保持します。
  </para>

  <para>
<!--
   The name stems from the fact that this table
   should not be readable by the public since it contains passwords.
   <link linkend="view-pg-user"><structname>pg_user</structname></link>
   is a publicly readable view on
   <structname>pg_shadow</structname> that blanks out the password field.
-->
名前の由来は、このテーブルがパスワードを含むため、一般的には読めないことから来ています。
<link linkend="view-pg-user"><structname>pg_user</structname></link>は、<structname>pg_shadow</structname>のビューですが、パスワードの列が空白となっているため一般に読むことが可能です。
  </para>

  <table>
<!--
   <title><structname>pg_shadow</> Columns</title>
-->
   <title><structname>pg_shadow</>の列</title>

   <tgroup cols="4">
    <thead>
     <row>
<!--
      <entry>Name</entry>
      <entry>Type</entry>
      <entry>References</entry>
      <entry>Description</entry>
-->
      <entry>名前</entry>
      <entry>型</entry>
      <entry>参照先</entry>
      <entry>説明</entry>
     </row>
    </thead>

    <tbody>
     <row>
      <entry><structfield>usename</structfield></entry>
      <entry><type>name</type></entry>
      <entry><literal><link linkend="catalog-pg-authid"><structname>pg_authid</structname></link>.rolname</literal></entry>
<!--
      <entry>User name</entry>
-->
      <entry>ユーザ名</entry>
     </row>

     <row>
      <entry><structfield>usesysid</structfield></entry>
      <entry><type>oid</type></entry>
      <entry><literal><link linkend="catalog-pg-authid"><structname>pg_authid</structname></link>.oid</literal></entry>
<!--
      <entry>ID of this user</entry>
-->
      <entry>ユーザID</entry>
     </row>

     <row>
      <entry><structfield>usecreatedb</structfield></entry>
      <entry><type>bool</type></entry>
      <entry></entry>
<!--
      <entry>User can create databases</entry>
-->
      <entry>ユーザはデータベースを作成可能です。</entry>
     </row>

     <row>
      <entry><structfield>usesuper</structfield></entry>
      <entry><type>bool</type></entry>
      <entry></entry>
<!--
      <entry>User is a superuser</entry>
-->
      <entry>ユーザはスーパーユーザです。</entry>
     </row>

     <row>
      <entry><structfield>userepl</structfield></entry>
      <entry><type>bool</type></entry>
      <entry></entry>
      <entry>
<!--
       User can initiate streaming replication and put the system in and
       out of backup mode.
-->
ユーザはストリーミングレプリケーションを開始することができ、システムをバックアップモードにしたり、戻したりできます。
      </entry>
     </row>

     <row>
      <entry><structfield>usebypassrls</structfield></entry>
      <entry><type>bool</type></entry>
      <entry></entry>
      <entry>
<!--
       User bypasses every row level security policy, see
       <xref linkend="ddl-rowsecurity"> for more information.
-->
ユーザはすべての行単位セキュリティポリシーを無視します。
詳しくは<xref linkend="ddl-rowsecurity">を参照してください。
      </entry>
     </row>

     <row>
      <entry><structfield>passwd</structfield></entry>
      <entry><type>text</type></entry>
      <entry></entry>
<!--
      <entry>Password (possibly encrypted); null if none.  See
      <link linkend="catalog-pg-authid"><structname>pg_authid</structname></link>
      for details of how encrypted passwords are stored.</entry>
-->
      <entry>（おそらく暗号化された）パスワード。
存在しない場合はNULLです。
暗号化されたパスワードの格納方法については<link linkend="catalog-pg-authid"><structname>pg_authid</structname></link>を参照してください。
</entry>
     </row>

     <row>
      <entry><structfield>valuntil</structfield></entry>
      <entry><type>abstime</type></entry>
      <entry></entry>
<!--
      <entry>Password expiry time (only used for password authentication)</entry>
-->
      <entry>パスワード有効期限（パスワード認証でのみ使用）</entry>
     </row>

     <row>
      <entry><structfield>useconfig</structfield></entry>
      <entry><type>text[]</type></entry>
      <entry></entry>
<!--
      <entry>Session defaults for run-time configuration variables</entry>
-->
      <entry>実行時設定変数のセッションデフォルト</entry>
     </row>
    </tbody>
   </tgroup>
  </table>

 </sect1>

 <sect1 id="view-pg-stats">
  <title><structname>pg_stats</structname></title>

  <indexterm zone="view-pg-stats">
   <primary>pg_stats</primary>
  </indexterm>

  <para>
<!--
   The view <structname>pg_stats</structname> provides access to
   the information stored in the <link
   linkend="catalog-pg-statistic"><structname>pg_statistic</structname></link>
   catalog.  This view allows access only to rows of
   <structname>pg_statistic</structname> that correspond to tables the
   user has permission to read, and therefore it is safe to allow public
   read access to this view.
-->
<structname>pg_stats</structname>ビューは<link linkend="catalog-pg-statistic"><structname>pg_statistic</structname></link>カタログの情報にアクセスするためのビューです。
このビューは、ユーザが読み込み権限を持つテーブルに一致する<structname>pg_statistic</structname>の行に対してのみアクセスを許可しています。
よって、このビューに対して一般に読み込みを許可しても安全です。
  </para>

  <para>
<!--
   <structname>pg_stats</structname> is also designed to present the
   information in a more readable format than the underlying catalog
   &mdash; at the cost that its schema must be extended whenever new slot types
   are defined for <structname>pg_statistic</structname>.
-->
<structname>pg_stats</structname>も、その基礎となっているカタログよりも、より読みやすい書式で情報を提供するように設計されています。
しかし、これは、もし<structname>pg_statistic</structname>に対して新しいスロット型が定義されるたびに、スキーマが拡張されなくてはならない、という犠牲を払っています。
  </para>

  <table>
<!--
   <title><structname>pg_stats</> Columns</title>
-->
   <title><structname>pg_stats</>の列</title>

   <tgroup cols="4">
    <thead>
     <row>
<!--
      <entry>Name</entry>
      <entry>Type</entry>
      <entry>References</entry>
      <entry>Description</entry>
-->
      <entry>名前</entry>
      <entry>型</entry>
      <entry>参照先</entry>
      <entry>説明</entry>
     </row>
    </thead>
    <tbody>
     <row>
      <entry><structfield>schemaname</structfield></entry>
      <entry><type>name</type></entry>
      <entry><literal><link linkend="catalog-pg-namespace"><structname>pg_namespace</structname></link>.nspname</literal></entry>
<!--
      <entry>Name of schema containing table</entry>
-->
      <entry>テーブルを持つスキーマ名</entry>
     </row>

     <row>
      <entry><structfield>tablename</structfield></entry>
      <entry><type>name</type></entry>
      <entry><literal><link linkend="catalog-pg-class"><structname>pg_class</structname></link>.relname</literal></entry>
<!--
      <entry>Name of table</entry>
-->
      <entry>テーブル名</entry>
     </row>

     <row>
      <entry><structfield>attname</structfield></entry>
      <entry><type>name</type></entry>
      <entry><literal><link linkend="catalog-pg-attribute"><structname>pg_attribute</structname></link>.attname</literal></entry>
<!--
      <entry>Name of the column described by this row</entry>
-->
      <entry>この行が記述する列名</entry>
     </row>

     <row>
      <entry><structfield>inherited</structfield></entry>
      <entry><type>bool</type></entry>
      <entry></entry>
<!--
      <entry>If true, this row includes inheritance child columns, not just the
       values in the specified table</entry>
-->
      <entry>
真の場合、この行には指定されたテーブルの値だけではなく、継承関係の子の列が含まれます。
      </entry>
     </row>

     <row>
      <entry><structfield>null_frac</structfield></entry>
      <entry><type>real</type></entry>
      <entry></entry>
<!--
      <entry>Fraction of column entries that are null</entry>
-->
      <entry>NULLとなっている列項目の割合</entry>
     </row>

     <row>
      <entry><structfield>avg_width</structfield></entry>
      <entry><type>integer</type></entry>
      <entry></entry>
<!--
      <entry>Average width in bytes of column's entries</entry>
-->
      <entry>列項目のバイト単位による平均幅</entry>
     </row>

     <row>
      <entry><structfield>n_distinct</structfield></entry>
      <entry><type>real</type></entry>
      <entry></entry>
      <entry>
<!--
       If greater than zero, the estimated number of distinct values in the
       column.  If less than zero, the negative of the number of distinct
       values divided by the number of rows.  (The negated form is used when
       <command>ANALYZE</> believes that the number of distinct values is
       likely to increase as the table grows; the positive form is used when
       the column seems to have a fixed number of possible values.)  For
       example, -1 indicates a unique column in which the number of distinct
       values is the same as the number of rows.
-->
ゼロより大きい値は列内の個別値の推定数です。
ゼロより小さければ行数で個別値を割算した数字の負数です。
（テーブルが肥大するにつれ個別値の増大があり得ると<command>ANALYZE</>が判断した場合に負変換形式が使われます。
正変換形式は列の取り得る値が固定数を持つと思われる場合に使用されます）。
例えば-1は個別値の数が行数と等しいような、一意な列を表します。
      </entry>
     </row>

     <row>
      <entry><structfield>most_common_vals</structfield></entry>
      <entry><type>anyarray</type></entry>
      <entry></entry>
      <entry>
<!--
       A list of the most common values in the column. (Null if
       no values seem to be more common than any others.)
-->
列の中の最も共通した値のリストです（他の値よりもより共通している値がない場合はNULLです）。
      </entry>
     </row>

     <row>
      <entry><structfield>most_common_freqs</structfield></entry>
      <entry><type>real[]</type></entry>
      <entry></entry>
      <entry>
<!--
       A list of the frequencies of the most common values,
       i.e., number of occurrences of each divided by total number of rows.
       (Null when <structfield>most_common_vals</structfield> is.)
-->
最も一般的な値の出現頻度のリストで、つまり行の総数で出現数を割算した数字です（<structfield>most_common_vals</structfield>がNULLの時はNULLです）。
      </entry>
     </row>

     <row>
      <entry><structfield>histogram_bounds</structfield></entry>
      <entry><type>anyarray</type></entry>
      <entry></entry>
      <entry>
<!--
       A list of values that divide the column's values into groups of
       approximately equal population.  The values in
       <structfield>most_common_vals</>, if present, are omitted from this
       histogram calculation.  (This column is null if the column data type
       does not have a <literal>&lt;</> operator or if the
       <structfield>most_common_vals</> list accounts for the entire
       population.)
-->
列の値を満遍なく似たような数でグループに分配した値のリストです。
<structfield>most_common_vals</>の値がもし存在すればこの度数分布計算は行われません。
（列データ型が<literal>&lt;</>演算子を所有しない場合、もしくは<structfield>most_common_vals</>が全体の構成要素アカウントをリストしている場合、この列はNULLです）。
      </entry>
     </row>

     <row>
      <entry><structfield>correlation</structfield></entry>
      <entry><type>real</type></entry>
      <entry></entry>
      <entry>
<!--
       Statistical correlation between physical row ordering and
       logical ordering of the column values.  This ranges from -1 to +1.
       When the value is near -1 or +1, an index scan on the column will
       be estimated to be cheaper than when it is near zero, due to reduction
       of random access to the disk.  (This column is null if the column data
       type does not have a <literal>&lt;</> operator.)
-->
物理的な[訳注：ディスク上の]行の並び順と論理的な列の値の並び順に関する統計的相関です。
この値は-1から+1の範囲です。
値が-1もしくは+1の近辺にある時、ディスクにランダムアクセスする必要が少なくなるためこの列に対してのインデックススキャンは0近辺にある場合に比較して安価であると推定されます。
（列データ型に<literal>&lt;</>演算子がない場合、この列はNULLです）。
      </entry>
     </row>

     <row>
      <entry><structfield>most_common_elems</structfield></entry>
      <entry><type>anyarray</type></entry>
      <entry></entry>
      <entry>
<!--
       A list of non-null element values most often appearing within values of
       the column. (Null for scalar types.)
-->
列の値の中で最もよく出現する非NULLの要素値のリストです。（スカラ型の場合はNULLです。）
      </entry>
     </row>

     <row>
      <entry><structfield>most_common_elem_freqs</structfield></entry>
      <entry><type>real[]</type></entry>
      <entry></entry>
      <entry>
<!--
       A list of the frequencies of the most common element values, i.e., the
       fraction of rows containing at least one instance of the given value.
       Two or three additional values follow the per-element frequencies;
       these are the minimum and maximum of the preceding per-element
       frequencies, and optionally the frequency of null elements.
       (Null when <structfield>most_common_elems</structfield> is.)
-->
最も一般的な要素値の出現頻度のリストで、与えられた値の少なくとも1つのインスタンスを含む行の断片です。
2つもしくは3つの追加の値が1つの要素ごとの出現頻度に続きます。
最小で最大の要素ごとの出現頻度があります。さらにオプションとしてNULL要素の出現頻度もあります。
(<structfield>most_common_elems</structfield>の場合はNULLになります。)
      </entry>
     </row>

     <row>
      <entry><structfield>elem_count_histogram</structfield></entry>
      <entry><type>real[]</type></entry>
      <entry></entry>
      <entry>
<!--
       A histogram of the counts of distinct non-null element values within the
       values of the column, followed by the average number of distinct
       non-null elements.  (Null for scalar types.)
-->
       列の値でNULLではない要素値の個別数のヒストグラム。これは個別のNULLではない平均値が後に続きます。(スカラ型の場合はNULLです。)
      </entry>
     </row>
    </tbody>
   </tgroup>
  </table>

  <para>
<!--
   The maximum number of entries in the array fields can be controlled on a
   column-by-column basis using the <command>ALTER TABLE SET STATISTICS</>
   command, or globally by setting the
   <xref linkend="guc-default-statistics-target"> run-time parameter.
-->
配列の最大項目数は<command>ALTER TABLE SET STATISTICS</>コマンドで列ごとに設定されるか、もしくは<xref linkend="guc-default-statistics-target">実行時パラメータで包括的に設定されるかのいずれかです。
  </para>

 </sect1>

 <sect1 id="view-pg-tables">
  <title><structname>pg_tables</structname></title>

  <indexterm zone="view-pg-tables">
   <primary>pg_tables</primary>
  </indexterm>

  <para>
<!--
   The view <structname>pg_tables</structname> provides access to
   useful information about each table in the database.
-->
   <structname>pg_tables</structname>ビューはデータベース内のそれぞれのテーブルに関する有用な情報へのアクセスを提供します。
  </para>

  <table>
<!--
   <title><structname>pg_tables</> Columns</title>
-->
   <title><structname>pg_tables</>の列</title>

   <tgroup cols="4">
    <thead>
     <row>
<!--
      <entry>Name</entry>
      <entry>Type</entry>
      <entry>References</entry>
      <entry>Description</entry>
-->
      <entry>名前</entry>
      <entry>型</entry>
      <entry>参照先</entry>
      <entry>説明</entry>
     </row>
    </thead>
    <tbody>
     <row>
      <entry><structfield>schemaname</structfield></entry>
      <entry><type>name</type></entry>
      <entry><literal><link linkend="catalog-pg-namespace"><structname>pg_namespace</structname></link>.nspname</literal></entry>
<!--
      <entry>Name of schema containing table</entry>
-->
      <entry>テーブルを持つスキーマ名</entry>
     </row>
     <row>
      <entry><structfield>tablename</structfield></entry>
      <entry><type>name</type></entry>
      <entry><literal><link linkend="catalog-pg-class"><structname>pg_class</structname></link>.relname</literal></entry>
<!--
      <entry>Name of table</entry>
-->
      <entry>テーブル名</entry>
     </row>
     <row>
      <entry><structfield>tableowner</structfield></entry>
      <entry><type>name</type></entry>
      <entry><literal><link linkend="catalog-pg-authid"><structname>pg_authid</structname></link>.rolname</literal></entry>
<!--
      <entry>Name of table's owner</entry>
-->
      <entry>テーブルの所有者</entry>
     </row>
     <row>
      <entry><structfield>tablespace</structfield></entry>
      <entry><type>name</type></entry>
      <entry><literal><link linkend="catalog-pg-tablespace"><structname>pg_tablespace</structname></link>.spcname</literal></entry>
<!--
      <entry>Name of tablespace containing table (null if default for database)</entry>
-->
      <entry>テーブルを含むテーブル空間の名前（データベースのデフォルトの場合はNULL）</entry>
     </row>
     <row>
      <entry><structfield>hasindexes</structfield></entry>
      <entry><type>boolean</type></entry>
      <entry><literal><link linkend="catalog-pg-class"><structname>pg_class</structname></link>.relhasindex</literal></entry>
<!--
      <entry>True if table has (or recently had) any indexes</entry>
-->
      <entry>テーブルがインデックスを持っている（もしくは最近まで持っていた）なら真</entry>
     </row>
     <row>
      <entry><structfield>hasrules</structfield></entry>
      <entry><type>boolean</type></entry>
      <entry><literal><link linkend="catalog-pg-class"><structname>pg_class</structname></link>.relhasrules</literal></entry>
<!--
      <entry>True if table has (or once had) rules</entry>
-->
      <entry>テーブルにルールがある（もしくは以前あった）時は真</entry>
     </row>
     <row>
      <entry><structfield>hastriggers</structfield></entry>
      <entry><type>boolean</type></entry>
      <entry><literal><link linkend="catalog-pg-class"><structname>pg_class</structname></link>.relhastriggers</literal></entry>
<!--
      <entry>True if table has (or once had) triggers</entry>
-->
      <entry>テーブルにトリガがある（もしくは以前あった）時は真</entry>
     </row>
     <row>
      <entry><structfield>rowsecurity</structfield></entry>
      <entry><type>boolean</type></entry>
      <entry><literal><link linkend="catalog-pg-class"><structname>pg_class</structname></link>.relrowsecurity</literal></entry>
<!--
      <entry>True if row security is enabled on the table</entry>
-->
      <entry>テーブルの行セキュリティが有効なら真</entry>
     </row>
    </tbody>
   </tgroup>
  </table>

 </sect1>

 <sect1 id="view-pg-timezone-abbrevs">
  <title><structname>pg_timezone_abbrevs</structname></title>

  <indexterm zone="view-pg-timezone-abbrevs">
   <primary>pg_timezone_abbrevs</primary>
  </indexterm>

  <para>
<!--
   The view <structname>pg_timezone_abbrevs</structname> provides a list
   of time zone abbreviations that are currently recognized by the datetime
   input routines.  The contents of this view change when the
   <xref linkend="guc-timezone-abbreviations"> run-time parameter is modified.
-->
<structname>pg_timezone_abbrevs</structname>ビューは、現在日付時間の入力処理で認識されている、時間帯省略形のリストを提供します。
このビューの内容は、<xref linkend="guc-timezone-abbreviations">実行時パラメータが変更された時に変わります。
  </para>

  <table>
<!--
   <title><structname>pg_timezone_abbrevs</> Columns</title>
-->
   <title><structname>pg_timezone_abbrevs</>の列</title>

   <tgroup cols="3">
    <thead>
     <row>
<!--
      <entry>Name</entry>
      <entry>Type</entry>
      <entry>Description</entry>
-->
      <entry>名前</entry>
      <entry>型</entry>
      <entry>説明</entry>
     </row>
    </thead>
    <tbody>
     <row>
      <entry><structfield>abbrev</structfield></entry>
      <entry><type>text</type></entry>
<!--
      <entry>Time zone abbreviation</entry>
-->
      <entry>時間帯省略形</entry>
     </row>
     <row>
      <entry><structfield>utc_offset</structfield></entry>
      <entry><type>interval</type></entry>
<!--
      <entry>Offset from UTC (positive means east of Greenwich)</entry>
-->
      <entry>UTCからのオフセット(正はグリニッジより西側を意味する)</entry>
     </row>
     <row>
      <entry><structfield>is_dst</structfield></entry>
      <entry><type>boolean</type></entry>
<!--
      <entry>True if this is a daylight-savings abbreviation</entry>
-->
      <entry>夏時間省略形の場合は真</entry>
     </row>
    </tbody>
   </tgroup>
  </table>

  <para>
<!--
   While most timezone abbreviations represent fixed offsets from UTC,
   there are some that have historically varied in value
   (see <xref linkend="datetime-config-files"> for more information).
   In such cases this view presents their current meaning.
-->
多くのタイムゾーンの省略形は、UTCからの固定されたオフセットで表現されている一方で、いくつかのものは歴史的にオフセット値が変化しています（詳細は<xref linkend="datetime-config-files">を参照してください）。
このような場合には、それらの現在の意味を表示します。
  </para>

 </sect1>

 <sect1 id="view-pg-timezone-names">
  <title><structname>pg_timezone_names</structname></title>

  <indexterm zone="view-pg-timezone-names">
   <primary>pg_timezone_names</primary>
  </indexterm>

  <para>
<!--
   The view <structname>pg_timezone_names</structname> provides a list
   of time zone names that are recognized by <command>SET TIMEZONE</>,
   along with their associated abbreviations, UTC offsets,
   and daylight-savings status.  (Technically,
   <productname>PostgreSQL</productname> does not use UTC because leap
   seconds are not handled.)
   Unlike the abbreviations shown in <link
   linkend="view-pg-timezone-abbrevs"><structname>pg_timezone_abbrevs</structname></link>, many of these names imply a set of daylight-savings transition
   date rules.  Therefore, the associated information changes across local DST
   boundaries.  The displayed information is computed based on the current
   value of <function>CURRENT_TIMESTAMP</>.
-->
<structname>pg_timezone_names</structname>は、<command>SET TIMEZONE</>で認識される時間帯名称の一覧を提供します。
ここには、その関連付けされた省略形、UTCオフセット、夏時間状況などが含まれます。
（<productname>PostgreSQL</productname>は技術的には、うるう秒を扱いませんので、UTCを使用しません。）
<link linkend="view-pg-timezone-abbrevs"><structname>pg_timezone_abbrevs</structname></link>で示した省略形とは異なり、名前の多くが夏時間変換規則を意味しています。
したがって、関連する情報はローカルなDST境界によって異なります。
表示される情報は、現在の<function>CURRENT_TIMESTAMP</>に基づいて計算されたものです。
  </para>

  <table>
<!--
   <title><structname>pg_timezone_names</> Columns</title>
-->
   <title><structname>pg_timezone_names</>の列</title>

   <tgroup cols="3">
    <thead>
     <row>
<!--
      <entry>Name</entry>
      <entry>Type</entry>
      <entry>Description</entry>
-->
      <entry>名前</entry>
      <entry>型</entry>
      <entry>説明</entry>
     </row>
    </thead>
    <tbody>
     <row>
      <entry><structfield>name</structfield></entry>
      <entry><type>text</type></entry>
<!--
      <entry>Time zone name</entry>
-->
      <entry>時間帯名</entry>
     </row>
     <row>
      <entry><structfield>abbrev</structfield></entry>
      <entry><type>text</type></entry>
<!--
      <entry>Time zone abbreviation</entry>
-->
      <entry>時間帯省略形</entry>
     </row>
     <row>
      <entry><structfield>utc_offset</structfield></entry>
      <entry><type>interval</type></entry>
<!--
      <entry>Offset from UTC (positive means east of Greenwich)</entry>
-->
      <entry>UTCからのオフセット(正はグリニッジより西側を意味する)</entry>
     </row>
     <row>
      <entry><structfield>is_dst</structfield></entry>
      <entry><type>boolean</type></entry>
<!--
      <entry>True if currently observing daylight savings</entry>
-->
      <entry>現在夏時間である場合に真</entry>
     </row>
    </tbody>
   </tgroup>
  </table>

 </sect1>

 <sect1 id="view-pg-user">
  <title><structname>pg_user</structname></title>

  <indexterm zone="view-pg-user">
   <primary>pg_user</primary>
  </indexterm>

  <para>
<!--
   The view <structname>pg_user</structname> provides access to
   information about database users.  This is simply a publicly
   readable view of
   <link linkend="view-pg-shadow"><structname>pg_shadow</structname></link>
   that blanks out the password field.
-->
<structname>pg_user</structname>ビューはデータベースユーザに関する情報へのアクセスを提供します。
これはパスワードフィールドを隠蔽した<link linkend="view-pg-shadow"><structname>pg_shadow</structname></link>を公に読めるようにしたビューです。
  </para>

  <table>
<!--
   <title><structname>pg_user</> Columns</title>
-->
    <title><structname>pg_user</>の列</title>

   <tgroup cols="3">
    <thead>
     <row>
<!--
      <entry>Name</entry>
      <entry>Type</entry>
      <entry>Description</entry>
-->
      <entry>名前</entry>
      <entry>型</entry>
      <entry>説明</entry>
     </row>
    </thead>
    <tbody>
     <row>
      <entry><structfield>usename</structfield></entry>
      <entry><type>name</type></entry>
<!--
      <entry>User name</entry>
-->
      <entry>ユーザ名</entry>
     </row>

     <row>
      <entry><structfield>usesysid</structfield></entry>
      <entry><type>oid</type></entry>
<!--
      <entry>ID of this user</entry>
-->
      <entry>このユーザのID</entry>
     </row>

     <row>
      <entry><structfield>usecreatedb</structfield></entry>
      <entry><type>bool</type></entry>
<!--
      <entry>User can create databases</entry>
-->
      <entry>ユーザはデータベースを作成可能です。</entry>
     </row>

     <row>
      <entry><structfield>usesuper</structfield></entry>
      <entry><type>bool</type></entry>
<!--
      <entry>User is a superuser</entry>
-->
      <entry>ユーザはスーパーユーザです。</entry>
     </row>

     <row>
      <entry><structfield>userepl</structfield></entry>
      <entry><type>bool</type></entry>
      <entry>
<!--
       User can initiate streaming replication and put the system in and
       out of backup mode.
-->
ユーザはストリーミングレプリケーションを開始することができ、システムをバックアップモードにしたり、戻したりできます。
      </entry>
     </row>

     <row>
      <entry><structfield>usebypassrls</structfield></entry>
      <entry><type>bool</type></entry>
      <entry>
<!--
       User bypasses every row level security policy, see
       <xref linkend="ddl-rowsecurity"> for more information.
-->
ユーザはすべての行単位セキュリティポリシーを無視します。
詳しくは<xref linkend="ddl-rowsecurity">を参照してください。
      </entry>
     </row>

     <row>
      <entry><structfield>passwd</structfield></entry>
      <entry><type>text</type></entry>
<!--
      <entry>Not the password (always reads as <literal>********</>)</entry>
-->
      <entry>パスワードでありません（常に<literal>********</>のように読まれます）</entry>
     </row>

     <row>
      <entry><structfield>valuntil</structfield></entry>
      <entry><type>abstime</type></entry>
<!--
      <entry>Password expiry time (only used for password authentication)</entry>
-->
      <entry>パスワードの有効期限（パスワード認証時のみ使用）</entry>
     </row>

     <row>
      <entry><structfield>useconfig</structfield></entry>
      <entry><type>text[]</type></entry>
<!--
      <entry>Session defaults for run-time configuration variables</entry>
-->
       <entry>実行時設定変数に対するセッションデフォルト</entry>
     </row>
    </tbody>
   </tgroup>
  </table>

 </sect1>

 <sect1 id="view-pg-user-mappings">
  <title><structname>pg_user_mappings</structname></title>

  <indexterm zone="view-pg-user-mappings">
   <primary>pg_user_mappings</primary>
  </indexterm>

  <para>
<!--
   The view <structname>pg_user_mappings</structname> provides access
   to information about user mappings.  This is essentially a publicly
   readable view of
   <link linkend="catalog-pg-user-mapping"><structname>pg_user_mapping</structname></link>
   that leaves out the options field if the user has no rights to use
   it.
-->
<structname>pg_user_mappings</structname>ビューはユーザマッピングについての情報へのアクセスを提供します。
これはユーザが使用する権利を持っていないオプションフィールドを取り除いた、基本的には公開されていて読み取り可能な<link linkend="catalog-pg-user-mapping"><structname>pg_user_mapping</structname></link>のビューです。
  </para>

  <table>
<!--
   <title><structname>pg_user_mappings</> Columns</title>
-->
   <title><structname>pg_user_mappings</>の列</title>

   <tgroup cols="4">
    <thead>
     <row>
<!--
      <entry>Name</entry>
      <entry>Type</entry>
      <entry>References</entry>
      <entry>Description</entry>
-->
      <entry>名前</entry>
      <entry>型</entry>
      <entry>参照先</entry>
      <entry>説明</entry>
     </row>
    </thead>

    <tbody>
     <row>
      <entry><structfield>umid</structfield></entry>
      <entry><type>oid</type></entry>
      <entry><literal><link linkend="catalog-pg-user-mapping"><structname>pg_user_mapping</structname></link>.oid</literal></entry>
<!--
      <entry>OID of the user mapping</entry>
-->
      <entry>ユーザマッピングのOID</entry>
     </row>

     <row>
      <entry><structfield>srvid</structfield></entry>
      <entry><type>oid</type></entry>
      <entry><literal><link linkend="catalog-pg-foreign-server"><structname>pg_foreign_server</structname></link>.oid</literal></entry>
      <entry>
<!--
       The OID of the foreign server that contains this mapping
-->
       マッピングを含んでいる外部サーバのOID
      </entry>
     </row>

     <row>
      <entry><structfield>srvname</structfield></entry>
      <entry><type>name</type></entry>
      <entry><literal><link linkend="catalog-pg-foreign-server"><structname>pg_foreign_server</structname></link>.srvname</literal></entry>
      <entry>
<!--
       Name of the foreign server
-->
       外部サーバの名称
      </entry>
     </row>

     <row>
      <entry><structfield>umuser</structfield></entry>
      <entry><type>oid</type></entry>
      <entry><literal><link linkend="catalog-pg-authid"><structname>pg_authid</structname></link>.oid</literal></entry>
<!--
      <entry>OID of the local role being mapped, 0 if the user mapping is public</entry>
-->
      <entry>ローカルのマッピングされているロールのOID。ユーザマッピングが公開されている場合は0です。</entry>
     </row>

     <row>
      <entry><structfield>usename</structfield></entry>
      <entry><type>name</type></entry>
      <entry></entry>
<!--
      <entry>Name of the local user to be mapped</entry>
-->
      <entry>マッピングされているローカルユーザの名前</entry>
     </row>

     <row>
      <entry><structfield>umoptions</structfield></entry>
      <entry><type>text[]</type></entry>
      <entry></entry>
      <entry>
<!--
       User mapping specific options, as <quote>keyword=value</> strings
-->
       <quote>keyword=value</>文字列のようなユーザマッピングの特定のオプション
      </entry>
     </row>
    </tbody>
   </tgroup>
  </table>

  <para>
<!--
   To protect password information stored as a user mapping option,
   the <structfield>umoptions</structfield> column will read as null
   unless one of the following applies:
-->
ユーザマッピングオプションとして格納されたパスワード情報を保護するために、<structfield>umoptions</structfield>列は以下に該当しない限りはnullとして読み込みます。
   <itemizedlist>
    <listitem>
     <para>
<!--
      current user is the user being mapped, and owns the server or
      holds <literal>USAGE</> privilege on it
-->
現在のユーザはマッピングされているユーザであり、サーバを所有しているか、サーバ上に<literal>USAGE</>権限を持っている
     </para>
    </listitem>
    <listitem>
     <para>
<!--
      current user is the server owner and mapping is for <literal>PUBLIC</>
-->
現在のユーザはサーバ所有者であり、<literal>PUBLIC</>としてマッピングされている
     </para>
    </listitem>
    <listitem>
     <para>
<!--
      current user is a superuser
-->
現在のユーザはスーパーユーザである
     </para>
    </listitem>
   </itemizedlist>
  </para>

 </sect1>


 <sect1 id="view-pg-views">
  <title><structname>pg_views</structname></title>

  <indexterm zone="view-pg-views">
   <primary>pg_views</primary>
  </indexterm>

  <para>
<!--
   The view <structname>pg_views</structname> provides access to
   useful information about each view in the database.
-->
   <structname>pg_views</structname>ビューはデータベース内のそれぞれのビューに関する有用な情報へのアクセスを提供します。
  </para>

  <table>
<!--
   <title><structname>pg_views</> Columns</title>
-->
   <title><structname>pg_views</>の列</title>

   <tgroup cols="4">
    <thead>
     <row>
<!--
      <entry>Name</entry>
      <entry>Type</entry>
      <entry>References</entry>
      <entry>Description</entry>
-->
      <entry>名前</entry>
      <entry>型</entry>
      <entry>参照先</entry>
      <entry>説明</entry>
     </row>
    </thead>
    <tbody>
     <row>
      <entry><structfield>schemaname</structfield></entry>
      <entry><type>name</type></entry>
      <entry><literal><link linkend="catalog-pg-namespace"><structname>pg_namespace</structname></link>.nspname</literal></entry>
<!--
      <entry>Name of schema containing view</entry>
-->
      <entry>ビューを持つスキーマ名</entry>
     </row>
     <row>
      <entry><structfield>viewname</structfield></entry>
      <entry><type>name</type></entry>
      <entry><literal><link linkend="catalog-pg-class"><structname>pg_class</structname></link>.relname</literal></entry>
<!--
      <entry>Name of view</entry>
-->
      <entry>ビュー名</entry>
     </row>
     <row>
      <entry><structfield>viewowner</structfield></entry>
      <entry><type>name</type></entry>
      <entry><literal><link linkend="catalog-pg-authid"><structname>pg_authid</structname></link>.rolname</literal></entry>
<!--
      <entry>Name of view's owner</entry>
-->
      <entry>ビューの所有者</entry>
     </row>
     <row>
      <entry><structfield>definition</structfield></entry>
      <entry><type>text</type></entry>
      <entry></entry>
<!--
      <entry>View definition (a reconstructed <command>SELECT</command> query)</entry>
-->
      <entry>ビュー定義（再構築されたSELECT問い合わせ）</entry>
     </row>
    </tbody>
   </tgroup>
  </table>

 </sect1>

</chapter><|MERGE_RESOLUTION|>--- conflicted
+++ resolved
@@ -4042,15 +4042,11 @@
        <literal>r</> = relation (table, view),
        <literal>S</> = sequence,
        <literal>f</> = function,
-<<<<<<< HEAD
-       <literal>T</> = type
+       <literal>T</> = type,
+       <literal>n</> = schema
 -->
 この項目のオブジェクト種類。
 <literal>r</> = リレーション(テーブル、ビュー)、<literal>S</> = シーケンス、<literal>f</> = 関数、<literal>T</> = 型
-=======
-       <literal>T</> = type,
-       <literal>n</> = schema
->>>>>>> 4191e37a
       </entry>
      </row>
 
