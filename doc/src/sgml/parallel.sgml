<!-- doc/src/sgml/parallel.sgml -->

 <chapter id="parallel-query">
<!--
  <title>Parallel Query</title>
-->
  <title>パラレルクエリ</title>

  <indexterm zone="parallel-query">
<!--
   <primary>parallel query</primary>
-->
   <primary>パラレルクエリ</primary>
  </indexterm>

  <para>
<!--
   <productname>PostgreSQL</> can devise query plans which can leverage
   multiple CPUs in order to answer queries faster.  This feature is known
   as parallel query.  Many queries cannot benefit from parallel query, either
   due to limitations of the current implementation or because there is no
   imaginable query plan which is any faster than the serial query plan.
   However, for queries that can benefit, the speedup from parallel query
   is often very significant.  Many queries can run more than twice as fast
   when using parallel query, and some queries can run four times faster or
   even more.  Queries that touch a large amount of data but return only a
   few rows to the user will typically benefit most.  This chapter explains
   some details of how parallel query works and in which situations it can be
   used so that users who wish to make use of it can understand what to expect.
-->
<productname>PostgreSQL</>は、クエリの応答をより速くするために、複数のCPUを活用するクエリプランを生成することができます。
この機能は、パラレルクエリとして知られています。
多くのクエリはパラレルクエリの恩恵にあずかることができません。
その理由は、現在の実装の制限によるもの、あるいは直列にクエリを実行するよりも速いと思われるクエリプランが存在しないため、のどちらかです。
しかし、パラレルクエリの恩恵にあずかることのできるクエリでは、パラレルクエリによる高速化は、しばしばかなりのものとなります。
多くのクエリではパラレルクエリを使用すると2倍以上速くなり、中には4倍かそれ以上に速くなるものもあります。
大量のデータにアクセスするが、返却する行が少ないクエリが典型的には最大の恩恵にあずかります。
この章では、パラレルクエリの利用を希望しているユーザが、そこから何が期待できるのかを理解できるようにするために、パラレルクエリの動作の詳細と、どのような状況でユーザがパラレルクエリを使用できるのか説明します。
  </para>

 <sect1 id="how-parallel-query-works">
<!--
  <title>How Parallel Query Works</title>
-->
  <title>パラレルクエリはどのように動くのか</title>

   <para>
<!--
    When the optimizer determines that parallel query is the fastest execution
    strategy for a particular query, it will create a query plan which includes
    a <firstterm>Gather node</firstterm>.  Here is a simple example:
-->
あるクエリの最速の実行戦略がパラレルクエリであるとオプティマイザが決定すると、<firstterm>Gather ノード</firstterm>を含むクエリプランを作成します。
単純な例を示します。
<screen>
EXPLAIN SELECT * FROM pgbench_accounts WHERE filler LIKE '%x%';
                                     QUERY PLAN                                      
-------------------------------------------------------------------------------------
 Gather  (cost=1000.00..217018.43 rows=1 width=97)
   Workers Planned: 2
   ->  Parallel Seq Scan on pgbench_accounts  (cost=0.00..216018.33 rows=1 width=97)
         Filter: (filler ~~ '%x%'::text)
(4 rows)
</screen>
   </para>

   <para>
<!--
    In all cases, the <literal>Gather</literal> node will have exactly one
    child plan, which is the portion of the plan that will be executed in
    parallel.  If the <literal>Gather</> node is at the very top of the plan
    tree, then the entire query will execute in parallel.  If it is somewhere
    else in the plan tree, then only that portion of the query will run in
    parallel.  In the example above, the query accesses only one table, so
    there is only one plan node other than the <literal>Gather</> node itself;
    since that plan node is a child of the <literal>Gather</> node, it will
    run in parallel.
-->
どの場合でも、<literal>Gather</literal>ノードは正確に一つの子ノードを持ちます。
子プランは、プランの中で並列に実行される部分です。
<literal>Gather</>ノードがプランツリーの中で最上位にある場合は、クエリ全体が並列に実行されます。
<literal>Gather</>ノードがプランツリーの他の部分にある場合は、その部分だけが並列に実行されます。
上の例では、クエリはただ一つのテーブルにアクセスするので、<literal>Gather</>ノード自身以外では、たった一つのプランノードだけが存在します。
そのプランノードは<literal>Gather</>ノードの子ノードなので、並列に実行されます。
   </para>

   <para>
<!--
    <link linkend="using-explain">Using EXPLAIN</>, you can see the number of
    workers chosen by the planner.  When the <literal>Gather</> node is reached
    during query execution, the process which is implementing the user's
    session will request a number of <link linkend="bgworker">background
    worker processes</link> equal to the number
    of workers chosen by the planner.  The total number of background
    workers that can exist at any one time is limited by
    <xref linkend="guc-max-worker-processes">, so it is possible for a
    parallel query to run with fewer workers than planned, or even with
    no workers at all.  The optimal plan may depend on the number of workers
    that are available, so this can result in poor query performance.  If this
    occurrence is frequent, considering increasing
    <varname>max_worker_processes</> so that more workers can be run
    simultaneously or alternatively reducing
    <xref linkend="guc-max-parallel-workers-per-gather"> so that the planner
    requests fewer workers.
-->
<link linkend="using-explain">EXPLAINを使って</>、プランナが選択したワーカーの数を見ることができます。
クエリの実行中に<literal>Gather</>ノードに到達すると、ユーザのセッションに対応しているプロセスは、プランナが選択したワーカーと同じ数の<link linkend="bgworker">バックグラウンドワーカープロセス</link>を要求します。
ある時点で存在できるバックグラウンドワーカーの数は、<xref linkend="guc-max-worker-processes">によって制限されるので、あるパラレルクエリが、プラン時よりも少ない数のワーカープロセスによって実行されたり、まったくワーカープロセスなしに実行されることがあり得ます。
最適なプランは利用可能なワーカーの数に依存することもあるので、これは低い性能をもたらす結果になるかもしれません。
これがしばしば起こるようなら、<varname>max_worker_processes</>を増やしてより多くのワーカーが同時に実行できるようにするか、 <xref linkend="guc-max-parallel-workers-per-gather">を減らして、プランナがより少ない数のワーカーを要求するようにすることを考慮してください。
   </para>

   <para>
<!--
    Every background worker process which is successfully started for a given
    parallel query will execute the portion of the plan which is a descendent
    of the <literal>Gather</> node.  The leader will also execute that portion
    of the plan, but it has an additional responsibility: it must also read
    all of the tuples generated by the workers.  When the parallel portion of
    the plan generates only a small number of tuples, the leader will often
    behave very much like an additional worker, speeding up query execution.
    Conversely, when the parallel portion of the plan generates a large number
    of tuples, the leader may be almost entirely occupied with reading the
    tuples generated by the workers and performing any further processing
    steps which are required by plan nodes above the level of the
    <literal>Gather</literal> node.  In such cases, the leader will do very
    little of the work of executing the parallel portion of the plan.
-->
与えられたパラレルクエリから起動されたすべてのバックグラウンドワーカープロセスは、<literal>Gather</>ノードの子孫であるプランの一部を実行します。
リーダーはそうしたプランの部分を実行するだけでなく、追加の任務が与えられます。
ワーカーが生成したすべてのタプルを読み込まなければなりません。
プラン中のパラレル部分が少数のタプルを生成する場合は、リーダーは追加のワーカーとほぼ同じように振る舞い、クエリの実行を高速化します。
反対にプラン中のパラレル部分が大量のタプルを生成する場合は、リーダーはワーカーが生成したタプルの読み込みと、<literal>Gather</literal>ノードより上位のプランノードが要求する追加の処理ステップに忙殺されるかもしれません。
そのような場合は、リーダーはプランの並列実行部分のごく一部しか処理しません。
   </para>
 </sect1>

 <sect1 id="when-can-parallel-query-be-used">
<!--
  <title>When Can Parallel Query Be Used?</title>
-->
  <title>どのような時にパラレルクエリは使用できるのか？</title>

  <para>
<!--
    There are several settings which can cause the query planner not to
    generate a parallel query plan under any circumstances.  In order for
    any parallel query plans whatsoever to be generated, the following
    settings must be configured as indicated.
-->
どのような状況においても、プランナにパラレルクエリプランを生成させなくしてしまう設定があります。
とにかくパラレルクエリプランを生成させるためには、次に示すように設定しなければなりません。
  </para>

  <itemizedlist>
    <listitem>
      <para>
<!--
        <xref linkend="guc-max-parallel-workers-per-gather"> must be set to a
        value which is greater than zero. This is a special case of the more
        general principle that no more workers should be used than the number
        configured via <varname>max_parallel_workers_per_gather</varname>.
-->
<xref linkend="guc-max-parallel-workers-per-gather">は0より大きい値に設定しなければなりません。
<varname>max_parallel_workers_per_gather</varname>で設定した数以上のワーカーは使用されないという一般原則に含まれる個別のケースです。
      </para>
    </listitem>

    <listitem>
      <para>
<!--
        <xref linkend="guc-dynamic-shared-memory-type"> must be set to a
        value other than <literal>none</>.  Parallel query requires dynamic
        shared memory in order to pass data between cooperating processes.
-->
<xref linkend="guc-dynamic-shared-memory-type">は<literal>none</>以外に設定しなければなりません。
パラレルクエリは、協調動作するプロセスの間でデータのやり取りを行うために、動的な共有メモリが必要です。
      </para>
    </listitem>
  </itemizedlist>

  <para>
<!--
    In addition, the system must not be running in single-user mode.  Since
    the entire database system is running in single process in this situation,
    no background workers will be available.
-->
加えて、システムはシングルユーザーモードで動いていてはいけません。
この場合はデータベースシステム全体が一つのプロセスで動いているので、バックグラウンドワーカーが使えません。
  </para>

  <para>
<!--
    Even when it is in general possible for parallel query plans to be
    generated, the planner will not generate them for a given query
    if any of the following are true:
-->
一般にパラレルクエリプランが生成可能な場合でも、以下のうち一つでも真であると、プランナはクエリに対するパラレルクエリプランを生成しません。
  </para>

  <itemizedlist>
    <listitem>
      <para> 
<!--
        The query writes any data or locks any database rows. If a query
        contains a data-modifying operation either at the top level or within
        a CTE, no parallel plans for that query will be generated. This is a
        limitation of the current implementation which could be lifted in a
        future release. 
-->
クエリがデータを書き込むか、データベースの行をロックする場合。
クエリがデータ更新操作をトップレベルあるいはCTE内で含むと、そのクエリに対するパラレルプランは生成されません。
これは現在の実装の制限で、将来のリリースでは解除される可能性があります。
      </para>
    </listitem>

    <listitem>
      <para>
<!--
        The query might be suspended during execution. In any situation in
        which the system thinks that partial or incremental execution might
        occur, no parallel plan is generated. For example, a cursor created
        using <link linkend="sql-declare">DECLARE CURSOR</link> will never use
        a parallel plan. Similarly, a PL/pgsql loop of the form
        <literal>FOR x IN query LOOP .. END LOOP</literal> will never use a
        parallel plan, because the parallel query system is unable to verify
        that the code in the loop is safe to execute while parallel query is
        active. 
-->
クエリが実行中に一時停止する場合。
クエリの一部あるいは増分の実行が発生するとシステムが判断すると、パラレルプランは生成されません。
たとえば、<link linkend="sql-declare">DECLARE CURSOR</link>で作られるカーソルは、決してパラレルプランを使用しません。
同様に、<LITERAL>FOR X IN QUERY LOOP .. END LOOP</LITERAL>のPL/pgsqlループは、決してパラレルプランを使用しません。
パラレルクエリが実行中に、ループの中のコードを実行しても安全かどうか、パラレルクエリシステムが判断できないからです。
      </para>
    </listitem>

    <listitem>
      <para>
<!--
        The query uses any function marked <literal>PARALLEL UNSAFE</literal>.
        Most system-defined functions are <literal>PARALLEL SAFE</literal>,
        but user-defined functions are marked <literal>PARALLEL
        UNSAFE</literal> by default. See the discussion of
        <xref linkend="parallel-safety">.
-->
クエリが<literal>PARALLEL UNSAFE</literal>とマーク付されている関数を使っています。
ほとんどのシステム定義の関数は<literal>PARALLEL SAFE</literal>です。
しかし、ユーザ定義関数はデフォルトで<literal>PARALLEL UNSAFE</literal>とマーク付されます。
<xref linkend="parallel-safety">の議論をご覧ください。
      </para>
    </listitem>

    <listitem>
      <para>
<!--
        The query is running inside of another query that is already parallel.
        For example, if a function called by a parallel query issues an SQL
        query itself, that query will never use a parallel plan. This is a
        limitation of the current implementation, but it may not be desirable
        to remove this limitation, since it could result in a single query
        using a very large number of processes. 
-->
クエリが、すでにパラレル実行している別のクエリの内部で走っている場合。
たとえば、パラレルクエリから呼ばれている関数自身がSQLクエリを発行すると、そのクエリは決してパラレルプランを使用しません。
これは現在の実装の制限によるものですが、この制限を取り外すのは好ましくないかもしれません。
なぜなら、単一のクエリが非常に大きな数のプロセスを使用する結果となることがあり得るからです。
      </para>
    </listitem>

    <listitem>
      <para>
<!--
        The transaction isolation level is serializable.  This is
        a limitation of the current implementation.
-->
トランザクション分離レベルがシリアライザブルである場合。
これは現在の実装の制限によるものです。
      </para>
    </listitem>
  </itemizedlist>

  <para>
<!--
    Even when parallel query plan is generated for a particular query, there
    are several circumstances under which it will be impossible to execute
    that plan in parallel at execution time.  If this occurs, the leader
    will execute the portion of the plan below the <literal>Gather</>
    node entirely by itself, almost as if the <literal>Gather</> node were
    not present.  This will happen if any of the following conditions are met:
-->
あるクエリに対してパラレルクエリプランが生成された場合でも、実行時にプランを並列に実行できないような状況があります。
この状況においては、まるで<literal>Gather</>ノードが存在しなかったかのように、リーダは<literal>Gather</>ノード以下部分のプランのすべてを自分自身で実行します。
これは、以下の条件のどれかが当てはまると起こります。
  </para>

  <itemizedlist>
    <listitem>
      <para> 
<!--
        No background workers can be obtained because of the limitation that
        the total number of background workers cannot exceed
        <xref linkend="guc-max-worker-processes">.
-->
バックグラウンドワーカー数の合計が<xref linkend="guc-max-worker-processes">を超えてはいけない、という制限によってバックグラウンドワーカーが得られない場合。
      </para>
    </listitem>

    <listitem>
      <para> 
<!--
        The client sends an Execute message with a non-zero fetch count.
        See the discussion of the
        <link linkend="protocol-flow-ext-query">extended query protocol</link>.
        Since <link linkend="libpq">libpq</link> currently provides no way to
        send such a message, this can only occur when using a client that
        does not rely on libpq.  If this is a frequent
        occurrence, it may be a good idea to set
        <xref linkend="guc-max-parallel-workers-per-gather"> in sessions
        where it is likely, so as to avoid generating query plans that may
        be suboptimal when run serially.
-->
クライアントが0ではないフェッチカウント付きのExecuteメッセージを送信した場合。
<link linkend="protocol-flow-ext-query">拡張問い合わせプロトコル</link>の議論をご覧ください。
現在の<link linkend="libpq">libpq</link>にはそのようなメッセージを送る方法がないため、これはlibpqに依存しないクライアントを使った時にだけ起こります。
これが頻繁に起こるようなら、順次実行したときに最適ではないプランが生成されるのを防ぐために、それが起こりそうなセッションの中で、<xref linkend="guc-max-parallel-workers-per-gather">を設定すると良いかもしれません。
      </para>
    </listitem>

    <listitem>
      <para> 
<!--
        A prepared statement is executed using a <literal>CREATE TABLE .. AS
        EXECUTE ..</literal> statement.  This construct converts what otherwise
        would have been a read-only operation into a read-write operation,
        making it ineligible for parallel query.
-->
準備された文が<literal>CREATE TABLE .. AS EXECUTE ..</literal>文を使って実行される場合。
この構文は、読み取り専用操作であったはずのものを、読み書き操作に変換し、パラレルクエリには適さないものにします。
      </para>
    </listitem>

    <listitem>
      <para>
<!--
        The transaction isolation level is serializable.  This situation
        does not normally arise, because parallel query plans are not
        generated when the transaction isolation level is serializable.
        However, it can happen if the transaction isolation level is changed to
        serializable after the plan is generated and before it is executed.
-->
トランザクション分離レベルがシリアライザブルである場合。
この状況は通常は起こりません。
なぜならトランザクション分離レベルがシリアライザブルのときにはパラレルクエリプランは生成されないからです。
しかし、プランが生成されてから、実行されるまでの間にトランザクション分離レベルが変更されると起こる可能性があります。
      </para>
    </listitem>
  </itemizedlist>
 </sect1>

 <sect1 id="parallel-plans">
<!--
  <title>Parallel Plans</title>
-->
  <title>パラレルプラン</title>

  <para>
<!--
    Because each worker executes the parallel portion of the plan to
    completion, it is not possible to simply take an ordinary query plan
    and run it using multiple workers.  Each worker would produce a full
    copy of the output result set, so the query would not run any faster
    than normal but would produce incorrect results.  Instead, the parallel
    portion of the plan must be what is known internally to the query
    optimizer as a <firstterm>partial plan</>; that is, it must be constructed
    so that each process which executes the plan will generate only a
    subset of the output rows in such a way that each required output row
    is guaranteed to be generated by exactly one of the cooperating processes.
-->
各々のワーカーは完了すべきプランのパラレル部分を実行するので、単に通常のクエリプランを適用し、複数のワーカーを使って実行することはできません。
それぞれのワーカーが結果セットの全体のコピーを生成するので、クエリは通常よりも決して速くなりませんし、不正な結果を生成してしまいます。
そうではなくて、プランのパラレル部分は、クエリオプティマイザの内部で<firstterm>部分プラン</>として知られているものでなくてはなりません。
すなわち、プランを実行する各プロセスが、要求される個々の出力行が、協調動作するプロセスの正確に１個だけによって生成されることが保証されているような方法で、出力行の一部だけを生成します。
  </para>

 <sect2 id="parallel-scans">
<!--
  <title>Parallel Scans</title>
-->
  <title>パラレルスキャン</title>

  <para>
<!--
    Currently, the only type of scan which has been modified to work with
    parallel query is a sequential scan.  Therefore, the driving table in
    a parallel plan will always be scanned using a
    <literal>Parallel Seq Scan</>.  The relation's blocks will be divided
    among the cooperating processes.  Blocks are handed out one at a
    time, so that access to the relation remains sequential.  Each process
    will visit every tuple on the page assigned to it before requesting a new
    page.
-->
今のところ、パラレルクエリに適合するように修正されたスキャンタイプはシーケンシャルスキャンだけです。
したがって、パラレルプラン中で対象となるテーブルは常に<literal>Parallel Seq Scan</>を使ってスキャンされます。
リレーションのブロックは協調するプロセスの間で分割されます。
リレーションへのアクセスが順次になるように、ブロックは一時に１個だけ渡されます。
個々のプロセスは割り当てられたページのすべてのタプルをアクセスしてから、新しいページを要求します。
  </para>
 </sect2>

 <sect2 id="parallel-joins">
<!--
  <title>Parallel Joins</title>
-->
  <title>パラレルジョイン</title>

  <para>
<!--
    The driving table may be joined to one or more other tables using nested
    loops or hash joins.  The inner side of the join may be any kind of
    non-parallel plan that is otherwise supported by the planner provided that
    it is safe to run within a parallel worker.  For example, it may be an
<<<<<<< HEAD
    index scan which looks up a value based on a column taken from the inner
    table. Each worker will execute the outer side of the plan in full, which
    is why merge joins are not supported here. The outer side of a merge join
    will often involve sorting the entire inner table; even if it involves an
    index, it is unlikely to be productive to have multiple processes each
    conduct a full index scan of the inner table.
-->
処理対象のテーブルは、1個以上の他のテーブルとネステッドループか、ハッシュ結合で結合されます。
結合の外側は、パラレルワーカー中で実行しても安全だという条件下で、プランナがサポートするどのような非パラレルプランであっても構いません。
たとえば、内側のテーブルの列の値を参照するインデックススキャンでも構いません。
各々のワーカーは外側のプラン全体を実行します。
これがマージ結合がサポートされていない理由です。
マージ結合の外側は、しばしば内側のテーブル全体のソートを引き起こします。
たとえインデックスが使用されるとしても、内側のテーブルのフルインデックススキャンを行う複数のプロセスを持つのは生産的とは言えません。
=======
    index scan which looks up a value taken from the outer side of the join.
    Each worker will execute the inner side of the join in full,  which for
    hash join means that an identical hash table is built in each worker
    process.
>>>>>>> ca9cfed8
  </para>
 </sect2>

 <sect2 id="parallel-aggregation">
<!--
  <title>Parallel Aggregation</title>
-->
  <title>パラレル集約</title>
  <para>
<<<<<<< HEAD
<!--
    It is not possible to perform the aggregation portion of a query entirely
    in parallel.  For example, if a query involves selecting
    <literal>COUNT(*)</>, each worker could compute a total, but those totals
    would need to combined in order to produce a final answer.  If the query
    involved a <literal>GROUP BY</> clause, a separate total would need to
    be computed for each group.  Even though aggregation can't be done entirely
    in parallel, queries involving aggregation are often excellent candidates
    for parallel query, because they typically read many rows but return only
    a few rows to the client.  Queries that return many rows to the client
    are often limited by the speed at which the client can read the data,
    in which case parallel query cannot help very much.
-->
クエリの集約部分全体を並列実行するのは不可能です。
たとえば、クエリが<literal>COUNT(*)</>を検索するとして、個々のワーカーは合計は計算できるでしょう。
しかし、これらの合計値は最終結果を生成するために併合しなければなりません。
もしクエリが<literal>GROUP BY</>句を実行すると、各々のグループで別々の合計を計算する必要があります。
たとえ集約処理全体がパラレルにならないとしても、集約処理を伴うクエリは、しばしばパラレルクエリの良い候補となります。
集約処理は、典型的には多数の行を読み、少数の行だけをクライアントに返すからです。
多くの行をクライアントに返す処理では、しばしばクライアントがデータを読む速度に制限され、パラレルクエリはあまり助けになりません。
  </para>

  <para>
<!--
    <productname>PostgreSQL</> supports parallel aggregation by aggregating
    twice.  First, each process participating in the parallel portion of the
    query performs an aggregation step, producing a partial result for each
    group of which that process is aware.  This is reflected in the plan as
    a <literal>PartialAggregate</> node.  Second, the partial results are
    transferred to the leader via the <literal>Gather</> node.  Finally, the
    leader re-aggregates the results across all workers in order to produce
    the final result.  This is reflected in the plan as a
    <literal>FinalizeAggregate</> node.
-->
<productname>PostgreSQL</>は、集約処理を2回行うことによってパラレル集約処理をサポートします。
まず、クエリのパラレル部分に参加している個々のプロセスが集約ステップを実行し、それぞれのプロセスが認識しているグループに対する部分的な結果を生成します。
これは<literal>PartialAggregate</>ノードとしてプラン中に反映されています。
次に、<literal>Gather</>ノードを通じて部分的な結果がリーダーに転送されます。
最後に、最終的な結果を生成するために、リーダーはすべてのワーカーにまたがる結果を再集約します。
これは、<literal>FinalizeAggregate</>ノードとしてプラン中に反映されています。
=======
    <productname>PostgreSQL</> supports parallel aggregation by aggregating in
    two stages.  First, each process participating in the parallel portion of
    the query performs an aggregation step, producing a partial result for
    each group of which that process is aware.  This is reflected in the plan
    as a <literal>Partial Aggregate</> node.  Second, the partial results are
    transferred to the leader via the <literal>Gather</> node.  Finally, the
    leader re-aggregates the results across all workers in order to produce
    the final result.  This is reflected in the plan as a
    <literal>Finalize Aggregate</> node.
  </para>
  
  <para>
    Because the <literal>Finalize Aggregate</> node runs on the leader
    process, queries which produce a relatively large number of groups in
    comparison to the number of input rows will appear less favorable to the
    query planner. For example, in the worst-case scenario the number of
    groups seen by the <literal>Finalize Aggregate</> node could be as many as
    the number of input rows which were seen by all worker processes in the
    <literal>Partial Aggregate</> stage. For such cases, there is clearly
    going to be no performance benefit to using parallel aggregation. The
    query planner takes this into account during the planning process and is
    unlikely to choose parallel aggregate in this scenario.
>>>>>>> ca9cfed8
  </para>

  <para>
<!--
    Parallel aggregation is not supported in all situations.  Each aggregate
    must be <link linkend="parallel-safety">safe</> for parallelism and must
    have a combine function.  If the aggregate has a transition state of type
    <literal>internal</>, it must have serialization and deserialization
    functions.  See <xref linkend="sql-createaggregate"> for more details.
<<<<<<< HEAD
    Parallel aggregation is not supported for ordered set aggregates or when
    the query involves <literal>GROUPING SETS</>.  It can only be used when
    all joins involved in the query are also part of the parallel portion
    of the plan.
-->
どんな状況でもパラレル集約がサポートされているわけではありません。
個々の集約は並列処理<link linkend="parallel-safety">安全</>で、合同関数(combine function)を持っていなければなりません。
その集約が<literal>internal</>型の遷移状態を持っているならば、シリアライズ関数とデシリアライズ関数を持っていなければなりません。
更なる詳細は<xref linkend="sql-createaggregate">をご覧ください。
パラレル集約は、順序集合集約、あるいはクエリが<literal>GROUPING SETS</>を実行する場合にはサポートされません。
パラレル集約は、クエリの中で実行されるすべての結合が、プラン中の並列実行部分の一部であるときにのみ利用できます。
=======
    Parallel aggregation is not supported if any aggregate function call
    contains <literal>DISTINCT</> or <literal>ORDER BY</> clause and is also
    not supported for ordered set aggregates or when  the query involves
    <literal>GROUPING SETS</>.  It can only be used when all joins involved in
    the query are also part of the parallel portion of the plan.
>>>>>>> ca9cfed8
  </para>

 </sect2>

 <sect2 id="parallel-plan-tips">
<!--
  <title>Parallel Plan Tips</title>
-->
  <title>パラレルプランに関するヒント</title>

  <para>
<!--
    If a query that is expected to do so does not produce a parallel plan,
    you can try reducing <xref linkend="guc-parallel-setup-cost"> or
    <xref linkend="guc-parallel-tuple-cost">.  Of course, this plan may turn
    out to be slower than the serial plan which the planner preferred, but
    this will not always be the case.  If you don't get a parallel
    plan even with very small values of these settings (e.g. after setting
    them both to zero), there may be some reason why the query planner is
    unable to generate a parallel plan for your query.  See
    <xref linkend="when-can-parallel-query-be-used"> and
    <xref linkend="parallel-safety"> for information on why this may be
    the case.
-->
パラレルプランを生成すると期待していたクエリがそうならない場合には、<xref linkend="guc-parallel-setup-cost">または<xref linkend="guc-parallel-tuple-cost">を減らしてみてください。
もちろん、このプランは結局のところ、プランナが選択した順次実行プランよりも遅いということもあり得ますが、いつもそうだとは限りません。
これらの設定値を非常に小さく（つまり両方とも0に）したにも関わらずパラレルプランを得られない場合、あなたのクエリのためにクエリプランナがパラレルプランを生成できない何か理由があるのかもしれません。
そうしたケースに該当しているかどうかを、<xref linkend="when-can-parallel-query-be-used">と<xref linkend="parallel-safety">を参照して確認してください。
  </para>

  <para>
<!--
    When executing a parallel plan, you can use <literal>EXPLAIN (ANALYZE,
    VERBOSE)</literal> to display per-worker statistics for each plan node.
    This may be useful in determining whether the work is being evenly
    distributed between all plan nodes and more generally in understanding the
    performance characteristics of the plan.
-->
パラレルプランを実行する際には、<literal>EXPLAIN (ANALYZE, VERBOSE)</literal>を使って個々のプランノードに対するワーカーごとの状態を表示することができます。
これは、すべてのプランノードに均等に仕事が分散されているかどうかを確認すること、そしてもっと一般的には、プランの性能特性を理解するのに役に立つかもしれません。
  </para>

 </sect2>
 </sect1>

 <sect1 id="parallel-safety">
<!--
  <title>Parallel Safety</title>
-->
  <title>パラレル安全</title>

  <para>
<!--
    The planner classifies operations involved in a query as either
    <firstterm>parallel safe</>, <firstterm>parallel restricted</>,
    or <firstterm>parallel unsafe</>.  A parallel safe operation is one which
    does not conflict with the use of parallel query.  A parallel restricted
    operation is one which cannot be performed in a parallel worker, but which
    can be performed in the leader while parallel query is in use.  Therefore,
    parallel restricted operations can never occur below a <literal>Gather</>
    node, but can occur elsewhere in a plan which contains a
    <literal>Gather</> node.  A parallel unsafe operation is one which cannot
    be performed while parallel query is in use, not even in the leader.
    When a query contains anything which is parallel unsafe, parallel query
    is completely disabled for that query.
-->
プランナは、クエリ中に実行される操作を<firstterm>パラレル安全（parallel safe）</>、<firstterm>パラレル制限（parallel restricted）</>、<firstterm>パラレル非安全（parallel unsafe）</>に分類します。
パラレル安全操作は、パラレルクエリとコンフリクトしない操作です。
パラレル制限操作は、パラレルクエリを利用中に、パラレルワーカー中では実行できないが、リーダーによって実行できる操作です。
したがって、パラレル制限操作は、<literal>Gather</>ノードより下では決して実行されませんが、<literal>Gather</>ノードを含むプランの別の場所では実行されるかもしれません。
パラレル非安全操作は、パラレルクエリ利用中に、リーダも含めて実行できない操作です。
クエリがパラレル非安全なものを含む場合は、クエリ中でのパラレルクエリの利用は全くできなくなります。
  </para>

  <para>
<!--
    The following operations are always parallel restricted.
-->
次の操作は常にパラレル制限です。
  </para>

  <itemizedlist>
    <listitem>
      <para>
<!--
        Scans of common table expressions (CTEs).
-->
共通テーブル式（CTE）のスキャン
      </para>
    </listitem>

    <listitem>
      <para>
<!--
        Scans of temporary tables.
-->
一時テーブルのスキャン
      </para>
    </listitem>

    <listitem>
      <para>
<!--
        Scans of foreign tables, unless the foreign data wrapper has
        an <literal>IsForeignScanParallelSafe</> API which indicates otherwise.
-->
外部テーブルのスキャン。
外部データラッパが<literal>IsForeignScanParallelSafe</>APIを持ち、パラレル安全を返す場合を除く。
      </para>
    </listitem>

    <listitem>
      <para>
<!--
        Access to an <literal>InitPlan</> or <literal>SubPlan</>.
-->
<literal>InitPlan</>あるいは<literal>SubPlan</>へのアクセス。
      </para>
    </listitem>
  </itemizedlist>

 <sect2 id="parallel-labeling">
<!--
  <title>Parallel Labeling for Functions and Aggregates</title>
-->
  <title>関数と集約のためのパラレルラベル付け</title>

  <para>
<!--
    The planner cannot automatically determine whether a user-defined
    function or aggregate is parallel safe, parallel restricted, or parallel
    unsafe, because this would require predicting every operation which the
    function could possibly perform.  In general, this is equivalent to the
    Halting Problem and therefore impossible.  Even for simple functions
    where it conceivably be done, we do not try, since this would be expensive
    and error-prone.  Instead, all user-defined functions are assumed to
    be parallel unsafe unless otherwise marked.  When using
    <xref linkend="sql-createfunction"> or
    <xref linkend="sql-alterfunction">, markings can be set by specifying
    <literal>PARALLEL SAFE</>, <literal>PARALLEL RESTRICTED</>, or
    <literal>PARALLEL UNSAFE</> as appropriate.  When using
    <xref linkend="sql-createaggregate">, the
    <literal>PARALLEL</> option can be specified with <literal>SAFE</>,
    <literal>RESTRICTED</>, or <literal>UNSAFE</> as the corresponding value.
-->
プランナは、自動的にはユーザ定義関数や集約がパラレル安全か、パラレル制限か、あるいはパラレル非安全かを決定することはできません。
この関数が潜在的に実行する可能性のあるすべての操作を予測することが、このために要求されるからです。
一般的には、これは停止性問題と同等で、それ故に不可能です。
思いつく限りにおいては、終了すると思われる単純な関数においてさえ、私達は予測をしようとは思いません。
なぜなら、そうした予測は高価でエラーを起こしやすいからです。
その代わりに、そうではないとマークされない限り、すべてのユーザ定義関数は、パラレル非安全と見なされます。
<xref linkend="sql-createfunction">あるいは<xref linkend="sql-alterfunction">を使用するときは、
適当な<literal>PARALLEL SAFE</>、<literal>PARALLEL RESTRICTED</>、<literal>PARALLEL UNSAFE</>を指定することによってマーキングを行うことができます。
<xref linkend="sql-createaggregate">を利用するときは、対応する値にしたがって、<literal>SAFE</>、<literal>RESTRICTED</>、<literal>UNSAFE</>のどれかを<literal>PARALLEL</>オプションに指定します。
  </para>

  <para>
<!--
    Functions and aggregates must be marked <literal>PARALLEL UNSAFE</> if
    they write to the database, access sequences, change the transaction state
    even temporarily (e.g. a PL/pgsql function which establishes an
    <literal>EXCEPTION</> block to catch errors), or make persistent changes to
    settings.  Similarly, functions must be marked <literal>PARALLEL
    RESTRICTED</> if they access temporary tables, client connection state,
    cursors, prepared statements, or miscellaneous backend-local state which
    the system cannot synchronize across workers. For example,
    <literal>setseed</> and <literal>random</> are parallel restricted for
    this last reason.
-->
データベースに書き込むか、シーケンスにアクセスするか、あるいはトランザクションの状態を一時的にであっても変更する（たとえばエラーを捕捉するために<literal>EXCEPTION</>ブロック確立するPL/pgsql関数）、恒久的な設定変更を行う関数あるいは集約は、<literal>PARALLEL UNSAFE</>とマークされなければなりません。
同様に、一時テーブル、クライアントの接続状態、カーソル、準備された文、システムがワーカーの間で同期できないその他のバックエンドローカルな状態にアクセスする関数あるいは集約は、<literal>PARALLEL RESTRICTED</>とマークされなければなりません。
たとえば、<literal>setseed</>と<literal>random</>は、最後の理由により、パラレル制限です。
  </para>

  <para>
<!--
    In general, if a function is labeled as being safe when it is restricted or
    unsafe, or if it is labeled as being restricted when it is in fact unsafe,
    it may throw errors or produce wrong answers when used in a parallel query.
    C-language functions could in theory exhibit totally undefined behavior if
    mislabeled, since there is no way for the system to protect itself against
    arbitrary C code, but in most likely cases the result will be no worse than
    for any other function. If in doubt, it is probably best to label functions
    as <literal>UNSAFE</>.
-->
一般的に制限あるいは非安全な関数が安全とラベル付されたり、実際には非安全なのに制限付きとラベル付されると、パラレルクエリの中で使用される際に、エラーを生じたり、間違った結果を生成するかもしれません。
誤ったラベル付をされると、C言語関数は理論的にはまったく未定義の振る舞いを示すことがあります。
システムは任意のCコードから身を守るすべがないからです。
しかしもっとも起こりえる可能性としては、他の関数のよりも悪いということはなさそうです。
もし自信がないなら、たぶんその関数を<literal>UNSAFE</>とラベル付するのが最善でしょう。
  </para>

  <para>
<!--
    If a function executed within a parallel worker acquires locks which are
    not held by the leader, for example by querying a table not referenced in
    the query, those locks will be released at worker exit, not end of
    transaction. If you write a function which does this, and this behavior
    difference is important to you, mark such functions as
    <literal>PARALLEL RESTRICTED</literal>
    to ensure that they execute only in the leader. 
-->
パラレルワーカーの中で実行される関数がリーダーが獲得していないロックを獲得する場合、たとえばクエリ中で参照されていないテーブルに対して問い合わせを実行する場合などは、これらのロックはトランザクションが終了した時点ではなく、ワーカーが終了する際に解放されます
もしあなたがこれを行う関数を作成し、こうした振る舞いの違いがあなたにとって重要ならば、関数がリーダーの中だけで実行されることを保証するために、関数を<literal>PARALLEL RESTRICTED</literal>とマーク付けしてください。
  </para>

  <para>
<!--
    Note that the query planner does not consider deferring the evaluation of
    parallel-restricted functions or aggregates involved in the query in
    order to obtain a superior plan.  So, for example, if a <literal>WHERE</>
    clause applied to a particular table is parallel restricted, the query
    planner will not consider placing the scan of that table below a 
    <literal>Gather</> node.  In some cases, it would be
    possible (and perhaps even efficient) to include the scan of that table in
    the parallel portion of the query and defer the evaluation of the
    <literal>WHERE</> clause so that it happens above the <literal>Gather</>
    node.  However, the planner does not do this.
-->
より良いプランを得るために、プランナがクエリの中で実行されるパラレル制限な関数や集約の評価の遅延を考慮することはないことに注意してください。
したがって、たとえばあるテーブルに適用される<literal>WHERE</>句がパラレル制限であるときに、クエリプランナは<literal>Gather</>ノードの下にそのテーブルのスキャンを配置することを考慮しません。
ある場合においては、クエリ中のパラレル部分におけるテーブルのスキャンを含むようにして、<literal>WHERE</>句の評価を遅らせ、<literal>Gather</>ノード上で実行されるようにすることも可能でしょう（そしてその方が効率が良いことさえあります）。
しかし、プランナはそうしたことは行いません。
  </para>

 </sect2>

 </sect1>

 </chapter><|MERGE_RESOLUTION|>--- conflicted
+++ resolved
@@ -420,13 +420,10 @@
     loops or hash joins.  The inner side of the join may be any kind of
     non-parallel plan that is otherwise supported by the planner provided that
     it is safe to run within a parallel worker.  For example, it may be an
-<<<<<<< HEAD
-    index scan which looks up a value based on a column taken from the inner
-    table. Each worker will execute the outer side of the plan in full, which
-    is why merge joins are not supported here. The outer side of a merge join
-    will often involve sorting the entire inner table; even if it involves an
-    index, it is unlikely to be productive to have multiple processes each
-    conduct a full index scan of the inner table.
+    index scan which looks up a value taken from the outer side of the join.
+    Each worker will execute the inner side of the join in full,  which for
+    hash join means that an identical hash table is built in each worker
+    process.
 -->
 処理対象のテーブルは、1個以上の他のテーブルとネステッドループか、ハッシュ結合で結合されます。
 結合の外側は、パラレルワーカー中で実行しても安全だという条件下で、プランナがサポートするどのような非パラレルプランであっても構いません。
@@ -435,12 +432,7 @@
 これがマージ結合がサポートされていない理由です。
 マージ結合の外側は、しばしば内側のテーブル全体のソートを引き起こします。
 たとえインデックスが使用されるとしても、内側のテーブルのフルインデックススキャンを行う複数のプロセスを持つのは生産的とは言えません。
-=======
-    index scan which looks up a value taken from the outer side of the join.
-    Each worker will execute the inner side of the join in full,  which for
-    hash join means that an identical hash table is built in each worker
-    process.
->>>>>>> ca9cfed8
+★変更あり
   </para>
  </sect2>
 
@@ -450,48 +442,7 @@
 -->
   <title>パラレル集約</title>
   <para>
-<<<<<<< HEAD
-<!--
-    It is not possible to perform the aggregation portion of a query entirely
-    in parallel.  For example, if a query involves selecting
-    <literal>COUNT(*)</>, each worker could compute a total, but those totals
-    would need to combined in order to produce a final answer.  If the query
-    involved a <literal>GROUP BY</> clause, a separate total would need to
-    be computed for each group.  Even though aggregation can't be done entirely
-    in parallel, queries involving aggregation are often excellent candidates
-    for parallel query, because they typically read many rows but return only
-    a few rows to the client.  Queries that return many rows to the client
-    are often limited by the speed at which the client can read the data,
-    in which case parallel query cannot help very much.
--->
-クエリの集約部分全体を並列実行するのは不可能です。
-たとえば、クエリが<literal>COUNT(*)</>を検索するとして、個々のワーカーは合計は計算できるでしょう。
-しかし、これらの合計値は最終結果を生成するために併合しなければなりません。
-もしクエリが<literal>GROUP BY</>句を実行すると、各々のグループで別々の合計を計算する必要があります。
-たとえ集約処理全体がパラレルにならないとしても、集約処理を伴うクエリは、しばしばパラレルクエリの良い候補となります。
-集約処理は、典型的には多数の行を読み、少数の行だけをクライアントに返すからです。
-多くの行をクライアントに返す処理では、しばしばクライアントがデータを読む速度に制限され、パラレルクエリはあまり助けになりません。
-  </para>
-
-  <para>
-<!--
-    <productname>PostgreSQL</> supports parallel aggregation by aggregating
-    twice.  First, each process participating in the parallel portion of the
-    query performs an aggregation step, producing a partial result for each
-    group of which that process is aware.  This is reflected in the plan as
-    a <literal>PartialAggregate</> node.  Second, the partial results are
-    transferred to the leader via the <literal>Gather</> node.  Finally, the
-    leader re-aggregates the results across all workers in order to produce
-    the final result.  This is reflected in the plan as a
-    <literal>FinalizeAggregate</> node.
--->
-<productname>PostgreSQL</>は、集約処理を2回行うことによってパラレル集約処理をサポートします。
-まず、クエリのパラレル部分に参加している個々のプロセスが集約ステップを実行し、それぞれのプロセスが認識しているグループに対する部分的な結果を生成します。
-これは<literal>PartialAggregate</>ノードとしてプラン中に反映されています。
-次に、<literal>Gather</>ノードを通じて部分的な結果がリーダーに転送されます。
-最後に、最終的な結果を生成するために、リーダーはすべてのワーカーにまたがる結果を再集約します。
-これは、<literal>FinalizeAggregate</>ノードとしてプラン中に反映されています。
-=======
+<!--
     <productname>PostgreSQL</> supports parallel aggregation by aggregating in
     two stages.  First, each process participating in the parallel portion of
     the query performs an aggregation step, producing a partial result for
@@ -501,9 +452,19 @@
     leader re-aggregates the results across all workers in order to produce
     the final result.  This is reflected in the plan as a
     <literal>Finalize Aggregate</> node.
-  </para>
-  
-  <para>
+-->
+クエリの集約部分全体を並列実行するのは不可能です。
+たとえば、クエリが<literal>COUNT(*)</>を検索するとして、個々のワーカーは合計は計算できるでしょう。
+しかし、これらの合計値は最終結果を生成するために併合しなければなりません。
+もしクエリが<literal>GROUP BY</>句を実行すると、各々のグループで別々の合計を計算する必要があります。
+たとえ集約処理全体がパラレルにならないとしても、集約処理を伴うクエリは、しばしばパラレルクエリの良い候補となります。
+集約処理は、典型的には多数の行を読み、少数の行だけをクライアントに返すからです。
+多くの行をクライアントに返す処理では、しばしばクライアントがデータを読む速度に制限され、パラレルクエリはあまり助けになりません。
+★変更あり
+  </para>
+
+  <para>
+<!--
     Because the <literal>Finalize Aggregate</> node runs on the leader
     process, queries which produce a relatively large number of groups in
     comparison to the number of input rows will appear less favorable to the
@@ -514,9 +475,15 @@
     going to be no performance benefit to using parallel aggregation. The
     query planner takes this into account during the planning process and is
     unlikely to choose parallel aggregate in this scenario.
->>>>>>> ca9cfed8
-  </para>
-
+-->
+<productname>PostgreSQL</>は、集約処理を2回行うことによってパラレル集約処理をサポートします。
+まず、クエリのパラレル部分に参加している個々のプロセスが集約ステップを実行し、それぞれのプロセスが認識しているグループに対する部分的な結果を生成します。
+これは<literal>PartialAggregate</>ノードとしてプラン中に反映されています。
+次に、<literal>Gather</>ノードを通じて部分的な結果がリーダーに転送されます。
+最後に、最終的な結果を生成するために、リーダーはすべてのワーカーにまたがる結果を再集約します。
+これは、<literal>FinalizeAggregate</>ノードとしてプラン中に反映されています。 ★変更あり
+  </para>
+  
   <para>
 <!--
     Parallel aggregation is not supported in all situations.  Each aggregate
@@ -524,11 +491,11 @@
     have a combine function.  If the aggregate has a transition state of type
     <literal>internal</>, it must have serialization and deserialization
     functions.  See <xref linkend="sql-createaggregate"> for more details.
-<<<<<<< HEAD
-    Parallel aggregation is not supported for ordered set aggregates or when
-    the query involves <literal>GROUPING SETS</>.  It can only be used when
-    all joins involved in the query are also part of the parallel portion
-    of the plan.
+    Parallel aggregation is not supported if any aggregate function call
+    contains <literal>DISTINCT</> or <literal>ORDER BY</> clause and is also
+    not supported for ordered set aggregates or when  the query involves
+    <literal>GROUPING SETS</>.  It can only be used when all joins involved in
+    the query are also part of the parallel portion of the plan.
 -->
 どんな状況でもパラレル集約がサポートされているわけではありません。
 個々の集約は並列処理<link linkend="parallel-safety">安全</>で、合同関数(combine function)を持っていなければなりません。
@@ -536,13 +503,7 @@
 更なる詳細は<xref linkend="sql-createaggregate">をご覧ください。
 パラレル集約は、順序集合集約、あるいはクエリが<literal>GROUPING SETS</>を実行する場合にはサポートされません。
 パラレル集約は、クエリの中で実行されるすべての結合が、プラン中の並列実行部分の一部であるときにのみ利用できます。
-=======
-    Parallel aggregation is not supported if any aggregate function call
-    contains <literal>DISTINCT</> or <literal>ORDER BY</> clause and is also
-    not supported for ordered set aggregates or when  the query involves
-    <literal>GROUPING SETS</>.  It can only be used when all joins involved in
-    the query are also part of the parallel portion of the plan.
->>>>>>> ca9cfed8
+ ★変更あり
   </para>
 
  </sect2>
