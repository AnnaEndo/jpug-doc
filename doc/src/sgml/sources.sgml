--- conflicted
+++ resolved
@@ -1433,12 +1433,8 @@
 -->
     </para>
     <para>
-<<<<<<< HEAD
-<!--
-     When the definition an inline function references symbols
-=======
+<!--
      When the definition of an inline function references symbols
->>>>>>> 6a18e4bc
      (i.e. variables, functions) that are only available as part of the
      backend, the function may not be visible when included from frontend
      code.
