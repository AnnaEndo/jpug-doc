/* doc/src/sgml/stylesheet.css */
/* Insert the css reset because the css is rewritten. */
{}
/* color scheme similar to www.postgresql.org */

<<<<<<< HEAD
body {
=======
@media screen and (min-width: 641px) {
    BODY > * {
	width: 90%;
	margin: auto	!important;
	display: block;
	text-align: left;
    }
}

BODY {
>>>>>>> b215e84a
	color: #000000;
	background: #FFFFFF;
	font-family: verdana, sans-serif;
}

<<<<<<< HEAD
a:link		{ color:#0066A2; }
a:visited	{ color:#004E66; }
a:active	{ color:#0066A2; }
a:hover		{ color:#000000; }

h1 {
=======
script {
        display: none;
}

A:link		{ color:#0085B0; }
A:visited	{ color:#004E66; }
A:active	{ color:#0085B0; }
A:hover		{ color:#000000; }

p i, pre i, .emphasis em {
	font-style: normal;
	font-weight: bold;
	color: #440000;
}

.replaceable code {
	font-style: italic;
}

pre strong {
        white-space: nowrap;
}

p span, pre span, p acronym, pre acronym {
	font-style: normal;
	color: #440000;
}

p tt, pre tt {
	font-family: monospace;
	color: #440000;
}

H1 {
>>>>>>> b215e84a
	font-size: 1.4em;
	font-weight: bold;
	margin-top: 0em;
	margin-bottom: 0em;
	color: #EC5800;
}

<<<<<<< HEAD
h2 {
	font-size: 1.2em;
=======
H2 {
	font-size: 1.3em;
>>>>>>> b215e84a
	margin: 1.2em 0em 1.2em 0em;
	font-weight: bold;
	color: #EC5800;
}

<<<<<<< HEAD
.titlepage h2.title,
.refnamediv h2 {
	color: #EC5800;
}

h3 {
	font-size: 1.1em;
=======
H3 {
	font-size: 1.2em;
>>>>>>> b215e84a
	margin: 1.2em 0em 1.2em 0em;
	font-weight: bold;
	color: #EC5800;
}

<<<<<<< HEAD
h4 {
	font-size: 0.95em;
=======
H4 {
	font-size: 1.1em;
>>>>>>> b215e84a
	margin: 1.2em 0em 1.2em 0em;
	font-weight: normal;
	font-weight: bold;
	color: #EC5800;
}

h5 {
	font-size: 0.9em;
	margin: 1.2em 0em 1.2em 0em;
	font-weight: normal;
}

h6 {
	font-size: 0.85em;
	margin: 1.2em 0em 1.2em 0em;
	font-weight: normal;
}

p {
	line-height: 1.3;
}

/* center some titles */

<<<<<<< HEAD
.book .title, .book .corpauthor, .book .copyright {
=======
.BOOK .TITLE, .BOOK .CORPAUTHOR, .BOOK .COPYRIGHT, .book .titlepage {
>>>>>>> b215e84a
	text-align: center;
}

/* decoration for formal examples */

div.example {
	padding-left: 15px;
	border-style: solid;
	border-width: 0px;
	border-left-width: 2px;
	border-color: black;
	margin: 0.5ex;
}

<<<<<<< HEAD
/* Put these here instead of inside the HTML (see unsetting of
   admon.style in XSL) so that the web site stylesheet can set its own
   style. */

.tip,
.note,
.important,
.caution,
.warning {
	margin-left: 0.5in;
	margin-right: 0.5in;
=======
BLOCKQUOTE.NOTE, BLOCKQUOTE.TIP, table.CAUTION, table.WARNING, div.note, div.tip, div.important, div.caution, div.warning, div.blockquote {
	margin: 4ex auto;
	color: black;
	display: block;
	border-color: #DBDBCC;
	background-color: #EED;
	padding: 14px;
	max-width: 720px;
	border-width: 1px;
	border-style: solid;
	overflow: auto;
	border-radius: 8px;
}

/* less dense spacing of TOC */

.BOOK .TOC DL DT {
	padding-top: 1.0ex;
	padding-bottom: 1.0ex;
}

.BOOK .TOC DL DL DT {
	padding-top: 0.2ex;
	padding-bottom: 0.2ex;
>>>>>>> b215e84a
}

/* miscellaneous */

<<<<<<< HEAD
pre.literallayout, .screen, .synopsis, .programlisting {
=======
PRE.LITERALLAYOUT, .SCREEN, .SYNOPSIS, .PROGRAMLISTING, pre.literallayout, pre.screen, pre.synopsis, pre.programlisting {
>>>>>>> b215e84a
	margin-left: 4ex;
	border-color: #CFCFCF;
	background-color: #F7F7F7;
	color: #000;
	border-width: 1px;
	border-style: solid;
	padding: 2ex;
	margin: 2ex 0px 2ex 2ex;
	overflow: auto;
	border-radius: 8px;
}

/* shadow */

PRE.LITERALLAYOUT, PRE.SCREEN, PRE.SYNOPSIS, PRE.PROGRAMLISTING, BLOCKQUOTE.NOTE, BLOCKQUOTE.TIP, table.CAUTION, table.CALSTABLE, table.WARNING, pre.literallayout, pre.screen, pre.synopsis, pre.programlisting, div.note, div.tip, table.caution, table.calstable, table.warning, div.blockquote, .informaltable table, .table-contents table {
	box-shadow: 3px 3px 5px #DFDFDF;
}

/* Table Styles */

.table-contents table,
.informaltable table,
table.CALSTABLE,
table.CAUTION,
table.WARNING {
	border-spacing: 0;
	border-collapse: collapse;
}

.table-contents table,
.informaltable table,
table.CALSTABLE {
	margin: 2ex 0 2ex 2ex;
	background-color: #E0ECEF;
	border: 2px solid #A7C6DF;
}

table.CAUTION,
table.WARNING {
	border-collapse: separate;
	display: block;
	padding: 0;
}

table.CAUTION {
	background-color: #F5F5DC;
	border-color: #DEDFA7;
}

table.WARNING, div.warning {
	background-color: #FFD7D7;
	border-color: #DF421E;
}

table.CALSTABLE td,
table.CALSTABLE th,
table.CAUTION td,
table.CAUTION th,
table.WARNING td,
table.WARNING th {
	border-style: solid;
}

table.CAUTION td,
table.CAUTION th,
table.WARNING td,
table.WARNING th {
	border-width: 0;
	padding-left: 2ex;
	padding-right: 2ex;
}

table.WARNING td {
	padding-top: 7px;
}

.table-contents table td,
table.CALSTABLE td {
	background-color: #FFF;
}

table.CAUTION td,
table.CAUTION th {
	border-color: #f3e4d5;
}

table.WARNING td,
table.WARNING th {
	border-color: #ffd7d7;
}

.table-contents table, .table-contents td, .table-contents th{
	border: 1px solid #a7c6df;
	padding: 0.5ex 0.5ex;
}

.table-contents table td,
.table-contents table th,
.informaltable table td,
.informaltable table th,
table.CALSTABLE td,
table.CALSTABLE th {
	border: 1px solid #a7c6df;
	padding: 0.5ex 0.5ex;
}

.informaltable table td {
	background-color: #FFF;
}

.table-contents table tr:hover td,
.informaltable table tr:hover td,
table.CALSTABLE tr:hover td {
	background-color: #EFEFEF;
}

td.c1,
td.c2,
td.c3,
td.c4,
td.c5,
td.c6 {
	font-size: 1.1em;
	font-weight: bold;
	border-bottom: 0 solid #ffefef;
	padding: 1ex 2ex 0;
}

table.simplelist {
	border-collapse: collapse;
}
table.simplelist th, table.simplelist td {
	border: 1px solid #ccc;
	padding: 10px;
}

.original {
	display: block;
	color: #008800;
}

.actions {
	font-size: 65%;
}

<<<<<<< HEAD
.comment	{ color: red; }
=======
.COMMENT,.comment { color: red; }
>>>>>>> b215e84a

var		{ font-family: monospace; font-style: italic; }
/* Konqueror's standard style for ACRONYM is italic. */
acronym		{ font-style: inherit; }

.option		{ white-space: nowrap; }<|MERGE_RESOLUTION|>--- conflicted
+++ resolved
@@ -3,11 +3,8 @@
 {}
 /* color scheme similar to www.postgresql.org */
 
-<<<<<<< HEAD
-body {
-=======
 @media screen and (min-width: 641px) {
-    BODY > * {
+    body > * {
 	width: 90%;
 	margin: auto	!important;
 	display: block;
@@ -15,30 +12,17 @@
     }
 }
 
-BODY {
->>>>>>> b215e84a
+body {
 	color: #000000;
 	background: #FFFFFF;
 	font-family: verdana, sans-serif;
 }
 
-<<<<<<< HEAD
 a:link		{ color:#0066A2; }
 a:visited	{ color:#004E66; }
 a:active	{ color:#0066A2; }
 a:hover		{ color:#000000; }
 
-h1 {
-=======
-script {
-        display: none;
-}
-
-A:link		{ color:#0085B0; }
-A:visited	{ color:#004E66; }
-A:active	{ color:#0085B0; }
-A:hover		{ color:#000000; }
-
 p i, pre i, .emphasis em {
 	font-style: normal;
 	font-weight: bold;
@@ -63,8 +47,7 @@
 	color: #440000;
 }
 
-H1 {
->>>>>>> b215e84a
+h1 {
 	font-size: 1.4em;
 	font-weight: bold;
 	margin-top: 0em;
@@ -72,42 +55,27 @@
 	color: #EC5800;
 }
 
-<<<<<<< HEAD
 h2 {
-	font-size: 1.2em;
-=======
-H2 {
 	font-size: 1.3em;
->>>>>>> b215e84a
-	margin: 1.2em 0em 1.2em 0em;
-	font-weight: bold;
-	color: #EC5800;
-}
-
-<<<<<<< HEAD
+	margin: 1.2em 0em 1.2em 0em;
+	font-weight: bold;
+	color: #EC5800;
+}
+
 .titlepage h2.title,
 .refnamediv h2 {
 	color: #EC5800;
 }
 
 h3 {
-	font-size: 1.1em;
-=======
-H3 {
 	font-size: 1.2em;
->>>>>>> b215e84a
-	margin: 1.2em 0em 1.2em 0em;
-	font-weight: bold;
-	color: #EC5800;
-}
-
-<<<<<<< HEAD
+	margin: 1.2em 0em 1.2em 0em;
+	font-weight: bold;
+	color: #EC5800;
+}
+
 h4 {
 	font-size: 0.95em;
-=======
-H4 {
-	font-size: 1.1em;
->>>>>>> b215e84a
 	margin: 1.2em 0em 1.2em 0em;
 	font-weight: normal;
 	font-weight: bold;
@@ -132,11 +100,7 @@
 
 /* center some titles */
 
-<<<<<<< HEAD
 .book .title, .book .corpauthor, .book .copyright {
-=======
-.BOOK .TITLE, .BOOK .CORPAUTHOR, .BOOK .COPYRIGHT, .book .titlepage {
->>>>>>> b215e84a
 	text-align: center;
 }
 
@@ -151,7 +115,6 @@
 	margin: 0.5ex;
 }
 
-<<<<<<< HEAD
 /* Put these here instead of inside the HTML (see unsetting of
    admon.style in XSL) so that the web site stylesheet can set its own
    style. */
@@ -163,41 +126,15 @@
 .warning {
 	margin-left: 0.5in;
 	margin-right: 0.5in;
-=======
-BLOCKQUOTE.NOTE, BLOCKQUOTE.TIP, table.CAUTION, table.WARNING, div.note, div.tip, div.important, div.caution, div.warning, div.blockquote {
-	margin: 4ex auto;
-	color: black;
-	display: block;
 	border-color: #DBDBCC;
-	background-color: #EED;
+	background-color: #EEEEDD;
 	padding: 14px;
-	max-width: 720px;
-	border-width: 1px;
-	border-style: solid;
-	overflow: auto;
-	border-radius: 8px;
-}
-
-/* less dense spacing of TOC */
-
-.BOOK .TOC DL DT {
-	padding-top: 1.0ex;
-	padding-bottom: 1.0ex;
-}
-
-.BOOK .TOC DL DL DT {
-	padding-top: 0.2ex;
-	padding-bottom: 0.2ex;
->>>>>>> b215e84a
+	width: 572px;
 }
 
 /* miscellaneous */
 
-<<<<<<< HEAD
 pre.literallayout, .screen, .synopsis, .programlisting {
-=======
-PRE.LITERALLAYOUT, .SCREEN, .SYNOPSIS, .PROGRAMLISTING, pre.literallayout, pre.screen, pre.synopsis, pre.programlisting {
->>>>>>> b215e84a
 	margin-left: 4ex;
 	border-color: #CFCFCF;
 	background-color: #F7F7F7;
@@ -343,11 +280,7 @@
 	font-size: 65%;
 }
 
-<<<<<<< HEAD
 .comment	{ color: red; }
-=======
-.COMMENT,.comment { color: red; }
->>>>>>> b215e84a
 
 var		{ font-family: monospace; font-style: italic; }
 /* Konqueror's standard style for ACRONYM is italic. */
