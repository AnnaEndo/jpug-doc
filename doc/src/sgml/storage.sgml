<!-- doc/src/sgml/storage.sgml -->

<chapter id="storage">

<!--
<title>Database Physical Storage</title>
-->
<title>データベースの物理的な格納</title>

<para>
<!--
This chapter provides an overview of the physical storage format used by
<productname>PostgreSQL</productname> databases.
-->
本章では<productname>PostgreSQL</productname>データベースで使用される物理的格納書式についての概要を説明します。
</para>

<sect1 id="storage-file-layout">

<!--
<title>Database File Layout</title>
-->
<title>データベースファイルのレイアウト</title>

<para>
<!--
This section describes the storage format at the level of files and
directories.
-->
本節ではファイルとディレクトリというレベルで格納書式について説明します。
</para>

<para>
<!--
Traditionally, the configuration and data files used by a database
cluster are stored together within the cluster's data
directory, commonly referred to as <varname>PGDATA</varname> (after the name of the
environment variable that can be used to define it).  A common location for
<varname>PGDATA</varname> is <filename>/var/lib/pgsql/data</filename>.  Multiple clusters,
managed by different server instances, can exist on the same machine.
-->
伝統的に、データベースクラスタで利用される制御ファイルとデータファイルは、クラスタのデータディレクトリ内に一緒に格納され、通常（このディレクトリを定義するために使用できる環境変数名にちなんで）<varname>PGDATA</varname>として参照されます。
通常の<varname>PGDATA</varname>の位置は<filename>/var/lib/pgsql/data</filename>です。
異なるサーバインスタンスによって管理することで、複数のクラスタを同一のマシン上に存在させることができます。
</para>

<para>
<!--
The <varname>PGDATA</varname> directory contains several subdirectories and control
files, as shown in <xref linkend="pgdata-contents-table"/>.  In addition to
these required items, the cluster configuration files
<filename>postgresql.conf</filename>, <filename>pg_hba.conf</filename>, and
<filename>pg_ident.conf</filename> are traditionally stored in
<varname>PGDATA</varname>, although it is possible to place them elsewhere.
-->
<xref linkend="pgdata-contents-table"/>に示すように、<varname>PGDATA</varname>ディレクトリには数個のサブディレクトリと制御ファイルがあります。
これら必要な項目に加え、クラスタの設定ファイルである<filename>postgresql.conf</filename>、<filename>pg_hba.conf</filename>および<filename>pg_ident.conf</filename>が、他の場所にも置くことができますが、伝統的に<varname>PGDATA</varname>内に格納されます
</para>

<table tocentry="1" id="pgdata-contents-table">
<!--
<title>Contents of <varname>PGDATA</varname></title>
-->
<title><varname>PGDATA</varname>の内容</title>
<tgroup cols="2">
<thead>
<row>
<entry>
<!--
Item
-->
項目
</entry>
<!--
<entry>Description</entry>
-->
<entry>説明</entry>
</row>
</thead>

<tbody>

<row>
 <entry><filename>PG_VERSION</filename></entry>
<!--
 <entry>A file containing the major version number of <productname>PostgreSQL</productname></entry>
-->
 <entry><productname>PostgreSQL</productname>の主バージョン番号を保有するファイル</entry>
</row>

<row>
 <entry><filename>base</filename></entry>
<!--
 <entry>Subdirectory containing per-database subdirectories</entry>
-->
 <entry>データベースごとのサブディレクトリを保有するサブディレクトリ</entry>
</row>

<row>
 <entry><filename>current_logfiles</filename></entry>
<!--
 <entry>File recording the log file(s) currently written to by the logging
  collector</entry>
-->
 <entry>ログ収集機構が現在書き込んでいるログファイルを記録するファイル</entry>
</row>

<row>
 <entry><filename>global</filename></entry>
<!--
 <entry>Subdirectory containing cluster-wide tables, such as
 <structname>pg_database</structname></entry>
-->
 <entry><structname>pg_database</structname>のようなクラスタで共有するテーブルを保有するサブディレクトリ</entry>
</row>

<row>
 <entry><filename>pg_commit_ts</filename></entry>
<!--
 <entry>Subdirectory containing transaction commit timestamp data</entry>
-->
 <entry>トランザクションのコミット時刻のデータを保有するサブディレクトリ</entry>
</row>

<row>
 <entry><filename>pg_dynshmem</filename></entry>
<!--
 <entry>Subdirectory containing files used by the dynamic shared memory
  subsystem</entry>
-->
 <entry>動的共有メモリサブシステムで使われるファイルを保有するサブディレクトリ</entry>
</row>

<row>
 <entry><filename>pg_logical</filename></entry>
<!--
 <entry>Subdirectory containing status data for logical decoding</entry>
-->
 <entry>論理デコードのための状態データを保有するサブディレクトリ</entry>
</row>

<row>
 <entry><filename>pg_multixact</filename></entry>
<!--
 <entry>Subdirectory containing multitransaction status data
  (used for shared row locks)</entry>
-->
 <entry>マルチトランザクションの状態のデータを保有するサブディレクトリ（共有行ロックで使用されます）</entry>
</row>

<row>
 <entry><filename>pg_notify</filename></entry>
<!--
 <entry>Subdirectory containing LISTEN/NOTIFY status data</entry>
-->
 <entry>LISTEN/NOTIFY状態データを保有するサブディレクトリ</entry>
</row>

<row>
 <entry><filename>pg_replslot</filename></entry>
<!--
 <entry>Subdirectory containing replication slot data</entry>
-->
 <entry>レプリケーションスロットデータを保有するサブディレクトリ</entry>
</row>

<row>
 <entry><filename>pg_serial</filename></entry>
<!--
 <entry>Subdirectory containing information about committed serializable transactions</entry>
-->
 <entry>コミットされたシリアライザブルトランザクションに関する情報を保有するサブディレクトリ</entry>
</row>

<row>
 <entry><filename>pg_snapshots</filename></entry>
<!--
 <entry>Subdirectory containing exported snapshots</entry>
-->
 <entry>エクスポートされたスナップショットを保有するサブディレクトリ</entry>
</row>

<row>
 <entry><filename>pg_stat</filename></entry>
<!--
 <entry>Subdirectory containing permanent files for the statistics
  subsystem</entry>
-->
 <entry>統計サブシステム用の永続ファイルを保有するサブディレクトリ</entry>
</row>

<row>
 <entry><filename>pg_stat_tmp</filename></entry>
 <!--
 <entry>Subdirectory containing temporary files for the statistics
  subsystem</entry>
  -->
 <entry>統計サブシステム用の一時ファイルを保有するサブディレクトリ</entry>
</row>

<row>
 <entry><filename>pg_subtrans</filename></entry>
<!--
 <entry>Subdirectory containing subtransaction status data</entry>
-->
 <entry>サブトランザクションの状態のデータを保有するサブディレクトリ</entry>
</row>

<row>
 <entry><filename>pg_tblspc</filename></entry>
<!--
 <entry>Subdirectory containing symbolic links to tablespaces</entry>
-->
 <entry>テーブル空間へのシンボリックリンクを保有するサブディレクトリ</entry>
</row>

<row>
 <entry><filename>pg_twophase</filename></entry>
<!--
 <entry>Subdirectory containing state files for prepared transactions</entry>
-->
 <entry>プリペアドトランザクション用の状態ファイルを保有するサブディレクトリ</entry>

</row>

<row>
 <entry><filename>pg_wal</filename></entry>
<!--
 <entry>Subdirectory containing WAL (Write Ahead Log) files</entry>
-->
 <entry> WAL（ログ先行書き込み）ファイルを保有するサブディレクトリ</entry>
</row>

<row>
 <entry><filename>pg_xact</filename></entry>
<!--
 <entry>Subdirectory containing transaction commit status data</entry>
-->
 <entry>トランザクションのコミット状態のデータを保有するサブディレクトリ</entry>
</row>

<row>
 <entry><filename>postgresql.auto.conf</filename></entry>
<!--
 <entry>A file used for storing configuration parameters that are set by
<command>ALTER SYSTEM</command></entry>
-->
 <entry><command>ALTER SYSTEM</command>により設定された設定パラメータを格納するのに使われるファイル</entry>
</row>

<row>
 <entry><filename>postmaster.opts</filename></entry>
<!--
 <entry>A file recording the command-line options the server was
last started with</entry>
-->
 <entry>最後にサーバを起動した時のコマンドラインオプションを記録するファイル</entry>
</row>

<row>
 <entry><filename>postmaster.pid</filename></entry>
<!--
 <entry>A lock file recording the current postmaster process ID (PID),
  cluster data directory path,
  postmaster start timestamp,
  port number,
  Unix-domain socket directory path (empty on Windows),
  first valid listen_address (IP address or <literal>*</literal>, or empty if
  not listening on TCP),
  and shared memory segment ID
  (this file is not present after server shutdown)</entry>
-->
 <entry>
現在のpostmasterプロセスID（PID）、クラスタのデータディレクトリパス、postmaster起動時のタイムスタンプ、ポート番号、Unixドメインソケットのディレクトリパス（Windowsでは空）、有効な監視アドレスの一番目（IPアドレスまたは<literal>*</literal>、TCPを監視していない場合は空）および共有メモリのセグメントIDを記録するロックファイル（サーバが停止した後は存在しません）
</entry>
</row>

</tbody>
</tgroup>
</table>

<para>
<!--
For each database in the cluster there is a subdirectory within
<varname>PGDATA</varname><filename>/base</filename>, named after the database's OID in
<structname>pg_database</structname>.  This subdirectory is the default location
for the database's files; in particular, its system catalogs are stored
there.
-->
クラスタ内の各データベースに対して、<varname>PGDATA</varname><filename>/base</filename>内にサブディレクトリが存在し、サブディレクトリ名は<structname>pg_database</structname>内のデータベースOIDとなります。
このサブディレクトリはデータベースファイルのデフォルトの位置であり、特にシステムカタログがそこに格納されます。
</para>

<para>
<!--
Each table and index is stored in a separate file.  For ordinary relations,
these files are named after the table or index's <firstterm>filenode</firstterm> number,
which can be found in <structname>pg_class</structname>.<structfield>relfilenode</structfield>. But
for temporary relations, the file name is of the form
<literal>t<replaceable>BBB</replaceable>_<replaceable>FFF</replaceable></literal>, where <replaceable>BBB</replaceable>
is the backend ID of the backend which created the file, and <replaceable>FFF</replaceable>
is the filenode number.  In either case, in addition to the main file (a/k/a
main fork), each table and index has a <firstterm>free space map</firstterm> (see <xref
linkend="storage-fsm"/>), which stores information about free space available in
the relation.  The free space map is stored in a file named with the filenode
number plus the suffix <literal>_fsm</literal>.  Tables also have a
<firstterm>visibility map</firstterm>, stored in a fork with the suffix <literal>_vm</literal>,
to track which pages are known to have no dead tuples.  The visibility map is
described further in <xref linkend="storage-vm"/>.  Unlogged tables and indexes
have a third fork, known as the initialization fork, which is stored in a fork
with the suffix <literal>_init</literal> (see <xref linkend="storage-init"/>).
-->
各テーブルおよびインデックスは別個のファイルに格納されます。
通常のリレーションでは、これらのファイル名はテーブルまたはインデックスの<firstterm>ファイルノード</firstterm>番号となります。
ファイルノード番号は<structname>pg_class</structname>.<structfield>relfilenode</structfield>内で見つけられます。
しかし一時的なリレーションでは、ファイル名は<literal>t<replaceable>BBB</replaceable>_<replaceable>FFF</replaceable></literal>という形になります。
ここで<replaceable>BBB</replaceable>はファイルを生成したバックエンドのバックエンドID、<replaceable>FFF</replaceable>はファイルノード番号です。
どちらの場合でも、主ファイル（いわゆる主フォーク）に加え、それぞれのテーブルとインデックスはリレーションに利用できる空き領域についての情報を格納する<firstterm>空き領域マップ</firstterm>（<xref linkend="storage-fsm"/>参照）を持ちます。
空き領域マップはファイルノード番号に接尾辞<literal>_fsm</literal>がついた名前のファイルに格納されます。
テーブルは同時に、どのページが無効なタプルを持っていないと判断できるように追跡する<firstterm>可視性マップ</firstterm>を持ち、フォークに接尾辞<literal>_vm</literal>を付けたファイルに格納します。
可視性マップは<xref linkend="storage-vm"/>でより詳しく解説します。
ログを取らないテーブルとインデックスは、初期化フォークという第３のフォークを持ち、フォークに接尾辞<literal>_init</literal>を付けたファイルに格納します（<xref linkend="storage-init"/>参照）。
</para>

<caution>
<para>
<!--
Note that while a table's filenode often matches its OID, this is
<emphasis>not</emphasis> necessarily the case; some operations, like
<command>TRUNCATE</command>, <command>REINDEX</command>, <command>CLUSTER</command> and some forms
of <command>ALTER TABLE</command>, can change the filenode while preserving the OID.
Avoid assuming that filenode and table OID are the same.
Also, for certain system catalogs including <structname>pg_class</structname> itself,
<structname>pg_class</structname>.<structfield>relfilenode</structfield> contains zero.  The
actual filenode number of these catalogs is stored in a lower-level data
structure, and can be obtained using the <function>pg_relation_filenode()</function>
function.
-->
テーブルにおけるファイルノード番号とOIDは多くの場合一致しますが、常に一致するとは<emphasis>限らない</emphasis>ことに注意してください。
<command>TRUNCATE</command>、<command>REINDEX</command>、<command>CLUSTER</command>等のいくつかの操作、および<command>ALTER TABLE</command>におけるいくつかの構文は、OIDを保持したままファイルノード番号を変更できます。
ファイルノード番号とテーブルOIDが同一であると仮定しないでください。
また<structname>pg_class</structname>自身を含む特定のシステムカタログにおいて、<structname>pg_class</structname>.<structfield>relfilenode</structfield>はゼロを持ちます。
これらのカタログの実際のファイルノード番号は低レベルなデータ構造内に保管されており、<function>pg_relation_filenode()</function>関数を使用して入手できます。
</para>
</caution>

<para>
<!--
When a table or index exceeds 1 GB, it is divided into gigabyte-sized
<firstterm>segments</firstterm>.  The first segment's file name is the same as the
filenode; subsequent segments are named filenode.1, filenode.2, etc.
This arrangement avoids problems on platforms that have file size limitations.
(Actually, 1 GB is just the default segment size.  The segment size can be
adjusted using the configuration option <option>&#045;&#045;with-segsize</option>
when building <productname>PostgreSQL</productname>.)
In principle, free space map and visibility map forks could require multiple
segments as well, though this is unlikely to happen in practice.
-->
テーブルまたはインデックスが１ギガバイトを超えると、ギガバイト単位の<firstterm>セグメント</firstterm>に分割されます。
最初のセグメントのファイル名はファイルノード番号と同一であり、それ以降は、ファイルノード番号.1、ファイルノード番号.2等の名称になります。
この配置法によってファイル容量に制限のあるプラットフォームにおける問題を回避します。
（実際、１ギガバイトは単なるデフォルトのセグメント容量です。
セグメント容量は<productname>PostgreSQL</productname>を構築する際、<option>--with-segsize</option>設定オプションを使用して調整することができます。)
原理上、空き領域マップと可視性マップのフォークにおいても複数のセグメントも必要とする可能性がありますが、実際のところは起こりそうにありません。
</para>

<para>
<!--
A table that has columns with potentially large entries will have an
associated <firstterm>TOAST</firstterm> table, which is used for out-of-line storage of
field values that are too large to keep in the table rows proper.
<structname>pg_class</structname>.<structfield>reltoastrelid</structfield> links from a table to
its <acronym>TOAST</acronym> table, if any.
See <xref linkend="storage-toast"/> for more information.
-->
項目が大きくなりそうな列を持ったテーブルは、連携した<firstterm>TOAST</firstterm>テーブルを保有する可能性があります。
TOASTテーブルは、テーブル行の中には大き過ぎて適切に保持できないフィールド値を行の外部に格納するために使用されます。
<acronym>TOAST</acronym>テーブルが存在する時、<structname>pg_class</structname>.<structfield>reltoastrelid</structfield>は元のテーブルと<acronym>TOAST</acronym>テーブルを結びつけます。
<xref linkend="storage-toast"/>を参照してください。
</para>

<para>
<!--
The contents of tables and indexes are discussed further in
<xref linkend="storage-page-layout"/>.
-->
テーブルおよびインデックスの内容は、<xref linkend="storage-page-layout"/>においてさらに考察されています。
</para>

<para>
<!--
Tablespaces make the scenario more complicated.  Each user-defined tablespace
has a symbolic link inside the <varname>PGDATA</varname><filename>/pg_tblspc</filename>
directory, which points to the physical tablespace directory (i.e., the
location specified in the tablespace's <command>CREATE TABLESPACE</command> command).
This symbolic link is named after
the tablespace's OID.  Inside the physical tablespace directory there is
a subdirectory with a name that depends on the <productname>PostgreSQL</productname>
server version, such as <literal>PG_9.0_201008051</literal>.  (The reason for using
this subdirectory is so that successive versions of the database can use
the same <command>CREATE TABLESPACE</command> location value without conflicts.)
Within the version-specific subdirectory, there is
a subdirectory for each database that has elements in the tablespace, named
after the database's OID.  Tables and indexes are stored within that
directory, using the filenode naming scheme.
The <literal>pg_default</literal> tablespace is not accessed through
<filename>pg_tblspc</filename>, but corresponds to
<varname>PGDATA</varname><filename>/base</filename>.  Similarly, the <literal>pg_global</literal>
tablespace is not accessed through <filename>pg_tblspc</filename>, but corresponds to
<varname>PGDATA</varname><filename>/global</filename>.
-->
テーブル空間は状況をさらに複雑にします。
ユーザが定義したテーブル空間はそれぞれ、<varname>PGDATA</varname><filename>/pg_tblspc</filename>ディレクトリ内に物理的なテーブル空間ディレクトリ（つまりそのテーブル空間の<command>CREATE TABLESPACE</command>コマンドで指定された場所）を指し示す、シンボリックリンクを持ちます。
シンボリックリンクの名称はテーブル空間のOIDとなります。
物理的テーブル空間ディレクトリの内部では、<literal>PG_9.0_201008051</literal>などの<productname>PostgreSQL</productname>サーバのバージョンに依存した名前のサブディレクトリが存在します。
（このサブディレクトリを使用する理由は、競合することなく<command>CREATE TABLESPACE</command>で指定する場所と同じものを将来のバージョンのデータベースでも使用できるようにするためです。）
このバージョン固有のサブディレクトリの内部では、テーブル空間に要素を持つデータベースごとに、データベースOIDをディレクトリ名としたサブディレクトリが存在します。
テーブルとインデックスは、ファイルノードの命名の規定に従って、そのディレクトリ内に格納されます。
<literal>pg_default</literal>テーブル空間は <filename>pg_tblspc</filename>を通してアクセスされるのではなく、<varname>PGDATA</varname><filename>/base</filename>と連携します。
同様に、<literal>pg_global</literal>テーブル空間は<filename>pg_tblspc</filename>を通してアクセスされるのではなく、<varname>PGDATA</varname><filename>/global</filename>と連携します。
</para>

<para>
<!--
The <function>pg_relation_filepath()</function> function shows the entire path
(relative to <varname>PGDATA</varname>) of any relation.  It is often useful
as a substitute for remembering many of the above rules.  But keep in
mind that this function just gives the name of the first segment of the
main fork of the relation &mdash; you may need to append a segment number
and/or <literal>_fsm</literal>, <literal>_vm</literal>, or <literal>_init</literal> to find all
the files associated with the relation.
-->
<function>pg_relation_filepath()</function>関数は任意のリレーションの(<varname>PGDATA</varname>から相対的な)パス全体を示します。
これは上の規則の多くを記憶する必要がありませんので、しばしば有用です。
しかし、この関数がリレーションの主フォークの最初のセグメントの名前だけを返すことに注意して下さい。
リレーションに関したすべてのファイルを見つけるためにセグメント番号や<literal>_fsm</literal>や<literal>_vm</literal>、<literal>_init</literal>を追加する必要があるかもしれません。
</para>

<para>
<!--
Temporary files (for operations such as sorting more data than can fit in
memory) are created within <varname>PGDATA</varname><filename>/base/pgsql_tmp</filename>,
or within a <filename>pgsql_tmp</filename> subdirectory of a tablespace directory
if a tablespace other than <literal>pg_default</literal> is specified for them.
The name of a temporary file has the form
<filename>pgsql_tmp<replaceable>PPP</replaceable>.<replaceable>NNN</replaceable></filename>,
where <replaceable>PPP</replaceable> is the PID of the owning backend and
<replaceable>NNN</replaceable> distinguishes different temporary files of that backend.
-->
一時ファイル（メモリ内に収まりきらないデータのソートなどの操作用）は<varname>PGDATA</varname><filename>/base/pgsql_tmp</filename>内、または、<literal>pg_default</literal>以外のテーブル空間が指定されていた場合はテーブル空間ディレクトリ下の<filename>pgsql_tmp</filename>サブディレクトリ内に作成されます。
一時ファイルの名前は<filename>pgsql_tmp<replaceable>PPP</replaceable>.<replaceable>NNN</replaceable></filename>という形式です。
ここで、<replaceable>PPP</replaceable>は所有するバックエンドのPIDであり、<replaceable>NNN</replaceable>で同一バックエンドで作成された別の一時ファイルと区別します。
</para>

</sect1>

<sect1 id="storage-toast">

<title>TOAST</title>

    <indexterm>
     <primary>TOAST</primary>
    </indexterm>
<!--
    <indexterm><primary>sliced bread</primary><see>TOAST</see></indexterm>
-->
    <indexterm><primary>スライスパン</primary><see>TOAST</see></indexterm>

<para>
<!--
This section provides an overview of <acronym>TOAST</acronym> (The
Oversized-Attribute Storage Technique).
-->
本節では<acronym>TOAST</acronym>（過大属性格納技法：The Oversized-Attribute Storage Technique）の概要について説明します。
</para>

<para>
<!--
<productname>PostgreSQL</productname> uses a fixed page size (commonly
8 kB), and does not allow tuples to span multiple pages.  Therefore, it is
not possible to store very large field values directly.  To overcome
this limitation, large field values are compressed and/or broken up into
multiple physical rows.  This happens transparently to the user, with only
small impact on most of the backend code.  The technique is affectionately
known as <acronym>TOAST</acronym> (or <quote>the best thing since sliced bread</quote>).
The <acronym>TOAST</acronym> infrastructure is also used to improve handling of
large data values in-memory.
-->
<productname>PostgreSQL</productname>は固定長のページサイズ（通常8キロバイト）を使用し、複数ページにまたがるタプルを許しません。
そのため、大規模なフィールド値を直接格納できません。
この限界を克服するため、大規模なフィールド値を圧縮したり、複数の物理的な行に分割したりしています。
これはユーザからは透過的に発生し、また、バックエンドのコード全体には小さな影響しか与えません。
この技法は<acronym>TOAST</acronym>（または<quote>パンをスライスして以来最善のもの</quote>）という愛称で呼ばれます。
[訳注：TOASTはパンのトーストと綴りが同じなので、スライスしたパンを美味しく食べる方法に掛けて洒落ています。]
<acronym>TOAST</acronym>の基盤は大きなデータ値のインメモリで処理の改善にも使用されています。
</para>

<para>
<!--
Only certain data types support <acronym>TOAST</acronym> &mdash; there is no need to
impose the overhead on data types that cannot produce large field values.
To support <acronym>TOAST</acronym>, a data type must have a variable-length
(<firstterm>varlena</firstterm>) representation, in which, ordinarily, the first
four-byte word of any stored value contains the total length of the value in
bytes (including itself).  <acronym>TOAST</acronym> does not constrain the rest
of the data type's representation.  The special representations collectively
called <firstterm><acronym>TOAST</acronym>ed values</firstterm> work by modifying or
reinterpreting this initial length word.  Therefore, the C-level functions
supporting a <acronym>TOAST</acronym>-able data type must be careful about how they
handle potentially <acronym>TOAST</acronym>ed input values: an input might not
actually consist of a four-byte length word and contents until after it's
been <firstterm>detoasted</firstterm>.  (This is normally done by invoking
<function>PG_DETOAST_DATUM</function> before doing anything with an input value,
but in some cases more efficient approaches are possible.
See <xref linkend="xtypes-toast"/> for more detail.)
-->
一部のデータ型のみが<acronym>TOAST</acronym>をサポートします。
大規模なフィールド値を生成することがないデータ型にオーバーヘッドを負わせる必要はありません。
<acronym>TOAST</acronym>をサポートするためには、データ型は可変長（<firstterm>varlena</firstterm>）表現を持たなければなりません。
通常は、格納する値の最初の4バイトワードには値の長さ（このワード自体を含む）がバイト単位で含まれます。
<acronym>TOAST</acronym>は残りのデータ型の表現について制限しません。
<firstterm><acronym>TOAST</acronym>化された値</firstterm>として集合的に呼ばれる特別な表現は、この先頭の長さのワードを更新または再解釈することで動作します。
したがって、<acronym>TOAST</acronym>可能なデータ型をサポートするC言語関数は、潜在的に<acronym>TOAST</acronym>化されている入力値の扱い方に注意しなければなりません。
つまり、入力が<firstterm>TOAST解除</firstterm>されなければ、それは実際には4バイトの長さのワードと内容から構成されていないかもしれないのです。
（通常これは、入力に対して何か作業をする前に<function>PG_DETOAST_DATUM</function>を呼び出すことで行われますが、もっと効率的な方法が可能な場合もあります
詳しくは<xref linkend="xtypes-toast"/>を参照してください）。
</para>

<para>
<!--
<acronym>TOAST</acronym> usurps two bits of the varlena length word (the high-order
bits on big-endian machines, the low-order bits on little-endian machines),
thereby limiting the logical size of any value of a <acronym>TOAST</acronym>-able
data type to 1 GB (2<superscript>30</superscript> - 1 bytes).  When both bits are zero,
the value is an ordinary un-<acronym>TOAST</acronym>ed value of the data type, and
the remaining bits of the length word give the total datum size (including
length word) in bytes.  When the highest-order or lowest-order bit is set,
the value has only a single-byte header instead of the normal four-byte
header, and the remaining bits of that byte give the total datum size
(including length byte) in bytes.  This alternative supports space-efficient
storage of values shorter than 127 bytes, while still allowing the data type
to grow to 1 GB at need.  Values with single-byte headers aren't aligned on
any particular boundary, whereas values with four-byte headers are aligned on
at least a four-byte boundary; this omission of alignment padding provides
additional space savings that is significant compared to short values.
As a special case, if the remaining bits of a single-byte header are all
zero (which would be impossible for a self-inclusive length), the value is
a pointer to out-of-line data, with several possible alternatives as
described below.  The type and size of such a <firstterm>TOAST pointer</firstterm>
are determined by a code stored in the second byte of the datum.
Lastly, when the highest-order or lowest-order bit is clear but the adjacent
bit is set, the content of the datum has been compressed and must be
decompressed before use.  In this case the remaining bits of the four-byte
length word give the total size of the compressed datum, not the
original data.  Note that compression is also possible for out-of-line data
but the varlena header does not tell whether it has occurred &mdash;
the content of the <acronym>TOAST</acronym> pointer tells that, instead.
-->
<acronym>TOAST</acronym>はvarlenaの長さワードの2ビット(ビッグエンディアンのマシンでは上位ビット、リトルエンディアンのマシンでは下位ビット)を勝手に使用します。
そのため、すべての<acronym>TOAST</acronym>可能なデータ型の値の論理サイズは1ギガバイト（2<superscript>30</superscript> - 1バイト）までになります。
両ビットが0の場合、値はそのデータ型の普通の<acronym>TOAST</acronym>化されていない値となり、長さワードの残りのビットはデータの（長さワードを含む）総サイズ（バイト単位）となります。
上位側または下位側のどちらか片方のビットが設定された場合、値は通常の4バイトのヘッダを持たず1バイトのヘッダを持ちます。
また、そのバイトの残りビットはデータの（長さワードを含む）総サイズ（バイト単位）となります。
この方式により、127バイトより短い値の効率的な格納をサポートする一方で、データ型が必要なら1GBにまで大きくなることを可能にしています。
1バイトのヘッダを持つ値は特定の境界に整列されませんが、4バイトのヘッダを持つ値は少なくとも4バイト境界の上に整列されます。
このように整列のためのパディングを省略することで、短い値と比べて重要な追加のスペース節約ができます。
特殊な状況として、1バイトのヘッダの残りビットがすべて0（自身の長さを含む場合はありえません）の場合、その値は行外データへのポインタで、以下に述べるようにいくつかの可能性があります。
そのような<firstterm>TOASTポインタ</firstterm>の型とサイズはデータの2番目のバイトに格納されるコードによって決定されます。
最後に上位側または下位側のビットが0で隣のビットが設定されている場合、データの内容は圧縮され、使用前に伸長しなければなりません。
この場合、4バイトの長さワードの残りビットは元データのサイズではなく圧縮したデータの総サイズになります。
圧縮が行外データでも起こりえますが、varlenaヘッダには圧縮されているかどうかについての情報がないことに注意してください。
その代わり<acronym>TOAST</acronym>ポインタの内容にこの情報が含まれています。
</para>

<para>
<!--
As mentioned, there are multiple types of <acronym>TOAST</acronym> pointer datums.
The oldest and most common type is a pointer to out-of-line data stored in
a <firstterm><acronym>TOAST</acronym> table</firstterm> that is separate from, but
associated with, the table containing the <acronym>TOAST</acronym> pointer datum
itself.  These <firstterm>on-disk</firstterm> pointer datums are created by the
<acronym>TOAST</acronym> management code (in <filename>access/heap/tuptoaster.c</filename>)
when a tuple to be stored on disk is too large to be stored as-is.
Further details appear in <xref linkend="storage-toast-ondisk"/>.
Alternatively, a <acronym>TOAST</acronym> pointer datum can contain a pointer to
out-of-line data that appears elsewhere in memory.  Such datums are
necessarily short-lived, and will never appear on-disk, but they are very
useful for avoiding copying and redundant processing of large data values.
Further details appear in <xref linkend="storage-toast-inmemory"/>.
-->
前に触れたように、<acronym>TOAST</acronym>ポインタデータにはいくつかの型があります。
最も古くて一般的な型は<firstterm><acronym>TOAST</acronym>テーブル</firstterm>に格納されている行外データへのポインタです。
<acronym>TOAST</acronym>テーブルは、<acronym>TOAST</acronym>ポインタデータ自体を含むテーブルとは別の、しかし関連付けられるテーブルです。
これらの<firstterm>ディスク上</firstterm>のポインタデータは、ディスク上に格納されるタプルが、そのまま格納するには大きすぎる時に、<acronym>TOAST</acronym>管理コード（<filename>access/heap/tuptoaster.c</filename>にあります）によって作られます。
更なる詳細は<xref linkend="storage-toast-ondisk"/>に記述されています。
あるいは<acronym>TOAST</acronym>ポインタデータは、メモリ内のどこかにある行外データへのポインタのこともあります。
そのようなデータは短命で、ディスク上に現れることは決してありませんが、大きなデータ値を複製し、余分な処理をするのを避けるために有用です。
更なる詳細は<xref linkend="storage-toast-inmemory"/>に記述されています。
</para>

<para>
<!--
The compression technique used for either in-line or out-of-line compressed
data is a fairly simple and very fast member
of the LZ family of compression techniques.  See
<filename>src/common/pg_lzcompress.c</filename> for the details.
-->
行内あるいは行外の圧縮データで使用される圧縮技術は、LZ系の圧縮技術の1つで単純かつ非常に高速なものです。
詳細は<filename>src/common/pg_lzcompress.c</filename>を参照してください。
</para>

<sect2 id="storage-toast-ondisk">
<!--
 <title>Out-of-line, on-disk TOAST storage</title>
-->
 <title>行外ディスク上のTOAST格納</title>

<para>
<!--
If any of the columns of a table are <acronym>TOAST</acronym>-able, the table will
have an associated <acronym>TOAST</acronym> table, whose OID is stored in the table's
<structname>pg_class</structname>.<structfield>reltoastrelid</structfield> entry.  On-disk
<acronym>TOAST</acronym>ed values are kept in the <acronym>TOAST</acronym> table, as
described in more detail below.
-->
テーブルの列に1つでも<acronym>TOAST</acronym>可能なものがあれば、そのテーブルには連携した<acronym>TOAST</acronym>テーブルがあり、そのOIDがテーブルの<structname>pg_class</structname>.<structfield>reltoastrelid</structfield>エントリに格納されます。
ディスク上の<acronym>TOAST</acronym>化された値は以下で詳しく説明する通り、<acronym>TOAST</acronym>テーブルに保持されます。
</para>

<para>
<!--
Out-of-line values are divided (after compression if used) into chunks of at
most <symbol>TOAST_MAX_CHUNK_SIZE</symbol> bytes (by default this value is chosen
so that four chunk rows will fit on a page, making it about 2000 bytes).
Each chunk is stored as a separate row in the <acronym>TOAST</acronym> table
belonging to the owning table.  Every
<acronym>TOAST</acronym> table has the columns <structfield>chunk_id</structfield> (an OID
identifying the particular <acronym>TOAST</acronym>ed value),
<structfield>chunk_seq</structfield> (a sequence number for the chunk within its value),
and <structfield>chunk_data</structfield> (the actual data of the chunk).  A unique index
on <structfield>chunk_id</structfield> and <structfield>chunk_seq</structfield> provides fast
retrieval of the values.  A pointer datum representing an out-of-line on-disk
<acronym>TOAST</acronym>ed value therefore needs to store the OID of the
<acronym>TOAST</acronym> table in which to look and the OID of the specific value
(its <structfield>chunk_id</structfield>).  For convenience, pointer datums also store the
logical datum size (original uncompressed data length) and physical stored size
(different if compression was applied).  Allowing for the varlena header bytes,
the total size of an on-disk <acronym>TOAST</acronym> pointer datum is therefore 18
bytes regardless of the actual size of the represented value.
-->
行外の値は（圧縮される場合は圧縮後に）最大<literal>TOAST_MAX_CHUNK_SIZE</literal>バイトの塊に分割されます
（デフォルトではこの値は4チャンク行が1ページに収まり、およそ2000バイトになるように選ばれます）。
各塊は、データを持つテーブルと連携する<acronym>TOAST</acronym>テーブル内に個別の行として格納されます。
すべての<acronym>TOAST</acronym>テーブルは<structfield>chunk_id</structfield>列（特定の<acronym>TOAST</acronym>化された値を識別するOID）、<structfield>chunk_seq</structfield>列（値の塊に対する連番）、<structfield>chunk_data</structfield>（塊の実際のデータ）列を持ちます。
<structfield>chunk_id</structfield>と<structfield>chunk_seq</structfield>に対する一意性インデックスは値の抽出を高速化します。
したがって、行外のディスク上の<acronym>TOAST</acronym>化された値を示すポインタデータには、検索先となる<acronym>TOAST</acronym>テーブルのOIDと指定した値のOID(<structfield>chunk_id</structfield>)を格納しなければなりません。
簡便性のために、ポインタデータには論理データサイズ（元々の非圧縮のデータ長）と物理的な格納サイズ（圧縮時には異なります）も格納されます。
varlenaヘッダバイトに収納するためにディスク上の<acronym>TOAST</acronym>ポインタデータの総サイズは、表現される値の実サイズに関係なく、18バイトになります。
</para>

<para>
<!--
The <acronym>TOAST</acronym> management code is triggered only
when a row value to be stored in a table is wider than
<symbol>TOAST_TUPLE_THRESHOLD</symbol> bytes (normally 2 kB).
The <acronym>TOAST</acronym> code will compress and/or move
field values out-of-line until the row value is shorter than
<symbol>TOAST_TUPLE_TARGET</symbol> bytes (also normally 2 kB, adjustable)
or no more gains can be had.  During an UPDATE
operation, values of unchanged fields are normally preserved as-is; so an
UPDATE of a row with out-of-line values incurs no <acronym>TOAST</acronym> costs if
none of the out-of-line values change.
-->
<acronym>TOAST</acronym>管理のコードは、テーブル内に格納される値が<symbol>TOAST_TUPLE_THRESHOLD</symbol>バイト（通常2キロバイト）を超える時にのみ実行されます。
<acronym>TOAST</acronym>コードは、行の値が<symbol>TOAST_TUPLE_TARGET</symbol>バイト（こちらも通常2キロバイト、調整可能）より小さくなるかそれ以上の縮小ができなくなるまで、フィールド値の圧縮や行外への移動を行います。
更新操作中、変更されない値は通常そのまま残ります。
行外の値を持つ行の更新では、行外の値の変更がなければ<acronym>TOAST</acronym>するコストはかかりません。
</para>

<para>
<!--
The <acronym>TOAST</acronym> management code recognizes four different strategies
for storing <acronym>TOAST</acronym>-able columns on disk:
-->
<acronym>TOAST</acronym>管理のコードでは、ディスク上に<acronym>TOAST</acronym>可能な列を格納するために、以下の4つの異なる戦略を認識します。

   <itemizedlist>
    <listitem>
     <para>
<!--
      <literal>PLAIN</literal> prevents either compression or
      out-of-line storage; furthermore it disables use of single-byte headers
      for varlena types.
      This is the only possible strategy for
      columns of non-<acronym>TOAST</acronym>-able data types.
-->
<literal>PLAIN</literal>は圧縮や行外の格納を防止します。
さらにvarlena型での単一バイトヘッダの使用を無効にします。
これは<acronym>TOAST</acronym>化不可能のデータ型の列に対してのみ取り得る戦略です。
     </para>
    </listitem>
    <listitem>
     <para>
<!--
      <literal>EXTENDED</literal> allows both compression and out-of-line
      storage.  This is the default for most <acronym>TOAST</acronym>-able data types.
      Compression will be attempted first, then out-of-line storage if
      the row is still too big.
-->
<literal>EXTENDED</literal>では、圧縮と行外の格納を許します。
これはほとんどの<acronym>TOAST</acronym>可能のデータ型のデフォルトです。
圧縮がまず行われ、それでも行が大き過ぎるのであれば行外に格納します。
     </para>
    </listitem>
    <listitem>
     <para>
<!--
      <literal>EXTERNAL</literal> allows out-of-line storage but not
      compression.  Use of <literal>EXTERNAL</literal> will
      make substring operations on wide <type>text</type> and
      <type>bytea</type> columns faster (at the penalty of increased storage
      space) because these operations are optimized to fetch only the
      required parts of the out-of-line value when it is not compressed.
-->
<literal>EXTERNAL</literal>は非圧縮の行外格納を許します。
<literal>EXTERNAL</literal>を使用すると、<type>text</type>と<type>bytea</type>列全体に対する部分文字列操作が高速化されます。
こうした操作は非圧縮の行外の値から必要な部分を取り出す時に最適化されるためです
（格納領域が増加するという欠点があります）。
     </para>
    </listitem>
    <listitem>
     <para>
<!--
      <literal>MAIN</literal> allows compression but not out-of-line
      storage.  (Actually, out-of-line storage will still be performed
      for such columns, but only as a last resort when there is no other
      way to make the row small enough to fit on a page.)
-->
<literal>MAIN</literal>は圧縮を許しますが、行外の格納はできません
（実際にはこうした列についても行外の格納は行われます。
しかし、他に行を縮小させページに合わせる方法がない場合の最後の手段としてのみです）。
     </para>
    </listitem>
   </itemizedlist>

<!--
Each <acronym>TOAST</acronym>-able data type specifies a default strategy for columns
of that data type, but the strategy for a given table column can be altered
with <link linkend="sql-altertable"><command>ALTER TABLE ... SET STORAGE</command></link>.
-->
<acronym>TOAST</acronym>可能なデータ型はそれぞれ、そのデータ型の列用のデフォルトの戦略を指定します。
しかし<link linkend="sql-altertable"><command>ALTER TABLE ... SET STORAGE</command></link>を使用して、あるテーブル列の戦略を変更することができます。
</para>

<para>
<!--
<symbol>TOAST_TUPLE_TARGET</symbol> can be adjusted for each table using
<link linkend="sql-altertable"><command>ALTER TABLE ... SET (toast_tuple_target = N)</command></link>
-->
<symbol>TOAST_TUPLE_TARGET</symbol>は<link linkend="sql-altertable"><command>ALTER TABLE ... SET (toast_tuple_target = N)</command></link>を使って各テーブルで調整できます。
</para>

<para>
<!--
This scheme has a number of advantages compared to a more straightforward
approach such as allowing row values to span pages.  Assuming that queries are
usually qualified by comparisons against relatively small key values, most of
the work of the executor will be done using the main row entry. The big values
of <acronym>TOAST</acronym>ed attributes will only be pulled out (if selected at all)
at the time the result set is sent to the client. Thus, the main table is much
smaller and more of its rows fit in the shared buffer cache than would be the
case without any out-of-line storage. Sort sets shrink also, and sorts will
more often be done entirely in memory. A little test showed that a table
containing typical HTML pages and their URLs was stored in about half of the
raw data size including the <acronym>TOAST</acronym> table, and that the main table
contained only about 10% of the entire data (the URLs and some small HTML
pages). There was no run time difference compared to an un-<acronym>TOAST</acronym>ed
comparison table, in which all the HTML pages were cut down to 7 kB to fit.
-->
この機構には、ページをまたがる行の値を許可するといった素直な手法に比べて多くの利点があります。
通常問い合わせは比較的小さなキー値に対する比較で条件付けされるものと仮定すると、エクゼキュータの仕事のほとんどは主だった行の項目を使用して行われることになります。
<acronym>TOAST</acronym>化属性の大規模な値は、（それが選択されている時）結果集合をクライアントに戻す時に引き出されるだけです。
このため、主テーブルは行外の格納を使用しない場合に比べて、かなり小さくなり、その行は共有バッファキャッシュにより合うようになります。
ソート集合もまた小さくなり、ソートが完全にメモリ内で行われる頻度が高くなります。
小規模な試験結果ですが、典型的なHTMLページとそのURLを持つテーブルでは、<acronym>TOAST</acronym>テーブルを含め、元々のデータサイズのおよそ半分で格納でき、さらに、主テーブルには全体のデータのおよそ10%のみ（URLと一部の小さなHTMLページ）が格納されました。
すべてのHTMLページを7キロバイト程度に切り詰めた<acronym>TOAST</acronym>化されない比較用テーブルと比べ、実行時間に違いはありませんでした。
</para>

</sect2>

<sect2 id="storage-toast-inmemory">
<!--
 <title>Out-of-line, in-memory TOAST storage</title>
-->
 <title>行外インメモリのTOAST格納</title>

<para>
<!--
<acronym>TOAST</acronym> pointers can point to data that is not on disk, but is
elsewhere in the memory of the current server process.  Such pointers
obviously cannot be long-lived, but they are nonetheless useful.  There
are currently two sub-cases:
pointers to <firstterm>indirect</firstterm> data and
pointers to <firstterm>expanded</firstterm> data.
-->
<acronym>TOAST</acronym>ポインタは、ディスク上にあるデータだけでなく、現在のサーバプロセスのメモリ内の場所を指すこともできます。
そのようなポインタは明らかに短命ですが、それでも有用です。
現在のところ、<firstterm>間接</firstterm>データへのポインタと、<firstterm>展開</firstterm>データへのポインタの2つのケースがあります。
</para>

<para>
<!--
Indirect <acronym>TOAST</acronym> pointers simply point at a non-indirect varlena
value stored somewhere in memory.  This case was originally created merely
as a proof of concept, but it is currently used during logical decoding to
avoid possibly having to create physical tuples exceeding 1 GB (as pulling
all out-of-line field values into the tuple might do).  The case is of
limited use since the creator of the pointer datum is entirely responsible
that the referenced data survives for as long as the pointer could exist,
and there is no infrastructure to help with this.
-->
間接<acronym>TOAST</acronym>ポインタは、単にメモリ上のどこかに格納されている間接的でないvarlena値を指すだけです。
このケースは元々は単なる概念実証として作られたのですが、現在はロジカルデコーディング時に1GBを越える物理的タプルを作成する可能性を防ぐために使用されています。
（すべての行外フィールド値をタプルに持ってこようとすると、そうなるかもしれません。）
このケースでは、ポインタデータの作成者はポインタが存在可能な限り参照データが存在し続けることに全責任を負うため、利用が限られ、またこれを支援するための基盤もありません。
</para>

<para>
<!--
Expanded <acronym>TOAST</acronym> pointers are useful for complex data types
whose on-disk representation is not especially suited for computational
purposes.  As an example, the standard varlena representation of a
<productname>PostgreSQL</productname> array includes dimensionality information, a
nulls bitmap if there are any null elements, then the values of all the
elements in order.  When the element type itself is variable-length, the
only way to find the <replaceable>N</replaceable>'th element is to scan through all the
preceding elements.  This representation is appropriate for on-disk storage
because of its compactness, but for computations with the array it's much
nicer to have an <quote>expanded</quote> or <quote>deconstructed</quote>
representation in which all the element starting locations have been
identified.  The <acronym>TOAST</acronym> pointer mechanism supports this need by
allowing a pass-by-reference Datum to point to either a standard varlena
value (the on-disk representation) or a <acronym>TOAST</acronym> pointer that
points to an expanded representation somewhere in memory.  The details of
this expanded representation are up to the data type, though it must have
a standard header and meet the other API requirements given
in <filename>src/include/utils/expandeddatum.h</filename>.  C-level functions
working with the data type can choose to handle either representation.
Functions that do not know about the expanded representation, but simply
apply <function>PG_DETOAST_DATUM</function> to their inputs, will automatically
receive the traditional varlena representation; so support for an expanded
representation can be introduced incrementally, one function at a time.
-->
展開<acronym>TOAST</acronym>ポインタは、ディスク上の表現が計算目的にあまり適さない複雑なデータ型で有用です。
例えば<productname>PostgreSQL</productname>の配列の標準varlena表現には、次元の情報、NULLの要素があればNULLのビットマップ、そしてすべての要素の値が順番どおりに含まれます。
要素型自体が可変長だと、<replaceable>N</replaceable>番目の要素を探す唯一の方法は前にある要素のすべてをスキャンすることです。
この表現は、そのサイズの小ささからディスク上の記録には適していますが、配列を使った計算では、すべての要素の開始位置が特定されている<quote>展開</quote>または<quote>解体</quote>された表現があるとずっと良いです。
<acronym>TOAST</acronym>ポインタの機構では、参照渡しのデータが、標準のvarlena値（ディスク上の表現）あるいはメモリ上のどこかにある展開表現を指す<acronym>TOAST</acronym>ポインタを指すことを許すことで、このニーズに応えています。
この展開表現の詳細はデータ型に依存しますが、標準ヘッダを持ち、<filename>src/include/utils/expandeddatum.h</filename>にある他のAPIの要求を満たす必要があります。
データ型を処理するc言語の関数は、どちらかの表現を扱うことを選ぶことができます。
展開表現を認識せず、入力データに単に<function>PG_DETOAST_DATUM</function>を適用するだけの関数は、自動的に伝統的なvarlena表現を受け取ります。
従って、展開表現のサポートは徐々に、1回に1つの関数だけ導入することができます。
</para>

<para>
<!--
<acronym>TOAST</acronym> pointers to expanded values are further broken down
into <firstterm>read-write</firstterm> and <firstterm>read-only</firstterm> pointers.
The pointed-to representation is the same either way, but a function that
receives a read-write pointer is allowed to modify the referenced value
in-place, whereas one that receives a read-only pointer must not; it must
first create a copy if it wants to make a modified version of the value.
This distinction and some associated conventions make it possible to avoid
unnecessary copying of expanded values during query execution.
-->
展開された値への<acronym>TOAST</acronym>ポインタは、さらに<firstterm>読み書き</firstterm>のポインタと<firstterm>読み取りのみ</firstterm>のポインタに分類されます。
指された先の表現はどちらでも同じですが、読み書きのポインタを受け取った関数は、そこにある参照値を変更できるのに対し、読み取りのみのポインタを受け取った関数では変更が許されないため、値を変更したバージョンを作りたければ、まずその複製を作る必要があります。
この区別と、関連したいくつかの慣習により、問い合わせの実行時に展開された値を不必要に複製するのを避けることが可能になります。
</para>

<para>
<!--
For all types of in-memory <acronym>TOAST</acronym> pointer, the <acronym>TOAST</acronym>
management code ensures that no such pointer datum can accidentally get
stored on disk.  In-memory <acronym>TOAST</acronym> pointers are automatically
expanded to normal in-line varlena values before storage &mdash; and then
possibly converted to on-disk <acronym>TOAST</acronym> pointers, if the containing
tuple would otherwise be too big.
-->
すべてのタイプのインメモリの<acronym>TOAST</acronym>ポインタについて、<acronym>TOAST</acronym>管理のコードはそのようなポインタデータが偶然、ディスクに保存されてしまうことが決して起こらないようにします。
インメモリの<acronym>TOAST</acronym>ポインタは保存される前に自動的に展開されて通常の行内のvarlena値になります。
その後、含んでいるタプルが大きすぎるような時には、ディスク上の<acronym>TOAST</acronym>ポインタに変換されることもあります。
</para>

</sect2>

</sect1>

<sect1 id="storage-fsm">

<!--
<title>Free Space Map</title>
-->
<title>空き領域マップ</title>

<indexterm>
<!--
 <primary>Free Space Map</primary>
-->
 <primary>空き領域マップ</primary>
</indexterm>
<!--
<indexterm><primary>FSM</primary><see>Free Space Map</see></indexterm>
-->
<indexterm><primary>FSM</primary><see>空き領域マップ</see></indexterm>

<para>
<!--
Each heap and index relation, except for hash indexes, has a Free Space Map
(FSM) to keep track of available space in the relation. It's stored
alongside the main relation data in a separate relation fork, named after the
filenode number of the relation, plus a <literal>_fsm</literal> suffix. For example,
if the filenode of a relation is 12345, the FSM is stored in a file called
<filename>12345_fsm</filename>, in the same directory as the main relation file.
-->
ヒープとハッシュインデックス以外のインデックスリレーションはそれぞれ、そのリレーション内で利用可能な領域を継続して追跡するために、空き領域マップ（FSM）を持ちます。
これは、個々のリレーションのフォーク内の主リレーションデータに沿って、リレーションのファイルノード番号に<literal>_fsm</literal>という接尾辞を付けた名前のファイルに格納されます。
例えばリレーションのファイルノードが12345であれば、FSMは主リレーションファイルと同じディレクトリ内の<filename>12345_fsm</filename>という名前のファイルに格納されます。
</para>

<para>
<!--
The Free Space Map is organized as a tree of <acronym>FSM</acronym> pages. The
bottom level <acronym>FSM</acronym> pages store the free space available on each
heap (or index) page, using one byte to represent each such page. The upper
levels aggregate information from the lower levels.
-->
空き領域マップは<acronym>FSM</acronym>ページのツリーとして編成されます。
最下位レベルの<acronym>FSM</acronym>ページはすべてのヒープ（またはインデックス）ページで利用可能な空き領域を、各ページ毎に1バイト使用して格納します。
上位レベルは下位レベルからの情報を集約します。
</para>

<para>
<!--
Within each <acronym>FSM</acronym> page is a binary tree, stored in an array with
one byte per node. Each leaf node represents a heap page, or a lower level
<acronym>FSM</acronym> page. In each non-leaf node, the higher of its children's
values is stored. The maximum value in the leaf nodes is therefore stored
at the root.
-->
各<acronym>FSM</acronym>ページの内部はノード当たり1バイトを持つ配列内に格納されたバイナリツリーです。
各リーフノードはヒープページ、または下位レベルの<acronym>FSM</acronym>ページを表現します。
各非リーフノード内には、子の値より大きな値が格納されます。
したがってリーフノード内の最大値がルートに格納されます。
</para>

<para>
<!--
See <filename>src/backend/storage/freespace/README</filename> for more details on
how the <acronym>FSM</acronym> is structured, and how it's updated and searched.
The <xref linkend="pgfreespacemap"/> module
can be used to examine the information stored in free space maps.
-->
<acronym>FSM</acronym>がどのように構築されるか、そしてどのように更新、検索されるかに関する詳細は<filename>src/backend/storage/freespace/README</filename>を参照してください。
<xref linkend="pgfreespacemap"/>モジュールを使用して、空き領域マップに格納された情報を調べることができます。
</para>

</sect1>

<sect1 id="storage-vm">

<!--
<title>Visibility Map</title>
-->
<title>可視性マップ</title>

<indexterm>
<!--
 <primary>Visibility Map</primary>
-->
 <primary>可視性マップ</primary>
</indexterm>
<!--
<indexterm><primary>VM</primary><see>Visibility Map</see></indexterm>
-->
<indexterm><primary>VM</primary><see>可視性マップ</see></indexterm>

<para>
<!--
Each heap relation has a Visibility Map
(VM) to keep track of which pages contain only tuples that are known to be
visible to all active transactions; it also keeps track of which pages contain
only frozen tuples.  It's stored
alongside the main relation data in a separate relation fork, named after the
filenode number of the relation, plus a <literal>_vm</literal> suffix. For example,
if the filenode of a relation is 12345, the VM is stored in a file called
<filename>12345_vm</filename>, in the same directory as the main relation file.
Note that indexes do not have VMs.
-->
各ヒープリレーションは、どのページがすべての実行中のトランザクションから可視であることが分かっているタプルだけを含むかを追跡する、可視性マップ（VM）を持ちます。どのページが凍結状態のタプルだけを含むのかも追跡します。
これは、リレーションのファイルノード番号に<literal>_vm</literal>という接尾辞を付与した名前の別のリレーションフォーク内に主リレーションデータと並行して格納されます。
例えばリレーションのファイルノードが12345の場合、VMは主リレーションファイルと同じディレクトリ内の<filename>12345_vm</filename>というファイル内に格納されます。
インデックスはVMを持たないことに注意してください。
</para>

<para>
<!--
The visibility map stores two bits per heap page.  The first bit, if set,
indicates that the page is all-visible, or in other words that the page does
not contain any tuples that need to be vacuumed.
This information can also be used
by <link linkend="indexes-index-only-scans"><firstterm>index-only
scans</firstterm></link> to answer queries using only the index tuple.
The second bit, if set, means that all tuples on the page have been frozen.
That means that even an anti-wraparound vacuum need not revisit the page.
-->
可視性マップはヒープページ当たり2ビットを保持します。
最初のビットがセットされていれば、ページはすべて可視であること、すなわち、そのページにはバキュームが必要なタプルをまったく含んでいないことを示しています。
またこの情報は、インデックスタプルのみを使用して問い合わせに答えるために<link linkend="indexes-index-only-scans"><firstterm>インデックスオンリースキャン</firstterm></link>によっても使用されます。
2番目のビットがセットされていれば、そのページのタプルはすべて凍結状態であることを意味します。
これは、周回対策のバキュームすらそのページを再び訪れる必要はないことを意味します。
</para>

<para>
<!--
The map is conservative in the sense that we make sure that whenever a bit is
set, we know the condition is true, but if a bit is not set, it might or
might not be true. Visibility map bits are only set by vacuum, but are
cleared by any data-modifying operations on a page.
-->
このマップは、ビットがセットされている時は常にこの条件が真であることを確実に把握できるという点で保守的ですが、ビットがセットされていない場合は、真かもしれませんし偽かもしれません。
可視性マップのビットはバキュームによってのみで設定されます。
しかしページに対する任意のデータ編集操作によってクリアされます。
</para>

<para>
<!--
The <xref linkend="pgvisibility"/> module can be used to examine the
information stored in the visibility map.
-->
<xref linkend="pgvisibility"/>モジュールは可視性マップに入っている情報を確かめるのに使えます。
</para>

</sect1>

<sect1 id="storage-init">

<!--
<title>The Initialization Fork</title>
-->
<title>初期化フォーク</title>

<indexterm>
<!--
 <primary>Initialization Fork</primary>
-->
 <primary>初期化フォーク</primary>
</indexterm>

<para>
<!--
Each unlogged table, and each index on an unlogged table, has an initialization
fork.  The initialization fork is an empty table or index of the appropriate
type.  When an unlogged table must be reset to empty due to a crash, the
initialization fork is copied over the main fork, and any other forks are
erased (they will be recreated automatically as needed).
-->
ログを取らないテーブルと、ログを取らないテーブルに対するインデックスは、それぞれ初期化フォークを持ちます。
初期化フォークとは適切な種類の空テーブルと空インデックスです。
ログを取らないテーブルをクラッシュのために再度空にしなければならない場合、初期化フォークで主フォーク全体をコピーし、その他のフォークは消去されます（これらは必要に応じて自動的に再作成されます）。
</para>

</sect1>

<sect1 id="storage-page-layout">

<!--
<title>Database Page Layout</title>
-->
<title>データベースページのレイアウト</title>

<para>
<!--
This section provides an overview of the page format used within
<productname>PostgreSQL</productname> tables and indexes.<footnote>
  <para>
    Actually, index access methods need not use this page format.
    All the existing index methods do use this basic format,
    but the data kept on index metapages usually doesn't follow
    the item layout rules.
  </para>
</footnote>
Sequences and <acronym>TOAST</acronym> tables are formatted just like a regular table.
-->
本節では<productname>PostgreSQL</productname>のテーブルおよびインデックスで使われるページ書式の概略について説明します。
<footnote>
<para>
実際にはインデックスアクセスメソッドはこのページ書式を使用する必要はありません。
既存のすべてのインデックスメソッドがこの基本書式を使用しています。
しかし、インデックスメタページに保持されるデータは通常、アイテムレイアウト規則に正確には従っていません。
  </para>
</footnote>
<acronym>TOAST</acronym>のテーブルとシーケンスは、通常のテーブルと同様に整形されています。
</para>

<para>
<!--
In the following explanation, a
<firstterm>byte</firstterm>
is assumed to contain 8 bits.  In addition, the term
<firstterm>item</firstterm>
refers to an individual data value that is stored on a page.  In a table,
an item is a row; in an index, an item is an index entry.
-->
以下の説明では1<firstterm>バイト</firstterm>は8ビットからなることを前提としています。
さらに、<firstterm>アイテム</firstterm>という単語は、ページに格納される個別のデータ値のことを指しています。
テーブル内ではアイテムは行であり、インデックス内ではアイテムはインデックスのエントリです。
</para>

<para>
<!--
Every table and index is stored as an array of <firstterm>pages</firstterm> of a
fixed size (usually 8 kB, although a different page size can be selected
when compiling the server).  In a table, all the pages are logically
equivalent, so a particular item (row) can be stored in any page.  In
indexes, the first page is generally reserved as a <firstterm>metapage</firstterm>
holding control information, and there can be different types of pages
within the index, depending on the index access method.
-->
テーブルとインデックスはすべて、固定サイズ（通常8キロバイト。サーバのコンパイル時に異なるサイズを設定可能）の<firstterm>ページ</firstterm>の集まりとして格納されます。
テーブルでは、すべてのページは論理上等価です。
したがって、あるアイテム（行）はどのページにでも格納することができます。
インデックスでは、初めのページは通常、制御用の情報を保持する<firstterm>メタページ</firstterm>として予約されます。
また、インデックスではインデックスアクセスメソッドに依存した様々なページ種類があります。
</para>

<para>
<!--
<xref linkend="page-table"/> shows the overall layout of a page.
There are five parts to each page.
-->
<xref linkend="page-table"/>はページの全体的なレイアウトを示しています。
各ページには5つの部分があります。
</para>

<table tocentry="1" id="page-table">
<!--
<title>Overall Page Layout</title>
<titleabbrev>Page Layout</titleabbrev>
-->
<title>ページレイアウト全体</title>
<titleabbrev>ページレイアウト</titleabbrev>
<tgroup cols="2">
<thead>
<row>
<entry>
<!--
Item
-->
アイテム
</entry>
<!--
<entry>Description</entry>
-->
<entry>説明</entry>
</row>
</thead>

<tbody>

<row>
 <entry>PageHeaderData</entry>
<!--
 <entry>24 bytes long. Contains general information about the page, including
free space pointers.</entry>
-->
 <entry>長さは24バイト。空き領域ポインタを含む、ページについての一般情報です。</entry>
</row>

<row>
<entry>ItemIdData</entry>
<<<<<<< HEAD
<!--
<entry>Array of (offset,length) pairs pointing to the actual items.
4 bytes per item.</entry>
-->
<entry>実際のアイテムを指す（オフセットと長さの）ペアの配列です。
1アイテムにつき4バイトです。</entry>
=======
<entry>Array of item identifiers pointing to the actual items. Each
entry is an (offset,length) pair. 4 bytes per item.</entry>
>>>>>>> e5f26d79
</row>

<row>
<!--
<entry>Free space</entry>
<<<<<<< HEAD
<entry>The unallocated space. New item pointers are allocated from the start
of this area, new items from the end.</entry>
-->
<entry>空き領域</entry>
<entry>割り当てられていない空間です。
新規のアイテムポインタはこの領域の先頭から、新規のアイテムは最後から割り当てられます。
</entry>
=======
<entry>The unallocated space. New item identifiers are allocated from
the start of this area, new items from the end.</entry>
>>>>>>> e5f26d79
</row>

<row>
<!--
<entry>Items</entry>
<entry>The actual items themselves.</entry>
-->
<entry>アイテム</entry>
<entry>実際のアイテムそのものです。</entry>
</row>

<row>
<!--
<entry>Special space</entry>
<entry>Index access method specific data. Different methods store different
data. Empty in ordinary tables.</entry>
-->
<entry>特別な空間</entry>
<entry>インデックスアクセスメソッド特有のデータです。異なるメソッドは異なるデータを格納します。通常のテーブルでは空です。</entry>
</row>

</tbody>
</tgroup>
</table>

 <para>

<!--
  The first 24 bytes of each page consists of a page header
  (<structname>PageHeaderData</structname>). Its format is detailed in <xref
  linkend="pageheaderdata-table"/>. The first field tracks the most
  recent WAL entry related to this page. The second field contains
  the page checksum if <xref linkend="app-initdb-data-checksums"/> are
  enabled.  Next is a 2-byte field containing flag bits. This is followed
  by three 2-byte integer fields (<structfield>pd_lower</structfield>,
  <structfield>pd_upper</structfield>, and
  <structfield>pd_special</structfield>).  These contain byte offsets
  from the page start to the start of unallocated space, to the end of
  unallocated space, and to the start of the special space.  The next 2
  bytes of the page header, <structfield>pd_pagesize_version</structfield>,
  store both the page size and a version indicator.  Beginning with
  <productname>PostgreSQL</productname> 8.3 the version number is 4;
  <productname>PostgreSQL</productname> 8.1 and 8.2 used version number 3;
  <productname>PostgreSQL</productname> 8.0 used version number 2;
  <productname>PostgreSQL</productname> 7.3 and 7.4 used version number 1;
  prior releases used version number 0.
  (The basic page layout and header format has not changed in most of these
  versions, but the layout of heap row headers has.)  The page size
  is basically only present as a cross-check; there is no support for having
  more than one page size in an installation.
  The last field is a hint that shows whether pruning the page is likely
  to be profitable: it tracks the oldest un-pruned XMAX on the page.
-->
それぞれのページの最初の24バイトはページヘッダ(<structname>PageHeaderData</structname>)から構成されています。
その書式を<xref linkend="pageheaderdata-table"/>にて説明します。
最初のフィールドは、このページに関連する最も最近のWAL項目を表しています。
2番目のフィールドには<xref linkend="app-initdb-data-checksums"/>が有効な場合にページチェックサムが格納されています。
次にフラグビットを含む2バイトのフィールドがあります。
その後に2バイトの整数フィールドが3つ続きます（<structfield>pd_lower</structfield>、<structfield>pd_upper</structfield>、<structfield>pd_special</structfield>）。
これらには、割り当てられていない空間の始まり、割り当てられていない空間の終わり、そして特別な空間の始まりのバイトオフセットが格納されています。
ページヘッダの次の2バイトである<structfield>pd_pagesize_version</structfield>は、ページサイズとバージョン指示子の両方を格納します。
<productname>PostgreSQL</productname> 8.3以降のバージョン番号は4、<productname>PostgreSQL</productname> 8.1と8.2のバージョン番号は3、<productname>PostgreSQL</productname> 8.0のバージョン番号は2、<productname>PostgreSQL</productname> 7.3と7.4のバージョン番号は1です。
それより前のリリースのバージョン番号は0です
（ほとんどのバージョン間で基本的なページレイアウトやヘッダの書式は変更されていませんが、ヒープ行ヘッダのレイアウトが変更されました）。
ページサイズは基本的に照合用としてのみ存在しています。
同一インストレーションでの複数のページサイズはサポートされていません。
最後のフィールドはそのページの切り詰めが有益かどうかを示すヒントです。
これはページ上で切り詰められていないもっとも古いXMAXが追跡するものです。

 </para>

 <table tocentry="1" id="pageheaderdata-table">
<!--
 <title>PageHeaderData Layout</title>
 <titleabbrev>PageHeaderData Layout</titleabbrev>
-->
 <title>PageHeaderDataのレイアウト</title>
 <titleabbrev>PageHeaderDataのレイアウト</titleabbrev>
 <tgroup cols="4">
 <thead>
  <row>
<!--
   <entry>Field</entry>
   <entry>Type</entry>
   <entry>Length</entry>
   <entry>Description</entry>
-->
<entry>フィールド</entry>
<entry>型</entry>
<entry>長さ</entry>
<entry>説明</entry>
  </row>
 </thead>
 <tbody>
  <row>
   <entry>pd_lsn</entry>
   <entry>PageXLogRecPtr</entry>
<!--
   <entry>8 bytes</entry>
   <entry>LSN: next byte after last byte of WAL record for last change
   to this page</entry>
-->
   <entry>8バイト</entry>
   <entry>LSN: このページへの最終変更に対応するWALレコードの最後のバイトの次のバイト</entry>
  </row>
  <row>
   <entry>pd_checksum</entry>
   <entry>uint16</entry>
<!--
   <entry>2 bytes</entry>
   <entry>Page checksum</entry>
-->
   <entry>2バイト</entry>
   <entry>ページチェックサム</entry>
  </row>
  <row>
   <entry>pd_flags</entry>
   <entry>uint16</entry>
<!--
   <entry>2 bytes</entry>
   <entry>Flag bits</entry>
-->
   <entry>2バイト</entry>
   <entry>フラグビット</entry>
  </row>
  <row>
   <entry>pd_lower</entry>
   <entry>LocationIndex</entry>
<!--
   <entry>2 bytes</entry>
   <entry>Offset to start of free space</entry>
-->
   <entry>2 バイト</entry>
   <entry>空き領域の始まりに対するオフセット</entry>
  </row>
  <row>
   <entry>pd_upper</entry>
   <entry>LocationIndex</entry>
<!--
   <entry>2 bytes</entry>
   <entry>Offset to end of free space</entry>
-->
   <entry>2バイト</entry>
   <entry>空き領域の終わりに対するオフセット</entry>
  </row>
  <row>
   <entry>pd_special</entry>
   <entry>LocationIndex</entry>
<!--
   <entry>2 bytes</entry>
   <entry>Offset to start of special space</entry>
-->
   <entry>2バイト</entry>
   <entry>特別な空間の始まりに対するオフセット</entry>
  </row>
  <row>
   <entry>pd_pagesize_version</entry>
   <entry>uint16</entry>
<!--
   <entry>2 bytes</entry>
   <entry>Page size and layout version number information</entry>
-->
   <entry>2バイト</entry>
   <entry>ページサイズおよびレイアウトのバージョン番号の情報</entry>
  </row>
  <row>
   <entry>pd_prune_xid</entry>
   <entry>TransactionId</entry>
<!--
   <entry>4 bytes</entry>
   <entry>Oldest unpruned XMAX on page, or zero if none</entry>
-->
   <entry>4バイト</entry>
   <entry>ページ上でもっとも古い切り詰められていないXMAX。存在しなければゼロ。</entry>
  </row>
 </tbody>
 </tgroup>
 </table>

 <para>
<!--
  All the details can be found in
  <filename>src/include/storage/bufpage.h</filename>.
-->
詳細情報については<filename>src/include/storage/bufpage.h</filename>を参照してください。
 </para>

 <para>

<!--
  Following the page header are item identifiers
  (<type>ItemIdData</type>), each requiring four bytes.
  An item identifier contains a byte-offset to
  the start of an item, its length in bytes, and a few attribute bits
  which affect its interpretation.
  New item identifiers are allocated
  as needed from the beginning of the unallocated space.
  The number of item identifiers present can be determined by looking at
  <structfield>pd_lower</structfield>, which is increased to allocate a new identifier.
  Because an item
  identifier is never moved until it is freed, its index can be used on a
  long-term basis to reference an item, even when the item itself is moved
  around on the page to compact free space.  In fact, every pointer to an
  item (<type>ItemPointer</type>, also known as
  <type>CTID</type>) created by
  <productname>PostgreSQL</productname> consists of a page number and the
  index of an item identifier.
-->
ページヘッダに続くのはアイテム識別子（<type>ItemIdData</type>）です。
識別子ごとに4バイトを必要とします。
アイテム識別子は、アイテムが開始されるバイトオフセット、バイト単位の長さ、そしてその解釈に影響する属性ビット群を持っています。
新しいアイテム識別子は必要に応じて、未割当て空間の最初から割り当てられます。
アイテム識別子の数は、新しい識別子を割り当てるために増加される<structfield>pd_lower</structfield>を見ることで決定できます。
アイテム識別子は解放されるまで動かされることがないので、アイテム自体が空き領域をまとめるためにページ上で移動される場合でも、そのインデックスはアイテムを参照するために長期にわたって使うことができます。
実際、<productname>PostgreSQL</productname>が作る、アイテムへのポインタ（<type>ItemPointer</type>、<type>CTID</type>とも言います）はページ番号とアイテム識別子のインデックスによって構成されています。

 </para>

 <para>

<!--
  The items themselves are stored in space allocated backwards from the end
  of unallocated space.  The exact structure varies depending on what the
  table is to contain. Tables and sequences both use a structure named
  <type>HeapTupleHeaderData</type>, described below.
-->
アイテム自体は、未割り当て空間の最後から順番に割り当てられた空間に格納されます。
正確な構造は、テーブルに何を含めるかによって異なります。
テーブルとシーケンスの両方が、以下で説明する<type>HeapTupleHeaderData</type>という構造を使用します。

 </para>

 <para>

<!--
  The final section is the <quote>special section</quote> which can
  contain anything the access method wishes to store.  For example,
  b-tree indexes store links to the page's left and right siblings,
  as well as some other data relevant to the index structure.
  Ordinary tables do not use a special section at all (indicated by setting
  <structfield>pd_special</structfield> to equal the page size).
-->
最後のセクションは、アクセスメソッドが格納しようとするものを何でも含めることのできる<quote>特別なセクション</quote>です。
例えば、B-treeインデックスは、そのページの両隣のページへのリンク、ならびに、インデックス構造体に関連したその他の何らかのデータを持ちます。
通常のテーブルではこれはまったく使用されません（ページサイズを同じにするために<structfield>pd_special</structfield>を設定することで示されます）。

 </para>

 <sect2 id="storage-tuple-layout">

<!--
 <title>Table Row Layout</title>
-->
 <title>テーブル行のレイアウト</title>

 <para>

<!--
  All table rows are structured in the same way. There is a fixed-size
  header (occupying 23 bytes on most machines), followed by an optional null
  bitmap, an optional object ID field, and the user data. The header is
  detailed
  in <xref linkend="heaptupleheaderdata-table"/>.  The actual user data
  (columns of the row) begins at the offset indicated by
  <structfield>t_hoff</structfield>, which must always be a multiple of the MAXALIGN
  distance for the platform.
  The null bitmap is
  only present if the <firstterm>HEAP_HASNULL</firstterm> bit is set in
  <structfield>t_infomask</structfield>. If it is present it begins just after
  the fixed header and occupies enough bytes to have one bit per data column
  (that is, <structfield>t_natts</structfield> bits altogether). In this list of bits, a
  1 bit indicates not-null, a 0 bit is a null.  When the bitmap is not
  present, all columns are assumed not-null.
  The object ID is only present if the <firstterm>HEAP_HASOID</firstterm> bit
  is set in <structfield>t_infomask</structfield>.  If present, it appears just
  before the <structfield>t_hoff</structfield> boundary.  Any padding needed to make
  <structfield>t_hoff</structfield> a MAXALIGN multiple will appear between the null
  bitmap and the object ID.  (This in turn ensures that the object ID is
  suitably aligned.)
-->
テーブル行はすべて同じ方法で構成されています。
固定サイズのヘッダ（ほとんどのマシンで23バイトを占有します）があり、その後にオプションのNULLビットマップ、オプションのオブジェクトIDフィールド、およびユーザデータが続きます。
ヘッダについては<xref linkend="heaptupleheaderdata-table"/>で説明します。
実際のユーザデータ（行内の列）は、常にプラットフォームのMAXALIGN距離の倍数である<structfield>t_hoff</structfield>で示されるオフセットから始まります。
NULLビットマップは<firstterm>HEAP_HASNULL</firstterm>ビットが<structfield>t_infomask</structfield>で設定されている場合にのみ存在します。
存在する場合は、固定ヘッダのすぐ後ろから始まり、データ列ごとに1ビットとするのに十分なバイト数を占有します（合計すると、<structfield>t_natts</structfield>のビット数となります）。
このビットのリスト内では、1ビットは非NULLを、0ビットはNULLを示します。
このビットマップが存在しない場合、すべての列が非NULLとみなされます。
オブジェクトIDは<firstterm>HEAP_HASOID</firstterm>ビットが<structfield>t_infomask</structfield>で設定されている場合にのみ存在します。
存在する場合、これは<structfield>t_hoff</structfield>境界の直前に現れます。
<structfield>t_hoff</structfield>をMAXALIGNの倍数とするために必要なパッドは全て、NULLビットマップとオブジェクトIDの間に現れます
（このことにより、オブジェクトIDの位置揃えが確実に適切になります）。

 </para>

 <table tocentry="1" id="heaptupleheaderdata-table">
<!--
 <title>HeapTupleHeaderData Layout</title>
 <titleabbrev>HeapTupleHeaderData Layout</titleabbrev>
-->
 <title>HeapTupleHeaderDataのレイアウト</title>
 <titleabbrev>HeapTupleHeaderDataのレイアウト</titleabbrev>
 <tgroup cols="4">
 <thead>
  <row>
<!--
   <entry>Field</entry>
   <entry>Type</entry>
   <entry>Length</entry>
   <entry>Description</entry>
-->
<entry>フィールド</entry>
<entry>型</entry>
<entry>長さ</entry>
<entry>説明</entry>
  </row>
 </thead>
 <tbody>
  <row>
   <entry>t_xmin</entry>
   <entry>TransactionId</entry>
<!--
   <entry>4 bytes</entry>
   <entry>insert XID stamp</entry>
-->
   <entry>4バイト</entry>
   <entry>挿入XIDスタンプ</entry>
  </row>
  <row>
   <entry>t_xmax</entry>
   <entry>TransactionId</entry>
<!--
   <entry>4 bytes</entry>
   <entry>delete XID stamp</entry>
-->
   <entry>4バイト</entry>
   <entry>削除XIDスタンプ</entry>
  </row>
  <row>
   <entry>t_cid</entry>
   <entry>CommandId</entry>
<!--
   <entry>4 bytes</entry>
   <entry>insert and/or delete CID stamp (overlays with t_xvac)</entry>
-->
   <entry>4バイト</entry>
   <entry>挿入、削除の両方または片方のCIDスタンプ（t_xvacと共有）</entry>
  </row>
  <row>
   <entry>t_xvac</entry>
   <entry>TransactionId</entry>
<!--
   <entry>4 bytes</entry>
   <entry>XID for VACUUM operation moving a row version</entry>
-->
   <entry>4バイト</entry>
   <entry>行バージョンを移すVACUUM操作用XID</entry>
  </row>
  <row>
   <entry>t_ctid</entry>
   <entry>ItemPointerData</entry>
<!--
   <entry>6 bytes</entry>
   <entry>current TID of this or newer row version</entry>
-->
   <entry>6バイト</entry>
   <entry>この行または最新バージョンの行の現在のTID</entry>
  </row>
  <row>
   <entry>t_infomask2</entry>
   <entry>uint16</entry>
<!--
   <entry>2 bytes</entry>
   <entry>number of attributes, plus various flag bits</entry>
-->
   <entry>2バイト</entry>
   <entry>属性の数と各種フラグビット</entry>
  </row>
  <row>
   <entry>t_infomask</entry>
   <entry>uint16</entry>
<!--
   <entry>2 bytes</entry>
   <entry>various flag bits</entry>
-->
   <entry>2バイト</entry>
   <entry>様々なフラグビット</entry>
  </row>
  <row>
   <entry>t_hoff</entry>
   <entry>uint8</entry>
<!--
   <entry>1 byte</entry>
   <entry>offset to user data</entry>
-->
   <entry>1バイト</entry>
   <entry>ユーザデータに対するオフセット</entry>
  </row>
 </tbody>
 </tgroup>
 </table>

 <para>
<!--
   All the details can be found in
   <filename>src/include/access/htup_details.h</filename>.
-->
詳細情報については<filename>src/include/access/htup_details.h</filename>を参照してください。
 </para>

 <para>

<!--
  Interpreting the actual data can only be done with information obtained
  from other tables, mostly <structname>pg_attribute</structname>. The
  key values needed to identify field locations are
  <structfield>attlen</structfield> and <structfield>attalign</structfield>.
  There is no way to directly get a
  particular attribute, except when there are only fixed width fields and no
  null values. All this trickery is wrapped up in the functions
  <firstterm>heap_getattr</firstterm>, <firstterm>fastgetattr</firstterm>
  and <firstterm>heap_getsysattr</firstterm>.
-->
実際のデータの解釈は、他のテーブル、ほとんどの場合、<structname>pg_attribute</structname>から取得された情報でのみ行うことができます。
フィールド位置を識別するために必要なキー値は、<structfield>attlen</structfield>および<structfield>attalign</structfield>です。
フィールドの幅が固定されていてNULL値が存在しない場合を除き、特定の属性を直接取得する方法はありません。
この仕組みはすべて、<firstterm>heap_getattr</firstterm>、<firstterm>fastgetattr</firstterm>および<firstterm>heap_getsysattr</firstterm>関数にラップされています。

 </para>
 <para>

<!--
  To read the data you need to examine each attribute in turn. First check
  whether the field is NULL according to the null bitmap. If it is, go to
  the next. Then make sure you have the right alignment.  If the field is a
  fixed width field, then all the bytes are simply placed. If it's a
  variable length field (attlen = -1) then it's a bit more complicated.
  All variable-length data types share the common header structure
  <type>struct varlena</type>, which includes the total length of the stored
  value and some flag bits.  Depending on the flags, the data can be either
  inline or in a <acronym>TOAST</acronym> table;
  it might be compressed, too (see <xref linkend="storage-toast"/>).
-->
データを読むためには、それぞれの属性を順番に検査する必要があります。
まず、NULLビットマップに従ってフィールドがNULLかどうかを検査します。
もしNULLであれば、次に進みます。
次に、位置揃えが正しいことを確認してください。
フィールドの幅が固定されていれば、すべてのバイトが単純に配置されます。
可変長のフィールド（attlen == -1）の場合はもう少し複雑です。
可変長のデータ型はすべて、格納する値の長さといくつかのフラグビットを持つ<type>struct varlena</type>という共通ヘッダ構造体を共有します。
フラグによって、データは行内、または別のテーブル（TOAST）のいずれかとなったり、圧縮済みとなったりします
（<xref linkend="storage-toast"/>を参照してください）。

 </para>
 </sect2>
</sect1>

</chapter><|MERGE_RESOLUTION|>--- conflicted
+++ resolved
@@ -1179,34 +1179,24 @@
 
 <row>
 <entry>ItemIdData</entry>
-<<<<<<< HEAD
-<!--
-<entry>Array of (offset,length) pairs pointing to the actual items.
-4 bytes per item.</entry>
+<!--
+<entry>Array of item identifiers pointing to the actual items. Each
+entry is an (offset,length) pair. 4 bytes per item.</entry>
 -->
 <entry>実際のアイテムを指す（オフセットと長さの）ペアの配列です。
 1アイテムにつき4バイトです。</entry>
-=======
-<entry>Array of item identifiers pointing to the actual items. Each
-entry is an (offset,length) pair. 4 bytes per item.</entry>
->>>>>>> e5f26d79
 </row>
 
 <row>
 <!--
 <entry>Free space</entry>
-<<<<<<< HEAD
-<entry>The unallocated space. New item pointers are allocated from the start
-of this area, new items from the end.</entry>
+<entry>The unallocated space. New item identifiers are allocated from
+the start of this area, new items from the end.</entry>
 -->
 <entry>空き領域</entry>
 <entry>割り当てられていない空間です。
 新規のアイテムポインタはこの領域の先頭から、新規のアイテムは最後から割り当てられます。
 </entry>
-=======
-<entry>The unallocated space. New item identifiers are allocated from
-the start of this area, new items from the end.</entry>
->>>>>>> e5f26d79
 </row>
 
 <row>
