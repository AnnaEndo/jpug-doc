--- conflicted
+++ resolved
@@ -1462,20 +1462,6 @@
 option        SEMMNU=256
 </programlisting>
        </para>
-
-<<<<<<< HEAD
-       <para>
-<!--
-        You might also want to configure your kernel to lock shared
-        memory into RAM and prevent it from being paged out to swap.
-        This can be accomplished using the <command>sysctl</command>
-        setting <literal>kern.ipc.shm_use_phys</literal>.
--->
-また、共有メモリをRAM上に固定して、スワップによってページアウトされるのを避けるために、カーネルを設定したいと考えるかもしれません。
-これは<command>sysctl</command>を使用して<literal>kern.ipc.shm_use_phys</literal>を設定することで実現できます。
-       </para>
-=======
->>>>>>> 4191e37a
       </listitem>
      </varlistentry>
 
