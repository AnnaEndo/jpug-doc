--- conflicted
+++ resolved
@@ -104,13 +104,9 @@
       <entry>Perl</entry>
 <!--
       <entry>Perl DBI driver</entry>
-<<<<<<< HEAD
 -->
       <entry>Perl DBI ドライバ</entry>
-      <entry><ulink url="http://search.cpan.org/dist/DBD-Pg/"></ulink></entry>
-=======
       <entry><ulink url="https://metacpan.org/release/DBD-Pg/"></ulink></entry>
->>>>>>> 4191e37a
      </row>
 
      <row>
@@ -126,14 +122,10 @@
      <row>
       <entry>libpqxx</entry>
       <entry>C++</entry>
-<<<<<<< HEAD
-<!--
-      <entry>New-style C++ interface</entry>
+<!--
+      <entry>C++ interface</entry>
 -->
       <entry>新しい様式のC++インタフェース</entry>
-=======
-      <entry>C++ interface</entry>
->>>>>>> 4191e37a
       <entry><ulink url="http://pqxx.org/"></ulink></entry>
      </row>
 
