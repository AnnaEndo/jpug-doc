--- conflicted
+++ resolved
@@ -1161,11 +1161,7 @@
 		}
 		else if (list_member_ptr(fpinfo->local_conds, rinfo))
 			local_exprs = lappend(local_exprs, rinfo->clause);
-<<<<<<< HEAD
-		else if (is_foreign_expr(root, baserel, rinfo->clause))
-=======
 		else if (is_foreign_expr(root, foreignrel, rinfo->clause))
->>>>>>> 7961c31a
 		{
 			remote_conds = lappend(remote_conds, rinfo);
 			remote_exprs = lappend(remote_exprs, rinfo->clause);
@@ -1248,11 +1244,7 @@
 							scan_relid,
 							params_list,
 							fdw_private,
-<<<<<<< HEAD
-							NIL,	/* no custom tlist */
-=======
 							fdw_scan_tlist,
->>>>>>> 7961c31a
 							remote_exprs,
 							outer_plan);
 }
