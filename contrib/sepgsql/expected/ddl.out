--
-- Regression Test for DDL of Object Permission Checks
--
-- clean-up in case a prior regression run failed
SET client_min_messages TO 'warning';
DROP DATABASE IF EXISTS regtest_sepgsql_test_database;
DROP USER IF EXISTS regtest_sepgsql_test_user;
RESET client_min_messages;
-- confirm required permissions using audit messages
SELECT sepgsql_getcon();	-- confirm client privilege
                      sepgsql_getcon                      
----------------------------------------------------------
 unconfined_u:unconfined_r:sepgsql_regtest_superuser_t:s0
(1 row)

SET sepgsql.debug_audit = true;
SET client_min_messages = LOG;
--
-- CREATE Permission checks
--
CREATE DATABASE regtest_sepgsql_test_database;
LOG:  SELinux: allowed { getattr } scontext=unconfined_u:unconfined_r:sepgsql_regtest_superuser_t:s0 tcontext=system_u:object_r:sepgsql_db_t:s0 tclass=db_database name="template1"
LOG:  SELinux: allowed { create } scontext=unconfined_u:unconfined_r:sepgsql_regtest_superuser_t:s0 tcontext=unconfined_u:object_r:sepgsql_db_t:s0 tclass=db_database name="regtest_sepgsql_test_database"
CREATE USER regtest_sepgsql_test_user;
CREATE SCHEMA regtest_schema;
LOG:  SELinux: allowed { create } scontext=unconfined_u:unconfined_r:sepgsql_regtest_superuser_t:s0 tcontext=unconfined_u:object_r:sepgsql_schema_t:s0 tclass=db_schema name="regtest_schema"
LOG:  SELinux: allowed { search } scontext=unconfined_u:unconfined_r:sepgsql_regtest_superuser_t:s0 tcontext=system_u:object_r:sepgsql_schema_t:s0 tclass=db_schema name="public"
GRANT ALL ON SCHEMA regtest_schema TO regtest_sepgsql_test_user;
SET search_path = regtest_schema, public;
CREATE TABLE regtest_table (x serial primary key, y text);
LOG:  SELinux: allowed { search } scontext=unconfined_u:unconfined_r:sepgsql_regtest_superuser_t:s0 tcontext=unconfined_u:object_r:sepgsql_schema_t:s0 tclass=db_schema name="regtest_schema"
<<<<<<< HEAD
LOG:  SELinux: allowed { search } scontext=unconfined_u:unconfined_r:sepgsql_regtest_superuser_t:s0 tcontext=system_u:object_r:sepgsql_schema_t:s0 tclass=db_schema name="public"
=======
LINE 1: CREATE TABLE regtest_table (x serial primary key, y text);
                     ^
LOG:  SELinux: allowed { search } scontext=unconfined_u:unconfined_r:sepgsql_regtest_superuser_t:s0 tcontext=system_u:object_r:sepgsql_schema_t:s0 tclass=db_schema name="public"
LINE 1: CREATE TABLE regtest_table (x serial primary key, y text);
                     ^
>>>>>>> 8abb52fa
LOG:  SELinux: allowed { add_name } scontext=unconfined_u:unconfined_r:sepgsql_regtest_superuser_t:s0 tcontext=unconfined_u:object_r:sepgsql_schema_t:s0 tclass=db_schema name="regtest_schema"
LOG:  SELinux: allowed { create } scontext=unconfined_u:unconfined_r:sepgsql_regtest_superuser_t:s0 tcontext=unconfined_u:object_r:sepgsql_seq_t:s0 tclass=db_sequence name="regtest_schema.regtest_table_x_seq"
LOG:  SELinux: allowed { add_name } scontext=unconfined_u:unconfined_r:sepgsql_regtest_superuser_t:s0 tcontext=unconfined_u:object_r:sepgsql_schema_t:s0 tclass=db_schema name="regtest_schema"
LOG:  SELinux: allowed { create } scontext=unconfined_u:unconfined_r:sepgsql_regtest_superuser_t:s0 tcontext=unconfined_u:object_r:sepgsql_table_t:s0 tclass=db_table name="regtest_schema.regtest_table"
LOG:  SELinux: allowed { create } scontext=unconfined_u:unconfined_r:sepgsql_regtest_superuser_t:s0 tcontext=unconfined_u:object_r:sepgsql_table_t:s0 tclass=db_column name="regtest_schema.regtest_table.tableoid"
LOG:  SELinux: allowed { create } scontext=unconfined_u:unconfined_r:sepgsql_regtest_superuser_t:s0 tcontext=unconfined_u:object_r:sepgsql_table_t:s0 tclass=db_column name="regtest_schema.regtest_table.cmax"
LOG:  SELinux: allowed { create } scontext=unconfined_u:unconfined_r:sepgsql_regtest_superuser_t:s0 tcontext=unconfined_u:object_r:sepgsql_table_t:s0 tclass=db_column name="regtest_schema.regtest_table.xmax"
LOG:  SELinux: allowed { create } scontext=unconfined_u:unconfined_r:sepgsql_regtest_superuser_t:s0 tcontext=unconfined_u:object_r:sepgsql_table_t:s0 tclass=db_column name="regtest_schema.regtest_table.cmin"
LOG:  SELinux: allowed { create } scontext=unconfined_u:unconfined_r:sepgsql_regtest_superuser_t:s0 tcontext=unconfined_u:object_r:sepgsql_table_t:s0 tclass=db_column name="regtest_schema.regtest_table.xmin"
LOG:  SELinux: allowed { create } scontext=unconfined_u:unconfined_r:sepgsql_regtest_superuser_t:s0 tcontext=unconfined_u:object_r:sepgsql_table_t:s0 tclass=db_column name="regtest_schema.regtest_table.ctid"
LOG:  SELinux: allowed { create } scontext=unconfined_u:unconfined_r:sepgsql_regtest_superuser_t:s0 tcontext=unconfined_u:object_r:sepgsql_table_t:s0 tclass=db_column name="regtest_schema.regtest_table.x"
LOG:  SELinux: allowed { create } scontext=unconfined_u:unconfined_r:sepgsql_regtest_superuser_t:s0 tcontext=unconfined_u:object_r:sepgsql_table_t:s0 tclass=db_column name="regtest_schema.regtest_table.y"
LOG:  SELinux: allowed { search } scontext=unconfined_u:unconfined_r:sepgsql_regtest_superuser_t:s0 tcontext=system_u:object_r:sepgsql_schema_t:s0 tclass=db_schema name="pg_catalog"
LOG:  SELinux: allowed { search } scontext=unconfined_u:unconfined_r:sepgsql_regtest_superuser_t:s0 tcontext=unconfined_u:object_r:sepgsql_schema_t:s0 tclass=db_schema name="regtest_schema"
LOG:  SELinux: allowed { search } scontext=unconfined_u:unconfined_r:sepgsql_regtest_superuser_t:s0 tcontext=system_u:object_r:sepgsql_schema_t:s0 tclass=db_schema name="pg_catalog"
LOG:  SELinux: allowed { search } scontext=unconfined_u:unconfined_r:sepgsql_regtest_superuser_t:s0 tcontext=unconfined_u:object_r:sepgsql_schema_t:s0 tclass=db_schema name="regtest_schema"
LOG:  SELinux: allowed { add_name } scontext=unconfined_u:unconfined_r:sepgsql_regtest_superuser_t:s0 tcontext=unconfined_u:object_r:sepgsql_schema_t:s0 tclass=db_schema name="regtest_schema"
LOG:  SELinux: allowed { setattr } scontext=unconfined_u:unconfined_r:sepgsql_regtest_superuser_t:s0 tcontext=unconfined_u:object_r:sepgsql_table_t:s0 tclass=db_table name="regtest_schema.regtest_table"
LOG:  SELinux: allowed { search } scontext=unconfined_u:unconfined_r:sepgsql_regtest_superuser_t:s0 tcontext=unconfined_u:object_r:sepgsql_schema_t:s0 tclass=db_schema name="regtest_schema"
LOG:  SELinux: allowed { search } scontext=unconfined_u:unconfined_r:sepgsql_regtest_superuser_t:s0 tcontext=unconfined_u:object_r:sepgsql_schema_t:s0 tclass=db_schema name="regtest_schema"
LOG:  SELinux: allowed { setattr } scontext=unconfined_u:unconfined_r:sepgsql_regtest_superuser_t:s0 tcontext=unconfined_u:object_r:sepgsql_seq_t:s0 tclass=db_sequence name="regtest_schema.regtest_table_x_seq"
ALTER TABLE regtest_table ADD COLUMN z int;
LOG:  SELinux: allowed { search } scontext=unconfined_u:unconfined_r:sepgsql_regtest_superuser_t:s0 tcontext=system_u:object_r:sepgsql_schema_t:s0 tclass=db_schema name="pg_catalog"
<<<<<<< HEAD
=======
LINE 1: ALTER TABLE regtest_table ADD COLUMN z int;
                                               ^
>>>>>>> 8abb52fa
LOG:  SELinux: allowed { search } scontext=unconfined_u:unconfined_r:sepgsql_regtest_superuser_t:s0 tcontext=system_u:object_r:sepgsql_schema_t:s0 tclass=db_schema name="pg_catalog"
LOG:  SELinux: allowed { create } scontext=unconfined_u:unconfined_r:sepgsql_regtest_superuser_t:s0 tcontext=unconfined_u:object_r:sepgsql_table_t:s0 tclass=db_column name="regtest_schema.regtest_table.z"
CREATE TABLE regtest_table_2 (a int) WITH OIDS;
LOG:  SELinux: allowed { search } scontext=unconfined_u:unconfined_r:sepgsql_regtest_superuser_t:s0 tcontext=system_u:object_r:sepgsql_schema_t:s0 tclass=db_schema name="pg_catalog"
<<<<<<< HEAD
=======
LINE 1: CREATE TABLE regtest_table_2 (a int) WITH OIDS;
                                        ^
>>>>>>> 8abb52fa
LOG:  SELinux: allowed { search } scontext=unconfined_u:unconfined_r:sepgsql_regtest_superuser_t:s0 tcontext=system_u:object_r:sepgsql_schema_t:s0 tclass=db_schema name="pg_catalog"
LOG:  SELinux: allowed { add_name } scontext=unconfined_u:unconfined_r:sepgsql_regtest_superuser_t:s0 tcontext=unconfined_u:object_r:sepgsql_schema_t:s0 tclass=db_schema name="regtest_schema"
LOG:  SELinux: allowed { create } scontext=unconfined_u:unconfined_r:sepgsql_regtest_superuser_t:s0 tcontext=unconfined_u:object_r:sepgsql_table_t:s0 tclass=db_table name="regtest_schema.regtest_table_2"
LOG:  SELinux: allowed { create } scontext=unconfined_u:unconfined_r:sepgsql_regtest_superuser_t:s0 tcontext=unconfined_u:object_r:sepgsql_table_t:s0 tclass=db_column name="regtest_schema.regtest_table_2.tableoid"
LOG:  SELinux: allowed { create } scontext=unconfined_u:unconfined_r:sepgsql_regtest_superuser_t:s0 tcontext=unconfined_u:object_r:sepgsql_table_t:s0 tclass=db_column name="regtest_schema.regtest_table_2.cmax"
LOG:  SELinux: allowed { create } scontext=unconfined_u:unconfined_r:sepgsql_regtest_superuser_t:s0 tcontext=unconfined_u:object_r:sepgsql_table_t:s0 tclass=db_column name="regtest_schema.regtest_table_2.xmax"
LOG:  SELinux: allowed { create } scontext=unconfined_u:unconfined_r:sepgsql_regtest_superuser_t:s0 tcontext=unconfined_u:object_r:sepgsql_table_t:s0 tclass=db_column name="regtest_schema.regtest_table_2.cmin"
LOG:  SELinux: allowed { create } scontext=unconfined_u:unconfined_r:sepgsql_regtest_superuser_t:s0 tcontext=unconfined_u:object_r:sepgsql_table_t:s0 tclass=db_column name="regtest_schema.regtest_table_2.xmin"
LOG:  SELinux: allowed { create } scontext=unconfined_u:unconfined_r:sepgsql_regtest_superuser_t:s0 tcontext=unconfined_u:object_r:sepgsql_table_t:s0 tclass=db_column name="regtest_schema.regtest_table_2.oid"
LOG:  SELinux: allowed { create } scontext=unconfined_u:unconfined_r:sepgsql_regtest_superuser_t:s0 tcontext=unconfined_u:object_r:sepgsql_table_t:s0 tclass=db_column name="regtest_schema.regtest_table_2.ctid"
LOG:  SELinux: allowed { create } scontext=unconfined_u:unconfined_r:sepgsql_regtest_superuser_t:s0 tcontext=unconfined_u:object_r:sepgsql_table_t:s0 tclass=db_column name="regtest_schema.regtest_table_2.a"
-- corresponding toast table should not have label and permission checks
ALTER TABLE regtest_table_2 ADD COLUMN b text;
LOG:  SELinux: allowed { create } scontext=unconfined_u:unconfined_r:sepgsql_regtest_superuser_t:s0 tcontext=unconfined_u:object_r:sepgsql_table_t:s0 tclass=db_column name="regtest_schema.regtest_table_2.b"
-- VACUUM FULL internally create a new table and swap them later.
VACUUM FULL regtest_table;
CREATE VIEW regtest_view AS SELECT * FROM regtest_table WHERE x < 100;
LOG:  SELinux: allowed { add_name } scontext=unconfined_u:unconfined_r:sepgsql_regtest_superuser_t:s0 tcontext=unconfined_u:object_r:sepgsql_schema_t:s0 tclass=db_schema name="regtest_schema"
LOG:  SELinux: allowed { create } scontext=unconfined_u:unconfined_r:sepgsql_regtest_superuser_t:s0 tcontext=unconfined_u:object_r:sepgsql_view_t:s0 tclass=db_view name="regtest_schema.regtest_view"
CREATE SEQUENCE regtest_seq;
LOG:  SELinux: allowed { add_name } scontext=unconfined_u:unconfined_r:sepgsql_regtest_superuser_t:s0 tcontext=unconfined_u:object_r:sepgsql_schema_t:s0 tclass=db_schema name="regtest_schema"
LOG:  SELinux: allowed { create } scontext=unconfined_u:unconfined_r:sepgsql_regtest_superuser_t:s0 tcontext=unconfined_u:object_r:sepgsql_seq_t:s0 tclass=db_sequence name="regtest_schema.regtest_seq"
CREATE TYPE regtest_comptype AS (a int, b text);
LOG:  SELinux: allowed { search } scontext=unconfined_u:unconfined_r:sepgsql_regtest_superuser_t:s0 tcontext=system_u:object_r:sepgsql_schema_t:s0 tclass=db_schema name="pg_catalog"
LOG:  SELinux: allowed { add_name } scontext=unconfined_u:unconfined_r:sepgsql_regtest_superuser_t:s0 tcontext=unconfined_u:object_r:sepgsql_schema_t:s0 tclass=db_schema name="regtest_schema"
CREATE FUNCTION regtest_func(text,int[]) RETURNS bool LANGUAGE plpgsql
	   AS 'BEGIN RAISE NOTICE ''regtest_func => %'', $1; RETURN true; END';
LOG:  SELinux: allowed { search } scontext=unconfined_u:unconfined_r:sepgsql_regtest_superuser_t:s0 tcontext=system_u:object_r:sepgsql_schema_t:s0 tclass=db_schema name="pg_catalog"
LOG:  SELinux: allowed { add_name } scontext=unconfined_u:unconfined_r:sepgsql_regtest_superuser_t:s0 tcontext=unconfined_u:object_r:sepgsql_schema_t:s0 tclass=db_schema name="regtest_schema"
LOG:  SELinux: allowed { create } scontext=unconfined_u:unconfined_r:sepgsql_regtest_superuser_t:s0 tcontext=unconfined_u:object_r:sepgsql_proc_exec_t:s0 tclass=db_procedure name="regtest_schema.regtest_func(pg_catalog.text,integer[])"
CREATE AGGREGATE regtest_agg (
           sfunc1 = int4pl, basetype = int4, stype1 = int4, initcond1 = '0'
);
LOG:  SELinux: allowed { add_name } scontext=unconfined_u:unconfined_r:sepgsql_regtest_superuser_t:s0 tcontext=unconfined_u:object_r:sepgsql_schema_t:s0 tclass=db_schema name="regtest_schema"
LOG:  SELinux: allowed { create } scontext=unconfined_u:unconfined_r:sepgsql_regtest_superuser_t:s0 tcontext=unconfined_u:object_r:sepgsql_proc_exec_t:s0 tclass=db_procedure name="regtest_schema.regtest_agg(integer)"
-- CREATE objects owned by others
SET SESSION AUTHORIZATION regtest_sepgsql_test_user;
SET search_path = regtest_schema, public;
CREATE TABLE regtest_table_3 (x int, y serial);
LOG:  SELinux: allowed { search } scontext=unconfined_u:unconfined_r:sepgsql_regtest_superuser_t:s0 tcontext=unconfined_u:object_r:sepgsql_schema_t:s0 tclass=db_schema name="regtest_schema"
<<<<<<< HEAD
LOG:  SELinux: allowed { search } scontext=unconfined_u:unconfined_r:sepgsql_regtest_superuser_t:s0 tcontext=system_u:object_r:sepgsql_schema_t:s0 tclass=db_schema name="public"
LOG:  SELinux: allowed { search } scontext=unconfined_u:unconfined_r:sepgsql_regtest_superuser_t:s0 tcontext=system_u:object_r:sepgsql_schema_t:s0 tclass=db_schema name="pg_catalog"
=======
LINE 1: CREATE TABLE regtest_table_3 (x int, y serial);
                     ^
LOG:  SELinux: allowed { search } scontext=unconfined_u:unconfined_r:sepgsql_regtest_superuser_t:s0 tcontext=system_u:object_r:sepgsql_schema_t:s0 tclass=db_schema name="public"
LINE 1: CREATE TABLE regtest_table_3 (x int, y serial);
                     ^
LOG:  SELinux: allowed { search } scontext=unconfined_u:unconfined_r:sepgsql_regtest_superuser_t:s0 tcontext=system_u:object_r:sepgsql_schema_t:s0 tclass=db_schema name="pg_catalog"
LINE 1: CREATE TABLE regtest_table_3 (x int, y serial);
                                        ^
>>>>>>> 8abb52fa
LOG:  SELinux: allowed { add_name } scontext=unconfined_u:unconfined_r:sepgsql_regtest_superuser_t:s0 tcontext=unconfined_u:object_r:sepgsql_schema_t:s0 tclass=db_schema name="regtest_schema"
LOG:  SELinux: allowed { create } scontext=unconfined_u:unconfined_r:sepgsql_regtest_superuser_t:s0 tcontext=unconfined_u:object_r:sepgsql_seq_t:s0 tclass=db_sequence name="regtest_schema.regtest_table_3_y_seq"
LOG:  SELinux: allowed { search } scontext=unconfined_u:unconfined_r:sepgsql_regtest_superuser_t:s0 tcontext=system_u:object_r:sepgsql_schema_t:s0 tclass=db_schema name="pg_catalog"
LOG:  SELinux: allowed { add_name } scontext=unconfined_u:unconfined_r:sepgsql_regtest_superuser_t:s0 tcontext=unconfined_u:object_r:sepgsql_schema_t:s0 tclass=db_schema name="regtest_schema"
LOG:  SELinux: allowed { create } scontext=unconfined_u:unconfined_r:sepgsql_regtest_superuser_t:s0 tcontext=unconfined_u:object_r:sepgsql_table_t:s0 tclass=db_table name="regtest_schema.regtest_table_3"
LOG:  SELinux: allowed { create } scontext=unconfined_u:unconfined_r:sepgsql_regtest_superuser_t:s0 tcontext=unconfined_u:object_r:sepgsql_table_t:s0 tclass=db_column name="regtest_schema.regtest_table_3.tableoid"
LOG:  SELinux: allowed { create } scontext=unconfined_u:unconfined_r:sepgsql_regtest_superuser_t:s0 tcontext=unconfined_u:object_r:sepgsql_table_t:s0 tclass=db_column name="regtest_schema.regtest_table_3.cmax"
LOG:  SELinux: allowed { create } scontext=unconfined_u:unconfined_r:sepgsql_regtest_superuser_t:s0 tcontext=unconfined_u:object_r:sepgsql_table_t:s0 tclass=db_column name="regtest_schema.regtest_table_3.xmax"
LOG:  SELinux: allowed { create } scontext=unconfined_u:unconfined_r:sepgsql_regtest_superuser_t:s0 tcontext=unconfined_u:object_r:sepgsql_table_t:s0 tclass=db_column name="regtest_schema.regtest_table_3.cmin"
LOG:  SELinux: allowed { create } scontext=unconfined_u:unconfined_r:sepgsql_regtest_superuser_t:s0 tcontext=unconfined_u:object_r:sepgsql_table_t:s0 tclass=db_column name="regtest_schema.regtest_table_3.xmin"
LOG:  SELinux: allowed { create } scontext=unconfined_u:unconfined_r:sepgsql_regtest_superuser_t:s0 tcontext=unconfined_u:object_r:sepgsql_table_t:s0 tclass=db_column name="regtest_schema.regtest_table_3.ctid"
LOG:  SELinux: allowed { create } scontext=unconfined_u:unconfined_r:sepgsql_regtest_superuser_t:s0 tcontext=unconfined_u:object_r:sepgsql_table_t:s0 tclass=db_column name="regtest_schema.regtest_table_3.x"
LOG:  SELinux: allowed { create } scontext=unconfined_u:unconfined_r:sepgsql_regtest_superuser_t:s0 tcontext=unconfined_u:object_r:sepgsql_table_t:s0 tclass=db_column name="regtest_schema.regtest_table_3.y"
LOG:  SELinux: allowed { search } scontext=unconfined_u:unconfined_r:sepgsql_regtest_superuser_t:s0 tcontext=system_u:object_r:sepgsql_schema_t:s0 tclass=db_schema name="pg_catalog"
LOG:  SELinux: allowed { search } scontext=unconfined_u:unconfined_r:sepgsql_regtest_superuser_t:s0 tcontext=unconfined_u:object_r:sepgsql_schema_t:s0 tclass=db_schema name="regtest_schema"
LOG:  SELinux: allowed { search } scontext=unconfined_u:unconfined_r:sepgsql_regtest_superuser_t:s0 tcontext=system_u:object_r:sepgsql_schema_t:s0 tclass=db_schema name="pg_catalog"
LOG:  SELinux: allowed { search } scontext=unconfined_u:unconfined_r:sepgsql_regtest_superuser_t:s0 tcontext=unconfined_u:object_r:sepgsql_schema_t:s0 tclass=db_schema name="regtest_schema"
LOG:  SELinux: allowed { search } scontext=unconfined_u:unconfined_r:sepgsql_regtest_superuser_t:s0 tcontext=unconfined_u:object_r:sepgsql_schema_t:s0 tclass=db_schema name="regtest_schema"
LOG:  SELinux: allowed { setattr } scontext=unconfined_u:unconfined_r:sepgsql_regtest_superuser_t:s0 tcontext=unconfined_u:object_r:sepgsql_seq_t:s0 tclass=db_sequence name="regtest_schema.regtest_table_3_y_seq"
CREATE VIEW regtest_view_2 AS SELECT * FROM regtest_table_3 WHERE x < y;
LOG:  SELinux: allowed { add_name } scontext=unconfined_u:unconfined_r:sepgsql_regtest_superuser_t:s0 tcontext=unconfined_u:object_r:sepgsql_schema_t:s0 tclass=db_schema name="regtest_schema"
LOG:  SELinux: allowed { create } scontext=unconfined_u:unconfined_r:sepgsql_regtest_superuser_t:s0 tcontext=unconfined_u:object_r:sepgsql_view_t:s0 tclass=db_view name="regtest_schema.regtest_view_2"
CREATE FUNCTION regtest_func_2(int) RETURNS bool LANGUAGE plpgsql
           AS 'BEGIN RETURN $1 * $1 < 100; END';
LOG:  SELinux: allowed { search } scontext=unconfined_u:unconfined_r:sepgsql_regtest_superuser_t:s0 tcontext=system_u:object_r:sepgsql_schema_t:s0 tclass=db_schema name="pg_catalog"
LOG:  SELinux: allowed { add_name } scontext=unconfined_u:unconfined_r:sepgsql_regtest_superuser_t:s0 tcontext=unconfined_u:object_r:sepgsql_schema_t:s0 tclass=db_schema name="regtest_schema"
LOG:  SELinux: allowed { create } scontext=unconfined_u:unconfined_r:sepgsql_regtest_superuser_t:s0 tcontext=unconfined_u:object_r:sepgsql_proc_exec_t:s0 tclass=db_procedure name="regtest_schema.regtest_func_2(integer)"
RESET SESSION AUTHORIZATION;
--
-- ALTER and CREATE/DROP extra attribute permissions
--
CREATE TABLE regtest_table_4 (x int primary key, y int, z int);
LOG:  SELinux: allowed { search } scontext=unconfined_u:unconfined_r:sepgsql_regtest_superuser_t:s0 tcontext=unconfined_u:object_r:sepgsql_schema_t:s0 tclass=db_schema name="regtest_schema"
<<<<<<< HEAD
LOG:  SELinux: allowed { search } scontext=unconfined_u:unconfined_r:sepgsql_regtest_superuser_t:s0 tcontext=system_u:object_r:sepgsql_schema_t:s0 tclass=db_schema name="public"
LOG:  SELinux: allowed { search } scontext=unconfined_u:unconfined_r:sepgsql_regtest_superuser_t:s0 tcontext=system_u:object_r:sepgsql_schema_t:s0 tclass=db_schema name="pg_catalog"
LOG:  SELinux: allowed { search } scontext=unconfined_u:unconfined_r:sepgsql_regtest_superuser_t:s0 tcontext=system_u:object_r:sepgsql_schema_t:s0 tclass=db_schema name="pg_catalog"
LOG:  SELinux: allowed { search } scontext=unconfined_u:unconfined_r:sepgsql_regtest_superuser_t:s0 tcontext=system_u:object_r:sepgsql_schema_t:s0 tclass=db_schema name="pg_catalog"
=======
LINE 1: CREATE TABLE regtest_table_4 (x int primary key, y int, z in...
                     ^
LOG:  SELinux: allowed { search } scontext=unconfined_u:unconfined_r:sepgsql_regtest_superuser_t:s0 tcontext=system_u:object_r:sepgsql_schema_t:s0 tclass=db_schema name="public"
LINE 1: CREATE TABLE regtest_table_4 (x int primary key, y int, z in...
                     ^
LOG:  SELinux: allowed { search } scontext=unconfined_u:unconfined_r:sepgsql_regtest_superuser_t:s0 tcontext=system_u:object_r:sepgsql_schema_t:s0 tclass=db_schema name="pg_catalog"
LINE 1: CREATE TABLE regtest_table_4 (x int primary key, y int, z in...
                                        ^
LOG:  SELinux: allowed { search } scontext=unconfined_u:unconfined_r:sepgsql_regtest_superuser_t:s0 tcontext=system_u:object_r:sepgsql_schema_t:s0 tclass=db_schema name="pg_catalog"
LINE 1: ...REATE TABLE regtest_table_4 (x int primary key, y int, z int...
                                                             ^
LOG:  SELinux: allowed { search } scontext=unconfined_u:unconfined_r:sepgsql_regtest_superuser_t:s0 tcontext=system_u:object_r:sepgsql_schema_t:s0 tclass=db_schema name="pg_catalog"
LINE 1: ...ATE TABLE regtest_table_4 (x int primary key, y int, z int);
                                                                  ^
>>>>>>> 8abb52fa
LOG:  SELinux: allowed { search } scontext=unconfined_u:unconfined_r:sepgsql_regtest_superuser_t:s0 tcontext=system_u:object_r:sepgsql_schema_t:s0 tclass=db_schema name="pg_catalog"
LOG:  SELinux: allowed { search } scontext=unconfined_u:unconfined_r:sepgsql_regtest_superuser_t:s0 tcontext=system_u:object_r:sepgsql_schema_t:s0 tclass=db_schema name="pg_catalog"
LOG:  SELinux: allowed { search } scontext=unconfined_u:unconfined_r:sepgsql_regtest_superuser_t:s0 tcontext=system_u:object_r:sepgsql_schema_t:s0 tclass=db_schema name="pg_catalog"
LOG:  SELinux: allowed { add_name } scontext=unconfined_u:unconfined_r:sepgsql_regtest_superuser_t:s0 tcontext=unconfined_u:object_r:sepgsql_schema_t:s0 tclass=db_schema name="regtest_schema"
LOG:  SELinux: allowed { create } scontext=unconfined_u:unconfined_r:sepgsql_regtest_superuser_t:s0 tcontext=unconfined_u:object_r:sepgsql_table_t:s0 tclass=db_table name="regtest_schema.regtest_table_4"
LOG:  SELinux: allowed { create } scontext=unconfined_u:unconfined_r:sepgsql_regtest_superuser_t:s0 tcontext=unconfined_u:object_r:sepgsql_table_t:s0 tclass=db_column name="regtest_schema.regtest_table_4.tableoid"
LOG:  SELinux: allowed { create } scontext=unconfined_u:unconfined_r:sepgsql_regtest_superuser_t:s0 tcontext=unconfined_u:object_r:sepgsql_table_t:s0 tclass=db_column name="regtest_schema.regtest_table_4.cmax"
LOG:  SELinux: allowed { create } scontext=unconfined_u:unconfined_r:sepgsql_regtest_superuser_t:s0 tcontext=unconfined_u:object_r:sepgsql_table_t:s0 tclass=db_column name="regtest_schema.regtest_table_4.xmax"
LOG:  SELinux: allowed { create } scontext=unconfined_u:unconfined_r:sepgsql_regtest_superuser_t:s0 tcontext=unconfined_u:object_r:sepgsql_table_t:s0 tclass=db_column name="regtest_schema.regtest_table_4.cmin"
LOG:  SELinux: allowed { create } scontext=unconfined_u:unconfined_r:sepgsql_regtest_superuser_t:s0 tcontext=unconfined_u:object_r:sepgsql_table_t:s0 tclass=db_column name="regtest_schema.regtest_table_4.xmin"
LOG:  SELinux: allowed { create } scontext=unconfined_u:unconfined_r:sepgsql_regtest_superuser_t:s0 tcontext=unconfined_u:object_r:sepgsql_table_t:s0 tclass=db_column name="regtest_schema.regtest_table_4.ctid"
LOG:  SELinux: allowed { create } scontext=unconfined_u:unconfined_r:sepgsql_regtest_superuser_t:s0 tcontext=unconfined_u:object_r:sepgsql_table_t:s0 tclass=db_column name="regtest_schema.regtest_table_4.x"
LOG:  SELinux: allowed { create } scontext=unconfined_u:unconfined_r:sepgsql_regtest_superuser_t:s0 tcontext=unconfined_u:object_r:sepgsql_table_t:s0 tclass=db_column name="regtest_schema.regtest_table_4.y"
LOG:  SELinux: allowed { create } scontext=unconfined_u:unconfined_r:sepgsql_regtest_superuser_t:s0 tcontext=unconfined_u:object_r:sepgsql_table_t:s0 tclass=db_column name="regtest_schema.regtest_table_4.z"
LOG:  SELinux: allowed { search } scontext=unconfined_u:unconfined_r:sepgsql_regtest_superuser_t:s0 tcontext=unconfined_u:object_r:sepgsql_schema_t:s0 tclass=db_schema name="regtest_schema"
LOG:  SELinux: allowed { add_name } scontext=unconfined_u:unconfined_r:sepgsql_regtest_superuser_t:s0 tcontext=unconfined_u:object_r:sepgsql_schema_t:s0 tclass=db_schema name="regtest_schema"
LOG:  SELinux: allowed { setattr } scontext=unconfined_u:unconfined_r:sepgsql_regtest_superuser_t:s0 tcontext=unconfined_u:object_r:sepgsql_table_t:s0 tclass=db_table name="regtest_schema.regtest_table_4"
CREATE INDEX regtest_index_tbl4_y ON regtest_table_4(y);
LOG:  SELinux: allowed { add_name } scontext=unconfined_u:unconfined_r:sepgsql_regtest_superuser_t:s0 tcontext=unconfined_u:object_r:sepgsql_schema_t:s0 tclass=db_schema name="regtest_schema"
LOG:  SELinux: allowed { setattr } scontext=unconfined_u:unconfined_r:sepgsql_regtest_superuser_t:s0 tcontext=unconfined_u:object_r:sepgsql_table_t:s0 tclass=db_table name="regtest_schema.regtest_table_4"
CREATE INDEX regtest_index_tbl4_z ON regtest_table_4(z);
LOG:  SELinux: allowed { add_name } scontext=unconfined_u:unconfined_r:sepgsql_regtest_superuser_t:s0 tcontext=unconfined_u:object_r:sepgsql_schema_t:s0 tclass=db_schema name="regtest_schema"
LOG:  SELinux: allowed { setattr } scontext=unconfined_u:unconfined_r:sepgsql_regtest_superuser_t:s0 tcontext=unconfined_u:object_r:sepgsql_table_t:s0 tclass=db_table name="regtest_schema.regtest_table_4"
ALTER TABLE regtest_table_4 ALTER COLUMN y TYPE float;
LOG:  SELinux: allowed { search } scontext=unconfined_u:unconfined_r:sepgsql_regtest_superuser_t:s0 tcontext=system_u:object_r:sepgsql_schema_t:s0 tclass=db_schema name="pg_catalog"
LOG:  SELinux: allowed { search } scontext=unconfined_u:unconfined_r:sepgsql_regtest_superuser_t:s0 tcontext=system_u:object_r:sepgsql_schema_t:s0 tclass=db_schema name="pg_catalog"
LOG:  SELinux: allowed { setattr } scontext=unconfined_u:unconfined_r:sepgsql_regtest_superuser_t:s0 tcontext=unconfined_u:object_r:sepgsql_table_t:s0 tclass=db_column name="regtest_schema.regtest_table_4.y"
DROP INDEX regtest_index_tbl4_y;
LOG:  SELinux: allowed { remove_name } scontext=unconfined_u:unconfined_r:sepgsql_regtest_superuser_t:s0 tcontext=unconfined_u:object_r:sepgsql_schema_t:s0 tclass=db_schema name="regtest_schema"
LOG:  SELinux: allowed { setattr } scontext=unconfined_u:unconfined_r:sepgsql_regtest_superuser_t:s0 tcontext=unconfined_u:object_r:sepgsql_table_t:s0 tclass=db_table name="regtest_schema.regtest_table_4"
ALTER TABLE regtest_table_4
      ADD CONSTRAINT regtest_tbl4_con EXCLUDE USING btree (z WITH =);
LOG:  SELinux: allowed { add_name } scontext=unconfined_u:unconfined_r:sepgsql_regtest_superuser_t:s0 tcontext=unconfined_u:object_r:sepgsql_schema_t:s0 tclass=db_schema name="regtest_schema"
LOG:  SELinux: allowed { setattr } scontext=unconfined_u:unconfined_r:sepgsql_regtest_superuser_t:s0 tcontext=unconfined_u:object_r:sepgsql_table_t:s0 tclass=db_table name="regtest_schema.regtest_table_4"
DROP TABLE regtest_table_4 CASCADE;
LOG:  SELinux: allowed { remove_name } scontext=unconfined_u:unconfined_r:sepgsql_regtest_superuser_t:s0 tcontext=unconfined_u:object_r:sepgsql_schema_t:s0 tclass=db_schema name="regtest_schema"
LOG:  SELinux: allowed { setattr } scontext=unconfined_u:unconfined_r:sepgsql_regtest_superuser_t:s0 tcontext=unconfined_u:object_r:sepgsql_table_t:s0 tclass=db_table name="regtest_schema.regtest_table_4"
LOG:  SELinux: allowed { remove_name } scontext=unconfined_u:unconfined_r:sepgsql_regtest_superuser_t:s0 tcontext=unconfined_u:object_r:sepgsql_schema_t:s0 tclass=db_schema name="regtest_schema"
LOG:  SELinux: allowed { setattr } scontext=unconfined_u:unconfined_r:sepgsql_regtest_superuser_t:s0 tcontext=unconfined_u:object_r:sepgsql_table_t:s0 tclass=db_table name="regtest_schema.regtest_table_4"
LOG:  SELinux: allowed { remove_name } scontext=unconfined_u:unconfined_r:sepgsql_regtest_superuser_t:s0 tcontext=unconfined_u:object_r:sepgsql_schema_t:s0 tclass=db_schema name="regtest_schema"
LOG:  SELinux: allowed { setattr } scontext=unconfined_u:unconfined_r:sepgsql_regtest_superuser_t:s0 tcontext=unconfined_u:object_r:sepgsql_table_t:s0 tclass=db_table name="regtest_schema.regtest_table_4"
LOG:  SELinux: allowed { remove_name } scontext=unconfined_u:unconfined_r:sepgsql_regtest_superuser_t:s0 tcontext=unconfined_u:object_r:sepgsql_schema_t:s0 tclass=db_schema name="regtest_schema"
LOG:  SELinux: allowed { drop } scontext=unconfined_u:unconfined_r:sepgsql_regtest_superuser_t:s0 tcontext=unconfined_u:object_r:sepgsql_table_t:s0 tclass=db_table name="regtest_schema.regtest_table_4"
LOG:  SELinux: allowed { drop } scontext=unconfined_u:unconfined_r:sepgsql_regtest_superuser_t:s0 tcontext=unconfined_u:object_r:sepgsql_table_t:s0 tclass=db_column name="regtest_schema.regtest_table_4.tableoid"
LOG:  SELinux: allowed { drop } scontext=unconfined_u:unconfined_r:sepgsql_regtest_superuser_t:s0 tcontext=unconfined_u:object_r:sepgsql_table_t:s0 tclass=db_column name="regtest_schema.regtest_table_4.cmax"
LOG:  SELinux: allowed { drop } scontext=unconfined_u:unconfined_r:sepgsql_regtest_superuser_t:s0 tcontext=unconfined_u:object_r:sepgsql_table_t:s0 tclass=db_column name="regtest_schema.regtest_table_4.xmax"
LOG:  SELinux: allowed { drop } scontext=unconfined_u:unconfined_r:sepgsql_regtest_superuser_t:s0 tcontext=unconfined_u:object_r:sepgsql_table_t:s0 tclass=db_column name="regtest_schema.regtest_table_4.cmin"
LOG:  SELinux: allowed { drop } scontext=unconfined_u:unconfined_r:sepgsql_regtest_superuser_t:s0 tcontext=unconfined_u:object_r:sepgsql_table_t:s0 tclass=db_column name="regtest_schema.regtest_table_4.xmin"
LOG:  SELinux: allowed { drop } scontext=unconfined_u:unconfined_r:sepgsql_regtest_superuser_t:s0 tcontext=unconfined_u:object_r:sepgsql_table_t:s0 tclass=db_column name="regtest_schema.regtest_table_4.ctid"
LOG:  SELinux: allowed { drop } scontext=unconfined_u:unconfined_r:sepgsql_regtest_superuser_t:s0 tcontext=unconfined_u:object_r:sepgsql_table_t:s0 tclass=db_column name="regtest_schema.regtest_table_4.x"
LOG:  SELinux: allowed { drop } scontext=unconfined_u:unconfined_r:sepgsql_regtest_superuser_t:s0 tcontext=unconfined_u:object_r:sepgsql_table_t:s0 tclass=db_column name="regtest_schema.regtest_table_4.y"
LOG:  SELinux: allowed { drop } scontext=unconfined_u:unconfined_r:sepgsql_regtest_superuser_t:s0 tcontext=unconfined_u:object_r:sepgsql_table_t:s0 tclass=db_column name="regtest_schema.regtest_table_4.z"
--
-- DROP Permission checks (with clean-up)
--
DROP FUNCTION regtest_func(text,int[]);
LOG:  SELinux: allowed { search } scontext=unconfined_u:unconfined_r:sepgsql_regtest_superuser_t:s0 tcontext=system_u:object_r:sepgsql_schema_t:s0 tclass=db_schema name="pg_catalog"
LOG:  SELinux: allowed { remove_name } scontext=unconfined_u:unconfined_r:sepgsql_regtest_superuser_t:s0 tcontext=unconfined_u:object_r:sepgsql_schema_t:s0 tclass=db_schema name="regtest_schema"
LOG:  SELinux: allowed { drop } scontext=unconfined_u:unconfined_r:sepgsql_regtest_superuser_t:s0 tcontext=unconfined_u:object_r:sepgsql_proc_exec_t:s0 tclass=db_procedure name="regtest_schema.regtest_func(pg_catalog.text,integer[])"
DROP AGGREGATE regtest_agg(int);
LOG:  SELinux: allowed { search } scontext=unconfined_u:unconfined_r:sepgsql_regtest_superuser_t:s0 tcontext=system_u:object_r:sepgsql_schema_t:s0 tclass=db_schema name="pg_catalog"
LOG:  SELinux: allowed { remove_name } scontext=unconfined_u:unconfined_r:sepgsql_regtest_superuser_t:s0 tcontext=unconfined_u:object_r:sepgsql_schema_t:s0 tclass=db_schema name="regtest_schema"
LOG:  SELinux: allowed { drop } scontext=unconfined_u:unconfined_r:sepgsql_regtest_superuser_t:s0 tcontext=unconfined_u:object_r:sepgsql_proc_exec_t:s0 tclass=db_procedure name="regtest_schema.regtest_agg(integer)"
DROP SEQUENCE regtest_seq;
LOG:  SELinux: allowed { remove_name } scontext=unconfined_u:unconfined_r:sepgsql_regtest_superuser_t:s0 tcontext=unconfined_u:object_r:sepgsql_schema_t:s0 tclass=db_schema name="regtest_schema"
LOG:  SELinux: allowed { drop } scontext=unconfined_u:unconfined_r:sepgsql_regtest_superuser_t:s0 tcontext=unconfined_u:object_r:sepgsql_seq_t:s0 tclass=db_sequence name="regtest_schema.regtest_seq"
DROP VIEW regtest_view;
LOG:  SELinux: allowed { remove_name } scontext=unconfined_u:unconfined_r:sepgsql_regtest_superuser_t:s0 tcontext=unconfined_u:object_r:sepgsql_schema_t:s0 tclass=db_schema name="regtest_schema"
LOG:  SELinux: allowed { drop } scontext=unconfined_u:unconfined_r:sepgsql_regtest_superuser_t:s0 tcontext=unconfined_u:object_r:sepgsql_view_t:s0 tclass=db_view name="regtest_schema.regtest_view"
ALTER TABLE regtest_table DROP COLUMN y;
LOG:  SELinux: allowed { drop } scontext=unconfined_u:unconfined_r:sepgsql_regtest_superuser_t:s0 tcontext=unconfined_u:object_r:sepgsql_table_t:s0 tclass=db_column name="regtest_schema.regtest_table.y"
ALTER TABLE regtest_table_2 SET WITHOUT OIDS;
LOG:  SELinux: allowed { drop } scontext=unconfined_u:unconfined_r:sepgsql_regtest_superuser_t:s0 tcontext=unconfined_u:object_r:sepgsql_table_t:s0 tclass=db_column name="regtest_schema.regtest_table_2.oid"
DROP TABLE regtest_table;
LOG:  SELinux: allowed { remove_name } scontext=unconfined_u:unconfined_r:sepgsql_regtest_superuser_t:s0 tcontext=unconfined_u:object_r:sepgsql_schema_t:s0 tclass=db_schema name="regtest_schema"
LOG:  SELinux: allowed { drop } scontext=unconfined_u:unconfined_r:sepgsql_regtest_superuser_t:s0 tcontext=unconfined_u:object_r:sepgsql_seq_t:s0 tclass=db_sequence name="regtest_schema.regtest_table_x_seq"
LOG:  SELinux: allowed { remove_name } scontext=unconfined_u:unconfined_r:sepgsql_regtest_superuser_t:s0 tcontext=unconfined_u:object_r:sepgsql_schema_t:s0 tclass=db_schema name="regtest_schema"
LOG:  SELinux: allowed { setattr } scontext=unconfined_u:unconfined_r:sepgsql_regtest_superuser_t:s0 tcontext=unconfined_u:object_r:sepgsql_table_t:s0 tclass=db_table name="regtest_schema.regtest_table"
LOG:  SELinux: allowed { remove_name } scontext=unconfined_u:unconfined_r:sepgsql_regtest_superuser_t:s0 tcontext=unconfined_u:object_r:sepgsql_schema_t:s0 tclass=db_schema name="regtest_schema"
LOG:  SELinux: allowed { drop } scontext=unconfined_u:unconfined_r:sepgsql_regtest_superuser_t:s0 tcontext=unconfined_u:object_r:sepgsql_table_t:s0 tclass=db_table name="regtest_schema.regtest_table"
LOG:  SELinux: allowed { drop } scontext=unconfined_u:unconfined_r:sepgsql_regtest_superuser_t:s0 tcontext=unconfined_u:object_r:sepgsql_table_t:s0 tclass=db_column name="regtest_schema.regtest_table.tableoid"
LOG:  SELinux: allowed { drop } scontext=unconfined_u:unconfined_r:sepgsql_regtest_superuser_t:s0 tcontext=unconfined_u:object_r:sepgsql_table_t:s0 tclass=db_column name="regtest_schema.regtest_table.cmax"
LOG:  SELinux: allowed { drop } scontext=unconfined_u:unconfined_r:sepgsql_regtest_superuser_t:s0 tcontext=unconfined_u:object_r:sepgsql_table_t:s0 tclass=db_column name="regtest_schema.regtest_table.xmax"
LOG:  SELinux: allowed { drop } scontext=unconfined_u:unconfined_r:sepgsql_regtest_superuser_t:s0 tcontext=unconfined_u:object_r:sepgsql_table_t:s0 tclass=db_column name="regtest_schema.regtest_table.cmin"
LOG:  SELinux: allowed { drop } scontext=unconfined_u:unconfined_r:sepgsql_regtest_superuser_t:s0 tcontext=unconfined_u:object_r:sepgsql_table_t:s0 tclass=db_column name="regtest_schema.regtest_table.xmin"
LOG:  SELinux: allowed { drop } scontext=unconfined_u:unconfined_r:sepgsql_regtest_superuser_t:s0 tcontext=unconfined_u:object_r:sepgsql_table_t:s0 tclass=db_column name="regtest_schema.regtest_table.ctid"
LOG:  SELinux: allowed { drop } scontext=unconfined_u:unconfined_r:sepgsql_regtest_superuser_t:s0 tcontext=unconfined_u:object_r:sepgsql_table_t:s0 tclass=db_column name="regtest_schema.regtest_table.x"
LOG:  SELinux: allowed { drop } scontext=unconfined_u:unconfined_r:sepgsql_regtest_superuser_t:s0 tcontext=unconfined_u:object_r:sepgsql_table_t:s0 tclass=db_column name="regtest_schema.regtest_table.z"
DROP OWNED BY regtest_sepgsql_test_user;
LOG:  SELinux: allowed { search } scontext=unconfined_u:unconfined_r:sepgsql_regtest_superuser_t:s0 tcontext=unconfined_u:object_r:sepgsql_schema_t:s0 tclass=db_schema name="regtest_schema"
LOG:  SELinux: allowed { search } scontext=unconfined_u:unconfined_r:sepgsql_regtest_superuser_t:s0 tcontext=system_u:object_r:sepgsql_schema_t:s0 tclass=db_schema name="public"
LOG:  SELinux: allowed { remove_name } scontext=unconfined_u:unconfined_r:sepgsql_regtest_superuser_t:s0 tcontext=unconfined_u:object_r:sepgsql_schema_t:s0 tclass=db_schema name="regtest_schema"
LOG:  SELinux: allowed { drop } scontext=unconfined_u:unconfined_r:sepgsql_regtest_superuser_t:s0 tcontext=unconfined_u:object_r:sepgsql_proc_exec_t:s0 tclass=db_procedure name="regtest_schema.regtest_func_2(integer)"
LOG:  SELinux: allowed { remove_name } scontext=unconfined_u:unconfined_r:sepgsql_regtest_superuser_t:s0 tcontext=unconfined_u:object_r:sepgsql_schema_t:s0 tclass=db_schema name="regtest_schema"
LOG:  SELinux: allowed { drop } scontext=unconfined_u:unconfined_r:sepgsql_regtest_superuser_t:s0 tcontext=unconfined_u:object_r:sepgsql_view_t:s0 tclass=db_view name="regtest_schema.regtest_view_2"
LOG:  SELinux: allowed { remove_name } scontext=unconfined_u:unconfined_r:sepgsql_regtest_superuser_t:s0 tcontext=unconfined_u:object_r:sepgsql_schema_t:s0 tclass=db_schema name="regtest_schema"
LOG:  SELinux: allowed { drop } scontext=unconfined_u:unconfined_r:sepgsql_regtest_superuser_t:s0 tcontext=unconfined_u:object_r:sepgsql_seq_t:s0 tclass=db_sequence name="regtest_schema.regtest_table_3_y_seq"
LOG:  SELinux: allowed { remove_name } scontext=unconfined_u:unconfined_r:sepgsql_regtest_superuser_t:s0 tcontext=unconfined_u:object_r:sepgsql_schema_t:s0 tclass=db_schema name="regtest_schema"
LOG:  SELinux: allowed { drop } scontext=unconfined_u:unconfined_r:sepgsql_regtest_superuser_t:s0 tcontext=unconfined_u:object_r:sepgsql_table_t:s0 tclass=db_table name="regtest_schema.regtest_table_3"
LOG:  SELinux: allowed { drop } scontext=unconfined_u:unconfined_r:sepgsql_regtest_superuser_t:s0 tcontext=unconfined_u:object_r:sepgsql_table_t:s0 tclass=db_column name="regtest_schema.regtest_table_3.tableoid"
LOG:  SELinux: allowed { drop } scontext=unconfined_u:unconfined_r:sepgsql_regtest_superuser_t:s0 tcontext=unconfined_u:object_r:sepgsql_table_t:s0 tclass=db_column name="regtest_schema.regtest_table_3.cmax"
LOG:  SELinux: allowed { drop } scontext=unconfined_u:unconfined_r:sepgsql_regtest_superuser_t:s0 tcontext=unconfined_u:object_r:sepgsql_table_t:s0 tclass=db_column name="regtest_schema.regtest_table_3.xmax"
LOG:  SELinux: allowed { drop } scontext=unconfined_u:unconfined_r:sepgsql_regtest_superuser_t:s0 tcontext=unconfined_u:object_r:sepgsql_table_t:s0 tclass=db_column name="regtest_schema.regtest_table_3.cmin"
LOG:  SELinux: allowed { drop } scontext=unconfined_u:unconfined_r:sepgsql_regtest_superuser_t:s0 tcontext=unconfined_u:object_r:sepgsql_table_t:s0 tclass=db_column name="regtest_schema.regtest_table_3.xmin"
LOG:  SELinux: allowed { drop } scontext=unconfined_u:unconfined_r:sepgsql_regtest_superuser_t:s0 tcontext=unconfined_u:object_r:sepgsql_table_t:s0 tclass=db_column name="regtest_schema.regtest_table_3.ctid"
LOG:  SELinux: allowed { drop } scontext=unconfined_u:unconfined_r:sepgsql_regtest_superuser_t:s0 tcontext=unconfined_u:object_r:sepgsql_table_t:s0 tclass=db_column name="regtest_schema.regtest_table_3.x"
LOG:  SELinux: allowed { drop } scontext=unconfined_u:unconfined_r:sepgsql_regtest_superuser_t:s0 tcontext=unconfined_u:object_r:sepgsql_table_t:s0 tclass=db_column name="regtest_schema.regtest_table_3.y"
DROP DATABASE regtest_sepgsql_test_database;
LOG:  SELinux: allowed { drop } scontext=unconfined_u:unconfined_r:sepgsql_regtest_superuser_t:s0 tcontext=unconfined_u:object_r:sepgsql_db_t:s0 tclass=db_database name="regtest_sepgsql_test_database"
DROP USER regtest_sepgsql_test_user;
DROP SCHEMA IF EXISTS regtest_schema CASCADE;
LOG:  SELinux: allowed { search } scontext=unconfined_u:unconfined_r:sepgsql_regtest_superuser_t:s0 tcontext=unconfined_u:object_r:sepgsql_schema_t:s0 tclass=db_schema name="regtest_schema"
LOG:  SELinux: allowed { search } scontext=unconfined_u:unconfined_r:sepgsql_regtest_superuser_t:s0 tcontext=system_u:object_r:sepgsql_schema_t:s0 tclass=db_schema name="public"
NOTICE:  drop cascades to 2 other objects
DETAIL:  drop cascades to table regtest_table_2
drop cascades to type regtest_comptype
LOG:  SELinux: allowed { remove_name } scontext=unconfined_u:unconfined_r:sepgsql_regtest_superuser_t:s0 tcontext=unconfined_u:object_r:sepgsql_schema_t:s0 tclass=db_schema name="regtest_schema"
LOG:  SELinux: allowed { drop } scontext=unconfined_u:unconfined_r:sepgsql_regtest_superuser_t:s0 tcontext=unconfined_u:object_r:sepgsql_table_t:s0 tclass=db_table name="regtest_schema.regtest_table_2"
LOG:  SELinux: allowed { drop } scontext=unconfined_u:unconfined_r:sepgsql_regtest_superuser_t:s0 tcontext=unconfined_u:object_r:sepgsql_table_t:s0 tclass=db_column name="regtest_schema.regtest_table_2.tableoid"
LOG:  SELinux: allowed { drop } scontext=unconfined_u:unconfined_r:sepgsql_regtest_superuser_t:s0 tcontext=unconfined_u:object_r:sepgsql_table_t:s0 tclass=db_column name="regtest_schema.regtest_table_2.cmax"
LOG:  SELinux: allowed { drop } scontext=unconfined_u:unconfined_r:sepgsql_regtest_superuser_t:s0 tcontext=unconfined_u:object_r:sepgsql_table_t:s0 tclass=db_column name="regtest_schema.regtest_table_2.xmax"
LOG:  SELinux: allowed { drop } scontext=unconfined_u:unconfined_r:sepgsql_regtest_superuser_t:s0 tcontext=unconfined_u:object_r:sepgsql_table_t:s0 tclass=db_column name="regtest_schema.regtest_table_2.cmin"
LOG:  SELinux: allowed { drop } scontext=unconfined_u:unconfined_r:sepgsql_regtest_superuser_t:s0 tcontext=unconfined_u:object_r:sepgsql_table_t:s0 tclass=db_column name="regtest_schema.regtest_table_2.xmin"
LOG:  SELinux: allowed { drop } scontext=unconfined_u:unconfined_r:sepgsql_regtest_superuser_t:s0 tcontext=unconfined_u:object_r:sepgsql_table_t:s0 tclass=db_column name="regtest_schema.regtest_table_2.ctid"
LOG:  SELinux: allowed { drop } scontext=unconfined_u:unconfined_r:sepgsql_regtest_superuser_t:s0 tcontext=unconfined_u:object_r:sepgsql_table_t:s0 tclass=db_column name="regtest_schema.regtest_table_2.a"
LOG:  SELinux: allowed { drop } scontext=unconfined_u:unconfined_r:sepgsql_regtest_superuser_t:s0 tcontext=unconfined_u:object_r:sepgsql_table_t:s0 tclass=db_column name="regtest_schema.regtest_table_2.b"
LOG:  SELinux: allowed { drop } scontext=unconfined_u:unconfined_r:sepgsql_regtest_superuser_t:s0 tcontext=unconfined_u:object_r:sepgsql_schema_t:s0 tclass=db_schema name="regtest_schema"<|MERGE_RESOLUTION|>--- conflicted
+++ resolved
@@ -29,15 +29,11 @@
 SET search_path = regtest_schema, public;
 CREATE TABLE regtest_table (x serial primary key, y text);
 LOG:  SELinux: allowed { search } scontext=unconfined_u:unconfined_r:sepgsql_regtest_superuser_t:s0 tcontext=unconfined_u:object_r:sepgsql_schema_t:s0 tclass=db_schema name="regtest_schema"
-<<<<<<< HEAD
-LOG:  SELinux: allowed { search } scontext=unconfined_u:unconfined_r:sepgsql_regtest_superuser_t:s0 tcontext=system_u:object_r:sepgsql_schema_t:s0 tclass=db_schema name="public"
-=======
 LINE 1: CREATE TABLE regtest_table (x serial primary key, y text);
                      ^
 LOG:  SELinux: allowed { search } scontext=unconfined_u:unconfined_r:sepgsql_regtest_superuser_t:s0 tcontext=system_u:object_r:sepgsql_schema_t:s0 tclass=db_schema name="public"
 LINE 1: CREATE TABLE regtest_table (x serial primary key, y text);
                      ^
->>>>>>> 8abb52fa
 LOG:  SELinux: allowed { add_name } scontext=unconfined_u:unconfined_r:sepgsql_regtest_superuser_t:s0 tcontext=unconfined_u:object_r:sepgsql_schema_t:s0 tclass=db_schema name="regtest_schema"
 LOG:  SELinux: allowed { create } scontext=unconfined_u:unconfined_r:sepgsql_regtest_superuser_t:s0 tcontext=unconfined_u:object_r:sepgsql_seq_t:s0 tclass=db_sequence name="regtest_schema.regtest_table_x_seq"
 LOG:  SELinux: allowed { add_name } scontext=unconfined_u:unconfined_r:sepgsql_regtest_superuser_t:s0 tcontext=unconfined_u:object_r:sepgsql_schema_t:s0 tclass=db_schema name="regtest_schema"
@@ -61,20 +57,14 @@
 LOG:  SELinux: allowed { setattr } scontext=unconfined_u:unconfined_r:sepgsql_regtest_superuser_t:s0 tcontext=unconfined_u:object_r:sepgsql_seq_t:s0 tclass=db_sequence name="regtest_schema.regtest_table_x_seq"
 ALTER TABLE regtest_table ADD COLUMN z int;
 LOG:  SELinux: allowed { search } scontext=unconfined_u:unconfined_r:sepgsql_regtest_superuser_t:s0 tcontext=system_u:object_r:sepgsql_schema_t:s0 tclass=db_schema name="pg_catalog"
-<<<<<<< HEAD
-=======
 LINE 1: ALTER TABLE regtest_table ADD COLUMN z int;
                                                ^
->>>>>>> 8abb52fa
 LOG:  SELinux: allowed { search } scontext=unconfined_u:unconfined_r:sepgsql_regtest_superuser_t:s0 tcontext=system_u:object_r:sepgsql_schema_t:s0 tclass=db_schema name="pg_catalog"
 LOG:  SELinux: allowed { create } scontext=unconfined_u:unconfined_r:sepgsql_regtest_superuser_t:s0 tcontext=unconfined_u:object_r:sepgsql_table_t:s0 tclass=db_column name="regtest_schema.regtest_table.z"
 CREATE TABLE regtest_table_2 (a int) WITH OIDS;
 LOG:  SELinux: allowed { search } scontext=unconfined_u:unconfined_r:sepgsql_regtest_superuser_t:s0 tcontext=system_u:object_r:sepgsql_schema_t:s0 tclass=db_schema name="pg_catalog"
-<<<<<<< HEAD
-=======
 LINE 1: CREATE TABLE regtest_table_2 (a int) WITH OIDS;
                                         ^
->>>>>>> 8abb52fa
 LOG:  SELinux: allowed { search } scontext=unconfined_u:unconfined_r:sepgsql_regtest_superuser_t:s0 tcontext=system_u:object_r:sepgsql_schema_t:s0 tclass=db_schema name="pg_catalog"
 LOG:  SELinux: allowed { add_name } scontext=unconfined_u:unconfined_r:sepgsql_regtest_superuser_t:s0 tcontext=unconfined_u:object_r:sepgsql_schema_t:s0 tclass=db_schema name="regtest_schema"
 LOG:  SELinux: allowed { create } scontext=unconfined_u:unconfined_r:sepgsql_regtest_superuser_t:s0 tcontext=unconfined_u:object_r:sepgsql_table_t:s0 tclass=db_table name="regtest_schema.regtest_table_2"
@@ -115,10 +105,6 @@
 SET search_path = regtest_schema, public;
 CREATE TABLE regtest_table_3 (x int, y serial);
 LOG:  SELinux: allowed { search } scontext=unconfined_u:unconfined_r:sepgsql_regtest_superuser_t:s0 tcontext=unconfined_u:object_r:sepgsql_schema_t:s0 tclass=db_schema name="regtest_schema"
-<<<<<<< HEAD
-LOG:  SELinux: allowed { search } scontext=unconfined_u:unconfined_r:sepgsql_regtest_superuser_t:s0 tcontext=system_u:object_r:sepgsql_schema_t:s0 tclass=db_schema name="public"
-LOG:  SELinux: allowed { search } scontext=unconfined_u:unconfined_r:sepgsql_regtest_superuser_t:s0 tcontext=system_u:object_r:sepgsql_schema_t:s0 tclass=db_schema name="pg_catalog"
-=======
 LINE 1: CREATE TABLE regtest_table_3 (x int, y serial);
                      ^
 LOG:  SELinux: allowed { search } scontext=unconfined_u:unconfined_r:sepgsql_regtest_superuser_t:s0 tcontext=system_u:object_r:sepgsql_schema_t:s0 tclass=db_schema name="public"
@@ -127,7 +113,6 @@
 LOG:  SELinux: allowed { search } scontext=unconfined_u:unconfined_r:sepgsql_regtest_superuser_t:s0 tcontext=system_u:object_r:sepgsql_schema_t:s0 tclass=db_schema name="pg_catalog"
 LINE 1: CREATE TABLE regtest_table_3 (x int, y serial);
                                         ^
->>>>>>> 8abb52fa
 LOG:  SELinux: allowed { add_name } scontext=unconfined_u:unconfined_r:sepgsql_regtest_superuser_t:s0 tcontext=unconfined_u:object_r:sepgsql_schema_t:s0 tclass=db_schema name="regtest_schema"
 LOG:  SELinux: allowed { create } scontext=unconfined_u:unconfined_r:sepgsql_regtest_superuser_t:s0 tcontext=unconfined_u:object_r:sepgsql_seq_t:s0 tclass=db_sequence name="regtest_schema.regtest_table_3_y_seq"
 LOG:  SELinux: allowed { search } scontext=unconfined_u:unconfined_r:sepgsql_regtest_superuser_t:s0 tcontext=system_u:object_r:sepgsql_schema_t:s0 tclass=db_schema name="pg_catalog"
@@ -161,12 +146,6 @@
 --
 CREATE TABLE regtest_table_4 (x int primary key, y int, z int);
 LOG:  SELinux: allowed { search } scontext=unconfined_u:unconfined_r:sepgsql_regtest_superuser_t:s0 tcontext=unconfined_u:object_r:sepgsql_schema_t:s0 tclass=db_schema name="regtest_schema"
-<<<<<<< HEAD
-LOG:  SELinux: allowed { search } scontext=unconfined_u:unconfined_r:sepgsql_regtest_superuser_t:s0 tcontext=system_u:object_r:sepgsql_schema_t:s0 tclass=db_schema name="public"
-LOG:  SELinux: allowed { search } scontext=unconfined_u:unconfined_r:sepgsql_regtest_superuser_t:s0 tcontext=system_u:object_r:sepgsql_schema_t:s0 tclass=db_schema name="pg_catalog"
-LOG:  SELinux: allowed { search } scontext=unconfined_u:unconfined_r:sepgsql_regtest_superuser_t:s0 tcontext=system_u:object_r:sepgsql_schema_t:s0 tclass=db_schema name="pg_catalog"
-LOG:  SELinux: allowed { search } scontext=unconfined_u:unconfined_r:sepgsql_regtest_superuser_t:s0 tcontext=system_u:object_r:sepgsql_schema_t:s0 tclass=db_schema name="pg_catalog"
-=======
 LINE 1: CREATE TABLE regtest_table_4 (x int primary key, y int, z in...
                      ^
 LOG:  SELinux: allowed { search } scontext=unconfined_u:unconfined_r:sepgsql_regtest_superuser_t:s0 tcontext=system_u:object_r:sepgsql_schema_t:s0 tclass=db_schema name="public"
@@ -181,7 +160,6 @@
 LOG:  SELinux: allowed { search } scontext=unconfined_u:unconfined_r:sepgsql_regtest_superuser_t:s0 tcontext=system_u:object_r:sepgsql_schema_t:s0 tclass=db_schema name="pg_catalog"
 LINE 1: ...ATE TABLE regtest_table_4 (x int primary key, y int, z int);
                                                                   ^
->>>>>>> 8abb52fa
 LOG:  SELinux: allowed { search } scontext=unconfined_u:unconfined_r:sepgsql_regtest_superuser_t:s0 tcontext=system_u:object_r:sepgsql_schema_t:s0 tclass=db_schema name="pg_catalog"
 LOG:  SELinux: allowed { search } scontext=unconfined_u:unconfined_r:sepgsql_regtest_superuser_t:s0 tcontext=system_u:object_r:sepgsql_schema_t:s0 tclass=db_schema name="pg_catalog"
 LOG:  SELinux: allowed { search } scontext=unconfined_u:unconfined_r:sepgsql_regtest_superuser_t:s0 tcontext=system_u:object_r:sepgsql_schema_t:s0 tclass=db_schema name="pg_catalog"
