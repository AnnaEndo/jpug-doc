CREATE EXTENSION dblink;

CREATE TABLE foo(f1 int, f2 text, f3 text[], primary key (f1,f2));
INSERT INTO foo VALUES (0,'a','{"a0","b0","c0"}');
INSERT INTO foo VALUES (1,'b','{"a1","b1","c1"}');
INSERT INTO foo VALUES (2,'c','{"a2","b2","c2"}');
INSERT INTO foo VALUES (3,'d','{"a3","b3","c3"}');
INSERT INTO foo VALUES (4,'e','{"a4","b4","c4"}');
INSERT INTO foo VALUES (5,'f','{"a5","b5","c5"}');
INSERT INTO foo VALUES (6,'g','{"a6","b6","c6"}');
INSERT INTO foo VALUES (7,'h','{"a7","b7","c7"}');
INSERT INTO foo VALUES (8,'i','{"a8","b8","c8"}');
INSERT INTO foo VALUES (9,'j','{"a9","b9","c9"}');

-- misc utilities

-- list the primary key fields
SELECT *
FROM dblink_get_pkey('foo');

-- build an insert statement based on a local tuple,
-- replacing the primary key values with new ones
SELECT dblink_build_sql_insert('foo','1 2',2,'{"0", "a"}','{"99", "xyz"}');
-- too many pk fields, should fail
SELECT dblink_build_sql_insert('foo','1 2 3 4',4,'{"0", "a", "{a0,b0,c0}"}','{"99", "xyz", "{za0,zb0,zc0}"}');

-- build an update statement based on a local tuple,
-- replacing the primary key values with new ones
SELECT dblink_build_sql_update('foo','1 2',2,'{"0", "a"}','{"99", "xyz"}');
-- too many pk fields, should fail
SELECT dblink_build_sql_update('foo','1 2 3 4',4,'{"0", "a", "{a0,b0,c0}"}','{"99", "xyz", "{za0,zb0,zc0}"}');

-- build a delete statement based on a local tuple,
SELECT dblink_build_sql_delete('foo','1 2',2,'{"0", "a"}');
-- too many pk fields, should fail
SELECT dblink_build_sql_delete('foo','1 2 3 4',4,'{"0", "a", "{a0,b0,c0}"}');

-- retest using a quoted and schema qualified table
CREATE SCHEMA "MySchema";
CREATE TABLE "MySchema"."Foo"(f1 int, f2 text, f3 text[], primary key (f1,f2));
INSERT INTO "MySchema"."Foo" VALUES (0,'a','{"a0","b0","c0"}');

-- list the primary key fields
SELECT *
FROM dblink_get_pkey('"MySchema"."Foo"');

-- build an insert statement based on a local tuple,
-- replacing the primary key values with new ones
SELECT dblink_build_sql_insert('"MySchema"."Foo"','1 2',2,'{"0", "a"}','{"99", "xyz"}');

-- build an update statement based on a local tuple,
-- replacing the primary key values with new ones
SELECT dblink_build_sql_update('"MySchema"."Foo"','1 2',2,'{"0", "a"}','{"99", "xyz"}');

-- build a delete statement based on a local tuple,
SELECT dblink_build_sql_delete('"MySchema"."Foo"','1 2',2,'{"0", "a"}');

CREATE FUNCTION connection_parameters() RETURNS text LANGUAGE SQL AS $f$
       SELECT $$dbname='$$||current_database()||$$' port=$$||current_setting('port');
$f$;

-- regular old dblink
SELECT *
FROM dblink(connection_parameters(),'SELECT * FROM foo') AS t(a int, b text, c text[])
WHERE t.a > 7;

-- should generate "connection not available" error
SELECT *
FROM dblink('SELECT * FROM foo') AS t(a int, b text, c text[])
WHERE t.a > 7;

-- The first-level connection's backend will crash on exit given OpenLDAP
-- [2.4.24, 2.4.31].  We won't see evidence of any crash until the victim
-- process terminates and the postmaster responds.  If process termination
-- entails writing a core dump, that can take awhile.  Wait for the process to
-- vanish.  At that point, the postmaster has called waitpid() on the crashed
-- process, and it will accept no new connections until it has reinitialized
-- the cluster.  (We can't exploit pg_stat_activity, because the crash happens
-- after the backend updates shared memory to reflect its impending exit.)
DO $pl$
DECLARE
	detail text;
BEGIN
	PERFORM wait_pid(crash_pid)
<<<<<<< HEAD
	FROM dblink('dbname=contrib_regression', $$
		SELECT pg_backend_pid() FROM dblink(
			'service=test_ldap dbname=contrib_regression',
=======
	FROM dblink(connection_parameters(), $$
		SELECT pg_backend_pid() FROM dblink(
			'service=test_ldap '||connection_parameters(),
>>>>>>> 8abb52fa
			-- This string concatenation is a hack to shoehorn a
			-- set_pgservicefile call into the SQL statement.
			'SELECT 1' || set_pgservicefile('pg_service.conf')
		) t(c int)
	$$) AS t(crash_pid int);
EXCEPTION WHEN OTHERS THEN
	GET STACKED DIAGNOSTICS detail = PG_EXCEPTION_DETAIL;
	-- Expected error in a non-LDAP build.
	IF NOT detail LIKE 'syntax error in service file%' THEN RAISE; END IF;
END
$pl$;

-- create a persistent connection
SELECT dblink_connect(connection_parameters());

-- use the persistent connection
SELECT *
FROM dblink('SELECT * FROM foo') AS t(a int, b text, c text[])
WHERE t.a > 7;

-- open a cursor with bad SQL and fail_on_error set to false
SELECT dblink_open('rmt_foo_cursor','SELECT * FROM foobar',false);

-- reset remote transaction state
SELECT dblink_exec('ABORT');

-- open a cursor
SELECT dblink_open('rmt_foo_cursor','SELECT * FROM foo');

-- close the cursor
SELECT dblink_close('rmt_foo_cursor',false);

-- open the cursor again
SELECT dblink_open('rmt_foo_cursor','SELECT * FROM foo');

-- fetch some data
SELECT *
FROM dblink_fetch('rmt_foo_cursor',4) AS t(a int, b text, c text[]);

SELECT *
FROM dblink_fetch('rmt_foo_cursor',4) AS t(a int, b text, c text[]);

-- this one only finds two rows left
SELECT *
FROM dblink_fetch('rmt_foo_cursor',4) AS t(a int, b text, c text[]);

-- intentionally botch a fetch
SELECT *
FROM dblink_fetch('rmt_foobar_cursor',4,false) AS t(a int, b text, c text[]);

-- reset remote transaction state
SELECT dblink_exec('ABORT');

-- close the wrong cursor
SELECT dblink_close('rmt_foobar_cursor',false);

-- should generate 'cursor "rmt_foo_cursor" not found' error
SELECT *
FROM dblink_fetch('rmt_foo_cursor',4) AS t(a int, b text, c text[]);

-- this time, 'cursor "rmt_foo_cursor" not found' as a notice
SELECT *
FROM dblink_fetch('rmt_foo_cursor',4,false) AS t(a int, b text, c text[]);

-- close the persistent connection
SELECT dblink_disconnect();

-- should generate "connection not available" error
SELECT *
FROM dblink('SELECT * FROM foo') AS t(a int, b text, c text[])
WHERE t.a > 7;

-- put more data into our slave table, first using arbitrary connection syntax
-- but truncate the actual return value so we can use diff to check for success
SELECT substr(dblink_exec(connection_parameters(),'INSERT INTO foo VALUES(10,''k'',''{"a10","b10","c10"}'')'),1,6);

-- create a persistent connection
SELECT dblink_connect(connection_parameters());

-- put more data into our slave table, using persistent connection syntax
-- but truncate the actual return value so we can use diff to check for success
SELECT substr(dblink_exec('INSERT INTO foo VALUES(11,''l'',''{"a11","b11","c11"}'')'),1,6);

-- let's see it
SELECT *
FROM dblink('SELECT * FROM foo') AS t(a int, b text, c text[]);

-- bad remote select
SELECT *
FROM dblink('SELECT * FROM foobar',false) AS t(a int, b text, c text[]);

-- change some data
SELECT dblink_exec('UPDATE foo SET f3[2] = ''b99'' WHERE f1 = 11');

-- let's see it
SELECT *
FROM dblink('SELECT * FROM foo') AS t(a int, b text, c text[])
WHERE a = 11;

-- botch a change to some other data
SELECT dblink_exec('UPDATE foobar SET f3[2] = ''b99'' WHERE f1 = 11',false);

-- delete some data
SELECT dblink_exec('DELETE FROM foo WHERE f1 = 11');

-- let's see it
SELECT *
FROM dblink('SELECT * FROM foo') AS t(a int, b text, c text[])
WHERE a = 11;

-- close the persistent connection
SELECT dblink_disconnect();

--
-- tests for the new named persistent connection syntax
--

-- should generate "missing "=" after "myconn" in connection info string" error
SELECT *
FROM dblink('myconn','SELECT * FROM foo') AS t(a int, b text, c text[])
WHERE t.a > 7;

-- create a named persistent connection
SELECT dblink_connect('myconn',connection_parameters());

-- use the named persistent connection
SELECT *
FROM dblink('myconn','SELECT * FROM foo') AS t(a int, b text, c text[])
WHERE t.a > 7;

-- use the named persistent connection, but get it wrong
SELECT *
FROM dblink('myconn','SELECT * FROM foobar',false) AS t(a int, b text, c text[])
WHERE t.a > 7;

-- create a second named persistent connection
-- should error with "duplicate connection name"
SELECT dblink_connect('myconn',connection_parameters());

-- create a second named persistent connection with a new name
SELECT dblink_connect('myconn2',connection_parameters());

-- use the second named persistent connection
SELECT *
FROM dblink('myconn2','SELECT * FROM foo') AS t(a int, b text, c text[])
WHERE t.a > 7;

-- close the second named persistent connection
SELECT dblink_disconnect('myconn2');

-- open a cursor incorrectly
SELECT dblink_open('myconn','rmt_foo_cursor','SELECT * FROM foobar',false);

-- reset remote transaction state
SELECT dblink_exec('myconn','ABORT');

-- test opening cursor in a transaction
SELECT dblink_exec('myconn','BEGIN');

-- an open transaction will prevent dblink_open() from opening its own
SELECT dblink_open('myconn','rmt_foo_cursor','SELECT * FROM foo');

-- this should not commit the transaction because the client opened it
SELECT dblink_close('myconn','rmt_foo_cursor');

-- this should succeed because we have an open transaction
SELECT dblink_exec('myconn','DECLARE xact_test CURSOR FOR SELECT * FROM foo');

-- commit remote transaction
SELECT dblink_exec('myconn','COMMIT');

-- test automatic transactions for multiple cursor opens
SELECT dblink_open('myconn','rmt_foo_cursor','SELECT * FROM foo');

-- the second cursor
SELECT dblink_open('myconn','rmt_foo_cursor2','SELECT * FROM foo');

-- this should not commit the transaction
SELECT dblink_close('myconn','rmt_foo_cursor2');

-- this should succeed because we have an open transaction
SELECT dblink_exec('myconn','DECLARE xact_test CURSOR FOR SELECT * FROM foo');

-- this should commit the transaction
SELECT dblink_close('myconn','rmt_foo_cursor');

-- this should fail because there is no open transaction
SELECT dblink_exec('myconn','DECLARE xact_test CURSOR FOR SELECT * FROM foo');

-- reset remote transaction state
SELECT dblink_exec('myconn','ABORT');

-- open a cursor
SELECT dblink_open('myconn','rmt_foo_cursor','SELECT * FROM foo');

-- fetch some data
SELECT *
FROM dblink_fetch('myconn','rmt_foo_cursor',4) AS t(a int, b text, c text[]);

SELECT *
FROM dblink_fetch('myconn','rmt_foo_cursor',4) AS t(a int, b text, c text[]);

-- this one only finds three rows left
SELECT *
FROM dblink_fetch('myconn','rmt_foo_cursor',4) AS t(a int, b text, c text[]);

-- fetch some data incorrectly
SELECT *
FROM dblink_fetch('myconn','rmt_foobar_cursor',4,false) AS t(a int, b text, c text[]);

-- reset remote transaction state
SELECT dblink_exec('myconn','ABORT');

-- should generate 'cursor "rmt_foo_cursor" not found' error
SELECT *
FROM dblink_fetch('myconn','rmt_foo_cursor',4) AS t(a int, b text, c text[]);

-- close the named persistent connection
SELECT dblink_disconnect('myconn');

-- should generate "missing "=" after "myconn" in connection info string" error
SELECT *
FROM dblink('myconn','SELECT * FROM foo') AS t(a int, b text, c text[])
WHERE t.a > 7;

-- create a named persistent connection
SELECT dblink_connect('myconn',connection_parameters());

-- put more data into our slave table, using named persistent connection syntax
-- but truncate the actual return value so we can use diff to check for success
SELECT substr(dblink_exec('myconn','INSERT INTO foo VALUES(11,''l'',''{"a11","b11","c11"}'')'),1,6);

-- let's see it
SELECT *
FROM dblink('myconn','SELECT * FROM foo') AS t(a int, b text, c text[]);

-- change some data
SELECT dblink_exec('myconn','UPDATE foo SET f3[2] = ''b99'' WHERE f1 = 11');

-- let's see it
SELECT *
FROM dblink('myconn','SELECT * FROM foo') AS t(a int, b text, c text[])
WHERE a = 11;

-- delete some data
SELECT dblink_exec('myconn','DELETE FROM foo WHERE f1 = 11');

-- let's see it
SELECT *
FROM dblink('myconn','SELECT * FROM foo') AS t(a int, b text, c text[])
WHERE a = 11;

-- close the named persistent connection
SELECT dblink_disconnect('myconn');

-- close the named persistent connection again
-- should get 'connection "myconn" not available' error
SELECT dblink_disconnect('myconn');

-- test asynchronous queries
SELECT dblink_connect('dtest1', connection_parameters());
SELECT * from
 dblink_send_query('dtest1', 'select * from foo where f1 < 3') as t1;

SELECT dblink_connect('dtest2', connection_parameters());
SELECT * from
 dblink_send_query('dtest2', 'select * from foo where f1 > 2 and f1 < 7') as t1;

SELECT dblink_connect('dtest3', connection_parameters());
SELECT * from
 dblink_send_query('dtest3', 'select * from foo where f1 > 6') as t1;

CREATE TEMPORARY TABLE result AS
(SELECT * from dblink_get_result('dtest1') as t1(f1 int, f2 text, f3 text[]))
UNION
(SELECT * from dblink_get_result('dtest2') as t2(f1 int, f2 text, f3 text[]))
UNION
(SELECT * from dblink_get_result('dtest3') as t3(f1 int, f2 text, f3 text[]))
ORDER by f1;

-- dblink_get_connections returns an array with elements in a machine-dependent
-- ordering, so we must resort to unnesting and sorting for a stable result
create function unnest(anyarray) returns setof anyelement
language sql strict immutable as $$
select $1[i] from generate_series(array_lower($1,1), array_upper($1,1)) as i
$$;

SELECT * FROM unnest(dblink_get_connections()) ORDER BY 1;

SELECT dblink_is_busy('dtest1');

SELECT dblink_disconnect('dtest1');
SELECT dblink_disconnect('dtest2');
SELECT dblink_disconnect('dtest3');

SELECT * from result;

SELECT dblink_connect('dtest1', connection_parameters());
SELECT * from
 dblink_send_query('dtest1', 'select * from foo where f1 < 3') as t1;

SELECT dblink_cancel_query('dtest1');
SELECT dblink_error_message('dtest1');
SELECT dblink_disconnect('dtest1');

-- test foreign data wrapper functionality
<<<<<<< HEAD
CREATE SERVER fdtest FOREIGN DATA WRAPPER dblink_fdw
  OPTIONS (dbname 'contrib_regression');
=======
CREATE ROLE dblink_regression_test;
DO $d$
    BEGIN
        EXECUTE $$CREATE SERVER fdtest FOREIGN DATA WRAPPER dblink_fdw
            OPTIONS (dbname '$$||current_database()||$$',
                     port '$$||current_setting('port')||$$'
            )$$;
    END;
$d$;

>>>>>>> 8abb52fa
CREATE USER MAPPING FOR public SERVER fdtest
  OPTIONS (server 'localhost');  -- fail, can't specify server here
CREATE USER MAPPING FOR public SERVER fdtest OPTIONS (user :'USER');

GRANT USAGE ON FOREIGN SERVER fdtest TO dblink_regression_test;
GRANT EXECUTE ON FUNCTION dblink_connect_u(text, text) TO dblink_regression_test;

SET SESSION AUTHORIZATION dblink_regression_test;
-- should fail
SELECT dblink_connect('myconn', 'fdtest');
-- should succeed
SELECT dblink_connect_u('myconn', 'fdtest');
SELECT * FROM dblink('myconn','SELECT * FROM foo') AS t(a int, b text, c text[]);

\c - -
REVOKE USAGE ON FOREIGN SERVER fdtest FROM dblink_regression_test;
REVOKE EXECUTE ON FUNCTION dblink_connect_u(text, text) FROM dblink_regression_test;
DROP USER MAPPING FOR public SERVER fdtest;
DROP SERVER fdtest;

-- test asynchronous notifications
SELECT dblink_connect(connection_parameters());

--should return listen
SELECT dblink_exec('LISTEN regression');
--should return listen
SELECT dblink_exec('LISTEN foobar');

SELECT dblink_exec('NOTIFY regression');
SELECT dblink_exec('NOTIFY foobar');

SELECT notify_name, be_pid = (select t.be_pid from dblink('select pg_backend_pid()') as t(be_pid int)) AS is_self_notify, extra from dblink_get_notify();

SELECT * from dblink_get_notify();

SELECT dblink_disconnect();

-- test dropped columns in dblink_build_sql_insert, dblink_build_sql_update
CREATE TEMP TABLE test_dropped
(
	col1 INT NOT NULL DEFAULT 111,
	id SERIAL PRIMARY KEY,
	col2 INT NOT NULL DEFAULT 112,
	col2b INT NOT NULL DEFAULT 113
);

INSERT INTO test_dropped VALUES(default);

ALTER TABLE test_dropped
	DROP COLUMN col1,
	DROP COLUMN col2,
	ADD COLUMN col3 VARCHAR(10) NOT NULL DEFAULT 'foo',
	ADD COLUMN col4 INT NOT NULL DEFAULT 42;

SELECT dblink_build_sql_insert('test_dropped', '1', 1,
                               ARRAY['1'::TEXT], ARRAY['2'::TEXT]);

SELECT dblink_build_sql_update('test_dropped', '1', 1,
                               ARRAY['1'::TEXT], ARRAY['2'::TEXT]);

SELECT dblink_build_sql_delete('test_dropped', '1', 1,
                               ARRAY['2'::TEXT]);

-- test local mimicry of remote GUC values that affect datatype I/O
SET datestyle = ISO, MDY;
SET intervalstyle = postgres;
SET timezone = UTC;
SELECT dblink_connect('myconn',connection_parameters());
SELECT dblink_exec('myconn', 'SET datestyle = GERMAN, DMY;');

-- single row synchronous case
SELECT *
FROM dblink('myconn',
    'SELECT * FROM (VALUES (''12.03.2013 00:00:00+00'')) t')
  AS t(a timestamptz);

-- multi-row synchronous case
SELECT *
FROM dblink('myconn',
    'SELECT * FROM
     (VALUES (''12.03.2013 00:00:00+00''),
             (''12.03.2013 00:00:00+00'')) t')
  AS t(a timestamptz);

-- single-row asynchronous case
SELECT *
FROM dblink_send_query('myconn',
    'SELECT * FROM
     (VALUES (''12.03.2013 00:00:00+00'')) t');
CREATE TEMPORARY TABLE result AS
(SELECT * from dblink_get_result('myconn') as t(t timestamptz))
UNION ALL
(SELECT * from dblink_get_result('myconn') as t(t timestamptz));
SELECT * FROM result;
DROP TABLE result;

-- multi-row asynchronous case
SELECT *
FROM dblink_send_query('myconn',
    'SELECT * FROM
     (VALUES (''12.03.2013 00:00:00+00''),
             (''12.03.2013 00:00:00+00'')) t');
CREATE TEMPORARY TABLE result AS
(SELECT * from dblink_get_result('myconn') as t(t timestamptz))
UNION ALL
(SELECT * from dblink_get_result('myconn') as t(t timestamptz))
UNION ALL
(SELECT * from dblink_get_result('myconn') as t(t timestamptz));
SELECT * FROM result;
DROP TABLE result;

-- Try an ambiguous interval
SELECT dblink_exec('myconn', 'SET intervalstyle = sql_standard;');
SELECT *
FROM dblink('myconn',
    'SELECT * FROM (VALUES (''-1 2:03:04'')) i')
  AS i(i interval);

-- Try swapping to another format to ensure the GUCs are tracked
-- properly through a change.
CREATE TEMPORARY TABLE result (t timestamptz);

SELECT dblink_exec('myconn', 'SET datestyle = ISO, MDY;');
INSERT INTO result
  SELECT *
  FROM dblink('myconn',
              'SELECT * FROM (VALUES (''03.12.2013 00:00:00+00'')) t')
    AS t(a timestamptz);

SELECT dblink_exec('myconn', 'SET datestyle = GERMAN, DMY;');
INSERT INTO result
  SELECT *
  FROM dblink('myconn',
              'SELECT * FROM (VALUES (''12.03.2013 00:00:00+00'')) t')
    AS t(a timestamptz);

SELECT * FROM result;

DROP TABLE result;

-- Check error throwing in dblink_fetch
SELECT dblink_open('myconn','error_cursor',
       'SELECT * FROM (VALUES (''1''), (''not an int'')) AS t(text);');
SELECT *
FROM dblink_fetch('myconn','error_cursor', 1) AS t(i int);
SELECT *
FROM dblink_fetch('myconn','error_cursor', 1) AS t(i int);

-- Make sure that the local settings have retained their values in spite
-- of shenanigans on the connection.
SHOW datestyle;
SHOW intervalstyle;

-- Clean up GUC-setting tests
SELECT dblink_disconnect('myconn');
RESET datestyle;
RESET intervalstyle;
RESET timezone;<|MERGE_RESOLUTION|>--- conflicted
+++ resolved
@@ -82,15 +82,9 @@
 	detail text;
 BEGIN
 	PERFORM wait_pid(crash_pid)
-<<<<<<< HEAD
-	FROM dblink('dbname=contrib_regression', $$
-		SELECT pg_backend_pid() FROM dblink(
-			'service=test_ldap dbname=contrib_regression',
-=======
 	FROM dblink(connection_parameters(), $$
 		SELECT pg_backend_pid() FROM dblink(
 			'service=test_ldap '||connection_parameters(),
->>>>>>> 8abb52fa
 			-- This string concatenation is a hack to shoehorn a
 			-- set_pgservicefile call into the SQL statement.
 			'SELECT 1' || set_pgservicefile('pg_service.conf')
@@ -397,10 +391,6 @@
 SELECT dblink_disconnect('dtest1');
 
 -- test foreign data wrapper functionality
-<<<<<<< HEAD
-CREATE SERVER fdtest FOREIGN DATA WRAPPER dblink_fdw
-  OPTIONS (dbname 'contrib_regression');
-=======
 CREATE ROLE dblink_regression_test;
 DO $d$
     BEGIN
@@ -411,7 +401,6 @@
     END;
 $d$;
 
->>>>>>> 8abb52fa
 CREATE USER MAPPING FOR public SERVER fdtest
   OPTIONS (server 'localhost');  -- fail, can't specify server here
 CREATE USER MAPPING FOR public SERVER fdtest OPTIONS (user :'USER');
@@ -429,6 +418,7 @@
 \c - -
 REVOKE USAGE ON FOREIGN SERVER fdtest FROM dblink_regression_test;
 REVOKE EXECUTE ON FUNCTION dblink_connect_u(text, text) FROM dblink_regression_test;
+DROP USER dblink_regression_test;
 DROP USER MAPPING FOR public SERVER fdtest;
 DROP SERVER fdtest;
 
